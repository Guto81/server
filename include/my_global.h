--- conflicted
+++ resolved
@@ -458,22 +458,16 @@
 #include <assert.h>
 
 /* an assert that works at compile-time. only for constant expression */
-<<<<<<< HEAD
 #ifndef __GNUC__
 #define compile_time_assert(X)  do { } while(0)
 #else
-=======
->>>>>>> 1a962591
 #define compile_time_assert(X)                                  \
   do                                                            \
   {                                                             \
     char compile_time_assert[(X) ? 1 : -1]                      \
                              __attribute__ ((unused));          \
   } while(0)
-<<<<<<< HEAD
-#endif
-=======
->>>>>>> 1a962591
+#endif
 
 /* Go around some bugs in different OS and compilers */
 #if defined (HPUX11) && defined(_LARGEFILE_SOURCE)
@@ -1003,21 +997,14 @@
 typedef int intptr;
 #elif SIZEOF_CHARP == SIZEOF_LONG
 typedef long intptr;
-<<<<<<< HEAD
 #elif SIZEOF_CHARP == SIZEOF_LONG_LONG
 typedef long long intptr;
 #else
 #error sizeof(void *) is neither sizeof(int) nor sizeof(long) nor sizeof(long long)
 #endif
 
-=======
-#else
-#error
-#endif
-
 #define MY_ERRPTR ((void*)(intptr)1)
 
->>>>>>> 1a962591
 #ifdef USE_RAID
 /*
   The following is done with a if to not get problems with pre-processors
@@ -1479,7 +1466,7 @@
 #define dlerror() ""
 #endif
 
-<<<<<<< HEAD
+
 #ifndef __NETWARE__
 /*
  *  Include standard definitions of operator new and delete.
@@ -1505,7 +1492,7 @@
 
 /* Length of decimal number represented by INT64. */
 #define MY_INT64_NUM_DECIMAL_DIGITS 21
-=======
+  
 /*
   Only Linux is known to need an explicit sync of the directory to make sure a
   file creation/deletion/renaming in(from,to) this directory durable.
@@ -1513,6 +1500,5 @@
 #ifdef TARGET_OS_LINUX
 #define NEED_EXPLICIT_SYNC_DIR 1
 #endif
->>>>>>> 1a962591
 
 #endif /* my_global_h */