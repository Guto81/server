--- conflicted
+++ resolved
@@ -1,35 +1,19 @@
 #!/bin/sh
 
-<<<<<<< HEAD
-# Copyright (C) 2009 Sun Microsystems, Inc
+# Copyright (C) 2004, 2006 MySQL AB, 2008, 2009 Sun Microsystems, Inc.
 #
 # This program is free software; you can redistribute it and/or modify
 # it under the terms of the GNU General Public License as published by
 # the Free Software Foundation; version 2 of the License.
 #
-=======
-# Copyright (C) 2004, 2006 MySQL AB, 2008, 2009 Sun Microsystems, Inc.
-# 
-# This program is free software; you can redistribute it and/or modify
-# it under the terms of the GNU General Public License as published by
-# the Free Software Foundation; version 2 of the License.
-# 
->>>>>>> 920d185f
 # This program is distributed in the hope that it will be useful,
 # but WITHOUT ANY WARRANTY; without even the implied warranty of
 # MERCHANTABILITY or FITNESS FOR A PARTICULAR PURPOSE.  See the
 # GNU General Public License for more details.
-<<<<<<< HEAD
 #
 # You should have received a copy of the GNU General Public License
 # along with this program; if not, write to the Free Software
 # Foundation, Inc., 59 Temple Place, Suite 330, Boston, MA 02111-1307 USA
-=======
-# 
-# You should have received a copy of the GNU General Public License
-# along with this program; if not, write to the Free Software
-# Foundation, Inc., 59 Temple Place, Suite 330, Boston, MA  02111-1307  USA
->>>>>>> 920d185f
 
 #
 # This script's purpose is to update the automake/autoconf helper scripts and
