--- conflicted
+++ resolved
@@ -1,8 +1,5 @@
 #!/bin/sh
-<<<<<<< HEAD
-=======
-
-# Copyright (c) 2005, 2010, Oracle and/or its affiliates. All rights reserved.
+# Copyright (c) 2005, 2010, Oracle and/or its affiliates.
 # 
 # This program is free software; you can redistribute it and/or modify
 # it under the terms of the GNU General Public License as published by
@@ -17,7 +14,6 @@
 # along with this program; if not, write to the Free Software
 # Foundation, Inc., 51 Franklin St, Fifth Floor, Boston, MA 02110-1301  USA
 
->>>>>>> 13fefeb0
 #
 # Check cpu of current machine and find the
 # best compiler optimization flags for gcc
