#
# Testing of misc functions
#

--disable_warnings
DROP TABLE IF EXISTS t1;
--enable_warnings

select format(1.5555,0),format(123.5555,1),format(1234.5555,2),format(12345.55555,3),format(123456.5555,4),format(1234567.5555,5),format("12345.2399",2);

select inet_ntoa(inet_aton("255.255.255.255.255.255.255.255"));
select inet_aton("255.255.255.255.255"),inet_aton("255.255.1.255"),inet_aton("0.1.255");
select inet_ntoa(1099511627775),inet_ntoa(4294902271),inet_ntoa(511);

select hex(inet_aton('127'));
select hex(inet_aton('127.1'));
select hex(inet_aton('127.1.1'));

select length(uuid()), charset(uuid()), length(unhex(replace(uuid(),_utf8'-',_utf8'')));

# As we can assume we are the only user for the mysqld server, the difference
# between two calls should be -1
set @a= uuid_short();
set @b= uuid_short();
select cast(@a - @b as signed);

#
# Test for core dump with nan
#
select length(format('nan', 2)) > 0;

#
# Test for bug #628
#
select concat("$",format(2500,2));

# Test for BUG#7716
create table t1 ( a timestamp );
insert into t1 values ( '2004-01-06 12:34' );
select a from t1 where left(a+0,6) in ( left(20040106,6) );
select a from t1 where left(a+0,6) = ( left(20040106,6) );

select a from t1 where right(a+0,6) in ( right(20040106123400,6) );
select a from t1 where right(a+0,6) = ( right(20040106123400,6) );

select a from t1 where mid(a+0,6,3) in ( mid(20040106123400,6,3) );
select a from t1 where mid(a+0,6,3) = ( mid(20040106123400,6,3) );

drop table t1;


#
# Bug#16501: IS_USED_LOCK does not appear to work
#

CREATE TABLE t1 (conn CHAR(7), connection_id INT);
INSERT INTO t1 VALUES ('default', CONNECTION_ID());

SELECT GET_LOCK('bug16501',600);

connect (con1,localhost,root,,);
INSERT INTO t1 VALUES ('con1', CONNECTION_ID());
SELECT IS_USED_LOCK('bug16501') = connection_id
FROM t1
WHERE conn = 'default';
send SELECT GET_LOCK('bug16501',600);

connection default;
SELECT IS_USED_LOCK('bug16501') = CONNECTION_ID();
SELECT RELEASE_LOCK('bug16501');
connection con1;
reap;
connection default;
SELECT IS_USED_LOCK('bug16501') = connection_id
FROM t1
WHERE conn = 'con1';

connection con1;
SELECT IS_USED_LOCK('bug16501') = CONNECTION_ID();
SELECT RELEASE_LOCK('bug16501');
SELECT IS_USED_LOCK('bug16501');

disconnect con1;
connection default;

DROP TABLE t1;

#
# Bug #21531: EXPORT_SET() doesn't accept args with coercible character sets
#
select export_set(3, _latin1'foo', _utf8'bar', ',', 4);

--echo End of 4.1 tests


#
# Test for BUG#9535
#
--disable_warnings
create table t1 as select uuid(), length(uuid());
--enable_warnings
show create table t1;
drop table t1;

#
# Bug #6760: Add SLEEP() function
#
create table t1 (a timestamp default '2005-05-05 01:01:01',
                 b timestamp default '2005-05-05 01:01:01');
insert into t1 set a = now();
select sleep(3);
update t1 set b = now();
select timediff(b, a) >= '00:00:03' from t1;
drop table t1;

#
# Bug #12689: SLEEP() gets incorrectly cached/optimized-away
#
set global query_cache_size=1355776;
create table t1 (a int);
insert into t1 values (1),(1),(1);
create table t2 (a datetime default null, b datetime default null);
insert into t2 set a = now();
select a from t1 where sleep(1);
update t2 set b = now() where b is null;
insert into t2 set a = now();
select a from t1 where sleep(a);
update t2 set b = now() where b is null;
insert into t2 set a = now();
select a from t1 where sleep(1);
update t2 set b = now() where b is null;
select timediff(b, a) >= '00:00:03' from t2;
drop table t2;
drop table t1;
set global query_cache_size=default;

#
# Bug #21466: INET_ATON() returns signed, not unsigned
#

create table t1 select INET_ATON('255.255.0.1') as `a`;
show create table t1;
drop table t1;

#
# Bug#26093 (SELECT BENCHMARK() for SELECT statements does not produce
#   valid results)
#

--disable_warnings
drop table if exists table_26093;
drop function if exists func_26093_a;
drop function if exists func_26093_b;
--enable_warnings

create table table_26093(a int);
insert into table_26093 values
(1), (2), (3), (4), (5),
(6), (7), (8), (9), (10);

delimiter //;

create function func_26093_a(x int) returns int
begin
  set @invoked := @invoked + 1;
  return x;
end//

create function func_26093_b(x int, y int) returns int
begin
  set @invoked := @invoked + 1;
  return x;
end//

delimiter ;//

select avg(a) from table_26093;

select benchmark(100, (select avg(a) from table_26093));

set @invoked := 0;
select benchmark(100, (select avg(func_26093_a(a)) from table_26093));
# Returns only 10, since intermediate results are cached.
select @invoked;

set @invoked := 0;
select benchmark(100, (select avg(func_26093_b(a, rand())) from table_26093));
# Returns 1000, due to rand() preventing caching.
select @invoked;

--error ER_SUBQUERY_NO_1_ROW
select benchmark(100, (select (a) from table_26093));

--error ER_OPERAND_COLUMNS
select benchmark(100, (select 1, 1));

drop table table_26093;
drop function func_26093_a;
drop function func_26093_b;

<<<<<<< HEAD
--echo End of 5.0 tests

#
# Bug #30389: connection_id() always return 0 in embedded server
#

select connection_id() > 0;

--echo End of tests
=======
#
# Bug #31349: ERROR 1062 (23000): Duplicate entry '' for key 'group_key'
#
create table t1 (a int not null);
insert into t1 values (-1), (-2);
select min(a) from t1 group by inet_ntoa(a);
drop table t1;

--echo End of 5.0 tests
>>>>>>> 426b551b
<|MERGE_RESOLUTION|>--- conflicted
+++ resolved
@@ -198,17 +198,6 @@
 drop function func_26093_a;
 drop function func_26093_b;
 
-<<<<<<< HEAD
---echo End of 5.0 tests
-
-#
-# Bug #30389: connection_id() always return 0 in embedded server
-#
-
-select connection_id() > 0;
-
---echo End of tests
-=======
 #
 # Bug #31349: ERROR 1062 (23000): Duplicate entry '' for key 'group_key'
 #
@@ -218,4 +207,11 @@
 drop table t1;
 
 --echo End of 5.0 tests
->>>>>>> 426b551b
+
+#
+# Bug #30389: connection_id() always return 0 in embedded server
+#
+
+select connection_id() > 0;
+
+--echo End of tests