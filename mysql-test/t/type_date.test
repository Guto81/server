--- conflicted
+++ resolved
@@ -194,7 +194,6 @@
 DROP TABLE t1,t2;
 
 #
-<<<<<<< HEAD
 # Bug #31928: Search fails on '1000-00-00' date after sql_mode change
 #
 
@@ -213,13 +212,13 @@
 INSERT INTO t1 VALUES ('1000-00-00');
 SET SQL_MODE=DEFAULT;
 DROP TABLE t1,t2;
-=======
+
+#
 # Bug #31990: MINUTE() and SECOND() return bogus results when used on a DATE
 #
 
 CREATE TABLE t1 SELECT curdate() AS f1;
 SELECT hour(f1), minute(f1), second(f1) FROM t1;
 DROP TABLE t1;
->>>>>>> 77b1f323
 
 --echo End of 5.0 tests