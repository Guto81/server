#
# Test timestamp
#

--disable_warnings
drop table if exists t1,t2;
--enable_warnings

# Set timezone to GMT-3, to make it possible to use "interval 3 hour"
set time_zone="+03:00";

CREATE TABLE t1 (a int, t timestamp);
CREATE TABLE t2 (a int, t datetime);
SET TIMESTAMP=1234;
insert into t1 values(1,NULL);
insert into t1 values(2,"2002-03-03");
SET TIMESTAMP=1235;
insert into t1 values(3,NULL);
SET TIMESTAMP=1236;
insert into t1 (a) values(4);
insert into t2 values(5,"2002-03-04"),(6,NULL),(7,"2002-03-05"),(8,"00-00-00");
SET TIMESTAMP=1237;
insert into t1 select * from t2;
SET TIMESTAMP=1238;
insert into t1 (a) select a+1 from t2 where a=8;
select * from t1;
drop table t1,t2;

SET TIMESTAMP=1234;
CREATE TABLE t1 (value TEXT NOT NULL, id VARCHAR(32) NOT NULL, stamp timestamp, PRIMARY KEY (id));
INSERT INTO t1 VALUES ("my value", "myKey","1999-04-02 00:00:00");
SELECT stamp FROM t1 WHERE id="myKey";
UPDATE t1 SET value="my value" WHERE id="myKey";
SELECT stamp FROM t1 WHERE id="myKey";
UPDATE t1 SET id="myKey" WHERE value="my value";
SELECT stamp FROM t1 WHERE id="myKey";
drop table t1;

create table t1 (a timestamp);
insert into t1 values (now());
select date_format(a,"%Y %y"),year(a),year(now()) from t1;
drop table t1;

create table t1 (ix timestamp);
insert into t1 values (19991101000000),(19990102030405),(19990630232922),(19990601000000),(19990930232922),(19990531232922),(19990501000000),(19991101000000),(19990501000000);
select ix+0 from t1;
truncate table t1;
insert into t1 values ("19991101000000"),("19990102030405"),("19990630232922"),("19990601000000");
select ix+0 from t1;
drop table t1;

CREATE TABLE t1 (date date, date_time datetime, time_stamp timestamp);
INSERT INTO t1 VALUES ("1998-12-31","1998-12-31 23:59:59",19981231235959);
INSERT INTO t1 VALUES ("1999-01-01","1999-01-01 00:00:00",19990101000000);
INSERT INTO t1 VALUES ("1999-09-09","1999-09-09 23:59:59",19990909235959);
INSERT INTO t1 VALUES ("2000-01-01","2000-01-01 00:00:00",20000101000000);
INSERT INTO t1 VALUES ("2000-02-28","2000-02-28 00:00:00",20000228000000);
INSERT INTO t1 VALUES ("2000-02-29","2000-02-29 00:00:00",20000229000000);
INSERT INTO t1 VALUES ("2000-03-01","2000-03-01 00:00:00",20000301000000);
INSERT INTO t1 VALUES ("2000-12-31","2000-12-31 23:59:59",20001231235959);
INSERT INTO t1 VALUES ("2001-01-01","2001-01-01 00:00:00",20010101000000);
INSERT INTO t1 VALUES ("2004-12-31","2004-12-31 23:59:59",20041231235959);
INSERT INTO t1 VALUES ("2005-01-01","2005-01-01 00:00:00",20050101000000);
INSERT INTO t1 VALUES ("2030-01-01","2030-01-01 00:00:00",20300101000000);
# The following will get you an different answer on 64 bit machines
#INSERT INTO t1 VALUES ("2050-01-01","2050-01-01 00:00:00",20500101000000);
SELECT * FROM t1;
drop table t1;

#
# Let us check if we properly treat wrong datetimes and produce proper warnings
# (for both strings and numbers)
#
create table t1 (ix timestamp);
insert into t1 values (0),(20030101010160),(20030101016001),(20030101240101),(20030132010101),(20031301010101),(20031200000000),(20030000000000);
select ix+0 from t1;
truncate table t1;
insert into t1 values ("00000000000000"),("20030101010160"),("20030101016001"),("20030101240101"),("20030132010101"),("20031301010101"),("20031200000000"),("20030000000000");
select ix+0 from t1;
truncate table t1;
insert into t1 values ("0000-00-00 00:00:00 some trailer"),("2003-01-01 00:00:00 some trailer");
select ix+0 from t1;
drop table t1;

#
# Test for TIMESTAMP column with default now() and on update now() clauses
#

# These statements should fail.
--error 1293
create table t1 (t1 timestamp, t2 timestamp default now());
--error 1293
create table t1 (t1 timestamp, t2 timestamp on update now());
--error 1293
create table t1 (t1 timestamp, t2 timestamp default now() on update now());
--error 1293
create table t1 (t1 timestamp default now(), t2 timestamp on update now());
--error 1293
create table t1 (t1 timestamp on update now(), t2 timestamp default now() on update now());

# Let us test TIMESTAMP auto-update behaviour
# Also we will test behaviour of TIMESTAMP field in SHOW CREATE TABLE and
# behaviour of DEFAULT literal for such fields
create table t1 (t1 timestamp default '2003-01-01 00:00:00', t2 datetime, t3 timestamp);
SET TIMESTAMP=1000000000;
insert into t1 values ();
SET TIMESTAMP=1000000001;
update t1 set t2=now();
SET TIMESTAMP=1000000002;
insert into t1 (t1,t3) values (default, default);
select * from t1;
show create table t1;
show columns from t1;
drop table t1;

create table t1 (t1 timestamp default now(), t2 datetime, t3 timestamp);
SET TIMESTAMP=1000000002;
insert into t1 values ();
SET TIMESTAMP=1000000003;
update t1 set t2=now();
SET TIMESTAMP=1000000003;
insert into t1 (t1,t3) values (default, default);
select * from t1;
show create table t1;
show columns from t1;
drop table t1;

create table t1 (t1 timestamp default '2003-01-01 00:00:00' on update now(), t2 datetime);
SET TIMESTAMP=1000000004;
insert into t1 values ();
select * from t1;
SET TIMESTAMP=1000000005;
update t1 set t2=now();
SET TIMESTAMP=1000000005;
insert into t1 (t1) values (default);
select * from t1;
show create table t1;
show columns from t1;
drop table t1;

create table t1 (t1 timestamp default now() on update now(), t2 datetime);
SET TIMESTAMP=1000000006;
insert into t1 values ();
select * from t1;
SET TIMESTAMP=1000000007;
update t1 set t2=now();
SET TIMESTAMP=1000000007;
insert into t1 (t1) values (default);
select * from t1;
show create table t1;
show columns from t1;
drop table t1;

create table t1 (t1 timestamp, t2 datetime, t3 timestamp);
SET TIMESTAMP=1000000007;
insert into t1 values ();
select * from t1;
SET TIMESTAMP=1000000008;
update t1 set t2=now();
SET TIMESTAMP=1000000008;
insert into t1 (t1,t3) values (default, default);
select * from t1;
show create table t1;
show columns from t1;
drop table t1;

# Let us test if CURRENT_TIMESTAMP also works well as default value
# (Of course NOW and CURRENT_TIMESTAMP are same for parser but still just
# for demonstartion.)
create table t1 (t1 timestamp default current_timestamp on update current_timestamp, t2 datetime);
SET TIMESTAMP=1000000009;
insert into t1 values ();
select * from t1;
SET TIMESTAMP=1000000010;
update t1 set t2=now();
SET TIMESTAMP=1000000011;
insert into t1 (t1) values (default);
select * from t1;
show create table t1;
show columns from t1;
truncate table t1;

# 
# Let us test some cases when auto-set should be disabled or influence
# on server behavior in some other way.
#

# Update statement that explicitly sets field should not auto-set it. 
insert into t1 values ('2004-04-01 00:00:00', '2004-04-01 00:00:00');
SET TIMESTAMP=1000000012;
update t1 set t1= '2004-04-02 00:00:00';
select * from t1;
# The same for multi updates
update t1 as ta, t1 as tb set tb.t1= '2004-04-03 00:00:00';
select * from t1;
drop table t1;

# Now let us test replace it should behave exactly like delete+insert
# Case where optimization is possible DEFAULT = ON UPDATE
create table t1 (pk int primary key, t1 timestamp default current_timestamp on update current_timestamp, bulk int);
insert into t1 values (1, '2004-04-01 00:00:00', 10);
SET TIMESTAMP=1000000013;
replace into t1 set pk = 1, bulk= 20; 
select * from t1;
drop table t1;
# Case in which there should not be optimisation
create table t1 (pk int primary key, t1 timestamp default '2003-01-01 00:00:00' on update current_timestamp, bulk int);
insert into t1 values (1, '2004-04-01 00:00:00', 10);
SET TIMESTAMP=1000000014;
replace into t1 set pk = 1, bulk= 20; 
select * from t1;
drop table t1;
# Other similar case
create table t1 (pk int primary key, t1 timestamp default current_timestamp, bulk int);
insert into t1 values (1, '2004-04-01 00:00:00', 10);
SET TIMESTAMP=1000000015;
replace into t1 set pk = 1, bulk= 20; 
select * from t1;
drop table t1;

# Let us test alter now
create table t1 (t1 timestamp default current_timestamp on update current_timestamp);
insert into t1 values ('2004-04-01 00:00:00');
SET TIMESTAMP=1000000016;
alter table t1 add i int default 10;
select * from t1;
drop table t1;

#
# Test for TIMESTAMP columns which are able to store NULLs
#

# Unlike for default TIMESTAMP fields we don't interpret first field
# in this table as TIMESTAMP with DEFAULT NOW() ON UPDATE NOW() properties.
create table t1 (a timestamp null, b timestamp null);
show create table t1;
insert into t1 values (NULL, NULL);
SET TIMESTAMP=1000000017;
insert into t1 values ();
select * from t1;
drop table t1;

# But explicit auto-set properties still should be OK.
create table t1 (a timestamp null default current_timestamp on update current_timestamp, b timestamp null);
show create table t1;
insert into t1 values (NULL, NULL);
SET TIMESTAMP=1000000018;
insert into t1 values ();
select * from t1;
drop table t1;

# It is also OK to specify NULL as default explicitly for such fields.
# This is also a test for bug #2464, DEFAULT keyword in INSERT statement
# should return default value for column.

create table t1 (a timestamp null default null, b timestamp null default '2003-01-01 00:00:00');
show create table t1;
insert into t1 values (NULL, NULL);
insert into t1 values (DEFAULT, DEFAULT);
select * from t1;
drop table t1;

#
# Let us test behavior of ALTER TABLE when it converts columns 
# containing NULL to TIMESTAMP columns.
#
create table t1 (a bigint, b bigint);
insert into t1 values (NULL, NULL), (20030101000000, 20030102000000);
set timestamp=1000000019;
alter table t1 modify a timestamp, modify b timestamp;
select * from t1;
drop table t1;

#
# Test for bug #4131, TIMESTAMP columns missing minutes and seconds when
# using GROUP BY in @@new=1 mode.
#
create table t1 (a char(2), t timestamp);
insert into t1 values ('a', '2004-01-01 00:00:00'), ('a', '2004-01-01 01:00:00'),
                      ('b', '2004-02-01 00:00:00');
select max(t) from t1 group by a;
drop table t1;

#
# Test for bug #7418 "TIMESTAMP not always converted to DATETIME in MAXDB
# mode". TIMESTAMP columns should be converted DATETIME columns in MAXDB
# mode regardless of whether a display width is given.
#
set sql_mode='maxdb';
create table t1 (a timestamp, b timestamp);
show create table t1;
# restore default mode
set sql_mode='';
drop table t1;

#
# Bug#7806 - insert on duplicate key and auto-update of timestamp
#
create table t1 (a int auto_increment primary key, b int, c timestamp);
insert into t1 (a, b, c) values (1, 0, '2001-01-01 01:01:01'),
  (2, 0, '2002-02-02 02:02:02'), (3, 0, '2003-03-03 03:03:03');
select * from t1;
update t1 set b = 2, c = c where a = 2;
select * from t1;
insert into t1 (a) values (4);
select * from t1;
update t1 set c = '2004-04-04 04:04:04' where a = 4;
select * from t1;
insert into t1 (a) values (3), (5) on duplicate key update b = 3, c = c;
select * from t1;
insert into t1 (a, c) values (4, '2004-04-04 00:00:00'),
  (6, '2006-06-06 06:06:06') on duplicate key update b = 4;
select * from t1;
drop table t1;

--echo End of 4.1 tests

# Restore timezone to default
set time_zone= @@global.time_zone;

CREATE TABLE t1 (
`id` int(11) NOT NULL auto_increment,
`username` varchar(80) NOT NULL default '',
`posted_on` timestamp NOT NULL default '0000-00-00 00:00:00',
PRIMARY KEY (`id`)
) ENGINE=MyISAM DEFAULT CHARSET=latin1 AUTO_INCREMENT=1;

show fields from t1;
select is_nullable from INFORMATION_SCHEMA.COLUMNS where TABLE_NAME='t1' and COLUMN_NAME='posted_on';
drop table t1;

#
# Bug#41370: TIMESTAMP field does not accepts NULL from FROM_UNIXTIME()
#

CREATE TABLE t1 ( f1 INT(11) NOT NULL AUTO_INCREMENT PRIMARY KEY,
                  f2 TIMESTAMP NOT NULL DEFAULT CURRENT_TIMESTAMP,
                  f3 TIMESTAMP);
INSERT INTO t1 (f2,f3) VALUES (NOW(), "0000-00-00 00:00:00");
INSERT INTO t1 (f2,f3) VALUES (NOW(), NULL);
INSERT INTO t1 (f2,f3) VALUES (NOW(), ASCII(NULL));
INSERT INTO t1 (f2,f3) VALUES (NOW(), FROM_UNIXTIME('9999999999'));
INSERT INTO t1 (f2,f3) VALUES (NOW(), TIME(NULL));
UPDATE t1 SET f2=NOW(), f3=FROM_UNIXTIME('9999999999') WHERE f1=1;
SELECT f1,f2-f3 FROM t1;
DROP TABLE t1;

--echo End of 5.0 tests

<<<<<<< HEAD
--echo
--echo Bug#50888 valgrind warnings in Field_timestamp::val_str
--echo

SET TIMESTAMP=0;
CREATE TABLE t1(a timestamp);
INSERT INTO t1 VALUES ('2008-02-23 09:23:45'), ('2010-03-05 11:08:02');
FLUSH TABLES t1;
SELECT MAX(a) FROM t1;
SELECT a FROM t1;
DROP TABLE t1;

--echo End of Bug#50888
=======
--echo #
--echo # Bug #55779: select does not work properly in mysql server
--echo #             Version "5.1.42 SUSE MySQL RPM"
--echo #

CREATE TABLE t1 (a TIMESTAMP, KEY (a));

INSERT INTO t1 VALUES ('2000-01-01 00:00:00'), ('2000-01-01 00:00:00'),
                      ('2000-01-01 00:00:01'), ('2000-01-01 00:00:01');

SELECT a FROM t1 WHERE a >=  20000101000000;
SELECT a FROM t1 WHERE a >= '20000101000000';

DROP TABLE t1;

--echo End of 5.1 tests
>>>>>>> 9d68a0d6
<|MERGE_RESOLUTION|>--- conflicted
+++ resolved
@@ -347,7 +347,23 @@
 
 --echo End of 5.0 tests
 
-<<<<<<< HEAD
+--echo #
+--echo # Bug #55779: select does not work properly in mysql server
+--echo #             Version "5.1.42 SUSE MySQL RPM"
+--echo #
+
+CREATE TABLE t1 (a TIMESTAMP, KEY (a));
+
+INSERT INTO t1 VALUES ('2000-01-01 00:00:00'), ('2000-01-01 00:00:00'),
+                      ('2000-01-01 00:00:01'), ('2000-01-01 00:00:01');
+
+SELECT a FROM t1 WHERE a >=  20000101000000;
+SELECT a FROM t1 WHERE a >= '20000101000000';
+
+DROP TABLE t1;
+
+--echo End of 5.1 tests
+
 --echo
 --echo Bug#50888 valgrind warnings in Field_timestamp::val_str
 --echo
@@ -360,22 +376,4 @@
 SELECT a FROM t1;
 DROP TABLE t1;
 
---echo End of Bug#50888
-=======
---echo #
---echo # Bug #55779: select does not work properly in mysql server
---echo #             Version "5.1.42 SUSE MySQL RPM"
---echo #
-
-CREATE TABLE t1 (a TIMESTAMP, KEY (a));
-
-INSERT INTO t1 VALUES ('2000-01-01 00:00:00'), ('2000-01-01 00:00:00'),
-                      ('2000-01-01 00:00:01'), ('2000-01-01 00:00:01');
-
-SELECT a FROM t1 WHERE a >=  20000101000000;
-SELECT a FROM t1 WHERE a >= '20000101000000';
-
-DROP TABLE t1;
-
---echo End of 5.1 tests
->>>>>>> 9d68a0d6
+--echo End of Bug#50888