--- conflicted
+++ resolved
@@ -499,7 +499,13 @@
 --enable_column_names
 --enable_query_log
 
-<<<<<<< HEAD
+#
+# MDEV-13897 SELECT @a := MAX(col) FROM t requires full index scan
+#
+explain select @a:=max(seq) from seq_1_to_1000000;
+
+# End of 10.1 tests
+
 --echo #
 --echo # Start of 10.3 tests
 --echo #
@@ -514,12 +520,4 @@
 SHOW CREATE TABLE t1;
 SELECT * FROM t1;
 DROP TABLE t1;
-SET sql_mode=DEFAULT;
-=======
-#
-# MDEV-13897 SELECT @a := MAX(col) FROM t requires full index scan
-#
-explain select @a:=max(seq) from seq_1_to_1000000;
-
-# End of 10.1 tests
->>>>>>> 387bdf07
+SET sql_mode=DEFAULT;