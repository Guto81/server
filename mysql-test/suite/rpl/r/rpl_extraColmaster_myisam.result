stop slave;
drop table if exists t1,t2,t3,t4,t5,t6,t7,t8,t9;
reset master;
reset slave;
drop table if exists t1,t2,t3,t4,t5,t6,t7,t8,t9;
start slave;

***********************************************************
***********************************************************
***************** Start of Testing ************************
***********************************************************
***********************************************************
* This test format == binlog_format	ROW and engine == 'MyISAM'
***********************************************************
***********************************************************

***** Testing more columns on the Master *****

CREATE TABLE t1 (f1 INT, f2 INT, f3 INT PRIMARY KEY, f4 CHAR(20),
/* extra */
f5 FLOAT DEFAULT '2.00', 
f6 CHAR(4) DEFAULT 'TEST',
f7 INT DEFAULT '0',
f8 TEXT,
f9 LONGBLOB,
f10 BIT(63),
f11 VARBINARY(64))ENGINE='MyISAM';

* Alter Table on Slave and drop columns f5 through f11 *

alter table t1 drop f5, drop f6, drop f7, drop f8, drop f9, drop f10, drop f11;

* Insert data in Master then update and delete some rows*

* Select count and 20 rows from Master *

SELECT COUNT(*) FROM t1;
COUNT(*)
40

SELECT f1,f2,f3,f4,f5,f6,f7,f8,f9,
hex(f10),hex(f11) FROM t1 ORDER BY f3 LIMIT 20;
f1	f2	f3	f4	f5	f6	f7	f8	f9	hex(f10)	hex(f11)
2	2	2	second	2	kaks	2	got stolen from the paradise	very fat blob	1555	123456
3	3	3	next	2	kaks	2	got stolen from the paradise	very fat blob	1555	123456
5	5	5	second	2	kaks	2	got stolen from the paradise	very fat blob	1555	123456
6	6	6	next	2	kaks	2	got stolen from the paradise	very fat blob	1555	123456
8	8	8	second	2	kaks	2	got stolen from the paradise	very fat blob	1555	123456
9	9	9	next	2	kaks	2	got stolen from the paradise	very fat blob	1555	123456
11	11	11	second	2	kaks	2	got stolen from the paradise	very fat blob	1555	123456
12	12	12	next	2	kaks	2	got stolen from the paradise	very fat blob	1555	123456
14	14	14	second	2	kaks	2	got stolen from the paradise	very fat blob	1555	123456
15	15	15	next	2	kaks	2	got stolen from the paradise	very fat blob	1555	123456
17	17	17	second	2	kaks	2	got stolen from the paradise	very fat blob	1555	123456
18	18	18	next	2	kaks	2	got stolen from the paradise	very fat blob	1555	123456
20	20	20	second	2	kaks	2	got stolen from the paradise	very fat blob	1555	123456
21	21	21	next	2	kaks	2	got stolen from the paradise	very fat blob	1555	123456
23	23	23	second	2	kaks	2	got stolen from the paradise	very fat blob	1555	123456
24	24	24	next	2	kaks	2	got stolen from the paradise	very fat blob	1555	123456
26	26	26	second	2	kaks	2	got stolen from the paradise	very fat blob	1555	123456
27	27	27	next	2	kaks	2	got stolen from the paradise	very fat blob	1555	123456
29	29	29	second	2	kaks	2	got stolen from the paradise	very fat blob	1555	123456
30	30	30	next	2	kaks	2	got stolen from the paradise	very fat blob	1555	123456

* Select count and 20 rows from Slave *

SELECT COUNT(*) FROM t1;
COUNT(*)
40

SELECT * FROM t1 ORDER BY f3 LIMIT 20;
f1	f2	f3	f4
2	2	2	second
3	3	3	next
5	5	5	second
6	6	6	next
8	8	8	second
9	9	9	next
11	11	11	second
12	12	12	next
14	14	14	second
15	15	15	next
17	17	17	second
18	18	18	next
20	20	20	second
21	21	21	next
23	23	23	second
24	24	24	next
26	26	26	second
27	27	27	next
29	29	29	second
30	30	30	next
<<<<<<< HEAD

* Show Slave Status *

show slave status;;
Slave_IO_State	#
Master_Host	127.0.0.1
Master_User	root
Master_Port	#
Connect_Retry	1
Master_Log_File	master-bin.000001
Read_Master_Log_Pos	#
Relay_Log_File	#
Relay_Log_Pos	#
Relay_Master_Log_File	master-bin.000001
Slave_IO_Running	Yes
Slave_SQL_Running	Yes
Replicate_Do_DB	
Replicate_Ignore_DB	
Replicate_Do_Table	
Replicate_Ignore_Table	
Replicate_Wild_Do_Table	
Replicate_Wild_Ignore_Table	
Last_Errno	0
Last_Error	
Skip_Counter	0
Exec_Master_Log_Pos	#
Relay_Log_Space	#
Until_Condition	None
Until_Log_File	
Until_Log_Pos	0
Master_SSL_Allowed	No
Master_SSL_CA_File	
Master_SSL_CA_Path	
Master_SSL_Cert	
Master_SSL_Cipher	
Master_SSL_Key	
Seconds_Behind_Master	#
Master_SSL_Verify_Server_Cert	No
Last_IO_Errno	#
Last_IO_Error	#
Last_SQL_Errno	0
Last_SQL_Error	
Replicate_Ignore_Server_Ids	
Master_Server_Id	1

=======
Checking that both slave threads are running.
>>>>>>> a3319fa5

***** Testing Altering table def scenario *****

CREATE TABLE t2 (f1 INT, f2 INT, f3 INT PRIMARY KEY, f4 CHAR(20),
/* extra */
f5 DOUBLE DEFAULT '2.00', 
f6 ENUM('a', 'b', 'c') default 'a',
f7 DECIMAL(17,9) default '1000.00',
f8 MEDIUMBLOB,
f9 NUMERIC(6,4) default '2000.00',
f10 VARCHAR(1024),
f11 BINARY(20) NOT NULL DEFAULT '\0\0\0\0\0\0\0\0\0\0\0\0\0\0\0\0\0\0\0\0',
f12 SET('a', 'b', 'c') default 'b')
ENGINE='MyISAM';
Warnings:
Warning	1264	Out of range value for column 'f9' at row 1

CREATE TABLE t3 (f1 INT, f2 INT, f3 INT PRIMARY KEY, f4 CHAR(20),
/* extra */
f5 DOUBLE DEFAULT '2.00', 
f6 ENUM('a', 'b', 'c') default 'a',
f8 MEDIUMBLOB,
f10 VARCHAR(1024),
f11 BINARY(20) NOT NULL DEFAULT '\0\0\0\0\0\0\0\0\0\0\0\0\0\0\0\0\0\0\0\0',
f12 SET('a', 'b', 'c') default 'b')
ENGINE='MyISAM';

CREATE TABLE t4 (f1 INT, f2 INT, f3 INT PRIMARY KEY, f4 CHAR(20),
/* extra */
f5 DOUBLE DEFAULT '2.00', 
f6 DECIMAL(17,9) default '1000.00',
f7 MEDIUMBLOB,
f8 NUMERIC(6,4) default '2000.00',
f9 VARCHAR(1024),
f10 BINARY(20) not null default '\0\0\0\0\0\0\0\0\0\0\0\0\0\0\0\0\0\0\0\0',
f11 CHAR(255))
ENGINE='MyISAM';
Warnings:
Warning	1264	Out of range value for column 'f8' at row 1

CREATE TABLE t31 (f1 INT, f2 INT, f3 INT PRIMARY KEY, f4 CHAR(20),
/* extra */
f5  BIGINT,
f6  BLOB,
f7  DATE,
f8  DATETIME,
f9  FLOAT,
f10 INT,
f11 LONGBLOB,
f12 LONGTEXT,
f13 MEDIUMBLOB,
f14 MEDIUMINT,
f15 MEDIUMTEXT,
f16 REAL,
f17 SMALLINT,
f18 TEXT,
f19 TIME,
f20 TIMESTAMP,
f21 TINYBLOB,
f22 TINYINT,
f23 TINYTEXT,
f24 YEAR,
f25 BINARY(255),
f26 BIT(64),
f27 CHAR(255),
f28 DECIMAL(30,7),
f29 DOUBLE,
f30 ENUM ('a','b', 'c') default 'a',
f31 FLOAT,
f32 NUMERIC(17,9),
f33 SET ('a', 'b', 'c') default 'b',
f34 VARBINARY(1025),
f35 VARCHAR(257)       
) ENGINE='MyISAM';

** Alter tables on slave and drop columns **

alter table t2 drop f5, drop f6, drop f7, drop f8, drop f9, drop f10, drop f11, drop
f12;
alter table t3 drop f5, drop f6, drop f8, drop f10, drop f11, drop f12;
alter table t4 drop f5, drop f6, drop f7, drop f8, drop f9, drop f10, drop f11;
alter table t31 
drop f5, drop f6, drop f7, drop f8, drop f9, drop f10, drop f11,
drop f12, drop f13, drop f14, drop f15, drop f16, drop f17, drop f18,
drop f19, drop f20, drop f21, drop f22, drop f23, drop f24, drop f25,
drop f26, drop f27, drop f28, drop f29, drop f30, drop f31, drop f32,
drop f33, drop f34, drop f35;

** Insert Data into Master **
INSERT into t2 set f1=1, f2=1, f3=1, f4='first', f8='f8: medium size blob', f10='f10:
some var char';
INSERT into t2 values (2, 2, 2, 'second',
2.0, 'b', 2000.0002, 'f8: medium size blob', 2000, 'f10: some var char',
'01234567', 'c'),
(3, 3, 3, 'third',
3.0, 'b', 3000.0003, 'f8: medium size blob', 3000, 'f10: some var char',
'01234567', 'c');
Warnings:
Warning	1264	Out of range value for column 'f9' at row 1
Warning	1264	Out of range value for column 'f9' at row 2
INSERT into t3 set f1=1, f2=1, f3=1, f4='first', f10='f10: some var char';
INSERT into t4 set f1=1, f2=1, f3=1, f4='first', f7='f7: medium size blob', f10='f10:
binary data';
INSERT into t31 set f1=1, f2=1, f3=1, f4='first';
INSERT into t31 set f1=1, f2=1, f3=2, f4='second',
f9=2.2,  f10='seven samurai', f28=222.222, f35='222';
Warnings:
Warning	1366	Incorrect integer value: 'seven samurai' for column 'f10' at row 1
INSERT into t31 values (1, 1, 3, 'third',
/* f5  BIGINT,  */            333333333333333333333333,
/* f6  BLOB,  */              '3333333333333333333333',
/* f7  DATE,  */              '2007-07-18',
/* f8  DATETIME,  */          "2007-07-18",
/* f9  FLOAT,  */             3.33333333,
/* f10 INT,  */               333333333,
/* f11 LONGBLOB,  */          '3333333333333333333',
/* f12 LONGTEXT,  */          '3333333333333333333',
/* f13 MEDIUMBLOB,  */        '3333333333333333333',
/* f14 MEDIUMINT,  */         33,
/* f15 MEDIUMTEXT,  */        3.3,
/* f16 REAL,  */              3.3,
/* f17 SMALLINT,  */          3,
/* f18 TEXT,  */              '33',
/* f19 TIME,  */              '2:59:58.999',
/* f20 TIMESTAMP,  */         20000303000000,
/* f21 TINYBLOB,  */          '3333',
/* f22 TINYINT,  */           3,
/* f23 TINYTEXT,  */          '3',
/* f24 YEAR,  */              3000,
/* f25 BINARY(255),  */       'three_33333',
/* f26 BIT(64),  */           b'011', 
/* f27 CHAR(255),  */         'three',
/* f28 DECIMAL(30,7),  */     3.333,
/* f29 DOUBLE,  */            3.333333333333333333333333333,
/* f30 ENUM ('a','b','c')*/   'c',
/* f31 FLOAT,  */             3.0,
/* f32 NUMERIC(17,9),  */     3.3333,
/* f33 SET ('a','b','c'),*/   'c',
/*f34 VARBINARY(1025),*/      '3333 minus 3',
/*f35 VARCHAR(257),*/         'three times three'
      );
Warnings:
Warning	1264	Out of range value for column 'f5' at row 1
Warning	1264	Out of range value for column 'f24' at row 1
INSERT into t31 values (1, 1, 4, 'fourth',
/* f5  BIGINT,  */            333333333333333333333333,
/* f6  BLOB,  */              '3333333333333333333333',
/* f7  DATE,  */              '2007-07-18',
/* f8  DATETIME,  */          "2007-07-18",
/* f9  FLOAT,  */             3.33333333,
/* f10 INT,  */               333333333,
/* f11 LONGBLOB,  */          '3333333333333333333',
/* f12 LONGTEXT,  */          '3333333333333333333',
/* f13 MEDIUMBLOB,  */        '3333333333333333333',
/* f14 MEDIUMINT,  */         33,
/* f15 MEDIUMTEXT,  */        3.3,
/* f16 REAL,  */              3.3,
/* f17 SMALLINT,  */          3,
/* f18 TEXT,  */              '33',
/* f19 TIME,  */              '2:59:58.999',
/* f20 TIMESTAMP,  */         20000303000000,
/* f21 TINYBLOB,  */          '3333',
/* f22 TINYINT,  */           3,
/* f23 TINYTEXT,  */          '3',
/* f24 YEAR,  */              3000,
/* f25 BINARY(255),  */       'three_33333',
/* f26 BIT(64),  */           b'011',
/* f27 CHAR(255),  */         'three',
/* f28 DECIMAL(30,7),  */     3.333,
/* f29 DOUBLE,  */            3.333333333333333333333333333,
/* f30 ENUM ('a','b','c')*/   'c',
/* f31 FLOAT,  */             3.0,
/* f32 NUMERIC(17,9),  */     3.3333,
/* f33 SET ('a','b','c'),*/   'c',
/*f34 VARBINARY(1025),*/      '3333 minus 3',
/*f35 VARCHAR(257),*/         'three times three'
       ),
(1, 1, 5, 'fifth',
/* f5  BIGINT,  */            333333333333333333333333,
/* f6  BLOB,  */              '3333333333333333333333',
/* f7  DATE,  */              '2007-07-18',
/* f8  DATETIME,  */          "2007-07-18",
/* f9  FLOAT,  */             3.33333333,
/* f10 INT,  */               333333333,
/* f11 LONGBLOB,  */          '3333333333333333333',
/* f12 LONGTEXT,  */          '3333333333333333333',
/* f13 MEDIUMBLOB,  */        '3333333333333333333',
/* f14 MEDIUMINT,  */         33,
/* f15 MEDIUMTEXT,  */        3.3,
/* f16 REAL,  */              3.3,
/* f17 SMALLINT,  */          3,
/* f18 TEXT,  */              '33',
/* f19 TIME,  */              '2:59:58.999',
/* f20 TIMESTAMP,  */         20000303000000,
/* f21 TINYBLOB,  */          '3333',
/* f22 TINYINT,  */           3,
/* f23 TINYTEXT,  */          '3',
/* f24 YEAR,  */              3000,
/* f25 BINARY(255),  */       'three_33333',
/* f26 BIT(64),  */           b'011',
/* f27 CHAR(255),  */         'three',
/* f28 DECIMAL(30,7),  */     3.333,
/* f29 DOUBLE,  */            3.333333333333333333333333333,
/* f30 ENUM ('a','b','c')*/   'c',
/* f31 FLOAT,  */             3.0,
/* f32 NUMERIC(17,9),  */     3.3333,
/* f33 SET ('a','b','c'),*/   'c',
/*f34 VARBINARY(1025),*/      '3333 minus 3',
/*f35 VARCHAR(257),*/         'three times three'
       ),
(1, 1, 6, 'sixth',
/* f5  BIGINT,  */            NULL,
/* f6  BLOB,  */              '3333333333333333333333',
/* f7  DATE,  */              '2007-07-18',
/* f8  DATETIME,  */          "2007-07-18",
/* f9  FLOAT,  */             3.33333333,
/* f10 INT,  */               333333333,
/* f11 LONGBLOB,  */          '3333333333333333333',
/* f12 LONGTEXT,  */          '3333333333333333333',
/* f13 MEDIUMBLOB,  */        '3333333333333333333',
/* f14 MEDIUMINT,  */         33,
/* f15 MEDIUMTEXT,  */        3.3,
/* f16 REAL,  */              3.3,
/* f17 SMALLINT,  */          3,
/* f18 TEXT,  */              '33',
/* f19 TIME,  */              '2:59:58.999',
/* f20 TIMESTAMP,  */         20000303000000,
/* f21 TINYBLOB,  */          '3333',
/* f22 TINYINT,  */           3,
/* f23 TINYTEXT,  */          '3',
/* f24 YEAR,  */              3000,
/* f25 BINARY(255),  */       'three_33333',
/* f26 BIT(64),  */           b'011',
/* f27 CHAR(255),  */         'three',
/* f28 DECIMAL(30,7),  */     3.333,
/* f29 DOUBLE,  */            3.333333333333333333333333333,
/* f30 ENUM ('a','b','c')*/   'c',
/* f31 FLOAT,  */             3.0,
/* f32 NUMERIC(17,9),  */     3.3333,
/* f33 SET ('a','b','c'),*/   'c',
/*f34 VARBINARY(1025),*/      '3333 minus 3',
/*f35 VARCHAR(257),*/         NULL
);
Warnings:
Warning	1264	Out of range value for column 'f5' at row 1
Warning	1264	Out of range value for column 'f24' at row 1
Warning	1264	Out of range value for column 'f5' at row 2
Warning	1264	Out of range value for column 'f24' at row 2
Warning	1264	Out of range value for column 'f24' at row 3

** Sync slave with master ** 
** Do selects from tables **

select * from t1 order by f3;
f1	f2	f3	f4
2	2	2	second
3	3	3	next
5	5	5	second
6	6	6	next
8	8	8	second
9	9	9	next
11	11	11	second
12	12	12	next
14	14	14	second
15	15	15	next
17	17	17	second
18	18	18	next
20	20	20	second
21	21	21	next
23	23	23	second
24	24	24	next
26	26	26	second
27	27	27	next
29	29	29	second
30	30	30	next
31	31	31	second
32	32	32	second
33	33	33	second
34	34	34	second
35	35	35	second
36	36	36	second
37	37	37	second
38	38	38	second
39	39	39	second
40	40	40	second
41	41	41	second
42	42	42	second
43	43	43	second
44	44	44	second
45	45	45	second
46	46	46	second
47	47	47	second
48	48	48	second
49	49	49	second
50	50	50	second
select * from t2 order by f1;
f1	f2	f3	f4
1	1	1	first
2	2	2	second
3	3	3	third
select * from t3 order by f1;
f1	f2	f3	f4
1	1	1	first
select * from t4 order by f1;
f1	f2	f3	f4
1	1	1	first
select * from t31 order by f3;
f1	f2	f3	f4
1	1	1	first
1	1	2	second
1	1	3	third
1	1	4	fourth
1	1	5	fifth
1	1	6	sixth

** Do updates master **

update t31 set f5=555555555555555 where f3=6;
update t31 set f2=2 where f3=2;
update t31 set f1=NULL where f3=1;
update t31 set f3=NULL, f27=NULL, f35='f35 new value' where f3=3;
Warnings:
Warning	1048	Column 'f3' cannot be null

** Delete from Master **

delete from t1;
delete from t2;
delete from t3;
delete from t4;
delete from t31;
select * from t31;
f1	f2	f3	f4

** Check slave status **

<<<<<<< HEAD
select * from t31;
f1	f2	f3	f4
show slave status;;
Slave_IO_State	#
Master_Host	127.0.0.1
Master_User	root
Master_Port	#
Connect_Retry	1
Master_Log_File	master-bin.000001
Read_Master_Log_Pos	#
Relay_Log_File	#
Relay_Log_Pos	#
Relay_Master_Log_File	master-bin.000001
Slave_IO_Running	Yes
Slave_SQL_Running	Yes
Replicate_Do_DB	
Replicate_Ignore_DB	
Replicate_Do_Table	
Replicate_Ignore_Table	
Replicate_Wild_Do_Table	
Replicate_Wild_Ignore_Table	
Last_Errno	0
Last_Error	
Skip_Counter	0
Exec_Master_Log_Pos	#
Relay_Log_Space	#
Until_Condition	None
Until_Log_File	
Until_Log_Pos	0
Master_SSL_Allowed	No
Master_SSL_CA_File	
Master_SSL_CA_Path	
Master_SSL_Cert	
Master_SSL_Cipher	
Master_SSL_Key	
Seconds_Behind_Master	#
Master_SSL_Verify_Server_Cert	No
Last_IO_Errno	#
Last_IO_Error	#
Last_SQL_Errno	0
Last_SQL_Error	
Replicate_Ignore_Server_Ids	
Master_Server_Id	1
=======
Checking that both slave threads are running.
>>>>>>> a3319fa5

****************************************
* columns in master at middle of table *
* Expect: Proper error message         *
****************************************

** Stop and Reset Slave **

STOP SLAVE;
RESET SLAVE;

** create table slave side **
CREATE TABLE t10 (a INT PRIMARY KEY, b BLOB, c CHAR(5)
) ENGINE='MyISAM';

** Connect to master and create table **

CREATE TABLE t10 (a INT KEY, b BLOB, f DOUBLE DEFAULT '233',
c CHAR(5), e INT DEFAULT '1')ENGINE='MyISAM';
RESET MASTER;

*** Start Slave ***
START SLAVE;

*** Master Data Insert ***
set @b1 = 'b1b1b1b1';
set @b1 = concat(@b1,@b1);
INSERT INTO t10 () VALUES(1,@b1,DEFAULT,'Kyle',DEFAULT),
(2,@b1,DEFAULT,'JOE',DEFAULT),
(3,@b1,DEFAULT,'QA',DEFAULT);

********************************************
*** Expect slave to fail with Error 1535 ***
********************************************

<<<<<<< HEAD
SHOW SLAVE STATUS;
Slave_IO_State	#
Master_Host	127.0.0.1
Master_User	root
Master_Port	#
Connect_Retry	1
Master_Log_File	master-bin.000001
Read_Master_Log_Pos	#
Relay_Log_File	#
Relay_Log_Pos	#
Relay_Master_Log_File	master-bin.000001
Slave_IO_Running	Yes
Slave_SQL_Running	No
Replicate_Do_DB	
Replicate_Ignore_DB	
Replicate_Do_Table	
Replicate_Ignore_Table	
Replicate_Wild_Do_Table	
Replicate_Wild_Ignore_Table	
Last_Errno	1677
Last_Error	Column 2 of table 'test.t10' cannot be converted from type 'double' to type 'char(5)'
Skip_Counter	0
Exec_Master_Log_Pos	#
Relay_Log_Space	#
Until_Condition	None
Until_Log_File	
Until_Log_Pos	0
Master_SSL_Allowed	No
Master_SSL_CA_File	
Master_SSL_CA_Path	
Master_SSL_Cert	
Master_SSL_Cipher	
Master_SSL_Key	
Seconds_Behind_Master	#
Master_SSL_Verify_Server_Cert	No
Last_IO_Errno	#
Last_IO_Error	#
Last_SQL_Errno	1677
Last_SQL_Error	Column 2 of table 'test.t10' cannot be converted from type 'double' to type 'char(5)'
Replicate_Ignore_Server_Ids	
Master_Server_Id	1
SET GLOBAL SQL_SLAVE_SKIP_COUNTER=2;
START SLAVE;
=======
--source include/wait_for_slave_sql_error_and_skip.inc
Last_SQL_Error = Table definition on master and slave does not match: Column 2 type mismatch - received type 5, test.t10 has type 254
SET GLOBAL SQL_SLAVE_SKIP_COUNTER= 2;
include/start_slave.inc
>>>>>>> a3319fa5

*** Drop t10  ***
DROP TABLE t10;

*********************************************
* More columns in master at middle of table *
* Expect: Proper error message              *
*********************************************

*** Create t11 on slave  ***
STOP SLAVE;
RESET SLAVE;
CREATE TABLE t11 (a INT PRIMARY KEY, b BLOB, c VARCHAR(254)
) ENGINE='MyISAM';

*** Create t11 on Master ***
CREATE TABLE t11 (a INT KEY, b BLOB, f TEXT,
c CHAR(5) DEFAULT 'test', e INT DEFAULT '1')ENGINE='MyISAM';
RESET MASTER;

*** Start Slave ***
START SLAVE;

*** Master Data Insert ***
set @b1 = 'b1b1b1b1';
set @b1 = concat(@b1,@b1);
INSERT INTO t11 () VALUES(1,@b1,'Testing is fun','Kyle',DEFAULT),
(2,@b1,'Testing is cool','JOE',DEFAULT),
(3,@b1,DEFAULT,'QA',DEFAULT);

********************************************
*** Expect slave to fail with Error 1535 ***
********************************************

<<<<<<< HEAD
SHOW SLAVE STATUS;
Slave_IO_State	#
Master_Host	127.0.0.1
Master_User	root
Master_Port	#
Connect_Retry	1
Master_Log_File	master-bin.000001
Read_Master_Log_Pos	#
Relay_Log_File	#
Relay_Log_Pos	#
Relay_Master_Log_File	master-bin.000001
Slave_IO_Running	Yes
Slave_SQL_Running	No
Replicate_Do_DB	
Replicate_Ignore_DB	
Replicate_Do_Table	
Replicate_Ignore_Table	
Replicate_Wild_Do_Table	
Replicate_Wild_Ignore_Table	
Last_Errno	1677
Last_Error	Column 2 of table 'test.t11' cannot be converted from type 'tinyblob' to type 'varchar(254)'
Skip_Counter	0
Exec_Master_Log_Pos	#
Relay_Log_Space	#
Until_Condition	None
Until_Log_File	
Until_Log_Pos	0
Master_SSL_Allowed	No
Master_SSL_CA_File	
Master_SSL_CA_Path	
Master_SSL_Cert	
Master_SSL_Cipher	
Master_SSL_Key	
Seconds_Behind_Master	#
Master_SSL_Verify_Server_Cert	No
Last_IO_Errno	#
Last_IO_Error	#
Last_SQL_Errno	1677
Last_SQL_Error	Column 2 of table 'test.t11' cannot be converted from type 'tinyblob' to type 'varchar(254)'
Replicate_Ignore_Server_Ids	
Master_Server_Id	1
SET GLOBAL SQL_SLAVE_SKIP_COUNTER=2;
START SLAVE;
=======
--source include/wait_for_slave_sql_error_and_skip.inc
Last_SQL_Error = Table definition on master and slave does not match: Column 2 type mismatch - received type 252, test.t11 has type 15
SET GLOBAL SQL_SLAVE_SKIP_COUNTER= 2;
include/start_slave.inc

*** Drop t11  ***
DROP TABLE t11;

*********************************************
* More columns in master at middle of table *
* Expect: This one should pass blob-text    *
*********************************************

*** Create t12 on slave  ***
STOP SLAVE;
RESET SLAVE;
CREATE TABLE t12 (a INT PRIMARY KEY, b BLOB, c BLOB
) ENGINE='MyISAM';

*** Create t12 on Master ***
CREATE TABLE t12 (a INT KEY, b BLOB, f TEXT,
c CHAR(5) DEFAULT 'test', e INT DEFAULT '1')ENGINE='MyISAM';
RESET MASTER;

*** Start Slave ***
START SLAVE;

*** Master Data Insert ***
set @b1 = 'b1b1b1b1';
set @b1 = concat(@b1,@b1);
INSERT INTO t12 () VALUES(1,@b1,'Kyle',DEFAULT,DEFAULT),
(2,@b1,'JOE',DEFAULT,DEFAULT),
(3,@b1,'QA',DEFAULT,DEFAULT);

SELECT a,hex(b),f,c,e FROM t12 ORDER BY a;
a	hex(b)	f	c	e
1	62316231623162316231623162316231	Kyle	test	1
2	62316231623162316231623162316231	JOE	test	1
3	62316231623162316231623162316231	QA	test	1

*** Select on Slave ***
SELECT a,hex(b),c FROM t12 ORDER BY a;
a	hex(b)	c
1	62316231623162316231623162316231	Kyle
2	62316231623162316231623162316231	JOE
3	62316231623162316231623162316231	QA

*** Drop t12  ***
DROP TABLE t12;

****************************************************
* - Alter Master adding columns at middle of table *
*   Expect: columns added                          *
****************************************************


*** Create t14 on slave  ***
STOP SLAVE;
RESET SLAVE;
CREATE TABLE t14 (c1 INT PRIMARY KEY, c4 BLOB, c5 CHAR(5)
) ENGINE='MyISAM';

*** Create t14 on Master ***
CREATE TABLE t14 (c1 INT KEY, c4 BLOB, c5 CHAR(5),
c6 INT DEFAULT '1',
c7 TIMESTAMP NULL DEFAULT CURRENT_TIMESTAMP
)ENGINE='MyISAM';
RESET MASTER;

*** Start Slave ***
START SLAVE;

*** Master Data Insert ***
ALTER TABLE t14 ADD COLUMN c2 DECIMAL(8,2) AFTER c1;
ALTER TABLE t14 ADD COLUMN c3 TEXT AFTER c2;

set @b1 = 'b1b1b1b1';
set @b1 = concat(@b1,@b1);
INSERT INTO t14 () VALUES(1,1.00,'Replication Testing Extra Col',@b1,'Kyle',DEFAULT,DEFAULT),
(2,2.00,'This Test Should work',@b1,'JOE',DEFAULT,DEFAULT),
(3,3.00,'If is does not, I will open a bug',@b1,'QA',DEFAULT,DEFAULT);

SELECT c1,c2,c3,hex(c4),c5,c6,c7 FROM t14 ORDER BY c1;
c1	c2	c3	hex(c4)	c5	c6	c7
1	1.00	Replication Testing Extra Col	62316231623162316231623162316231	Kyle	1	CURRENT_TIMESTAMP
2	2.00	This Test Should work	62316231623162316231623162316231	JOE	1	CURRENT_TIMESTAMP
3	3.00	If is does not, I will open a bug	62316231623162316231623162316231	QA	1	CURRENT_TIMESTAMP

*** Select on Slave ****
SELECT c1,c2,c3,hex(c4),c5 FROM t14 ORDER BY c1;
c1	c2	c3	hex(c4)	c5
1	1.00	Replication Testing Extra Col	62316231623162316231623162316231	Kyle
2	2.00	This Test Should work	62316231623162316231623162316231	JOE
3	3.00	If is does not, I will open a bug	62316231623162316231623162316231	QA

****************************************************
* - Alter Master Dropping columns from the middle. *
*   Expect: columns dropped                        *
****************************************************

*** connect to master and drop columns ***
ALTER TABLE t14 DROP COLUMN c2;
ALTER TABLE t14 DROP COLUMN c7;

*** Select from Master ***
SELECT c1,c3,hex(c4),c5,c6 FROM t14 ORDER BY c1;
c1	c3	hex(c4)	c5	c6
1	Replication Testing Extra Col	62316231623162316231623162316231	Kyle	1
2	This Test Should work	62316231623162316231623162316231	JOE	1
3	If is does not, I will open a bug	62316231623162316231623162316231	QA	1

************
* Bug30415 *
************
Last_SQL_Error = Error 'Can't DROP 'c7'; check that column/key exists' on query. Default database: 'test'. Query: 'ALTER TABLE t14 DROP COLUMN c7'
STOP SLAVE;
RESET SLAVE;

*** Drop t14  ***
DROP TABLE t14;
DROP TABLE t14;
RESET MASTER;
START SLAVE;

*************************************************
* - Alter Master adding columns at end of table *
*   Expect: Error 1054                          *
*************************************************

*** Create t15 on slave  ***
STOP SLAVE;
RESET SLAVE;
CREATE TABLE t15 (c1 INT PRIMARY KEY, c4 BLOB, c5 CHAR(5)
) ENGINE='MyISAM';

*** Create t15 on Master ***
CREATE TABLE t15 (c1 INT KEY, c4 BLOB, c5 CHAR(5),
c6 INT DEFAULT '1',
c7 TIMESTAMP NULL DEFAULT CURRENT_TIMESTAMP
)ENGINE='MyISAM';
RESET MASTER;

*** Start Slave ***
START SLAVE;

*** Master Data Insert ***
ALTER TABLE t15 ADD COLUMN c2 DECIMAL(8,2) AFTER c7;
set @b1 = 'b1b1b1b1';
set @b1 = concat(@b1,@b1);
INSERT INTO t15 () VALUES(1,@b1,'Kyle',DEFAULT,DEFAULT,3.00),
(2,@b1,'JOE',DEFAULT,DEFAULT,3.00),
(3,@b1,'QA',DEFAULT,DEFAULT,3.00);
SELECT c1,hex(c4),c5,c6,c7,c2 FROM t15 ORDER BY c1;
c1	hex(c4)	c5	c6	c7	c2
1	62316231623162316231623162316231	Kyle	1	CURRENT_TIMESTAMP	3.00
2	62316231623162316231623162316231	JOE	1	CURRENT_TIMESTAMP	3.00
3	62316231623162316231623162316231	QA	1	CURRENT_TIMESTAMP	3.00

********************************************
*** Expect slave to fail with Error 1054 ***
********************************************

Last_SQL_Error = Error 'Unknown column 'c7' in 't15'' on query. Default database: 'test'. Query: 'ALTER TABLE t15 ADD COLUMN c2 DECIMAL(8,2) AFTER c7'
STOP SLAVE;
RESET SLAVE;

*** Drop t15  ***
DROP TABLE t15;
DROP TABLE t15;
RESET MASTER;
START SLAVE;

************************************************
* - Create index on Master column not on slave *
*   Expect:Warning                             *
************************************************

*** Create t16 on slave  ***
STOP SLAVE;
RESET SLAVE;
CREATE TABLE t16 (c1 INT PRIMARY KEY, c4 BLOB, c5 CHAR(5)
) ENGINE='MyISAM';

*** Create t16 on Master ***
CREATE TABLE t16 (c1 INT KEY, c4 BLOB, c5 CHAR(5),
c6 INT DEFAULT '1',
c7 TIMESTAMP NULL DEFAULT CURRENT_TIMESTAMP
)ENGINE='MyISAM';
RESET MASTER;

*** Start Slave ***
START SLAVE;

*** Master Create Index and Data Insert ***
CREATE INDEX part_of_c6 ON t16 (c6);
set @b1 = 'b1b1b1b1';
set @b1 = concat(@b1,@b1);
INSERT INTO t16 () VALUES(1,@b1,'Kyle',DEFAULT,DEFAULT),
(2,@b1,'JOE',2,DEFAULT),
(3,@b1,'QA',3,DEFAULT);
SELECT c1,hex(c4),c5,c6,c7 FROM t16 ORDER BY c1;
c1	hex(c4)	c5	c6	c7
1	62316231623162316231623162316231	Kyle	1	CURRENT_TIMESTAMP
2	62316231623162316231623162316231	JOE	2	CURRENT_TIMESTAMP
3	62316231623162316231623162316231	QA	3	CURRENT_TIMESTAMP

*****************
*** BUG 30434 ***
*****************

Last_SQL_Error = Error 'Key column 'c6' doesn't exist in table' on query. Default database: 'test'. Query: 'CREATE INDEX part_of_c6 ON t16 (c6)'
STOP SLAVE;
RESET SLAVE;

*** Drop t16  ***
DROP TABLE t16;
DROP TABLE t16;
RESET MASTER;
START SLAVE;

*****************************************************
* - Delete rows using column on Master not on slave *
*   Expect: Rows Deleted                            *
*****************************************************

*** Create t17 on slave  ***
STOP SLAVE;
RESET SLAVE;
CREATE TABLE t17 (c1 INT PRIMARY KEY, c4 BLOB, c5 CHAR(5)
) ENGINE='MyISAM';

*** Create t17 on Master ***
CREATE TABLE t17 (c1 INT KEY, c4 BLOB, c5 CHAR(5),
c6 INT DEFAULT '1',
c7 TIMESTAMP NULL DEFAULT CURRENT_TIMESTAMP
)ENGINE='MyISAM';
RESET MASTER;

*** Start Slave ***
START SLAVE;

*** Master Data Insert ***
set @b1 = 'b1b1b1b1';
set @b1 = concat(@b1,@b1);
INSERT INTO t17 () VALUES(1,@b1,'Kyle',DEFAULT,DEFAULT),
(2,@b1,'JOE',2,DEFAULT),
(3,@b1,'QA',3,DEFAULT);
SELECT c1,hex(c4),c5,c6,c7 FROM t17 ORDER BY c1;
c1	hex(c4)	c5	c6	c7
1	62316231623162316231623162316231	Kyle	1	CURRENT_TIMESTAMP
2	62316231623162316231623162316231	JOE	2	CURRENT_TIMESTAMP
3	62316231623162316231623162316231	QA	3	CURRENT_TIMESTAMP

** Select * from Slave **
SELECT c1,hex(c4),c5 FROM t17 ORDER BY c1;
c1	hex(c4)	c5
1	62316231623162316231623162316231	Kyle
2	62316231623162316231623162316231	JOE
3	62316231623162316231623162316231	QA

** Delete from master **
DELETE FROM t17 WHERE c6 = 3;
SELECT c1,hex(c4),c5,c6,c7 FROM t17 ORDER BY c1;
c1	hex(c4)	c5	c6	c7
1	62316231623162316231623162316231	Kyle	1	CURRENT_TIMESTAMP
2	62316231623162316231623162316231	JOE	2	CURRENT_TIMESTAMP

** Check slave **
SELECT c1,hex(c4),c5 FROM t17 ORDER BY c1;
c1	hex(c4)	c5
1	62316231623162316231623162316231	Kyle
2	62316231623162316231623162316231	JOE
DROP TABLE t17;


*****************************************************
* - Update row using column on Master not on slave *
*   Expect: Rows updated                           *
*****************************************************

** Bug30674 **

*** Create t18 on slave  ***

STOP SLAVE;
RESET SLAVE;
CREATE TABLE t18 (c1 INT PRIMARY KEY, c4 BLOB, c5 CHAR(5)
) ENGINE='MyISAM';

*** Create t18 on Master ***
CREATE TABLE t18 (c1 INT KEY, c4 BLOB, c5 CHAR(5),
c6 INT DEFAULT '1',
c7 TIMESTAMP NULL DEFAULT CURRENT_TIMESTAMP
)ENGINE='MyISAM';
RESET MASTER;

*** Start Slave ***
START SLAVE;

*** Master Data Insert ***
set @b1 = 'b1b1b1b1';
set @b1 = concat(@b1,@b1);
INSERT INTO t18 () VALUES(1,@b1,'Kyle',DEFAULT,DEFAULT),
(2,@b1,'JOE',2,DEFAULT),
(3,@b1,'QA',3,DEFAULT);
SELECT c1,hex(c4),c5,c6,c7 FROM t18 ORDER BY c1;
c1	hex(c4)	c5	c6	c7
1	62316231623162316231623162316231	Kyle	1	CURRENT_TIMESTAMP
2	62316231623162316231623162316231	JOE	2	CURRENT_TIMESTAMP
3	62316231623162316231623162316231	QA	3	CURRENT_TIMESTAMP

** Select * from Slave **
SELECT c1,hex(c4),c5 FROM t18 ORDER BY c1;
c1	hex(c4)	c5
1	62316231623162316231623162316231	Kyle
2	62316231623162316231623162316231	JOE
3	62316231623162316231623162316231	QA

** update from master **
UPDATE t18 SET c5 = 'TEST' WHERE c6 = 3;
SELECT c1,hex(c4),c5,c6,c7 FROM t18 ORDER BY c1;
c1	hex(c4)	c5	c6	c7
1	62316231623162316231623162316231	Kyle	1	CURRENT_TIMESTAMP
2	62316231623162316231623162316231	JOE	2	CURRENT_TIMESTAMP
3	62316231623162316231623162316231	TEST	3	CURRENT_TIMESTAMP

** Check slave **
SELECT c1,hex(c4),c5 FROM t18 ORDER BY c1;
c1	hex(c4)	c5
1	62316231623162316231623162316231	Kyle
2	62316231623162316231623162316231	JOE
3	62316231623162316231623162316231	TEST
DROP TABLE t18;


*****************************************************
* - Insert UUID  column on Master not on slave *
*   Expect: Rows inserted                      *
*****************************************************

*** Create t5 on slave  ***
STOP SLAVE;
RESET SLAVE;
CREATE TABLE t5 (c1 INT PRIMARY KEY, c4 BLOB, c5 CHAR(5)
) ENGINE='MyISAM';

*** Create t5 on Master ***
CREATE TABLE t5 (c1 INT KEY, c4 BLOB, c5 CHAR(5),
c6 LONG, 
c7 TIMESTAMP NULL DEFAULT CURRENT_TIMESTAMP
)ENGINE='MyISAM';
RESET MASTER;

*** Start Slave ***
START SLAVE;

*** Master Data Insert ***
set @b1 = 'b1b1b1b1';
INSERT INTO t5 () VALUES(1,@b1,'Kyle',UUID(),DEFAULT),
(2,@b1,'JOE',UUID(),DEFAULT),
(3,@b1,'QA',UUID(),DEFAULT);
SELECT c1,hex(c4),c5,c6,c7 FROM t5 ORDER BY c1;
c1	hex(c4)	c5	c6	c7
1	6231623162316231	Kyle	UUID	TIME
2	6231623162316231	JOE	UUID	TIME
3	6231623162316231	QA	UUID	TIME

** Select * from Slave **
SELECT c1,hex(c4),c5 FROM t5 ORDER BY c1;
c1	hex(c4)	c5
1	6231623162316231	Kyle
2	6231623162316231	JOE
3	6231623162316231	QA
DROP TABLE t5;

set binlog_format=statement;

***********************************************************
***********************************************************
***************** Start of Testing ************************
***********************************************************
***********************************************************
* This test format == binlog_format	STATEMENT and engine == 'MyISAM'
***********************************************************
***********************************************************

***** Testing more columns on the Master *****

CREATE TABLE t1 (f1 INT, f2 INT, f3 INT PRIMARY KEY, f4 CHAR(20),
/* extra */
f5 FLOAT DEFAULT '2.00', 
f6 CHAR(4) DEFAULT 'TEST',
f7 INT DEFAULT '0',
f8 TEXT,
f9 LONGBLOB,
f10 BIT(63),
f11 VARBINARY(64))ENGINE='MyISAM';

* Alter Table on Slave and drop columns f5 through f11 *

alter table t1 drop f5, drop f6, drop f7, drop f8, drop f9, drop f10, drop f11;

* Insert data in Master then update and delete some rows*

* Select count and 20 rows from Master *

SELECT COUNT(*) FROM t1;
COUNT(*)
40

SELECT f1,f2,f3,f4,f5,f6,f7,f8,f9,
hex(f10),hex(f11) FROM t1 ORDER BY f3 LIMIT 20;
f1	f2	f3	f4	f5	f6	f7	f8	f9	hex(f10)	hex(f11)
2	2	2	second	2	kaks	2	got stolen from the paradise	very fat blob	1555	123456
3	3	3	next	2	kaks	2	got stolen from the paradise	very fat blob	1555	123456
5	5	5	second	2	kaks	2	got stolen from the paradise	very fat blob	1555	123456
6	6	6	next	2	kaks	2	got stolen from the paradise	very fat blob	1555	123456
8	8	8	second	2	kaks	2	got stolen from the paradise	very fat blob	1555	123456
9	9	9	next	2	kaks	2	got stolen from the paradise	very fat blob	1555	123456
11	11	11	second	2	kaks	2	got stolen from the paradise	very fat blob	1555	123456
12	12	12	next	2	kaks	2	got stolen from the paradise	very fat blob	1555	123456
14	14	14	second	2	kaks	2	got stolen from the paradise	very fat blob	1555	123456
15	15	15	next	2	kaks	2	got stolen from the paradise	very fat blob	1555	123456
17	17	17	second	2	kaks	2	got stolen from the paradise	very fat blob	1555	123456
18	18	18	next	2	kaks	2	got stolen from the paradise	very fat blob	1555	123456
20	20	20	second	2	kaks	2	got stolen from the paradise	very fat blob	1555	123456
21	21	21	next	2	kaks	2	got stolen from the paradise	very fat blob	1555	123456
23	23	23	second	2	kaks	2	got stolen from the paradise	very fat blob	1555	123456
24	24	24	next	2	kaks	2	got stolen from the paradise	very fat blob	1555	123456
26	26	26	second	2	kaks	2	got stolen from the paradise	very fat blob	1555	123456
27	27	27	next	2	kaks	2	got stolen from the paradise	very fat blob	1555	123456
29	29	29	second	2	kaks	2	got stolen from the paradise	very fat blob	1555	123456
30	30	30	next	2	kaks	2	got stolen from the paradise	very fat blob	1555	123456

* Select count and 20 rows from Slave *

SELECT COUNT(*) FROM t1;
COUNT(*)
40

SELECT * FROM t1 ORDER BY f3 LIMIT 20;
f1	f2	f3	f4
2	2	2	second
3	3	3	next
5	5	5	second
6	6	6	next
8	8	8	second
9	9	9	next
11	11	11	second
12	12	12	next
14	14	14	second
15	15	15	next
17	17	17	second
18	18	18	next
20	20	20	second
21	21	21	next
23	23	23	second
24	24	24	next
26	26	26	second
27	27	27	next
29	29	29	second
30	30	30	next
Checking that both slave threads are running.

***** Testing Altering table def scenario *****

CREATE TABLE t2 (f1 INT, f2 INT, f3 INT PRIMARY KEY, f4 CHAR(20),
/* extra */
f5 DOUBLE DEFAULT '2.00', 
f6 ENUM('a', 'b', 'c') default 'a',
f7 DECIMAL(17,9) default '1000.00',
f8 MEDIUMBLOB,
f9 NUMERIC(6,4) default '2000.00',
f10 VARCHAR(1024),
f11 BINARY(20) NOT NULL DEFAULT '\0\0\0\0\0\0\0\0\0\0\0\0\0\0\0\0\0\0\0\0',
f12 SET('a', 'b', 'c') default 'b')
ENGINE='MyISAM';
Warnings:
Warning	1264	Out of range value for column 'f9' at row 1

CREATE TABLE t3 (f1 INT, f2 INT, f3 INT PRIMARY KEY, f4 CHAR(20),
/* extra */
f5 DOUBLE DEFAULT '2.00', 
f6 ENUM('a', 'b', 'c') default 'a',
f8 MEDIUMBLOB,
f10 VARCHAR(1024),
f11 BINARY(20) NOT NULL DEFAULT '\0\0\0\0\0\0\0\0\0\0\0\0\0\0\0\0\0\0\0\0',
f12 SET('a', 'b', 'c') default 'b')
ENGINE='MyISAM';

CREATE TABLE t4 (f1 INT, f2 INT, f3 INT PRIMARY KEY, f4 CHAR(20),
/* extra */
f5 DOUBLE DEFAULT '2.00', 
f6 DECIMAL(17,9) default '1000.00',
f7 MEDIUMBLOB,
f8 NUMERIC(6,4) default '2000.00',
f9 VARCHAR(1024),
f10 BINARY(20) not null default '\0\0\0\0\0\0\0\0\0\0\0\0\0\0\0\0\0\0\0\0',
f11 CHAR(255))
ENGINE='MyISAM';
Warnings:
Warning	1264	Out of range value for column 'f8' at row 1

CREATE TABLE t31 (f1 INT, f2 INT, f3 INT PRIMARY KEY, f4 CHAR(20),
/* extra */
f5  BIGINT,
f6  BLOB,
f7  DATE,
f8  DATETIME,
f9  FLOAT,
f10 INT,
f11 LONGBLOB,
f12 LONGTEXT,
f13 MEDIUMBLOB,
f14 MEDIUMINT,
f15 MEDIUMTEXT,
f16 REAL,
f17 SMALLINT,
f18 TEXT,
f19 TIME,
f20 TIMESTAMP,
f21 TINYBLOB,
f22 TINYINT,
f23 TINYTEXT,
f24 YEAR,
f25 BINARY(255),
f26 BIT(64),
f27 CHAR(255),
f28 DECIMAL(30,7),
f29 DOUBLE,
f30 ENUM ('a','b', 'c') default 'a',
f31 FLOAT,
f32 NUMERIC(17,9),
f33 SET ('a', 'b', 'c') default 'b',
f34 VARBINARY(1025),
f35 VARCHAR(257)       
) ENGINE='MyISAM';

** Alter tables on slave and drop columns **

alter table t2 drop f5, drop f6, drop f7, drop f8, drop f9, drop f10, drop f11, drop
f12;
alter table t3 drop f5, drop f6, drop f8, drop f10, drop f11, drop f12;
alter table t4 drop f5, drop f6, drop f7, drop f8, drop f9, drop f10, drop f11;
alter table t31 
drop f5, drop f6, drop f7, drop f8, drop f9, drop f10, drop f11,
drop f12, drop f13, drop f14, drop f15, drop f16, drop f17, drop f18,
drop f19, drop f20, drop f21, drop f22, drop f23, drop f24, drop f25,
drop f26, drop f27, drop f28, drop f29, drop f30, drop f31, drop f32,
drop f33, drop f34, drop f35;

** Insert Data into Master **
INSERT into t2 set f1=1, f2=1, f3=1, f4='first', f8='f8: medium size blob', f10='f10:
some var char';
INSERT into t2 values (2, 2, 2, 'second',
2.0, 'b', 2000.0002, 'f8: medium size blob', 2000, 'f10: some var char',
'01234567', 'c'),
(3, 3, 3, 'third',
3.0, 'b', 3000.0003, 'f8: medium size blob', 3000, 'f10: some var char',
'01234567', 'c');
Warnings:
Warning	1264	Out of range value for column 'f9' at row 1
Warning	1264	Out of range value for column 'f9' at row 2
INSERT into t3 set f1=1, f2=1, f3=1, f4='first', f10='f10: some var char';
INSERT into t4 set f1=1, f2=1, f3=1, f4='first', f7='f7: medium size blob', f10='f10:
binary data';
INSERT into t31 set f1=1, f2=1, f3=1, f4='first';
INSERT into t31 set f1=1, f2=1, f3=2, f4='second',
f9=2.2,  f10='seven samurai', f28=222.222, f35='222';
Warnings:
Warning	1366	Incorrect integer value: 'seven samurai' for column 'f10' at row 1
INSERT into t31 values (1, 1, 3, 'third',
/* f5  BIGINT,  */            333333333333333333333333,
/* f6  BLOB,  */              '3333333333333333333333',
/* f7  DATE,  */              '2007-07-18',
/* f8  DATETIME,  */          "2007-07-18",
/* f9  FLOAT,  */             3.33333333,
/* f10 INT,  */               333333333,
/* f11 LONGBLOB,  */          '3333333333333333333',
/* f12 LONGTEXT,  */          '3333333333333333333',
/* f13 MEDIUMBLOB,  */        '3333333333333333333',
/* f14 MEDIUMINT,  */         33,
/* f15 MEDIUMTEXT,  */        3.3,
/* f16 REAL,  */              3.3,
/* f17 SMALLINT,  */          3,
/* f18 TEXT,  */              '33',
/* f19 TIME,  */              '2:59:58.999',
/* f20 TIMESTAMP,  */         20000303000000,
/* f21 TINYBLOB,  */          '3333',
/* f22 TINYINT,  */           3,
/* f23 TINYTEXT,  */          '3',
/* f24 YEAR,  */              3000,
/* f25 BINARY(255),  */       'three_33333',
/* f26 BIT(64),  */           b'011', 
/* f27 CHAR(255),  */         'three',
/* f28 DECIMAL(30,7),  */     3.333,
/* f29 DOUBLE,  */            3.333333333333333333333333333,
/* f30 ENUM ('a','b','c')*/   'c',
/* f31 FLOAT,  */             3.0,
/* f32 NUMERIC(17,9),  */     3.3333,
/* f33 SET ('a','b','c'),*/   'c',
/*f34 VARBINARY(1025),*/      '3333 minus 3',
/*f35 VARCHAR(257),*/         'three times three'
      );
Warnings:
Warning	1264	Out of range value for column 'f5' at row 1
Warning	1264	Out of range value for column 'f24' at row 1
INSERT into t31 values (1, 1, 4, 'fourth',
/* f5  BIGINT,  */            333333333333333333333333,
/* f6  BLOB,  */              '3333333333333333333333',
/* f7  DATE,  */              '2007-07-18',
/* f8  DATETIME,  */          "2007-07-18",
/* f9  FLOAT,  */             3.33333333,
/* f10 INT,  */               333333333,
/* f11 LONGBLOB,  */          '3333333333333333333',
/* f12 LONGTEXT,  */          '3333333333333333333',
/* f13 MEDIUMBLOB,  */        '3333333333333333333',
/* f14 MEDIUMINT,  */         33,
/* f15 MEDIUMTEXT,  */        3.3,
/* f16 REAL,  */              3.3,
/* f17 SMALLINT,  */          3,
/* f18 TEXT,  */              '33',
/* f19 TIME,  */              '2:59:58.999',
/* f20 TIMESTAMP,  */         20000303000000,
/* f21 TINYBLOB,  */          '3333',
/* f22 TINYINT,  */           3,
/* f23 TINYTEXT,  */          '3',
/* f24 YEAR,  */              3000,
/* f25 BINARY(255),  */       'three_33333',
/* f26 BIT(64),  */           b'011',
/* f27 CHAR(255),  */         'three',
/* f28 DECIMAL(30,7),  */     3.333,
/* f29 DOUBLE,  */            3.333333333333333333333333333,
/* f30 ENUM ('a','b','c')*/   'c',
/* f31 FLOAT,  */             3.0,
/* f32 NUMERIC(17,9),  */     3.3333,
/* f33 SET ('a','b','c'),*/   'c',
/*f34 VARBINARY(1025),*/      '3333 minus 3',
/*f35 VARCHAR(257),*/         'three times three'
       ),
(1, 1, 5, 'fifth',
/* f5  BIGINT,  */            333333333333333333333333,
/* f6  BLOB,  */              '3333333333333333333333',
/* f7  DATE,  */              '2007-07-18',
/* f8  DATETIME,  */          "2007-07-18",
/* f9  FLOAT,  */             3.33333333,
/* f10 INT,  */               333333333,
/* f11 LONGBLOB,  */          '3333333333333333333',
/* f12 LONGTEXT,  */          '3333333333333333333',
/* f13 MEDIUMBLOB,  */        '3333333333333333333',
/* f14 MEDIUMINT,  */         33,
/* f15 MEDIUMTEXT,  */        3.3,
/* f16 REAL,  */              3.3,
/* f17 SMALLINT,  */          3,
/* f18 TEXT,  */              '33',
/* f19 TIME,  */              '2:59:58.999',
/* f20 TIMESTAMP,  */         20000303000000,
/* f21 TINYBLOB,  */          '3333',
/* f22 TINYINT,  */           3,
/* f23 TINYTEXT,  */          '3',
/* f24 YEAR,  */              3000,
/* f25 BINARY(255),  */       'three_33333',
/* f26 BIT(64),  */           b'011',
/* f27 CHAR(255),  */         'three',
/* f28 DECIMAL(30,7),  */     3.333,
/* f29 DOUBLE,  */            3.333333333333333333333333333,
/* f30 ENUM ('a','b','c')*/   'c',
/* f31 FLOAT,  */             3.0,
/* f32 NUMERIC(17,9),  */     3.3333,
/* f33 SET ('a','b','c'),*/   'c',
/*f34 VARBINARY(1025),*/      '3333 minus 3',
/*f35 VARCHAR(257),*/         'three times three'
       ),
(1, 1, 6, 'sixth',
/* f5  BIGINT,  */            NULL,
/* f6  BLOB,  */              '3333333333333333333333',
/* f7  DATE,  */              '2007-07-18',
/* f8  DATETIME,  */          "2007-07-18",
/* f9  FLOAT,  */             3.33333333,
/* f10 INT,  */               333333333,
/* f11 LONGBLOB,  */          '3333333333333333333',
/* f12 LONGTEXT,  */          '3333333333333333333',
/* f13 MEDIUMBLOB,  */        '3333333333333333333',
/* f14 MEDIUMINT,  */         33,
/* f15 MEDIUMTEXT,  */        3.3,
/* f16 REAL,  */              3.3,
/* f17 SMALLINT,  */          3,
/* f18 TEXT,  */              '33',
/* f19 TIME,  */              '2:59:58.999',
/* f20 TIMESTAMP,  */         20000303000000,
/* f21 TINYBLOB,  */          '3333',
/* f22 TINYINT,  */           3,
/* f23 TINYTEXT,  */          '3',
/* f24 YEAR,  */              3000,
/* f25 BINARY(255),  */       'three_33333',
/* f26 BIT(64),  */           b'011',
/* f27 CHAR(255),  */         'three',
/* f28 DECIMAL(30,7),  */     3.333,
/* f29 DOUBLE,  */            3.333333333333333333333333333,
/* f30 ENUM ('a','b','c')*/   'c',
/* f31 FLOAT,  */             3.0,
/* f32 NUMERIC(17,9),  */     3.3333,
/* f33 SET ('a','b','c'),*/   'c',
/*f34 VARBINARY(1025),*/      '3333 minus 3',
/*f35 VARCHAR(257),*/         NULL
);
Warnings:
Warning	1264	Out of range value for column 'f5' at row 1
Warning	1264	Out of range value for column 'f24' at row 1
Warning	1264	Out of range value for column 'f5' at row 2
Warning	1264	Out of range value for column 'f24' at row 2
Warning	1264	Out of range value for column 'f24' at row 3

** Sync slave with master ** 
** Do selects from tables **

select * from t1 order by f3;
f1	f2	f3	f4
2	2	2	second
3	3	3	next
5	5	5	second
6	6	6	next
8	8	8	second
9	9	9	next
11	11	11	second
12	12	12	next
14	14	14	second
15	15	15	next
17	17	17	second
18	18	18	next
20	20	20	second
21	21	21	next
23	23	23	second
24	24	24	next
26	26	26	second
27	27	27	next
29	29	29	second
30	30	30	next
31	31	31	second
32	32	32	second
33	33	33	second
34	34	34	second
35	35	35	second
36	36	36	second
37	37	37	second
38	38	38	second
39	39	39	second
40	40	40	second
41	41	41	second
42	42	42	second
43	43	43	second
44	44	44	second
45	45	45	second
46	46	46	second
47	47	47	second
48	48	48	second
49	49	49	second
50	50	50	second
select * from t2 order by f1;
f1	f2	f3	f4
1	1	1	first
2	2	2	second
3	3	3	third
select * from t3 order by f1;
f1	f2	f3	f4
1	1	1	first
select * from t4 order by f1;
f1	f2	f3	f4
1	1	1	first
select * from t31 order by f3;
f1	f2	f3	f4
1	1	1	first
1	1	2	second
1	1	3	third
1	1	4	fourth
1	1	5	fifth
1	1	6	sixth

** Do updates master **

update t31 set f5=555555555555555 where f3=6;
update t31 set f2=2 where f3=2;
update t31 set f1=NULL where f3=1;
update t31 set f3=NULL, f27=NULL, f35='f35 new value' where f3=3;
Warnings:
Warning	1048	Column 'f3' cannot be null

** Delete from Master **

delete from t1;
delete from t2;
delete from t3;
delete from t4;
delete from t31;
select * from t31;
f1	f2	f3	f4

** Check slave status **

Checking that both slave threads are running.

****************************************
* columns in master at middle of table *
* Expect: Proper error message         *
****************************************

** Stop and Reset Slave **

STOP SLAVE;
RESET SLAVE;

** create table slave side **
CREATE TABLE t10 (a INT PRIMARY KEY, b BLOB, c CHAR(5)
) ENGINE='MyISAM';

** Connect to master and create table **

CREATE TABLE t10 (a INT KEY, b BLOB, f DOUBLE DEFAULT '233',
c CHAR(5), e INT DEFAULT '1')ENGINE='MyISAM';
RESET MASTER;

*** Start Slave ***
START SLAVE;

*** Master Data Insert ***
set @b1 = 'b1b1b1b1';
set @b1 = concat(@b1,@b1);
INSERT INTO t10 () VALUES(1,@b1,DEFAULT,'Kyle',DEFAULT),
(2,@b1,DEFAULT,'JOE',DEFAULT),
(3,@b1,DEFAULT,'QA',DEFAULT);

********************************************
*** Expect slave to fail with Error 1535 ***
********************************************

--source include/wait_for_slave_sql_error_and_skip.inc
Last_SQL_Error = Table definition on master and slave does not match: Column 2 type mismatch - received type 5, test.t10 has type 254
SET GLOBAL SQL_SLAVE_SKIP_COUNTER= 2;
include/start_slave.inc

*** Drop t10  ***
DROP TABLE t10;

*********************************************
* More columns in master at middle of table *
* Expect: Proper error message              *
*********************************************

*** Create t11 on slave  ***
STOP SLAVE;
RESET SLAVE;
CREATE TABLE t11 (a INT PRIMARY KEY, b BLOB, c VARCHAR(254)
) ENGINE='MyISAM';

*** Create t11 on Master ***
CREATE TABLE t11 (a INT KEY, b BLOB, f TEXT,
c CHAR(5) DEFAULT 'test', e INT DEFAULT '1')ENGINE='MyISAM';
RESET MASTER;

*** Start Slave ***
START SLAVE;

*** Master Data Insert ***
set @b1 = 'b1b1b1b1';
set @b1 = concat(@b1,@b1);
INSERT INTO t11 () VALUES(1,@b1,'Testing is fun','Kyle',DEFAULT),
(2,@b1,'Testing is cool','JOE',DEFAULT),
(3,@b1,DEFAULT,'QA',DEFAULT);

********************************************
*** Expect slave to fail with Error 1535 ***
********************************************

--source include/wait_for_slave_sql_error_and_skip.inc
Last_SQL_Error = Table definition on master and slave does not match: Column 2 type mismatch - received type 252, test.t11 has type 15
SET GLOBAL SQL_SLAVE_SKIP_COUNTER= 2;
include/start_slave.inc

*** Drop t11  ***
DROP TABLE t11;

*********************************************
* More columns in master at middle of table *
* Expect: This one should pass blob-text    *
*********************************************

*** Create t12 on slave  ***
STOP SLAVE;
RESET SLAVE;
CREATE TABLE t12 (a INT PRIMARY KEY, b BLOB, c BLOB
) ENGINE='MyISAM';

*** Create t12 on Master ***
CREATE TABLE t12 (a INT KEY, b BLOB, f TEXT,
c CHAR(5) DEFAULT 'test', e INT DEFAULT '1')ENGINE='MyISAM';
RESET MASTER;

*** Start Slave ***
START SLAVE;

*** Master Data Insert ***
set @b1 = 'b1b1b1b1';
set @b1 = concat(@b1,@b1);
INSERT INTO t12 () VALUES(1,@b1,'Kyle',DEFAULT,DEFAULT),
(2,@b1,'JOE',DEFAULT,DEFAULT),
(3,@b1,'QA',DEFAULT,DEFAULT);

SELECT a,hex(b),f,c,e FROM t12 ORDER BY a;
a	hex(b)	f	c	e
1	62316231623162316231623162316231	Kyle	test	1
2	62316231623162316231623162316231	JOE	test	1
3	62316231623162316231623162316231	QA	test	1

*** Select on Slave ***
SELECT a,hex(b),c FROM t12 ORDER BY a;
a	hex(b)	c
1	62316231623162316231623162316231	Kyle
2	62316231623162316231623162316231	JOE
3	62316231623162316231623162316231	QA

*** Drop t12  ***
DROP TABLE t12;

****************************************************
* - Alter Master adding columns at middle of table *
*   Expect: columns added                          *
****************************************************


*** Create t14 on slave  ***
STOP SLAVE;
RESET SLAVE;
CREATE TABLE t14 (c1 INT PRIMARY KEY, c4 BLOB, c5 CHAR(5)
) ENGINE='MyISAM';

*** Create t14 on Master ***
CREATE TABLE t14 (c1 INT KEY, c4 BLOB, c5 CHAR(5),
c6 INT DEFAULT '1',
c7 TIMESTAMP NULL DEFAULT CURRENT_TIMESTAMP
)ENGINE='MyISAM';
RESET MASTER;

*** Start Slave ***
START SLAVE;

*** Master Data Insert ***
ALTER TABLE t14 ADD COLUMN c2 DECIMAL(8,2) AFTER c1;
ALTER TABLE t14 ADD COLUMN c3 TEXT AFTER c2;

set @b1 = 'b1b1b1b1';
set @b1 = concat(@b1,@b1);
INSERT INTO t14 () VALUES(1,1.00,'Replication Testing Extra Col',@b1,'Kyle',DEFAULT,DEFAULT),
(2,2.00,'This Test Should work',@b1,'JOE',DEFAULT,DEFAULT),
(3,3.00,'If is does not, I will open a bug',@b1,'QA',DEFAULT,DEFAULT);

SELECT c1,c2,c3,hex(c4),c5,c6,c7 FROM t14 ORDER BY c1;
c1	c2	c3	hex(c4)	c5	c6	c7
1	1.00	Replication Testing Extra Col	62316231623162316231623162316231	Kyle	1	CURRENT_TIMESTAMP
2	2.00	This Test Should work	62316231623162316231623162316231	JOE	1	CURRENT_TIMESTAMP
3	3.00	If is does not, I will open a bug	62316231623162316231623162316231	QA	1	CURRENT_TIMESTAMP

*** Select on Slave ****
SELECT c1,c2,c3,hex(c4),c5 FROM t14 ORDER BY c1;
c1	c2	c3	hex(c4)	c5
1	1.00	Replication Testing Extra Col	62316231623162316231623162316231	Kyle
2	2.00	This Test Should work	62316231623162316231623162316231	JOE
3	3.00	If is does not, I will open a bug	62316231623162316231623162316231	QA

****************************************************
* - Alter Master Dropping columns from the middle. *
*   Expect: columns dropped                        *
****************************************************

*** connect to master and drop columns ***
ALTER TABLE t14 DROP COLUMN c2;
ALTER TABLE t14 DROP COLUMN c7;

*** Select from Master ***
SELECT c1,c3,hex(c4),c5,c6 FROM t14 ORDER BY c1;
c1	c3	hex(c4)	c5	c6
1	Replication Testing Extra Col	62316231623162316231623162316231	Kyle	1
2	This Test Should work	62316231623162316231623162316231	JOE	1
3	If is does not, I will open a bug	62316231623162316231623162316231	QA	1

************
* Bug30415 *
************
Last_SQL_Error = Error 'Can't DROP 'c7'; check that column/key exists' on query. Default database: 'test'. Query: 'ALTER TABLE t14 DROP COLUMN c7'
STOP SLAVE;
RESET SLAVE;

*** Drop t14  ***
DROP TABLE t14;
DROP TABLE t14;
RESET MASTER;
START SLAVE;

*************************************************
* - Alter Master adding columns at end of table *
*   Expect: Error 1054                          *
*************************************************

*** Create t15 on slave  ***
STOP SLAVE;
RESET SLAVE;
CREATE TABLE t15 (c1 INT PRIMARY KEY, c4 BLOB, c5 CHAR(5)
) ENGINE='MyISAM';

*** Create t15 on Master ***
CREATE TABLE t15 (c1 INT KEY, c4 BLOB, c5 CHAR(5),
c6 INT DEFAULT '1',
c7 TIMESTAMP NULL DEFAULT CURRENT_TIMESTAMP
)ENGINE='MyISAM';
RESET MASTER;

*** Start Slave ***
START SLAVE;

*** Master Data Insert ***
ALTER TABLE t15 ADD COLUMN c2 DECIMAL(8,2) AFTER c7;
set @b1 = 'b1b1b1b1';
set @b1 = concat(@b1,@b1);
INSERT INTO t15 () VALUES(1,@b1,'Kyle',DEFAULT,DEFAULT,3.00),
(2,@b1,'JOE',DEFAULT,DEFAULT,3.00),
(3,@b1,'QA',DEFAULT,DEFAULT,3.00);
SELECT c1,hex(c4),c5,c6,c7,c2 FROM t15 ORDER BY c1;
c1	hex(c4)	c5	c6	c7	c2
1	62316231623162316231623162316231	Kyle	1	CURRENT_TIMESTAMP	3.00
2	62316231623162316231623162316231	JOE	1	CURRENT_TIMESTAMP	3.00
3	62316231623162316231623162316231	QA	1	CURRENT_TIMESTAMP	3.00

********************************************
*** Expect slave to fail with Error 1054 ***
********************************************

Last_SQL_Error = Error 'Unknown column 'c7' in 't15'' on query. Default database: 'test'. Query: 'ALTER TABLE t15 ADD COLUMN c2 DECIMAL(8,2) AFTER c7'
STOP SLAVE;
RESET SLAVE;

*** Drop t15  ***
DROP TABLE t15;
DROP TABLE t15;
RESET MASTER;
START SLAVE;

************************************************
* - Create index on Master column not on slave *
*   Expect:Warning                             *
************************************************

*** Create t16 on slave  ***
STOP SLAVE;
RESET SLAVE;
CREATE TABLE t16 (c1 INT PRIMARY KEY, c4 BLOB, c5 CHAR(5)
) ENGINE='MyISAM';

*** Create t16 on Master ***
CREATE TABLE t16 (c1 INT KEY, c4 BLOB, c5 CHAR(5),
c6 INT DEFAULT '1',
c7 TIMESTAMP NULL DEFAULT CURRENT_TIMESTAMP
)ENGINE='MyISAM';
RESET MASTER;

*** Start Slave ***
START SLAVE;

*** Master Create Index and Data Insert ***
CREATE INDEX part_of_c6 ON t16 (c6);
set @b1 = 'b1b1b1b1';
set @b1 = concat(@b1,@b1);
INSERT INTO t16 () VALUES(1,@b1,'Kyle',DEFAULT,DEFAULT),
(2,@b1,'JOE',2,DEFAULT),
(3,@b1,'QA',3,DEFAULT);
SELECT c1,hex(c4),c5,c6,c7 FROM t16 ORDER BY c1;
c1	hex(c4)	c5	c6	c7
1	62316231623162316231623162316231	Kyle	1	CURRENT_TIMESTAMP
2	62316231623162316231623162316231	JOE	2	CURRENT_TIMESTAMP
3	62316231623162316231623162316231	QA	3	CURRENT_TIMESTAMP

*****************
*** BUG 30434 ***
*****************

Last_SQL_Error = Error 'Key column 'c6' doesn't exist in table' on query. Default database: 'test'. Query: 'CREATE INDEX part_of_c6 ON t16 (c6)'
STOP SLAVE;
RESET SLAVE;

*** Drop t16  ***
DROP TABLE t16;
DROP TABLE t16;
RESET MASTER;
START SLAVE;

*****************************************************
* - Delete rows using column on Master not on slave *
*   Expect: Rows Deleted                            *
*****************************************************

*** Create t17 on slave  ***
STOP SLAVE;
RESET SLAVE;
CREATE TABLE t17 (c1 INT PRIMARY KEY, c4 BLOB, c5 CHAR(5)
) ENGINE='MyISAM';

*** Create t17 on Master ***
CREATE TABLE t17 (c1 INT KEY, c4 BLOB, c5 CHAR(5),
c6 INT DEFAULT '1',
c7 TIMESTAMP NULL DEFAULT CURRENT_TIMESTAMP
)ENGINE='MyISAM';
RESET MASTER;

*** Start Slave ***
START SLAVE;

*** Master Data Insert ***
set @b1 = 'b1b1b1b1';
set @b1 = concat(@b1,@b1);
INSERT INTO t17 () VALUES(1,@b1,'Kyle',DEFAULT,DEFAULT),
(2,@b1,'JOE',2,DEFAULT),
(3,@b1,'QA',3,DEFAULT);
SELECT c1,hex(c4),c5,c6,c7 FROM t17 ORDER BY c1;
c1	hex(c4)	c5	c6	c7
1	62316231623162316231623162316231	Kyle	1	CURRENT_TIMESTAMP
2	62316231623162316231623162316231	JOE	2	CURRENT_TIMESTAMP
3	62316231623162316231623162316231	QA	3	CURRENT_TIMESTAMP

** Select * from Slave **
SELECT c1,hex(c4),c5 FROM t17 ORDER BY c1;
c1	hex(c4)	c5
1	62316231623162316231623162316231	Kyle
2	62316231623162316231623162316231	JOE
3	62316231623162316231623162316231	QA

** Delete from master **
DELETE FROM t17 WHERE c6 = 3;
SELECT c1,hex(c4),c5,c6,c7 FROM t17 ORDER BY c1;
c1	hex(c4)	c5	c6	c7
1	62316231623162316231623162316231	Kyle	1	CURRENT_TIMESTAMP
2	62316231623162316231623162316231	JOE	2	CURRENT_TIMESTAMP

** Check slave **
SELECT c1,hex(c4),c5 FROM t17 ORDER BY c1;
c1	hex(c4)	c5
1	62316231623162316231623162316231	Kyle
2	62316231623162316231623162316231	JOE
DROP TABLE t17;


*****************************************************
* - Update row using column on Master not on slave *
*   Expect: Rows updated                           *
*****************************************************

** Bug30674 **

*** Create t18 on slave  ***

STOP SLAVE;
RESET SLAVE;
CREATE TABLE t18 (c1 INT PRIMARY KEY, c4 BLOB, c5 CHAR(5)
) ENGINE='MyISAM';

*** Create t18 on Master ***
CREATE TABLE t18 (c1 INT KEY, c4 BLOB, c5 CHAR(5),
c6 INT DEFAULT '1',
c7 TIMESTAMP NULL DEFAULT CURRENT_TIMESTAMP
)ENGINE='MyISAM';
RESET MASTER;

*** Start Slave ***
START SLAVE;

*** Master Data Insert ***
set @b1 = 'b1b1b1b1';
set @b1 = concat(@b1,@b1);
INSERT INTO t18 () VALUES(1,@b1,'Kyle',DEFAULT,DEFAULT),
(2,@b1,'JOE',2,DEFAULT),
(3,@b1,'QA',3,DEFAULT);
SELECT c1,hex(c4),c5,c6,c7 FROM t18 ORDER BY c1;
c1	hex(c4)	c5	c6	c7
1	62316231623162316231623162316231	Kyle	1	CURRENT_TIMESTAMP
2	62316231623162316231623162316231	JOE	2	CURRENT_TIMESTAMP
3	62316231623162316231623162316231	QA	3	CURRENT_TIMESTAMP

** Select * from Slave **
SELECT c1,hex(c4),c5 FROM t18 ORDER BY c1;
c1	hex(c4)	c5
1	62316231623162316231623162316231	Kyle
2	62316231623162316231623162316231	JOE
3	62316231623162316231623162316231	QA

** update from master **
UPDATE t18 SET c5 = 'TEST' WHERE c6 = 3;
SELECT c1,hex(c4),c5,c6,c7 FROM t18 ORDER BY c1;
c1	hex(c4)	c5	c6	c7
1	62316231623162316231623162316231	Kyle	1	CURRENT_TIMESTAMP
2	62316231623162316231623162316231	JOE	2	CURRENT_TIMESTAMP
3	62316231623162316231623162316231	TEST	3	CURRENT_TIMESTAMP

** Check slave **
SELECT c1,hex(c4),c5 FROM t18 ORDER BY c1;
c1	hex(c4)	c5
1	62316231623162316231623162316231	Kyle
2	62316231623162316231623162316231	JOE
3	62316231623162316231623162316231	TEST
DROP TABLE t18;


*****************************************************
* - Insert UUID  column on Master not on slave *
*   Expect: Rows inserted                      *
*****************************************************

*** Create t5 on slave  ***
STOP SLAVE;
RESET SLAVE;
CREATE TABLE t5 (c1 INT PRIMARY KEY, c4 BLOB, c5 CHAR(5)
) ENGINE='MyISAM';

*** Create t5 on Master ***
CREATE TABLE t5 (c1 INT KEY, c4 BLOB, c5 CHAR(5),
c6 LONG, 
c7 TIMESTAMP NULL DEFAULT CURRENT_TIMESTAMP
)ENGINE='MyISAM';
RESET MASTER;

*** Start Slave ***
START SLAVE;

*** Master Data Insert ***
set @b1 = 'b1b1b1b1';
INSERT INTO t5 () VALUES(1,@b1,'Kyle',UUID(),DEFAULT),
(2,@b1,'JOE',UUID(),DEFAULT),
(3,@b1,'QA',UUID(),DEFAULT);
SELECT c1,hex(c4),c5,c6,c7 FROM t5 ORDER BY c1;
c1	hex(c4)	c5	c6	c7
1	6231623162316231	Kyle	UUID	TIME
2	6231623162316231	JOE	UUID	TIME
3	6231623162316231	QA	UUID	TIME

** Select * from Slave **
SELECT c1,hex(c4),c5 FROM t5 ORDER BY c1;
c1	hex(c4)	c5
1	6231623162316231	Kyle
2	6231623162316231	JOE
3	6231623162316231	QA
DROP TABLE t5;

set binlog_format=mixed;

***********************************************************
***********************************************************
***************** Start of Testing ************************
***********************************************************
***********************************************************
* This test format == binlog_format	MIXED and engine == 'MyISAM'
***********************************************************
***********************************************************

***** Testing more columns on the Master *****

CREATE TABLE t1 (f1 INT, f2 INT, f3 INT PRIMARY KEY, f4 CHAR(20),
/* extra */
f5 FLOAT DEFAULT '2.00', 
f6 CHAR(4) DEFAULT 'TEST',
f7 INT DEFAULT '0',
f8 TEXT,
f9 LONGBLOB,
f10 BIT(63),
f11 VARBINARY(64))ENGINE='MyISAM';

* Alter Table on Slave and drop columns f5 through f11 *

alter table t1 drop f5, drop f6, drop f7, drop f8, drop f9, drop f10, drop f11;

* Insert data in Master then update and delete some rows*

* Select count and 20 rows from Master *

SELECT COUNT(*) FROM t1;
COUNT(*)
40

SELECT f1,f2,f3,f4,f5,f6,f7,f8,f9,
hex(f10),hex(f11) FROM t1 ORDER BY f3 LIMIT 20;
f1	f2	f3	f4	f5	f6	f7	f8	f9	hex(f10)	hex(f11)
2	2	2	second	2	kaks	2	got stolen from the paradise	very fat blob	1555	123456
3	3	3	next	2	kaks	2	got stolen from the paradise	very fat blob	1555	123456
5	5	5	second	2	kaks	2	got stolen from the paradise	very fat blob	1555	123456
6	6	6	next	2	kaks	2	got stolen from the paradise	very fat blob	1555	123456
8	8	8	second	2	kaks	2	got stolen from the paradise	very fat blob	1555	123456
9	9	9	next	2	kaks	2	got stolen from the paradise	very fat blob	1555	123456
11	11	11	second	2	kaks	2	got stolen from the paradise	very fat blob	1555	123456
12	12	12	next	2	kaks	2	got stolen from the paradise	very fat blob	1555	123456
14	14	14	second	2	kaks	2	got stolen from the paradise	very fat blob	1555	123456
15	15	15	next	2	kaks	2	got stolen from the paradise	very fat blob	1555	123456
17	17	17	second	2	kaks	2	got stolen from the paradise	very fat blob	1555	123456
18	18	18	next	2	kaks	2	got stolen from the paradise	very fat blob	1555	123456
20	20	20	second	2	kaks	2	got stolen from the paradise	very fat blob	1555	123456
21	21	21	next	2	kaks	2	got stolen from the paradise	very fat blob	1555	123456
23	23	23	second	2	kaks	2	got stolen from the paradise	very fat blob	1555	123456
24	24	24	next	2	kaks	2	got stolen from the paradise	very fat blob	1555	123456
26	26	26	second	2	kaks	2	got stolen from the paradise	very fat blob	1555	123456
27	27	27	next	2	kaks	2	got stolen from the paradise	very fat blob	1555	123456
29	29	29	second	2	kaks	2	got stolen from the paradise	very fat blob	1555	123456
30	30	30	next	2	kaks	2	got stolen from the paradise	very fat blob	1555	123456

* Select count and 20 rows from Slave *

SELECT COUNT(*) FROM t1;
COUNT(*)
40

SELECT * FROM t1 ORDER BY f3 LIMIT 20;
f1	f2	f3	f4
2	2	2	second
3	3	3	next
5	5	5	second
6	6	6	next
8	8	8	second
9	9	9	next
11	11	11	second
12	12	12	next
14	14	14	second
15	15	15	next
17	17	17	second
18	18	18	next
20	20	20	second
21	21	21	next
23	23	23	second
24	24	24	next
26	26	26	second
27	27	27	next
29	29	29	second
30	30	30	next
Checking that both slave threads are running.

***** Testing Altering table def scenario *****

CREATE TABLE t2 (f1 INT, f2 INT, f3 INT PRIMARY KEY, f4 CHAR(20),
/* extra */
f5 DOUBLE DEFAULT '2.00', 
f6 ENUM('a', 'b', 'c') default 'a',
f7 DECIMAL(17,9) default '1000.00',
f8 MEDIUMBLOB,
f9 NUMERIC(6,4) default '2000.00',
f10 VARCHAR(1024),
f11 BINARY(20) NOT NULL DEFAULT '\0\0\0\0\0\0\0\0\0\0\0\0\0\0\0\0\0\0\0\0',
f12 SET('a', 'b', 'c') default 'b')
ENGINE='MyISAM';
Warnings:
Warning	1264	Out of range value for column 'f9' at row 1

CREATE TABLE t3 (f1 INT, f2 INT, f3 INT PRIMARY KEY, f4 CHAR(20),
/* extra */
f5 DOUBLE DEFAULT '2.00', 
f6 ENUM('a', 'b', 'c') default 'a',
f8 MEDIUMBLOB,
f10 VARCHAR(1024),
f11 BINARY(20) NOT NULL DEFAULT '\0\0\0\0\0\0\0\0\0\0\0\0\0\0\0\0\0\0\0\0',
f12 SET('a', 'b', 'c') default 'b')
ENGINE='MyISAM';

CREATE TABLE t4 (f1 INT, f2 INT, f3 INT PRIMARY KEY, f4 CHAR(20),
/* extra */
f5 DOUBLE DEFAULT '2.00', 
f6 DECIMAL(17,9) default '1000.00',
f7 MEDIUMBLOB,
f8 NUMERIC(6,4) default '2000.00',
f9 VARCHAR(1024),
f10 BINARY(20) not null default '\0\0\0\0\0\0\0\0\0\0\0\0\0\0\0\0\0\0\0\0',
f11 CHAR(255))
ENGINE='MyISAM';
Warnings:
Warning	1264	Out of range value for column 'f8' at row 1

CREATE TABLE t31 (f1 INT, f2 INT, f3 INT PRIMARY KEY, f4 CHAR(20),
/* extra */
f5  BIGINT,
f6  BLOB,
f7  DATE,
f8  DATETIME,
f9  FLOAT,
f10 INT,
f11 LONGBLOB,
f12 LONGTEXT,
f13 MEDIUMBLOB,
f14 MEDIUMINT,
f15 MEDIUMTEXT,
f16 REAL,
f17 SMALLINT,
f18 TEXT,
f19 TIME,
f20 TIMESTAMP,
f21 TINYBLOB,
f22 TINYINT,
f23 TINYTEXT,
f24 YEAR,
f25 BINARY(255),
f26 BIT(64),
f27 CHAR(255),
f28 DECIMAL(30,7),
f29 DOUBLE,
f30 ENUM ('a','b', 'c') default 'a',
f31 FLOAT,
f32 NUMERIC(17,9),
f33 SET ('a', 'b', 'c') default 'b',
f34 VARBINARY(1025),
f35 VARCHAR(257)       
) ENGINE='MyISAM';

** Alter tables on slave and drop columns **

alter table t2 drop f5, drop f6, drop f7, drop f8, drop f9, drop f10, drop f11, drop
f12;
alter table t3 drop f5, drop f6, drop f8, drop f10, drop f11, drop f12;
alter table t4 drop f5, drop f6, drop f7, drop f8, drop f9, drop f10, drop f11;
alter table t31 
drop f5, drop f6, drop f7, drop f8, drop f9, drop f10, drop f11,
drop f12, drop f13, drop f14, drop f15, drop f16, drop f17, drop f18,
drop f19, drop f20, drop f21, drop f22, drop f23, drop f24, drop f25,
drop f26, drop f27, drop f28, drop f29, drop f30, drop f31, drop f32,
drop f33, drop f34, drop f35;

** Insert Data into Master **
INSERT into t2 set f1=1, f2=1, f3=1, f4='first', f8='f8: medium size blob', f10='f10:
some var char';
INSERT into t2 values (2, 2, 2, 'second',
2.0, 'b', 2000.0002, 'f8: medium size blob', 2000, 'f10: some var char',
'01234567', 'c'),
(3, 3, 3, 'third',
3.0, 'b', 3000.0003, 'f8: medium size blob', 3000, 'f10: some var char',
'01234567', 'c');
Warnings:
Warning	1264	Out of range value for column 'f9' at row 1
Warning	1264	Out of range value for column 'f9' at row 2
INSERT into t3 set f1=1, f2=1, f3=1, f4='first', f10='f10: some var char';
INSERT into t4 set f1=1, f2=1, f3=1, f4='first', f7='f7: medium size blob', f10='f10:
binary data';
INSERT into t31 set f1=1, f2=1, f3=1, f4='first';
INSERT into t31 set f1=1, f2=1, f3=2, f4='second',
f9=2.2,  f10='seven samurai', f28=222.222, f35='222';
Warnings:
Warning	1366	Incorrect integer value: 'seven samurai' for column 'f10' at row 1
INSERT into t31 values (1, 1, 3, 'third',
/* f5  BIGINT,  */            333333333333333333333333,
/* f6  BLOB,  */              '3333333333333333333333',
/* f7  DATE,  */              '2007-07-18',
/* f8  DATETIME,  */          "2007-07-18",
/* f9  FLOAT,  */             3.33333333,
/* f10 INT,  */               333333333,
/* f11 LONGBLOB,  */          '3333333333333333333',
/* f12 LONGTEXT,  */          '3333333333333333333',
/* f13 MEDIUMBLOB,  */        '3333333333333333333',
/* f14 MEDIUMINT,  */         33,
/* f15 MEDIUMTEXT,  */        3.3,
/* f16 REAL,  */              3.3,
/* f17 SMALLINT,  */          3,
/* f18 TEXT,  */              '33',
/* f19 TIME,  */              '2:59:58.999',
/* f20 TIMESTAMP,  */         20000303000000,
/* f21 TINYBLOB,  */          '3333',
/* f22 TINYINT,  */           3,
/* f23 TINYTEXT,  */          '3',
/* f24 YEAR,  */              3000,
/* f25 BINARY(255),  */       'three_33333',
/* f26 BIT(64),  */           b'011', 
/* f27 CHAR(255),  */         'three',
/* f28 DECIMAL(30,7),  */     3.333,
/* f29 DOUBLE,  */            3.333333333333333333333333333,
/* f30 ENUM ('a','b','c')*/   'c',
/* f31 FLOAT,  */             3.0,
/* f32 NUMERIC(17,9),  */     3.3333,
/* f33 SET ('a','b','c'),*/   'c',
/*f34 VARBINARY(1025),*/      '3333 minus 3',
/*f35 VARCHAR(257),*/         'three times three'
      );
Warnings:
Warning	1264	Out of range value for column 'f5' at row 1
Warning	1264	Out of range value for column 'f24' at row 1
INSERT into t31 values (1, 1, 4, 'fourth',
/* f5  BIGINT,  */            333333333333333333333333,
/* f6  BLOB,  */              '3333333333333333333333',
/* f7  DATE,  */              '2007-07-18',
/* f8  DATETIME,  */          "2007-07-18",
/* f9  FLOAT,  */             3.33333333,
/* f10 INT,  */               333333333,
/* f11 LONGBLOB,  */          '3333333333333333333',
/* f12 LONGTEXT,  */          '3333333333333333333',
/* f13 MEDIUMBLOB,  */        '3333333333333333333',
/* f14 MEDIUMINT,  */         33,
/* f15 MEDIUMTEXT,  */        3.3,
/* f16 REAL,  */              3.3,
/* f17 SMALLINT,  */          3,
/* f18 TEXT,  */              '33',
/* f19 TIME,  */              '2:59:58.999',
/* f20 TIMESTAMP,  */         20000303000000,
/* f21 TINYBLOB,  */          '3333',
/* f22 TINYINT,  */           3,
/* f23 TINYTEXT,  */          '3',
/* f24 YEAR,  */              3000,
/* f25 BINARY(255),  */       'three_33333',
/* f26 BIT(64),  */           b'011',
/* f27 CHAR(255),  */         'three',
/* f28 DECIMAL(30,7),  */     3.333,
/* f29 DOUBLE,  */            3.333333333333333333333333333,
/* f30 ENUM ('a','b','c')*/   'c',
/* f31 FLOAT,  */             3.0,
/* f32 NUMERIC(17,9),  */     3.3333,
/* f33 SET ('a','b','c'),*/   'c',
/*f34 VARBINARY(1025),*/      '3333 minus 3',
/*f35 VARCHAR(257),*/         'three times three'
       ),
(1, 1, 5, 'fifth',
/* f5  BIGINT,  */            333333333333333333333333,
/* f6  BLOB,  */              '3333333333333333333333',
/* f7  DATE,  */              '2007-07-18',
/* f8  DATETIME,  */          "2007-07-18",
/* f9  FLOAT,  */             3.33333333,
/* f10 INT,  */               333333333,
/* f11 LONGBLOB,  */          '3333333333333333333',
/* f12 LONGTEXT,  */          '3333333333333333333',
/* f13 MEDIUMBLOB,  */        '3333333333333333333',
/* f14 MEDIUMINT,  */         33,
/* f15 MEDIUMTEXT,  */        3.3,
/* f16 REAL,  */              3.3,
/* f17 SMALLINT,  */          3,
/* f18 TEXT,  */              '33',
/* f19 TIME,  */              '2:59:58.999',
/* f20 TIMESTAMP,  */         20000303000000,
/* f21 TINYBLOB,  */          '3333',
/* f22 TINYINT,  */           3,
/* f23 TINYTEXT,  */          '3',
/* f24 YEAR,  */              3000,
/* f25 BINARY(255),  */       'three_33333',
/* f26 BIT(64),  */           b'011',
/* f27 CHAR(255),  */         'three',
/* f28 DECIMAL(30,7),  */     3.333,
/* f29 DOUBLE,  */            3.333333333333333333333333333,
/* f30 ENUM ('a','b','c')*/   'c',
/* f31 FLOAT,  */             3.0,
/* f32 NUMERIC(17,9),  */     3.3333,
/* f33 SET ('a','b','c'),*/   'c',
/*f34 VARBINARY(1025),*/      '3333 minus 3',
/*f35 VARCHAR(257),*/         'three times three'
       ),
(1, 1, 6, 'sixth',
/* f5  BIGINT,  */            NULL,
/* f6  BLOB,  */              '3333333333333333333333',
/* f7  DATE,  */              '2007-07-18',
/* f8  DATETIME,  */          "2007-07-18",
/* f9  FLOAT,  */             3.33333333,
/* f10 INT,  */               333333333,
/* f11 LONGBLOB,  */          '3333333333333333333',
/* f12 LONGTEXT,  */          '3333333333333333333',
/* f13 MEDIUMBLOB,  */        '3333333333333333333',
/* f14 MEDIUMINT,  */         33,
/* f15 MEDIUMTEXT,  */        3.3,
/* f16 REAL,  */              3.3,
/* f17 SMALLINT,  */          3,
/* f18 TEXT,  */              '33',
/* f19 TIME,  */              '2:59:58.999',
/* f20 TIMESTAMP,  */         20000303000000,
/* f21 TINYBLOB,  */          '3333',
/* f22 TINYINT,  */           3,
/* f23 TINYTEXT,  */          '3',
/* f24 YEAR,  */              3000,
/* f25 BINARY(255),  */       'three_33333',
/* f26 BIT(64),  */           b'011',
/* f27 CHAR(255),  */         'three',
/* f28 DECIMAL(30,7),  */     3.333,
/* f29 DOUBLE,  */            3.333333333333333333333333333,
/* f30 ENUM ('a','b','c')*/   'c',
/* f31 FLOAT,  */             3.0,
/* f32 NUMERIC(17,9),  */     3.3333,
/* f33 SET ('a','b','c'),*/   'c',
/*f34 VARBINARY(1025),*/      '3333 minus 3',
/*f35 VARCHAR(257),*/         NULL
);
Warnings:
Warning	1264	Out of range value for column 'f5' at row 1
Warning	1264	Out of range value for column 'f24' at row 1
Warning	1264	Out of range value for column 'f5' at row 2
Warning	1264	Out of range value for column 'f24' at row 2
Warning	1264	Out of range value for column 'f24' at row 3

** Sync slave with master ** 
** Do selects from tables **

select * from t1 order by f3;
f1	f2	f3	f4
2	2	2	second
3	3	3	next
5	5	5	second
6	6	6	next
8	8	8	second
9	9	9	next
11	11	11	second
12	12	12	next
14	14	14	second
15	15	15	next
17	17	17	second
18	18	18	next
20	20	20	second
21	21	21	next
23	23	23	second
24	24	24	next
26	26	26	second
27	27	27	next
29	29	29	second
30	30	30	next
31	31	31	second
32	32	32	second
33	33	33	second
34	34	34	second
35	35	35	second
36	36	36	second
37	37	37	second
38	38	38	second
39	39	39	second
40	40	40	second
41	41	41	second
42	42	42	second
43	43	43	second
44	44	44	second
45	45	45	second
46	46	46	second
47	47	47	second
48	48	48	second
49	49	49	second
50	50	50	second
select * from t2 order by f1;
f1	f2	f3	f4
1	1	1	first
2	2	2	second
3	3	3	third
select * from t3 order by f1;
f1	f2	f3	f4
1	1	1	first
select * from t4 order by f1;
f1	f2	f3	f4
1	1	1	first
select * from t31 order by f3;
f1	f2	f3	f4
1	1	1	first
1	1	2	second
1	1	3	third
1	1	4	fourth
1	1	5	fifth
1	1	6	sixth

** Do updates master **

update t31 set f5=555555555555555 where f3=6;
update t31 set f2=2 where f3=2;
update t31 set f1=NULL where f3=1;
update t31 set f3=NULL, f27=NULL, f35='f35 new value' where f3=3;
Warnings:
Warning	1048	Column 'f3' cannot be null

** Delete from Master **

delete from t1;
delete from t2;
delete from t3;
delete from t4;
delete from t31;
select * from t31;
f1	f2	f3	f4

** Check slave status **

Checking that both slave threads are running.

****************************************
* columns in master at middle of table *
* Expect: Proper error message         *
****************************************

** Stop and Reset Slave **

STOP SLAVE;
RESET SLAVE;

** create table slave side **
CREATE TABLE t10 (a INT PRIMARY KEY, b BLOB, c CHAR(5)
) ENGINE='MyISAM';

** Connect to master and create table **

CREATE TABLE t10 (a INT KEY, b BLOB, f DOUBLE DEFAULT '233',
c CHAR(5), e INT DEFAULT '1')ENGINE='MyISAM';
RESET MASTER;

*** Start Slave ***
START SLAVE;

*** Master Data Insert ***
set @b1 = 'b1b1b1b1';
set @b1 = concat(@b1,@b1);
INSERT INTO t10 () VALUES(1,@b1,DEFAULT,'Kyle',DEFAULT),
(2,@b1,DEFAULT,'JOE',DEFAULT),
(3,@b1,DEFAULT,'QA',DEFAULT);

********************************************
*** Expect slave to fail with Error 1535 ***
********************************************

--source include/wait_for_slave_sql_error_and_skip.inc
Last_SQL_Error = Table definition on master and slave does not match: Column 2 type mismatch - received type 5, test.t10 has type 254
SET GLOBAL SQL_SLAVE_SKIP_COUNTER= 2;
include/start_slave.inc

*** Drop t10  ***
DROP TABLE t10;

*********************************************
* More columns in master at middle of table *
* Expect: Proper error message              *
*********************************************

*** Create t11 on slave  ***
STOP SLAVE;
RESET SLAVE;
CREATE TABLE t11 (a INT PRIMARY KEY, b BLOB, c VARCHAR(254)
) ENGINE='MyISAM';

*** Create t11 on Master ***
CREATE TABLE t11 (a INT KEY, b BLOB, f TEXT,
c CHAR(5) DEFAULT 'test', e INT DEFAULT '1')ENGINE='MyISAM';
RESET MASTER;

*** Start Slave ***
START SLAVE;

*** Master Data Insert ***
set @b1 = 'b1b1b1b1';
set @b1 = concat(@b1,@b1);
INSERT INTO t11 () VALUES(1,@b1,'Testing is fun','Kyle',DEFAULT),
(2,@b1,'Testing is cool','JOE',DEFAULT),
(3,@b1,DEFAULT,'QA',DEFAULT);

********************************************
*** Expect slave to fail with Error 1535 ***
********************************************

--source include/wait_for_slave_sql_error_and_skip.inc
Last_SQL_Error = Table definition on master and slave does not match: Column 2 type mismatch - received type 252, test.t11 has type 15
SET GLOBAL SQL_SLAVE_SKIP_COUNTER= 2;
include/start_slave.inc
>>>>>>> a3319fa5

*** Drop t11  ***
DROP TABLE t11;

*********************************************
* More columns in master at middle of table *
* Expect: This one should pass blob-text    *
*********************************************

*** Create t12 on slave  ***
STOP SLAVE;
RESET SLAVE;
CREATE TABLE t12 (a INT PRIMARY KEY, b BLOB, c BLOB
) ENGINE='MyISAM';

*** Create t12 on Master ***
CREATE TABLE t12 (a INT KEY, b BLOB, f TEXT,
c CHAR(5) DEFAULT 'test', e INT DEFAULT '1')ENGINE='MyISAM';
RESET MASTER;

*** Start Slave ***
START SLAVE;

*** Master Data Insert ***
set @b1 = 'b1b1b1b1';
set @b1 = concat(@b1,@b1);
INSERT INTO t12 () VALUES(1,@b1,'Kyle',DEFAULT,DEFAULT),
(2,@b1,'JOE',DEFAULT,DEFAULT),
(3,@b1,'QA',DEFAULT,DEFAULT);

SELECT a,hex(b),f,c,e FROM t12 ORDER BY a;
a	hex(b)	f	c	e
1	62316231623162316231623162316231	Kyle	test	1
2	62316231623162316231623162316231	JOE	test	1
3	62316231623162316231623162316231	QA	test	1

*** Select on Slave ***
SELECT a,hex(b),c FROM t12 ORDER BY a;
a	hex(b)	c
1	62316231623162316231623162316231	Kyle
2	62316231623162316231623162316231	JOE
3	62316231623162316231623162316231	QA

*** Drop t12  ***
DROP TABLE t12;

****************************************************
* - Alter Master adding columns at middle of table *
*   Expect: columns added                          *
****************************************************


*** Create t14 on slave  ***
STOP SLAVE;
RESET SLAVE;
CREATE TABLE t14 (c1 INT PRIMARY KEY, c4 BLOB, c5 CHAR(5)
) ENGINE='MyISAM';

*** Create t14 on Master ***
CREATE TABLE t14 (c1 INT KEY, c4 BLOB, c5 CHAR(5),
c6 INT DEFAULT '1',
c7 TIMESTAMP NULL DEFAULT CURRENT_TIMESTAMP
)ENGINE='MyISAM';
RESET MASTER;

*** Start Slave ***
START SLAVE;

*** Master Data Insert ***
ALTER TABLE t14 ADD COLUMN c2 DECIMAL(8,2) AFTER c1;
ALTER TABLE t14 ADD COLUMN c3 TEXT AFTER c2;

set @b1 = 'b1b1b1b1';
set @b1 = concat(@b1,@b1);
INSERT INTO t14 () VALUES(1,1.00,'Replication Testing Extra Col',@b1,'Kyle',DEFAULT,DEFAULT),
(2,2.00,'This Test Should work',@b1,'JOE',DEFAULT,DEFAULT),
(3,3.00,'If is does not, I will open a bug',@b1,'QA',DEFAULT,DEFAULT);

SELECT c1,c2,c3,hex(c4),c5,c6,c7 FROM t14 ORDER BY c1;
c1	c2	c3	hex(c4)	c5	c6	c7
1	1.00	Replication Testing Extra Col	62316231623162316231623162316231	Kyle	1	CURRENT_TIMESTAMP
2	2.00	This Test Should work	62316231623162316231623162316231	JOE	1	CURRENT_TIMESTAMP
3	3.00	If is does not, I will open a bug	62316231623162316231623162316231	QA	1	CURRENT_TIMESTAMP

*** Select on Slave ****
SELECT c1,c2,c3,hex(c4),c5 FROM t14 ORDER BY c1;
c1	c2	c3	hex(c4)	c5
1	1.00	Replication Testing Extra Col	62316231623162316231623162316231	Kyle
2	2.00	This Test Should work	62316231623162316231623162316231	JOE
3	3.00	If is does not, I will open a bug	62316231623162316231623162316231	QA

****************************************************
* - Alter Master Dropping columns from the middle. *
*   Expect: columns dropped                        *
****************************************************

*** connect to master and drop columns ***
ALTER TABLE t14 DROP COLUMN c2;
ALTER TABLE t14 DROP COLUMN c7;

*** Select from Master ***
SELECT c1,c3,hex(c4),c5,c6 FROM t14 ORDER BY c1;
c1	c3	hex(c4)	c5	c6
1	Replication Testing Extra Col	62316231623162316231623162316231	Kyle	1
2	This Test Should work	62316231623162316231623162316231	JOE	1
3	If is does not, I will open a bug	62316231623162316231623162316231	QA	1

************
* Bug30415 *
************
<<<<<<< HEAD
SHOW SLAVE STATUS;
Slave_IO_State	#
Master_Host	127.0.0.1
Master_User	root
Master_Port	#
Connect_Retry	1
Master_Log_File	master-bin.000001
Read_Master_Log_Pos	#
Relay_Log_File	#
Relay_Log_Pos	#
Relay_Master_Log_File	master-bin.000001
Slave_IO_Running	Yes
Slave_SQL_Running	No
Replicate_Do_DB	
Replicate_Ignore_DB	
Replicate_Do_Table	
Replicate_Ignore_Table	
Replicate_Wild_Do_Table	
Replicate_Wild_Ignore_Table	
Last_Errno	1091
Last_Error	Error 'Can't DROP 'c7'; check that column/key exists' on query. Default database: 'test'. Query: 'ALTER TABLE t14 DROP COLUMN c7'
Skip_Counter	0
Exec_Master_Log_Pos	#
Relay_Log_Space	#
Until_Condition	None
Until_Log_File	
Until_Log_Pos	0
Master_SSL_Allowed	No
Master_SSL_CA_File	
Master_SSL_CA_Path	
Master_SSL_Cert	
Master_SSL_Cipher	
Master_SSL_Key	
Seconds_Behind_Master	#
Master_SSL_Verify_Server_Cert	No
Last_IO_Errno	#
Last_IO_Error	#
Last_SQL_Errno	1091
Last_SQL_Error	Error 'Can't DROP 'c7'; check that column/key exists' on query. Default database: 'test'. Query: 'ALTER TABLE t14 DROP COLUMN c7'
Replicate_Ignore_Server_Ids	
Master_Server_Id	1
=======
Last_SQL_Error = Error 'Can't DROP 'c7'; check that column/key exists' on query. Default database: 'test'. Query: 'ALTER TABLE t14 DROP COLUMN c7'
>>>>>>> a3319fa5
STOP SLAVE;
RESET SLAVE;

*** Drop t14  ***
DROP TABLE t14;
DROP TABLE t14;
RESET MASTER;
START SLAVE;

*************************************************
* - Alter Master adding columns at end of table *
*   Expect: Error 1054                          *
*************************************************

*** Create t15 on slave  ***
STOP SLAVE;
RESET SLAVE;
CREATE TABLE t15 (c1 INT PRIMARY KEY, c4 BLOB, c5 CHAR(5)
) ENGINE='MyISAM';

*** Create t15 on Master ***
CREATE TABLE t15 (c1 INT KEY, c4 BLOB, c5 CHAR(5),
c6 INT DEFAULT '1',
c7 TIMESTAMP NULL DEFAULT CURRENT_TIMESTAMP
)ENGINE='MyISAM';
RESET MASTER;

*** Start Slave ***
START SLAVE;

*** Master Data Insert ***
ALTER TABLE t15 ADD COLUMN c2 DECIMAL(8,2) AFTER c7;
set @b1 = 'b1b1b1b1';
set @b1 = concat(@b1,@b1);
INSERT INTO t15 () VALUES(1,@b1,'Kyle',DEFAULT,DEFAULT,3.00),
(2,@b1,'JOE',DEFAULT,DEFAULT,3.00),
(3,@b1,'QA',DEFAULT,DEFAULT,3.00);
SELECT c1,hex(c4),c5,c6,c7,c2 FROM t15 ORDER BY c1;
c1	hex(c4)	c5	c6	c7	c2
1	62316231623162316231623162316231	Kyle	1	CURRENT_TIMESTAMP	3.00
2	62316231623162316231623162316231	JOE	1	CURRENT_TIMESTAMP	3.00
3	62316231623162316231623162316231	QA	1	CURRENT_TIMESTAMP	3.00

********************************************
*** Expect slave to fail with Error 1054 ***
********************************************

<<<<<<< HEAD
SHOW SLAVE STATUS;
Slave_IO_State	#
Master_Host	127.0.0.1
Master_User	root
Master_Port	#
Connect_Retry	1
Master_Log_File	master-bin.000001
Read_Master_Log_Pos	#
Relay_Log_File	#
Relay_Log_Pos	#
Relay_Master_Log_File	master-bin.000001
Slave_IO_Running	Yes
Slave_SQL_Running	No
Replicate_Do_DB	
Replicate_Ignore_DB	
Replicate_Do_Table	
Replicate_Ignore_Table	
Replicate_Wild_Do_Table	
Replicate_Wild_Ignore_Table	
Last_Errno	1054
Last_Error	Error 'Unknown column 'c7' in 't15'' on query. Default database: 'test'. Query: 'ALTER TABLE t15 ADD COLUMN c2 DECIMAL(8,2) AFTER c7'
Skip_Counter	0
Exec_Master_Log_Pos	#
Relay_Log_Space	#
Until_Condition	None
Until_Log_File	
Until_Log_Pos	0
Master_SSL_Allowed	No
Master_SSL_CA_File	
Master_SSL_CA_Path	
Master_SSL_Cert	
Master_SSL_Cipher	
Master_SSL_Key	
Seconds_Behind_Master	#
Master_SSL_Verify_Server_Cert	No
Last_IO_Errno	#
Last_IO_Error	#
Last_SQL_Errno	1054
Last_SQL_Error	Error 'Unknown column 'c7' in 't15'' on query. Default database: 'test'. Query: 'ALTER TABLE t15 ADD COLUMN c2 DECIMAL(8,2) AFTER c7'
Replicate_Ignore_Server_Ids	
Master_Server_Id	1
=======
Last_SQL_Error = Error 'Unknown column 'c7' in 't15'' on query. Default database: 'test'. Query: 'ALTER TABLE t15 ADD COLUMN c2 DECIMAL(8,2) AFTER c7'
>>>>>>> a3319fa5
STOP SLAVE;
RESET SLAVE;

*** Drop t15  ***
DROP TABLE t15;
DROP TABLE t15;
RESET MASTER;
START SLAVE;

************************************************
* - Create index on Master column not on slave *
*   Expect:Warning                             *
************************************************

*** Create t16 on slave  ***
STOP SLAVE;
RESET SLAVE;
CREATE TABLE t16 (c1 INT PRIMARY KEY, c4 BLOB, c5 CHAR(5)
) ENGINE='MyISAM';

*** Create t16 on Master ***
CREATE TABLE t16 (c1 INT KEY, c4 BLOB, c5 CHAR(5),
c6 INT DEFAULT '1',
c7 TIMESTAMP NULL DEFAULT CURRENT_TIMESTAMP
)ENGINE='MyISAM';
RESET MASTER;

*** Start Slave ***
START SLAVE;

*** Master Create Index and Data Insert ***
CREATE INDEX part_of_c6 ON t16 (c6);
set @b1 = 'b1b1b1b1';
set @b1 = concat(@b1,@b1);
INSERT INTO t16 () VALUES(1,@b1,'Kyle',DEFAULT,DEFAULT),
(2,@b1,'JOE',2,DEFAULT),
(3,@b1,'QA',3,DEFAULT);
SELECT c1,hex(c4),c5,c6,c7 FROM t16 ORDER BY c1;
c1	hex(c4)	c5	c6	c7
1	62316231623162316231623162316231	Kyle	1	CURRENT_TIMESTAMP
2	62316231623162316231623162316231	JOE	2	CURRENT_TIMESTAMP
3	62316231623162316231623162316231	QA	3	CURRENT_TIMESTAMP

*****************
*** BUG 30434 ***
*****************

<<<<<<< HEAD
SHOW SLAVE STATUS;
Slave_IO_State	#
Master_Host	127.0.0.1
Master_User	root
Master_Port	#
Connect_Retry	1
Master_Log_File	master-bin.000001
Read_Master_Log_Pos	#
Relay_Log_File	#
Relay_Log_Pos	#
Relay_Master_Log_File	master-bin.000001
Slave_IO_Running	Yes
Slave_SQL_Running	No
Replicate_Do_DB	
Replicate_Ignore_DB	
Replicate_Do_Table	
Replicate_Ignore_Table	
Replicate_Wild_Do_Table	
Replicate_Wild_Ignore_Table	
Last_Errno	1072
Last_Error	Error 'Key column 'c6' doesn't exist in table' on query. Default database: 'test'. Query: 'CREATE INDEX part_of_c6 ON t16 (c6)'
Skip_Counter	0
Exec_Master_Log_Pos	#
Relay_Log_Space	#
Until_Condition	None
Until_Log_File	
Until_Log_Pos	0
Master_SSL_Allowed	No
Master_SSL_CA_File	
Master_SSL_CA_Path	
Master_SSL_Cert	
Master_SSL_Cipher	
Master_SSL_Key	
Seconds_Behind_Master	#
Master_SSL_Verify_Server_Cert	No
Last_IO_Errno	#
Last_IO_Error	#
Last_SQL_Errno	1072
Last_SQL_Error	Error 'Key column 'c6' doesn't exist in table' on query. Default database: 'test'. Query: 'CREATE INDEX part_of_c6 ON t16 (c6)'
Replicate_Ignore_Server_Ids	
Master_Server_Id	1
=======
Last_SQL_Error = Error 'Key column 'c6' doesn't exist in table' on query. Default database: 'test'. Query: 'CREATE INDEX part_of_c6 ON t16 (c6)'
>>>>>>> a3319fa5
STOP SLAVE;
RESET SLAVE;

*** Drop t16  ***
DROP TABLE t16;
DROP TABLE t16;
RESET MASTER;
START SLAVE;

*****************************************************
* - Delete rows using column on Master not on slave *
*   Expect: Rows Deleted                            *
*****************************************************

*** Create t17 on slave  ***
STOP SLAVE;
RESET SLAVE;
CREATE TABLE t17 (c1 INT PRIMARY KEY, c4 BLOB, c5 CHAR(5)
) ENGINE='MyISAM';

*** Create t17 on Master ***
CREATE TABLE t17 (c1 INT KEY, c4 BLOB, c5 CHAR(5),
c6 INT DEFAULT '1',
c7 TIMESTAMP NULL DEFAULT CURRENT_TIMESTAMP
)ENGINE='MyISAM';
RESET MASTER;

*** Start Slave ***
START SLAVE;

*** Master Data Insert ***
set @b1 = 'b1b1b1b1';
set @b1 = concat(@b1,@b1);
INSERT INTO t17 () VALUES(1,@b1,'Kyle',DEFAULT,DEFAULT),
(2,@b1,'JOE',2,DEFAULT),
(3,@b1,'QA',3,DEFAULT);
SELECT c1,hex(c4),c5,c6,c7 FROM t17 ORDER BY c1;
c1	hex(c4)	c5	c6	c7
1	62316231623162316231623162316231	Kyle	1	CURRENT_TIMESTAMP
2	62316231623162316231623162316231	JOE	2	CURRENT_TIMESTAMP
3	62316231623162316231623162316231	QA	3	CURRENT_TIMESTAMP

** Select * from Slave **
SELECT c1,hex(c4),c5 FROM t17 ORDER BY c1;
c1	hex(c4)	c5
1	62316231623162316231623162316231	Kyle
2	62316231623162316231623162316231	JOE
3	62316231623162316231623162316231	QA

** Delete from master **
DELETE FROM t17 WHERE c6 = 3;
SELECT c1,hex(c4),c5,c6,c7 FROM t17 ORDER BY c1;
c1	hex(c4)	c5	c6	c7
1	62316231623162316231623162316231	Kyle	1	CURRENT_TIMESTAMP
2	62316231623162316231623162316231	JOE	2	CURRENT_TIMESTAMP

** Check slave **
SELECT c1,hex(c4),c5 FROM t17 ORDER BY c1;
c1	hex(c4)	c5
1	62316231623162316231623162316231	Kyle
2	62316231623162316231623162316231	JOE
DROP TABLE t17;


*****************************************************
* - Update row using column on Master not on slave *
*   Expect: Rows updated                           *
*****************************************************

** Bug30674 **

*** Create t18 on slave  ***

STOP SLAVE;
RESET SLAVE;
CREATE TABLE t18 (c1 INT PRIMARY KEY, c4 BLOB, c5 CHAR(5)
) ENGINE='MyISAM';

*** Create t18 on Master ***
CREATE TABLE t18 (c1 INT KEY, c4 BLOB, c5 CHAR(5),
c6 INT DEFAULT '1',
c7 TIMESTAMP NULL DEFAULT CURRENT_TIMESTAMP
)ENGINE='MyISAM';
RESET MASTER;

*** Start Slave ***
START SLAVE;

*** Master Data Insert ***
set @b1 = 'b1b1b1b1';
set @b1 = concat(@b1,@b1);
INSERT INTO t18 () VALUES(1,@b1,'Kyle',DEFAULT,DEFAULT),
(2,@b1,'JOE',2,DEFAULT),
(3,@b1,'QA',3,DEFAULT);
SELECT c1,hex(c4),c5,c6,c7 FROM t18 ORDER BY c1;
c1	hex(c4)	c5	c6	c7
1	62316231623162316231623162316231	Kyle	1	CURRENT_TIMESTAMP
2	62316231623162316231623162316231	JOE	2	CURRENT_TIMESTAMP
3	62316231623162316231623162316231	QA	3	CURRENT_TIMESTAMP

** Select * from Slave **
SELECT c1,hex(c4),c5 FROM t18 ORDER BY c1;
c1	hex(c4)	c5
1	62316231623162316231623162316231	Kyle
2	62316231623162316231623162316231	JOE
3	62316231623162316231623162316231	QA

** update from master **
UPDATE t18 SET c5 = 'TEST' WHERE c6 = 3;
SELECT c1,hex(c4),c5,c6,c7 FROM t18 ORDER BY c1;
c1	hex(c4)	c5	c6	c7
1	62316231623162316231623162316231	Kyle	1	CURRENT_TIMESTAMP
2	62316231623162316231623162316231	JOE	2	CURRENT_TIMESTAMP
3	62316231623162316231623162316231	TEST	3	CURRENT_TIMESTAMP

** Check slave **
SELECT c1,hex(c4),c5 FROM t18 ORDER BY c1;
c1	hex(c4)	c5
1	62316231623162316231623162316231	Kyle
2	62316231623162316231623162316231	JOE
3	62316231623162316231623162316231	TEST
DROP TABLE t18;


*****************************************************
* - Insert UUID  column on Master not on slave *
*   Expect: Rows inserted                      *
*****************************************************

*** Create t5 on slave  ***
STOP SLAVE;
RESET SLAVE;
CREATE TABLE t5 (c1 INT PRIMARY KEY, c4 BLOB, c5 CHAR(5)
) ENGINE='MyISAM';

*** Create t5 on Master ***
CREATE TABLE t5 (c1 INT KEY, c4 BLOB, c5 CHAR(5),
c6 LONG, 
c7 TIMESTAMP NULL DEFAULT CURRENT_TIMESTAMP
)ENGINE='MyISAM';
RESET MASTER;

*** Start Slave ***
START SLAVE;

*** Master Data Insert ***
set @b1 = 'b1b1b1b1';
INSERT INTO t5 () VALUES(1,@b1,'Kyle',UUID(),DEFAULT),
(2,@b1,'JOE',UUID(),DEFAULT),
(3,@b1,'QA',UUID(),DEFAULT);
SELECT c1,hex(c4),c5,c6,c7 FROM t5 ORDER BY c1;
c1	hex(c4)	c5	c6	c7
1	6231623162316231	Kyle	UUID	TIME
2	6231623162316231	JOE	UUID	TIME
3	6231623162316231	QA	UUID	TIME

** Select * from Slave **
SELECT c1,hex(c4),c5 FROM t5 ORDER BY c1;
c1	hex(c4)	c5
1	6231623162316231	Kyle
2	6231623162316231	JOE
3	6231623162316231	QA
DROP TABLE t5;
<|MERGE_RESOLUTION|>--- conflicted
+++ resolved
@@ -90,55 +90,7 @@
 27	27	27	next
 29	29	29	second
 30	30	30	next
-<<<<<<< HEAD
-
-* Show Slave Status *
-
-show slave status;;
-Slave_IO_State	#
-Master_Host	127.0.0.1
-Master_User	root
-Master_Port	#
-Connect_Retry	1
-Master_Log_File	master-bin.000001
-Read_Master_Log_Pos	#
-Relay_Log_File	#
-Relay_Log_Pos	#
-Relay_Master_Log_File	master-bin.000001
-Slave_IO_Running	Yes
-Slave_SQL_Running	Yes
-Replicate_Do_DB	
-Replicate_Ignore_DB	
-Replicate_Do_Table	
-Replicate_Ignore_Table	
-Replicate_Wild_Do_Table	
-Replicate_Wild_Ignore_Table	
-Last_Errno	0
-Last_Error	
-Skip_Counter	0
-Exec_Master_Log_Pos	#
-Relay_Log_Space	#
-Until_Condition	None
-Until_Log_File	
-Until_Log_Pos	0
-Master_SSL_Allowed	No
-Master_SSL_CA_File	
-Master_SSL_CA_Path	
-Master_SSL_Cert	
-Master_SSL_Cipher	
-Master_SSL_Key	
-Seconds_Behind_Master	#
-Master_SSL_Verify_Server_Cert	No
-Last_IO_Errno	#
-Last_IO_Error	#
-Last_SQL_Errno	0
-Last_SQL_Error	
-Replicate_Ignore_Server_Ids	
-Master_Server_Id	1
-
-=======
 Checking that both slave threads are running.
->>>>>>> a3319fa5
 
 ***** Testing Altering table def scenario *****
 
@@ -475,53 +427,7 @@
 
 ** Check slave status **
 
-<<<<<<< HEAD
-select * from t31;
-f1	f2	f3	f4
-show slave status;;
-Slave_IO_State	#
-Master_Host	127.0.0.1
-Master_User	root
-Master_Port	#
-Connect_Retry	1
-Master_Log_File	master-bin.000001
-Read_Master_Log_Pos	#
-Relay_Log_File	#
-Relay_Log_Pos	#
-Relay_Master_Log_File	master-bin.000001
-Slave_IO_Running	Yes
-Slave_SQL_Running	Yes
-Replicate_Do_DB	
-Replicate_Ignore_DB	
-Replicate_Do_Table	
-Replicate_Ignore_Table	
-Replicate_Wild_Do_Table	
-Replicate_Wild_Ignore_Table	
-Last_Errno	0
-Last_Error	
-Skip_Counter	0
-Exec_Master_Log_Pos	#
-Relay_Log_Space	#
-Until_Condition	None
-Until_Log_File	
-Until_Log_Pos	0
-Master_SSL_Allowed	No
-Master_SSL_CA_File	
-Master_SSL_CA_Path	
-Master_SSL_Cert	
-Master_SSL_Cipher	
-Master_SSL_Key	
-Seconds_Behind_Master	#
-Master_SSL_Verify_Server_Cert	No
-Last_IO_Errno	#
-Last_IO_Error	#
-Last_SQL_Errno	0
-Last_SQL_Error	
-Replicate_Ignore_Server_Ids	
-Master_Server_Id	1
-=======
 Checking that both slave threads are running.
->>>>>>> a3319fa5
 
 ****************************************
 * columns in master at middle of table *
@@ -554,59 +460,13 @@
 (3,@b1,DEFAULT,'QA',DEFAULT);
 
 ********************************************
-*** Expect slave to fail with Error 1535 ***
+*** Expect slave to fail with Error 1677 ***
 ********************************************
 
-<<<<<<< HEAD
-SHOW SLAVE STATUS;
-Slave_IO_State	#
-Master_Host	127.0.0.1
-Master_User	root
-Master_Port	#
-Connect_Retry	1
-Master_Log_File	master-bin.000001
-Read_Master_Log_Pos	#
-Relay_Log_File	#
-Relay_Log_Pos	#
-Relay_Master_Log_File	master-bin.000001
-Slave_IO_Running	Yes
-Slave_SQL_Running	No
-Replicate_Do_DB	
-Replicate_Ignore_DB	
-Replicate_Do_Table	
-Replicate_Ignore_Table	
-Replicate_Wild_Do_Table	
-Replicate_Wild_Ignore_Table	
-Last_Errno	1677
-Last_Error	Column 2 of table 'test.t10' cannot be converted from type 'double' to type 'char(5)'
-Skip_Counter	0
-Exec_Master_Log_Pos	#
-Relay_Log_Space	#
-Until_Condition	None
-Until_Log_File	
-Until_Log_Pos	0
-Master_SSL_Allowed	No
-Master_SSL_CA_File	
-Master_SSL_CA_Path	
-Master_SSL_Cert	
-Master_SSL_Cipher	
-Master_SSL_Key	
-Seconds_Behind_Master	#
-Master_SSL_Verify_Server_Cert	No
-Last_IO_Errno	#
-Last_IO_Error	#
-Last_SQL_Errno	1677
-Last_SQL_Error	Column 2 of table 'test.t10' cannot be converted from type 'double' to type 'char(5)'
-Replicate_Ignore_Server_Ids	
-Master_Server_Id	1
-SET GLOBAL SQL_SLAVE_SKIP_COUNTER=2;
-START SLAVE;
-=======
 --source include/wait_for_slave_sql_error_and_skip.inc
-Last_SQL_Error = Table definition on master and slave does not match: Column 2 type mismatch - received type 5, test.t10 has type 254
+Last_SQL_Error = Column 2 of table 'test.t10' cannot be converted from type 'double' to type 'char(5)'
 SET GLOBAL SQL_SLAVE_SKIP_COUNTER= 2;
 include/start_slave.inc
->>>>>>> a3319fa5
 
 *** Drop t10  ***
 DROP TABLE t10;
@@ -638,56 +498,11 @@
 (3,@b1,DEFAULT,'QA',DEFAULT);
 
 ********************************************
-*** Expect slave to fail with Error 1535 ***
+*** Expect slave to fail with Error 1677 ***
 ********************************************
 
-<<<<<<< HEAD
-SHOW SLAVE STATUS;
-Slave_IO_State	#
-Master_Host	127.0.0.1
-Master_User	root
-Master_Port	#
-Connect_Retry	1
-Master_Log_File	master-bin.000001
-Read_Master_Log_Pos	#
-Relay_Log_File	#
-Relay_Log_Pos	#
-Relay_Master_Log_File	master-bin.000001
-Slave_IO_Running	Yes
-Slave_SQL_Running	No
-Replicate_Do_DB	
-Replicate_Ignore_DB	
-Replicate_Do_Table	
-Replicate_Ignore_Table	
-Replicate_Wild_Do_Table	
-Replicate_Wild_Ignore_Table	
-Last_Errno	1677
-Last_Error	Column 2 of table 'test.t11' cannot be converted from type 'tinyblob' to type 'varchar(254)'
-Skip_Counter	0
-Exec_Master_Log_Pos	#
-Relay_Log_Space	#
-Until_Condition	None
-Until_Log_File	
-Until_Log_Pos	0
-Master_SSL_Allowed	No
-Master_SSL_CA_File	
-Master_SSL_CA_Path	
-Master_SSL_Cert	
-Master_SSL_Cipher	
-Master_SSL_Key	
-Seconds_Behind_Master	#
-Master_SSL_Verify_Server_Cert	No
-Last_IO_Errno	#
-Last_IO_Error	#
-Last_SQL_Errno	1677
-Last_SQL_Error	Column 2 of table 'test.t11' cannot be converted from type 'tinyblob' to type 'varchar(254)'
-Replicate_Ignore_Server_Ids	
-Master_Server_Id	1
-SET GLOBAL SQL_SLAVE_SKIP_COUNTER=2;
-START SLAVE;
-=======
 --source include/wait_for_slave_sql_error_and_skip.inc
-Last_SQL_Error = Table definition on master and slave does not match: Column 2 type mismatch - received type 252, test.t11 has type 15
+Last_SQL_Error = Column 2 of table 'test.t11' cannot be converted from type 'tinyblob' to type 'varchar(254)'
 SET GLOBAL SQL_SLAVE_SKIP_COUNTER= 2;
 include/start_slave.inc
 
@@ -1060,1882 +875,3 @@
 2	6231623162316231	JOE
 3	6231623162316231	QA
 DROP TABLE t5;
-
-set binlog_format=statement;
-
-***********************************************************
-***********************************************************
-***************** Start of Testing ************************
-***********************************************************
-***********************************************************
-* This test format == binlog_format	STATEMENT and engine == 'MyISAM'
-***********************************************************
-***********************************************************
-
-***** Testing more columns on the Master *****
-
-CREATE TABLE t1 (f1 INT, f2 INT, f3 INT PRIMARY KEY, f4 CHAR(20),
-/* extra */
-f5 FLOAT DEFAULT '2.00', 
-f6 CHAR(4) DEFAULT 'TEST',
-f7 INT DEFAULT '0',
-f8 TEXT,
-f9 LONGBLOB,
-f10 BIT(63),
-f11 VARBINARY(64))ENGINE='MyISAM';
-
-* Alter Table on Slave and drop columns f5 through f11 *
-
-alter table t1 drop f5, drop f6, drop f7, drop f8, drop f9, drop f10, drop f11;
-
-* Insert data in Master then update and delete some rows*
-
-* Select count and 20 rows from Master *
-
-SELECT COUNT(*) FROM t1;
-COUNT(*)
-40
-
-SELECT f1,f2,f3,f4,f5,f6,f7,f8,f9,
-hex(f10),hex(f11) FROM t1 ORDER BY f3 LIMIT 20;
-f1	f2	f3	f4	f5	f6	f7	f8	f9	hex(f10)	hex(f11)
-2	2	2	second	2	kaks	2	got stolen from the paradise	very fat blob	1555	123456
-3	3	3	next	2	kaks	2	got stolen from the paradise	very fat blob	1555	123456
-5	5	5	second	2	kaks	2	got stolen from the paradise	very fat blob	1555	123456
-6	6	6	next	2	kaks	2	got stolen from the paradise	very fat blob	1555	123456
-8	8	8	second	2	kaks	2	got stolen from the paradise	very fat blob	1555	123456
-9	9	9	next	2	kaks	2	got stolen from the paradise	very fat blob	1555	123456
-11	11	11	second	2	kaks	2	got stolen from the paradise	very fat blob	1555	123456
-12	12	12	next	2	kaks	2	got stolen from the paradise	very fat blob	1555	123456
-14	14	14	second	2	kaks	2	got stolen from the paradise	very fat blob	1555	123456
-15	15	15	next	2	kaks	2	got stolen from the paradise	very fat blob	1555	123456
-17	17	17	second	2	kaks	2	got stolen from the paradise	very fat blob	1555	123456
-18	18	18	next	2	kaks	2	got stolen from the paradise	very fat blob	1555	123456
-20	20	20	second	2	kaks	2	got stolen from the paradise	very fat blob	1555	123456
-21	21	21	next	2	kaks	2	got stolen from the paradise	very fat blob	1555	123456
-23	23	23	second	2	kaks	2	got stolen from the paradise	very fat blob	1555	123456
-24	24	24	next	2	kaks	2	got stolen from the paradise	very fat blob	1555	123456
-26	26	26	second	2	kaks	2	got stolen from the paradise	very fat blob	1555	123456
-27	27	27	next	2	kaks	2	got stolen from the paradise	very fat blob	1555	123456
-29	29	29	second	2	kaks	2	got stolen from the paradise	very fat blob	1555	123456
-30	30	30	next	2	kaks	2	got stolen from the paradise	very fat blob	1555	123456
-
-* Select count and 20 rows from Slave *
-
-SELECT COUNT(*) FROM t1;
-COUNT(*)
-40
-
-SELECT * FROM t1 ORDER BY f3 LIMIT 20;
-f1	f2	f3	f4
-2	2	2	second
-3	3	3	next
-5	5	5	second
-6	6	6	next
-8	8	8	second
-9	9	9	next
-11	11	11	second
-12	12	12	next
-14	14	14	second
-15	15	15	next
-17	17	17	second
-18	18	18	next
-20	20	20	second
-21	21	21	next
-23	23	23	second
-24	24	24	next
-26	26	26	second
-27	27	27	next
-29	29	29	second
-30	30	30	next
-Checking that both slave threads are running.
-
-***** Testing Altering table def scenario *****
-
-CREATE TABLE t2 (f1 INT, f2 INT, f3 INT PRIMARY KEY, f4 CHAR(20),
-/* extra */
-f5 DOUBLE DEFAULT '2.00', 
-f6 ENUM('a', 'b', 'c') default 'a',
-f7 DECIMAL(17,9) default '1000.00',
-f8 MEDIUMBLOB,
-f9 NUMERIC(6,4) default '2000.00',
-f10 VARCHAR(1024),
-f11 BINARY(20) NOT NULL DEFAULT '\0\0\0\0\0\0\0\0\0\0\0\0\0\0\0\0\0\0\0\0',
-f12 SET('a', 'b', 'c') default 'b')
-ENGINE='MyISAM';
-Warnings:
-Warning	1264	Out of range value for column 'f9' at row 1
-
-CREATE TABLE t3 (f1 INT, f2 INT, f3 INT PRIMARY KEY, f4 CHAR(20),
-/* extra */
-f5 DOUBLE DEFAULT '2.00', 
-f6 ENUM('a', 'b', 'c') default 'a',
-f8 MEDIUMBLOB,
-f10 VARCHAR(1024),
-f11 BINARY(20) NOT NULL DEFAULT '\0\0\0\0\0\0\0\0\0\0\0\0\0\0\0\0\0\0\0\0',
-f12 SET('a', 'b', 'c') default 'b')
-ENGINE='MyISAM';
-
-CREATE TABLE t4 (f1 INT, f2 INT, f3 INT PRIMARY KEY, f4 CHAR(20),
-/* extra */
-f5 DOUBLE DEFAULT '2.00', 
-f6 DECIMAL(17,9) default '1000.00',
-f7 MEDIUMBLOB,
-f8 NUMERIC(6,4) default '2000.00',
-f9 VARCHAR(1024),
-f10 BINARY(20) not null default '\0\0\0\0\0\0\0\0\0\0\0\0\0\0\0\0\0\0\0\0',
-f11 CHAR(255))
-ENGINE='MyISAM';
-Warnings:
-Warning	1264	Out of range value for column 'f8' at row 1
-
-CREATE TABLE t31 (f1 INT, f2 INT, f3 INT PRIMARY KEY, f4 CHAR(20),
-/* extra */
-f5  BIGINT,
-f6  BLOB,
-f7  DATE,
-f8  DATETIME,
-f9  FLOAT,
-f10 INT,
-f11 LONGBLOB,
-f12 LONGTEXT,
-f13 MEDIUMBLOB,
-f14 MEDIUMINT,
-f15 MEDIUMTEXT,
-f16 REAL,
-f17 SMALLINT,
-f18 TEXT,
-f19 TIME,
-f20 TIMESTAMP,
-f21 TINYBLOB,
-f22 TINYINT,
-f23 TINYTEXT,
-f24 YEAR,
-f25 BINARY(255),
-f26 BIT(64),
-f27 CHAR(255),
-f28 DECIMAL(30,7),
-f29 DOUBLE,
-f30 ENUM ('a','b', 'c') default 'a',
-f31 FLOAT,
-f32 NUMERIC(17,9),
-f33 SET ('a', 'b', 'c') default 'b',
-f34 VARBINARY(1025),
-f35 VARCHAR(257)       
-) ENGINE='MyISAM';
-
-** Alter tables on slave and drop columns **
-
-alter table t2 drop f5, drop f6, drop f7, drop f8, drop f9, drop f10, drop f11, drop
-f12;
-alter table t3 drop f5, drop f6, drop f8, drop f10, drop f11, drop f12;
-alter table t4 drop f5, drop f6, drop f7, drop f8, drop f9, drop f10, drop f11;
-alter table t31 
-drop f5, drop f6, drop f7, drop f8, drop f9, drop f10, drop f11,
-drop f12, drop f13, drop f14, drop f15, drop f16, drop f17, drop f18,
-drop f19, drop f20, drop f21, drop f22, drop f23, drop f24, drop f25,
-drop f26, drop f27, drop f28, drop f29, drop f30, drop f31, drop f32,
-drop f33, drop f34, drop f35;
-
-** Insert Data into Master **
-INSERT into t2 set f1=1, f2=1, f3=1, f4='first', f8='f8: medium size blob', f10='f10:
-some var char';
-INSERT into t2 values (2, 2, 2, 'second',
-2.0, 'b', 2000.0002, 'f8: medium size blob', 2000, 'f10: some var char',
-'01234567', 'c'),
-(3, 3, 3, 'third',
-3.0, 'b', 3000.0003, 'f8: medium size blob', 3000, 'f10: some var char',
-'01234567', 'c');
-Warnings:
-Warning	1264	Out of range value for column 'f9' at row 1
-Warning	1264	Out of range value for column 'f9' at row 2
-INSERT into t3 set f1=1, f2=1, f3=1, f4='first', f10='f10: some var char';
-INSERT into t4 set f1=1, f2=1, f3=1, f4='first', f7='f7: medium size blob', f10='f10:
-binary data';
-INSERT into t31 set f1=1, f2=1, f3=1, f4='first';
-INSERT into t31 set f1=1, f2=1, f3=2, f4='second',
-f9=2.2,  f10='seven samurai', f28=222.222, f35='222';
-Warnings:
-Warning	1366	Incorrect integer value: 'seven samurai' for column 'f10' at row 1
-INSERT into t31 values (1, 1, 3, 'third',
-/* f5  BIGINT,  */            333333333333333333333333,
-/* f6  BLOB,  */              '3333333333333333333333',
-/* f7  DATE,  */              '2007-07-18',
-/* f8  DATETIME,  */          "2007-07-18",
-/* f9  FLOAT,  */             3.33333333,
-/* f10 INT,  */               333333333,
-/* f11 LONGBLOB,  */          '3333333333333333333',
-/* f12 LONGTEXT,  */          '3333333333333333333',
-/* f13 MEDIUMBLOB,  */        '3333333333333333333',
-/* f14 MEDIUMINT,  */         33,
-/* f15 MEDIUMTEXT,  */        3.3,
-/* f16 REAL,  */              3.3,
-/* f17 SMALLINT,  */          3,
-/* f18 TEXT,  */              '33',
-/* f19 TIME,  */              '2:59:58.999',
-/* f20 TIMESTAMP,  */         20000303000000,
-/* f21 TINYBLOB,  */          '3333',
-/* f22 TINYINT,  */           3,
-/* f23 TINYTEXT,  */          '3',
-/* f24 YEAR,  */              3000,
-/* f25 BINARY(255),  */       'three_33333',
-/* f26 BIT(64),  */           b'011', 
-/* f27 CHAR(255),  */         'three',
-/* f28 DECIMAL(30,7),  */     3.333,
-/* f29 DOUBLE,  */            3.333333333333333333333333333,
-/* f30 ENUM ('a','b','c')*/   'c',
-/* f31 FLOAT,  */             3.0,
-/* f32 NUMERIC(17,9),  */     3.3333,
-/* f33 SET ('a','b','c'),*/   'c',
-/*f34 VARBINARY(1025),*/      '3333 minus 3',
-/*f35 VARCHAR(257),*/         'three times three'
-      );
-Warnings:
-Warning	1264	Out of range value for column 'f5' at row 1
-Warning	1264	Out of range value for column 'f24' at row 1
-INSERT into t31 values (1, 1, 4, 'fourth',
-/* f5  BIGINT,  */            333333333333333333333333,
-/* f6  BLOB,  */              '3333333333333333333333',
-/* f7  DATE,  */              '2007-07-18',
-/* f8  DATETIME,  */          "2007-07-18",
-/* f9  FLOAT,  */             3.33333333,
-/* f10 INT,  */               333333333,
-/* f11 LONGBLOB,  */          '3333333333333333333',
-/* f12 LONGTEXT,  */          '3333333333333333333',
-/* f13 MEDIUMBLOB,  */        '3333333333333333333',
-/* f14 MEDIUMINT,  */         33,
-/* f15 MEDIUMTEXT,  */        3.3,
-/* f16 REAL,  */              3.3,
-/* f17 SMALLINT,  */          3,
-/* f18 TEXT,  */              '33',
-/* f19 TIME,  */              '2:59:58.999',
-/* f20 TIMESTAMP,  */         20000303000000,
-/* f21 TINYBLOB,  */          '3333',
-/* f22 TINYINT,  */           3,
-/* f23 TINYTEXT,  */          '3',
-/* f24 YEAR,  */              3000,
-/* f25 BINARY(255),  */       'three_33333',
-/* f26 BIT(64),  */           b'011',
-/* f27 CHAR(255),  */         'three',
-/* f28 DECIMAL(30,7),  */     3.333,
-/* f29 DOUBLE,  */            3.333333333333333333333333333,
-/* f30 ENUM ('a','b','c')*/   'c',
-/* f31 FLOAT,  */             3.0,
-/* f32 NUMERIC(17,9),  */     3.3333,
-/* f33 SET ('a','b','c'),*/   'c',
-/*f34 VARBINARY(1025),*/      '3333 minus 3',
-/*f35 VARCHAR(257),*/         'three times three'
-       ),
-(1, 1, 5, 'fifth',
-/* f5  BIGINT,  */            333333333333333333333333,
-/* f6  BLOB,  */              '3333333333333333333333',
-/* f7  DATE,  */              '2007-07-18',
-/* f8  DATETIME,  */          "2007-07-18",
-/* f9  FLOAT,  */             3.33333333,
-/* f10 INT,  */               333333333,
-/* f11 LONGBLOB,  */          '3333333333333333333',
-/* f12 LONGTEXT,  */          '3333333333333333333',
-/* f13 MEDIUMBLOB,  */        '3333333333333333333',
-/* f14 MEDIUMINT,  */         33,
-/* f15 MEDIUMTEXT,  */        3.3,
-/* f16 REAL,  */              3.3,
-/* f17 SMALLINT,  */          3,
-/* f18 TEXT,  */              '33',
-/* f19 TIME,  */              '2:59:58.999',
-/* f20 TIMESTAMP,  */         20000303000000,
-/* f21 TINYBLOB,  */          '3333',
-/* f22 TINYINT,  */           3,
-/* f23 TINYTEXT,  */          '3',
-/* f24 YEAR,  */              3000,
-/* f25 BINARY(255),  */       'three_33333',
-/* f26 BIT(64),  */           b'011',
-/* f27 CHAR(255),  */         'three',
-/* f28 DECIMAL(30,7),  */     3.333,
-/* f29 DOUBLE,  */            3.333333333333333333333333333,
-/* f30 ENUM ('a','b','c')*/   'c',
-/* f31 FLOAT,  */             3.0,
-/* f32 NUMERIC(17,9),  */     3.3333,
-/* f33 SET ('a','b','c'),*/   'c',
-/*f34 VARBINARY(1025),*/      '3333 minus 3',
-/*f35 VARCHAR(257),*/         'three times three'
-       ),
-(1, 1, 6, 'sixth',
-/* f5  BIGINT,  */            NULL,
-/* f6  BLOB,  */              '3333333333333333333333',
-/* f7  DATE,  */              '2007-07-18',
-/* f8  DATETIME,  */          "2007-07-18",
-/* f9  FLOAT,  */             3.33333333,
-/* f10 INT,  */               333333333,
-/* f11 LONGBLOB,  */          '3333333333333333333',
-/* f12 LONGTEXT,  */          '3333333333333333333',
-/* f13 MEDIUMBLOB,  */        '3333333333333333333',
-/* f14 MEDIUMINT,  */         33,
-/* f15 MEDIUMTEXT,  */        3.3,
-/* f16 REAL,  */              3.3,
-/* f17 SMALLINT,  */          3,
-/* f18 TEXT,  */              '33',
-/* f19 TIME,  */              '2:59:58.999',
-/* f20 TIMESTAMP,  */         20000303000000,
-/* f21 TINYBLOB,  */          '3333',
-/* f22 TINYINT,  */           3,
-/* f23 TINYTEXT,  */          '3',
-/* f24 YEAR,  */              3000,
-/* f25 BINARY(255),  */       'three_33333',
-/* f26 BIT(64),  */           b'011',
-/* f27 CHAR(255),  */         'three',
-/* f28 DECIMAL(30,7),  */     3.333,
-/* f29 DOUBLE,  */            3.333333333333333333333333333,
-/* f30 ENUM ('a','b','c')*/   'c',
-/* f31 FLOAT,  */             3.0,
-/* f32 NUMERIC(17,9),  */     3.3333,
-/* f33 SET ('a','b','c'),*/   'c',
-/*f34 VARBINARY(1025),*/      '3333 minus 3',
-/*f35 VARCHAR(257),*/         NULL
-);
-Warnings:
-Warning	1264	Out of range value for column 'f5' at row 1
-Warning	1264	Out of range value for column 'f24' at row 1
-Warning	1264	Out of range value for column 'f5' at row 2
-Warning	1264	Out of range value for column 'f24' at row 2
-Warning	1264	Out of range value for column 'f24' at row 3
-
-** Sync slave with master ** 
-** Do selects from tables **
-
-select * from t1 order by f3;
-f1	f2	f3	f4
-2	2	2	second
-3	3	3	next
-5	5	5	second
-6	6	6	next
-8	8	8	second
-9	9	9	next
-11	11	11	second
-12	12	12	next
-14	14	14	second
-15	15	15	next
-17	17	17	second
-18	18	18	next
-20	20	20	second
-21	21	21	next
-23	23	23	second
-24	24	24	next
-26	26	26	second
-27	27	27	next
-29	29	29	second
-30	30	30	next
-31	31	31	second
-32	32	32	second
-33	33	33	second
-34	34	34	second
-35	35	35	second
-36	36	36	second
-37	37	37	second
-38	38	38	second
-39	39	39	second
-40	40	40	second
-41	41	41	second
-42	42	42	second
-43	43	43	second
-44	44	44	second
-45	45	45	second
-46	46	46	second
-47	47	47	second
-48	48	48	second
-49	49	49	second
-50	50	50	second
-select * from t2 order by f1;
-f1	f2	f3	f4
-1	1	1	first
-2	2	2	second
-3	3	3	third
-select * from t3 order by f1;
-f1	f2	f3	f4
-1	1	1	first
-select * from t4 order by f1;
-f1	f2	f3	f4
-1	1	1	first
-select * from t31 order by f3;
-f1	f2	f3	f4
-1	1	1	first
-1	1	2	second
-1	1	3	third
-1	1	4	fourth
-1	1	5	fifth
-1	1	6	sixth
-
-** Do updates master **
-
-update t31 set f5=555555555555555 where f3=6;
-update t31 set f2=2 where f3=2;
-update t31 set f1=NULL where f3=1;
-update t31 set f3=NULL, f27=NULL, f35='f35 new value' where f3=3;
-Warnings:
-Warning	1048	Column 'f3' cannot be null
-
-** Delete from Master **
-
-delete from t1;
-delete from t2;
-delete from t3;
-delete from t4;
-delete from t31;
-select * from t31;
-f1	f2	f3	f4
-
-** Check slave status **
-
-Checking that both slave threads are running.
-
-****************************************
-* columns in master at middle of table *
-* Expect: Proper error message         *
-****************************************
-
-** Stop and Reset Slave **
-
-STOP SLAVE;
-RESET SLAVE;
-
-** create table slave side **
-CREATE TABLE t10 (a INT PRIMARY KEY, b BLOB, c CHAR(5)
-) ENGINE='MyISAM';
-
-** Connect to master and create table **
-
-CREATE TABLE t10 (a INT KEY, b BLOB, f DOUBLE DEFAULT '233',
-c CHAR(5), e INT DEFAULT '1')ENGINE='MyISAM';
-RESET MASTER;
-
-*** Start Slave ***
-START SLAVE;
-
-*** Master Data Insert ***
-set @b1 = 'b1b1b1b1';
-set @b1 = concat(@b1,@b1);
-INSERT INTO t10 () VALUES(1,@b1,DEFAULT,'Kyle',DEFAULT),
-(2,@b1,DEFAULT,'JOE',DEFAULT),
-(3,@b1,DEFAULT,'QA',DEFAULT);
-
-********************************************
-*** Expect slave to fail with Error 1535 ***
-********************************************
-
---source include/wait_for_slave_sql_error_and_skip.inc
-Last_SQL_Error = Table definition on master and slave does not match: Column 2 type mismatch - received type 5, test.t10 has type 254
-SET GLOBAL SQL_SLAVE_SKIP_COUNTER= 2;
-include/start_slave.inc
-
-*** Drop t10  ***
-DROP TABLE t10;
-
-*********************************************
-* More columns in master at middle of table *
-* Expect: Proper error message              *
-*********************************************
-
-*** Create t11 on slave  ***
-STOP SLAVE;
-RESET SLAVE;
-CREATE TABLE t11 (a INT PRIMARY KEY, b BLOB, c VARCHAR(254)
-) ENGINE='MyISAM';
-
-*** Create t11 on Master ***
-CREATE TABLE t11 (a INT KEY, b BLOB, f TEXT,
-c CHAR(5) DEFAULT 'test', e INT DEFAULT '1')ENGINE='MyISAM';
-RESET MASTER;
-
-*** Start Slave ***
-START SLAVE;
-
-*** Master Data Insert ***
-set @b1 = 'b1b1b1b1';
-set @b1 = concat(@b1,@b1);
-INSERT INTO t11 () VALUES(1,@b1,'Testing is fun','Kyle',DEFAULT),
-(2,@b1,'Testing is cool','JOE',DEFAULT),
-(3,@b1,DEFAULT,'QA',DEFAULT);
-
-********************************************
-*** Expect slave to fail with Error 1535 ***
-********************************************
-
---source include/wait_for_slave_sql_error_and_skip.inc
-Last_SQL_Error = Table definition on master and slave does not match: Column 2 type mismatch - received type 252, test.t11 has type 15
-SET GLOBAL SQL_SLAVE_SKIP_COUNTER= 2;
-include/start_slave.inc
-
-*** Drop t11  ***
-DROP TABLE t11;
-
-*********************************************
-* More columns in master at middle of table *
-* Expect: This one should pass blob-text    *
-*********************************************
-
-*** Create t12 on slave  ***
-STOP SLAVE;
-RESET SLAVE;
-CREATE TABLE t12 (a INT PRIMARY KEY, b BLOB, c BLOB
-) ENGINE='MyISAM';
-
-*** Create t12 on Master ***
-CREATE TABLE t12 (a INT KEY, b BLOB, f TEXT,
-c CHAR(5) DEFAULT 'test', e INT DEFAULT '1')ENGINE='MyISAM';
-RESET MASTER;
-
-*** Start Slave ***
-START SLAVE;
-
-*** Master Data Insert ***
-set @b1 = 'b1b1b1b1';
-set @b1 = concat(@b1,@b1);
-INSERT INTO t12 () VALUES(1,@b1,'Kyle',DEFAULT,DEFAULT),
-(2,@b1,'JOE',DEFAULT,DEFAULT),
-(3,@b1,'QA',DEFAULT,DEFAULT);
-
-SELECT a,hex(b),f,c,e FROM t12 ORDER BY a;
-a	hex(b)	f	c	e
-1	62316231623162316231623162316231	Kyle	test	1
-2	62316231623162316231623162316231	JOE	test	1
-3	62316231623162316231623162316231	QA	test	1
-
-*** Select on Slave ***
-SELECT a,hex(b),c FROM t12 ORDER BY a;
-a	hex(b)	c
-1	62316231623162316231623162316231	Kyle
-2	62316231623162316231623162316231	JOE
-3	62316231623162316231623162316231	QA
-
-*** Drop t12  ***
-DROP TABLE t12;
-
-****************************************************
-* - Alter Master adding columns at middle of table *
-*   Expect: columns added                          *
-****************************************************
-
-
-*** Create t14 on slave  ***
-STOP SLAVE;
-RESET SLAVE;
-CREATE TABLE t14 (c1 INT PRIMARY KEY, c4 BLOB, c5 CHAR(5)
-) ENGINE='MyISAM';
-
-*** Create t14 on Master ***
-CREATE TABLE t14 (c1 INT KEY, c4 BLOB, c5 CHAR(5),
-c6 INT DEFAULT '1',
-c7 TIMESTAMP NULL DEFAULT CURRENT_TIMESTAMP
-)ENGINE='MyISAM';
-RESET MASTER;
-
-*** Start Slave ***
-START SLAVE;
-
-*** Master Data Insert ***
-ALTER TABLE t14 ADD COLUMN c2 DECIMAL(8,2) AFTER c1;
-ALTER TABLE t14 ADD COLUMN c3 TEXT AFTER c2;
-
-set @b1 = 'b1b1b1b1';
-set @b1 = concat(@b1,@b1);
-INSERT INTO t14 () VALUES(1,1.00,'Replication Testing Extra Col',@b1,'Kyle',DEFAULT,DEFAULT),
-(2,2.00,'This Test Should work',@b1,'JOE',DEFAULT,DEFAULT),
-(3,3.00,'If is does not, I will open a bug',@b1,'QA',DEFAULT,DEFAULT);
-
-SELECT c1,c2,c3,hex(c4),c5,c6,c7 FROM t14 ORDER BY c1;
-c1	c2	c3	hex(c4)	c5	c6	c7
-1	1.00	Replication Testing Extra Col	62316231623162316231623162316231	Kyle	1	CURRENT_TIMESTAMP
-2	2.00	This Test Should work	62316231623162316231623162316231	JOE	1	CURRENT_TIMESTAMP
-3	3.00	If is does not, I will open a bug	62316231623162316231623162316231	QA	1	CURRENT_TIMESTAMP
-
-*** Select on Slave ****
-SELECT c1,c2,c3,hex(c4),c5 FROM t14 ORDER BY c1;
-c1	c2	c3	hex(c4)	c5
-1	1.00	Replication Testing Extra Col	62316231623162316231623162316231	Kyle
-2	2.00	This Test Should work	62316231623162316231623162316231	JOE
-3	3.00	If is does not, I will open a bug	62316231623162316231623162316231	QA
-
-****************************************************
-* - Alter Master Dropping columns from the middle. *
-*   Expect: columns dropped                        *
-****************************************************
-
-*** connect to master and drop columns ***
-ALTER TABLE t14 DROP COLUMN c2;
-ALTER TABLE t14 DROP COLUMN c7;
-
-*** Select from Master ***
-SELECT c1,c3,hex(c4),c5,c6 FROM t14 ORDER BY c1;
-c1	c3	hex(c4)	c5	c6
-1	Replication Testing Extra Col	62316231623162316231623162316231	Kyle	1
-2	This Test Should work	62316231623162316231623162316231	JOE	1
-3	If is does not, I will open a bug	62316231623162316231623162316231	QA	1
-
-************
-* Bug30415 *
-************
-Last_SQL_Error = Error 'Can't DROP 'c7'; check that column/key exists' on query. Default database: 'test'. Query: 'ALTER TABLE t14 DROP COLUMN c7'
-STOP SLAVE;
-RESET SLAVE;
-
-*** Drop t14  ***
-DROP TABLE t14;
-DROP TABLE t14;
-RESET MASTER;
-START SLAVE;
-
-*************************************************
-* - Alter Master adding columns at end of table *
-*   Expect: Error 1054                          *
-*************************************************
-
-*** Create t15 on slave  ***
-STOP SLAVE;
-RESET SLAVE;
-CREATE TABLE t15 (c1 INT PRIMARY KEY, c4 BLOB, c5 CHAR(5)
-) ENGINE='MyISAM';
-
-*** Create t15 on Master ***
-CREATE TABLE t15 (c1 INT KEY, c4 BLOB, c5 CHAR(5),
-c6 INT DEFAULT '1',
-c7 TIMESTAMP NULL DEFAULT CURRENT_TIMESTAMP
-)ENGINE='MyISAM';
-RESET MASTER;
-
-*** Start Slave ***
-START SLAVE;
-
-*** Master Data Insert ***
-ALTER TABLE t15 ADD COLUMN c2 DECIMAL(8,2) AFTER c7;
-set @b1 = 'b1b1b1b1';
-set @b1 = concat(@b1,@b1);
-INSERT INTO t15 () VALUES(1,@b1,'Kyle',DEFAULT,DEFAULT,3.00),
-(2,@b1,'JOE',DEFAULT,DEFAULT,3.00),
-(3,@b1,'QA',DEFAULT,DEFAULT,3.00);
-SELECT c1,hex(c4),c5,c6,c7,c2 FROM t15 ORDER BY c1;
-c1	hex(c4)	c5	c6	c7	c2
-1	62316231623162316231623162316231	Kyle	1	CURRENT_TIMESTAMP	3.00
-2	62316231623162316231623162316231	JOE	1	CURRENT_TIMESTAMP	3.00
-3	62316231623162316231623162316231	QA	1	CURRENT_TIMESTAMP	3.00
-
-********************************************
-*** Expect slave to fail with Error 1054 ***
-********************************************
-
-Last_SQL_Error = Error 'Unknown column 'c7' in 't15'' on query. Default database: 'test'. Query: 'ALTER TABLE t15 ADD COLUMN c2 DECIMAL(8,2) AFTER c7'
-STOP SLAVE;
-RESET SLAVE;
-
-*** Drop t15  ***
-DROP TABLE t15;
-DROP TABLE t15;
-RESET MASTER;
-START SLAVE;
-
-************************************************
-* - Create index on Master column not on slave *
-*   Expect:Warning                             *
-************************************************
-
-*** Create t16 on slave  ***
-STOP SLAVE;
-RESET SLAVE;
-CREATE TABLE t16 (c1 INT PRIMARY KEY, c4 BLOB, c5 CHAR(5)
-) ENGINE='MyISAM';
-
-*** Create t16 on Master ***
-CREATE TABLE t16 (c1 INT KEY, c4 BLOB, c5 CHAR(5),
-c6 INT DEFAULT '1',
-c7 TIMESTAMP NULL DEFAULT CURRENT_TIMESTAMP
-)ENGINE='MyISAM';
-RESET MASTER;
-
-*** Start Slave ***
-START SLAVE;
-
-*** Master Create Index and Data Insert ***
-CREATE INDEX part_of_c6 ON t16 (c6);
-set @b1 = 'b1b1b1b1';
-set @b1 = concat(@b1,@b1);
-INSERT INTO t16 () VALUES(1,@b1,'Kyle',DEFAULT,DEFAULT),
-(2,@b1,'JOE',2,DEFAULT),
-(3,@b1,'QA',3,DEFAULT);
-SELECT c1,hex(c4),c5,c6,c7 FROM t16 ORDER BY c1;
-c1	hex(c4)	c5	c6	c7
-1	62316231623162316231623162316231	Kyle	1	CURRENT_TIMESTAMP
-2	62316231623162316231623162316231	JOE	2	CURRENT_TIMESTAMP
-3	62316231623162316231623162316231	QA	3	CURRENT_TIMESTAMP
-
-*****************
-*** BUG 30434 ***
-*****************
-
-Last_SQL_Error = Error 'Key column 'c6' doesn't exist in table' on query. Default database: 'test'. Query: 'CREATE INDEX part_of_c6 ON t16 (c6)'
-STOP SLAVE;
-RESET SLAVE;
-
-*** Drop t16  ***
-DROP TABLE t16;
-DROP TABLE t16;
-RESET MASTER;
-START SLAVE;
-
-*****************************************************
-* - Delete rows using column on Master not on slave *
-*   Expect: Rows Deleted                            *
-*****************************************************
-
-*** Create t17 on slave  ***
-STOP SLAVE;
-RESET SLAVE;
-CREATE TABLE t17 (c1 INT PRIMARY KEY, c4 BLOB, c5 CHAR(5)
-) ENGINE='MyISAM';
-
-*** Create t17 on Master ***
-CREATE TABLE t17 (c1 INT KEY, c4 BLOB, c5 CHAR(5),
-c6 INT DEFAULT '1',
-c7 TIMESTAMP NULL DEFAULT CURRENT_TIMESTAMP
-)ENGINE='MyISAM';
-RESET MASTER;
-
-*** Start Slave ***
-START SLAVE;
-
-*** Master Data Insert ***
-set @b1 = 'b1b1b1b1';
-set @b1 = concat(@b1,@b1);
-INSERT INTO t17 () VALUES(1,@b1,'Kyle',DEFAULT,DEFAULT),
-(2,@b1,'JOE',2,DEFAULT),
-(3,@b1,'QA',3,DEFAULT);
-SELECT c1,hex(c4),c5,c6,c7 FROM t17 ORDER BY c1;
-c1	hex(c4)	c5	c6	c7
-1	62316231623162316231623162316231	Kyle	1	CURRENT_TIMESTAMP
-2	62316231623162316231623162316231	JOE	2	CURRENT_TIMESTAMP
-3	62316231623162316231623162316231	QA	3	CURRENT_TIMESTAMP
-
-** Select * from Slave **
-SELECT c1,hex(c4),c5 FROM t17 ORDER BY c1;
-c1	hex(c4)	c5
-1	62316231623162316231623162316231	Kyle
-2	62316231623162316231623162316231	JOE
-3	62316231623162316231623162316231	QA
-
-** Delete from master **
-DELETE FROM t17 WHERE c6 = 3;
-SELECT c1,hex(c4),c5,c6,c7 FROM t17 ORDER BY c1;
-c1	hex(c4)	c5	c6	c7
-1	62316231623162316231623162316231	Kyle	1	CURRENT_TIMESTAMP
-2	62316231623162316231623162316231	JOE	2	CURRENT_TIMESTAMP
-
-** Check slave **
-SELECT c1,hex(c4),c5 FROM t17 ORDER BY c1;
-c1	hex(c4)	c5
-1	62316231623162316231623162316231	Kyle
-2	62316231623162316231623162316231	JOE
-DROP TABLE t17;
-
-
-*****************************************************
-* - Update row using column on Master not on slave *
-*   Expect: Rows updated                           *
-*****************************************************
-
-** Bug30674 **
-
-*** Create t18 on slave  ***
-
-STOP SLAVE;
-RESET SLAVE;
-CREATE TABLE t18 (c1 INT PRIMARY KEY, c4 BLOB, c5 CHAR(5)
-) ENGINE='MyISAM';
-
-*** Create t18 on Master ***
-CREATE TABLE t18 (c1 INT KEY, c4 BLOB, c5 CHAR(5),
-c6 INT DEFAULT '1',
-c7 TIMESTAMP NULL DEFAULT CURRENT_TIMESTAMP
-)ENGINE='MyISAM';
-RESET MASTER;
-
-*** Start Slave ***
-START SLAVE;
-
-*** Master Data Insert ***
-set @b1 = 'b1b1b1b1';
-set @b1 = concat(@b1,@b1);
-INSERT INTO t18 () VALUES(1,@b1,'Kyle',DEFAULT,DEFAULT),
-(2,@b1,'JOE',2,DEFAULT),
-(3,@b1,'QA',3,DEFAULT);
-SELECT c1,hex(c4),c5,c6,c7 FROM t18 ORDER BY c1;
-c1	hex(c4)	c5	c6	c7
-1	62316231623162316231623162316231	Kyle	1	CURRENT_TIMESTAMP
-2	62316231623162316231623162316231	JOE	2	CURRENT_TIMESTAMP
-3	62316231623162316231623162316231	QA	3	CURRENT_TIMESTAMP
-
-** Select * from Slave **
-SELECT c1,hex(c4),c5 FROM t18 ORDER BY c1;
-c1	hex(c4)	c5
-1	62316231623162316231623162316231	Kyle
-2	62316231623162316231623162316231	JOE
-3	62316231623162316231623162316231	QA
-
-** update from master **
-UPDATE t18 SET c5 = 'TEST' WHERE c6 = 3;
-SELECT c1,hex(c4),c5,c6,c7 FROM t18 ORDER BY c1;
-c1	hex(c4)	c5	c6	c7
-1	62316231623162316231623162316231	Kyle	1	CURRENT_TIMESTAMP
-2	62316231623162316231623162316231	JOE	2	CURRENT_TIMESTAMP
-3	62316231623162316231623162316231	TEST	3	CURRENT_TIMESTAMP
-
-** Check slave **
-SELECT c1,hex(c4),c5 FROM t18 ORDER BY c1;
-c1	hex(c4)	c5
-1	62316231623162316231623162316231	Kyle
-2	62316231623162316231623162316231	JOE
-3	62316231623162316231623162316231	TEST
-DROP TABLE t18;
-
-
-*****************************************************
-* - Insert UUID  column on Master not on slave *
-*   Expect: Rows inserted                      *
-*****************************************************
-
-*** Create t5 on slave  ***
-STOP SLAVE;
-RESET SLAVE;
-CREATE TABLE t5 (c1 INT PRIMARY KEY, c4 BLOB, c5 CHAR(5)
-) ENGINE='MyISAM';
-
-*** Create t5 on Master ***
-CREATE TABLE t5 (c1 INT KEY, c4 BLOB, c5 CHAR(5),
-c6 LONG, 
-c7 TIMESTAMP NULL DEFAULT CURRENT_TIMESTAMP
-)ENGINE='MyISAM';
-RESET MASTER;
-
-*** Start Slave ***
-START SLAVE;
-
-*** Master Data Insert ***
-set @b1 = 'b1b1b1b1';
-INSERT INTO t5 () VALUES(1,@b1,'Kyle',UUID(),DEFAULT),
-(2,@b1,'JOE',UUID(),DEFAULT),
-(3,@b1,'QA',UUID(),DEFAULT);
-SELECT c1,hex(c4),c5,c6,c7 FROM t5 ORDER BY c1;
-c1	hex(c4)	c5	c6	c7
-1	6231623162316231	Kyle	UUID	TIME
-2	6231623162316231	JOE	UUID	TIME
-3	6231623162316231	QA	UUID	TIME
-
-** Select * from Slave **
-SELECT c1,hex(c4),c5 FROM t5 ORDER BY c1;
-c1	hex(c4)	c5
-1	6231623162316231	Kyle
-2	6231623162316231	JOE
-3	6231623162316231	QA
-DROP TABLE t5;
-
-set binlog_format=mixed;
-
-***********************************************************
-***********************************************************
-***************** Start of Testing ************************
-***********************************************************
-***********************************************************
-* This test format == binlog_format	MIXED and engine == 'MyISAM'
-***********************************************************
-***********************************************************
-
-***** Testing more columns on the Master *****
-
-CREATE TABLE t1 (f1 INT, f2 INT, f3 INT PRIMARY KEY, f4 CHAR(20),
-/* extra */
-f5 FLOAT DEFAULT '2.00', 
-f6 CHAR(4) DEFAULT 'TEST',
-f7 INT DEFAULT '0',
-f8 TEXT,
-f9 LONGBLOB,
-f10 BIT(63),
-f11 VARBINARY(64))ENGINE='MyISAM';
-
-* Alter Table on Slave and drop columns f5 through f11 *
-
-alter table t1 drop f5, drop f6, drop f7, drop f8, drop f9, drop f10, drop f11;
-
-* Insert data in Master then update and delete some rows*
-
-* Select count and 20 rows from Master *
-
-SELECT COUNT(*) FROM t1;
-COUNT(*)
-40
-
-SELECT f1,f2,f3,f4,f5,f6,f7,f8,f9,
-hex(f10),hex(f11) FROM t1 ORDER BY f3 LIMIT 20;
-f1	f2	f3	f4	f5	f6	f7	f8	f9	hex(f10)	hex(f11)
-2	2	2	second	2	kaks	2	got stolen from the paradise	very fat blob	1555	123456
-3	3	3	next	2	kaks	2	got stolen from the paradise	very fat blob	1555	123456
-5	5	5	second	2	kaks	2	got stolen from the paradise	very fat blob	1555	123456
-6	6	6	next	2	kaks	2	got stolen from the paradise	very fat blob	1555	123456
-8	8	8	second	2	kaks	2	got stolen from the paradise	very fat blob	1555	123456
-9	9	9	next	2	kaks	2	got stolen from the paradise	very fat blob	1555	123456
-11	11	11	second	2	kaks	2	got stolen from the paradise	very fat blob	1555	123456
-12	12	12	next	2	kaks	2	got stolen from the paradise	very fat blob	1555	123456
-14	14	14	second	2	kaks	2	got stolen from the paradise	very fat blob	1555	123456
-15	15	15	next	2	kaks	2	got stolen from the paradise	very fat blob	1555	123456
-17	17	17	second	2	kaks	2	got stolen from the paradise	very fat blob	1555	123456
-18	18	18	next	2	kaks	2	got stolen from the paradise	very fat blob	1555	123456
-20	20	20	second	2	kaks	2	got stolen from the paradise	very fat blob	1555	123456
-21	21	21	next	2	kaks	2	got stolen from the paradise	very fat blob	1555	123456
-23	23	23	second	2	kaks	2	got stolen from the paradise	very fat blob	1555	123456
-24	24	24	next	2	kaks	2	got stolen from the paradise	very fat blob	1555	123456
-26	26	26	second	2	kaks	2	got stolen from the paradise	very fat blob	1555	123456
-27	27	27	next	2	kaks	2	got stolen from the paradise	very fat blob	1555	123456
-29	29	29	second	2	kaks	2	got stolen from the paradise	very fat blob	1555	123456
-30	30	30	next	2	kaks	2	got stolen from the paradise	very fat blob	1555	123456
-
-* Select count and 20 rows from Slave *
-
-SELECT COUNT(*) FROM t1;
-COUNT(*)
-40
-
-SELECT * FROM t1 ORDER BY f3 LIMIT 20;
-f1	f2	f3	f4
-2	2	2	second
-3	3	3	next
-5	5	5	second
-6	6	6	next
-8	8	8	second
-9	9	9	next
-11	11	11	second
-12	12	12	next
-14	14	14	second
-15	15	15	next
-17	17	17	second
-18	18	18	next
-20	20	20	second
-21	21	21	next
-23	23	23	second
-24	24	24	next
-26	26	26	second
-27	27	27	next
-29	29	29	second
-30	30	30	next
-Checking that both slave threads are running.
-
-***** Testing Altering table def scenario *****
-
-CREATE TABLE t2 (f1 INT, f2 INT, f3 INT PRIMARY KEY, f4 CHAR(20),
-/* extra */
-f5 DOUBLE DEFAULT '2.00', 
-f6 ENUM('a', 'b', 'c') default 'a',
-f7 DECIMAL(17,9) default '1000.00',
-f8 MEDIUMBLOB,
-f9 NUMERIC(6,4) default '2000.00',
-f10 VARCHAR(1024),
-f11 BINARY(20) NOT NULL DEFAULT '\0\0\0\0\0\0\0\0\0\0\0\0\0\0\0\0\0\0\0\0',
-f12 SET('a', 'b', 'c') default 'b')
-ENGINE='MyISAM';
-Warnings:
-Warning	1264	Out of range value for column 'f9' at row 1
-
-CREATE TABLE t3 (f1 INT, f2 INT, f3 INT PRIMARY KEY, f4 CHAR(20),
-/* extra */
-f5 DOUBLE DEFAULT '2.00', 
-f6 ENUM('a', 'b', 'c') default 'a',
-f8 MEDIUMBLOB,
-f10 VARCHAR(1024),
-f11 BINARY(20) NOT NULL DEFAULT '\0\0\0\0\0\0\0\0\0\0\0\0\0\0\0\0\0\0\0\0',
-f12 SET('a', 'b', 'c') default 'b')
-ENGINE='MyISAM';
-
-CREATE TABLE t4 (f1 INT, f2 INT, f3 INT PRIMARY KEY, f4 CHAR(20),
-/* extra */
-f5 DOUBLE DEFAULT '2.00', 
-f6 DECIMAL(17,9) default '1000.00',
-f7 MEDIUMBLOB,
-f8 NUMERIC(6,4) default '2000.00',
-f9 VARCHAR(1024),
-f10 BINARY(20) not null default '\0\0\0\0\0\0\0\0\0\0\0\0\0\0\0\0\0\0\0\0',
-f11 CHAR(255))
-ENGINE='MyISAM';
-Warnings:
-Warning	1264	Out of range value for column 'f8' at row 1
-
-CREATE TABLE t31 (f1 INT, f2 INT, f3 INT PRIMARY KEY, f4 CHAR(20),
-/* extra */
-f5  BIGINT,
-f6  BLOB,
-f7  DATE,
-f8  DATETIME,
-f9  FLOAT,
-f10 INT,
-f11 LONGBLOB,
-f12 LONGTEXT,
-f13 MEDIUMBLOB,
-f14 MEDIUMINT,
-f15 MEDIUMTEXT,
-f16 REAL,
-f17 SMALLINT,
-f18 TEXT,
-f19 TIME,
-f20 TIMESTAMP,
-f21 TINYBLOB,
-f22 TINYINT,
-f23 TINYTEXT,
-f24 YEAR,
-f25 BINARY(255),
-f26 BIT(64),
-f27 CHAR(255),
-f28 DECIMAL(30,7),
-f29 DOUBLE,
-f30 ENUM ('a','b', 'c') default 'a',
-f31 FLOAT,
-f32 NUMERIC(17,9),
-f33 SET ('a', 'b', 'c') default 'b',
-f34 VARBINARY(1025),
-f35 VARCHAR(257)       
-) ENGINE='MyISAM';
-
-** Alter tables on slave and drop columns **
-
-alter table t2 drop f5, drop f6, drop f7, drop f8, drop f9, drop f10, drop f11, drop
-f12;
-alter table t3 drop f5, drop f6, drop f8, drop f10, drop f11, drop f12;
-alter table t4 drop f5, drop f6, drop f7, drop f8, drop f9, drop f10, drop f11;
-alter table t31 
-drop f5, drop f6, drop f7, drop f8, drop f9, drop f10, drop f11,
-drop f12, drop f13, drop f14, drop f15, drop f16, drop f17, drop f18,
-drop f19, drop f20, drop f21, drop f22, drop f23, drop f24, drop f25,
-drop f26, drop f27, drop f28, drop f29, drop f30, drop f31, drop f32,
-drop f33, drop f34, drop f35;
-
-** Insert Data into Master **
-INSERT into t2 set f1=1, f2=1, f3=1, f4='first', f8='f8: medium size blob', f10='f10:
-some var char';
-INSERT into t2 values (2, 2, 2, 'second',
-2.0, 'b', 2000.0002, 'f8: medium size blob', 2000, 'f10: some var char',
-'01234567', 'c'),
-(3, 3, 3, 'third',
-3.0, 'b', 3000.0003, 'f8: medium size blob', 3000, 'f10: some var char',
-'01234567', 'c');
-Warnings:
-Warning	1264	Out of range value for column 'f9' at row 1
-Warning	1264	Out of range value for column 'f9' at row 2
-INSERT into t3 set f1=1, f2=1, f3=1, f4='first', f10='f10: some var char';
-INSERT into t4 set f1=1, f2=1, f3=1, f4='first', f7='f7: medium size blob', f10='f10:
-binary data';
-INSERT into t31 set f1=1, f2=1, f3=1, f4='first';
-INSERT into t31 set f1=1, f2=1, f3=2, f4='second',
-f9=2.2,  f10='seven samurai', f28=222.222, f35='222';
-Warnings:
-Warning	1366	Incorrect integer value: 'seven samurai' for column 'f10' at row 1
-INSERT into t31 values (1, 1, 3, 'third',
-/* f5  BIGINT,  */            333333333333333333333333,
-/* f6  BLOB,  */              '3333333333333333333333',
-/* f7  DATE,  */              '2007-07-18',
-/* f8  DATETIME,  */          "2007-07-18",
-/* f9  FLOAT,  */             3.33333333,
-/* f10 INT,  */               333333333,
-/* f11 LONGBLOB,  */          '3333333333333333333',
-/* f12 LONGTEXT,  */          '3333333333333333333',
-/* f13 MEDIUMBLOB,  */        '3333333333333333333',
-/* f14 MEDIUMINT,  */         33,
-/* f15 MEDIUMTEXT,  */        3.3,
-/* f16 REAL,  */              3.3,
-/* f17 SMALLINT,  */          3,
-/* f18 TEXT,  */              '33',
-/* f19 TIME,  */              '2:59:58.999',
-/* f20 TIMESTAMP,  */         20000303000000,
-/* f21 TINYBLOB,  */          '3333',
-/* f22 TINYINT,  */           3,
-/* f23 TINYTEXT,  */          '3',
-/* f24 YEAR,  */              3000,
-/* f25 BINARY(255),  */       'three_33333',
-/* f26 BIT(64),  */           b'011', 
-/* f27 CHAR(255),  */         'three',
-/* f28 DECIMAL(30,7),  */     3.333,
-/* f29 DOUBLE,  */            3.333333333333333333333333333,
-/* f30 ENUM ('a','b','c')*/   'c',
-/* f31 FLOAT,  */             3.0,
-/* f32 NUMERIC(17,9),  */     3.3333,
-/* f33 SET ('a','b','c'),*/   'c',
-/*f34 VARBINARY(1025),*/      '3333 minus 3',
-/*f35 VARCHAR(257),*/         'three times three'
-      );
-Warnings:
-Warning	1264	Out of range value for column 'f5' at row 1
-Warning	1264	Out of range value for column 'f24' at row 1
-INSERT into t31 values (1, 1, 4, 'fourth',
-/* f5  BIGINT,  */            333333333333333333333333,
-/* f6  BLOB,  */              '3333333333333333333333',
-/* f7  DATE,  */              '2007-07-18',
-/* f8  DATETIME,  */          "2007-07-18",
-/* f9  FLOAT,  */             3.33333333,
-/* f10 INT,  */               333333333,
-/* f11 LONGBLOB,  */          '3333333333333333333',
-/* f12 LONGTEXT,  */          '3333333333333333333',
-/* f13 MEDIUMBLOB,  */        '3333333333333333333',
-/* f14 MEDIUMINT,  */         33,
-/* f15 MEDIUMTEXT,  */        3.3,
-/* f16 REAL,  */              3.3,
-/* f17 SMALLINT,  */          3,
-/* f18 TEXT,  */              '33',
-/* f19 TIME,  */              '2:59:58.999',
-/* f20 TIMESTAMP,  */         20000303000000,
-/* f21 TINYBLOB,  */          '3333',
-/* f22 TINYINT,  */           3,
-/* f23 TINYTEXT,  */          '3',
-/* f24 YEAR,  */              3000,
-/* f25 BINARY(255),  */       'three_33333',
-/* f26 BIT(64),  */           b'011',
-/* f27 CHAR(255),  */         'three',
-/* f28 DECIMAL(30,7),  */     3.333,
-/* f29 DOUBLE,  */            3.333333333333333333333333333,
-/* f30 ENUM ('a','b','c')*/   'c',
-/* f31 FLOAT,  */             3.0,
-/* f32 NUMERIC(17,9),  */     3.3333,
-/* f33 SET ('a','b','c'),*/   'c',
-/*f34 VARBINARY(1025),*/      '3333 minus 3',
-/*f35 VARCHAR(257),*/         'three times three'
-       ),
-(1, 1, 5, 'fifth',
-/* f5  BIGINT,  */            333333333333333333333333,
-/* f6  BLOB,  */              '3333333333333333333333',
-/* f7  DATE,  */              '2007-07-18',
-/* f8  DATETIME,  */          "2007-07-18",
-/* f9  FLOAT,  */             3.33333333,
-/* f10 INT,  */               333333333,
-/* f11 LONGBLOB,  */          '3333333333333333333',
-/* f12 LONGTEXT,  */          '3333333333333333333',
-/* f13 MEDIUMBLOB,  */        '3333333333333333333',
-/* f14 MEDIUMINT,  */         33,
-/* f15 MEDIUMTEXT,  */        3.3,
-/* f16 REAL,  */              3.3,
-/* f17 SMALLINT,  */          3,
-/* f18 TEXT,  */              '33',
-/* f19 TIME,  */              '2:59:58.999',
-/* f20 TIMESTAMP,  */         20000303000000,
-/* f21 TINYBLOB,  */          '3333',
-/* f22 TINYINT,  */           3,
-/* f23 TINYTEXT,  */          '3',
-/* f24 YEAR,  */              3000,
-/* f25 BINARY(255),  */       'three_33333',
-/* f26 BIT(64),  */           b'011',
-/* f27 CHAR(255),  */         'three',
-/* f28 DECIMAL(30,7),  */     3.333,
-/* f29 DOUBLE,  */            3.333333333333333333333333333,
-/* f30 ENUM ('a','b','c')*/   'c',
-/* f31 FLOAT,  */             3.0,
-/* f32 NUMERIC(17,9),  */     3.3333,
-/* f33 SET ('a','b','c'),*/   'c',
-/*f34 VARBINARY(1025),*/      '3333 minus 3',
-/*f35 VARCHAR(257),*/         'three times three'
-       ),
-(1, 1, 6, 'sixth',
-/* f5  BIGINT,  */            NULL,
-/* f6  BLOB,  */              '3333333333333333333333',
-/* f7  DATE,  */              '2007-07-18',
-/* f8  DATETIME,  */          "2007-07-18",
-/* f9  FLOAT,  */             3.33333333,
-/* f10 INT,  */               333333333,
-/* f11 LONGBLOB,  */          '3333333333333333333',
-/* f12 LONGTEXT,  */          '3333333333333333333',
-/* f13 MEDIUMBLOB,  */        '3333333333333333333',
-/* f14 MEDIUMINT,  */         33,
-/* f15 MEDIUMTEXT,  */        3.3,
-/* f16 REAL,  */              3.3,
-/* f17 SMALLINT,  */          3,
-/* f18 TEXT,  */              '33',
-/* f19 TIME,  */              '2:59:58.999',
-/* f20 TIMESTAMP,  */         20000303000000,
-/* f21 TINYBLOB,  */          '3333',
-/* f22 TINYINT,  */           3,
-/* f23 TINYTEXT,  */          '3',
-/* f24 YEAR,  */              3000,
-/* f25 BINARY(255),  */       'three_33333',
-/* f26 BIT(64),  */           b'011',
-/* f27 CHAR(255),  */         'three',
-/* f28 DECIMAL(30,7),  */     3.333,
-/* f29 DOUBLE,  */            3.333333333333333333333333333,
-/* f30 ENUM ('a','b','c')*/   'c',
-/* f31 FLOAT,  */             3.0,
-/* f32 NUMERIC(17,9),  */     3.3333,
-/* f33 SET ('a','b','c'),*/   'c',
-/*f34 VARBINARY(1025),*/      '3333 minus 3',
-/*f35 VARCHAR(257),*/         NULL
-);
-Warnings:
-Warning	1264	Out of range value for column 'f5' at row 1
-Warning	1264	Out of range value for column 'f24' at row 1
-Warning	1264	Out of range value for column 'f5' at row 2
-Warning	1264	Out of range value for column 'f24' at row 2
-Warning	1264	Out of range value for column 'f24' at row 3
-
-** Sync slave with master ** 
-** Do selects from tables **
-
-select * from t1 order by f3;
-f1	f2	f3	f4
-2	2	2	second
-3	3	3	next
-5	5	5	second
-6	6	6	next
-8	8	8	second
-9	9	9	next
-11	11	11	second
-12	12	12	next
-14	14	14	second
-15	15	15	next
-17	17	17	second
-18	18	18	next
-20	20	20	second
-21	21	21	next
-23	23	23	second
-24	24	24	next
-26	26	26	second
-27	27	27	next
-29	29	29	second
-30	30	30	next
-31	31	31	second
-32	32	32	second
-33	33	33	second
-34	34	34	second
-35	35	35	second
-36	36	36	second
-37	37	37	second
-38	38	38	second
-39	39	39	second
-40	40	40	second
-41	41	41	second
-42	42	42	second
-43	43	43	second
-44	44	44	second
-45	45	45	second
-46	46	46	second
-47	47	47	second
-48	48	48	second
-49	49	49	second
-50	50	50	second
-select * from t2 order by f1;
-f1	f2	f3	f4
-1	1	1	first
-2	2	2	second
-3	3	3	third
-select * from t3 order by f1;
-f1	f2	f3	f4
-1	1	1	first
-select * from t4 order by f1;
-f1	f2	f3	f4
-1	1	1	first
-select * from t31 order by f3;
-f1	f2	f3	f4
-1	1	1	first
-1	1	2	second
-1	1	3	third
-1	1	4	fourth
-1	1	5	fifth
-1	1	6	sixth
-
-** Do updates master **
-
-update t31 set f5=555555555555555 where f3=6;
-update t31 set f2=2 where f3=2;
-update t31 set f1=NULL where f3=1;
-update t31 set f3=NULL, f27=NULL, f35='f35 new value' where f3=3;
-Warnings:
-Warning	1048	Column 'f3' cannot be null
-
-** Delete from Master **
-
-delete from t1;
-delete from t2;
-delete from t3;
-delete from t4;
-delete from t31;
-select * from t31;
-f1	f2	f3	f4
-
-** Check slave status **
-
-Checking that both slave threads are running.
-
-****************************************
-* columns in master at middle of table *
-* Expect: Proper error message         *
-****************************************
-
-** Stop and Reset Slave **
-
-STOP SLAVE;
-RESET SLAVE;
-
-** create table slave side **
-CREATE TABLE t10 (a INT PRIMARY KEY, b BLOB, c CHAR(5)
-) ENGINE='MyISAM';
-
-** Connect to master and create table **
-
-CREATE TABLE t10 (a INT KEY, b BLOB, f DOUBLE DEFAULT '233',
-c CHAR(5), e INT DEFAULT '1')ENGINE='MyISAM';
-RESET MASTER;
-
-*** Start Slave ***
-START SLAVE;
-
-*** Master Data Insert ***
-set @b1 = 'b1b1b1b1';
-set @b1 = concat(@b1,@b1);
-INSERT INTO t10 () VALUES(1,@b1,DEFAULT,'Kyle',DEFAULT),
-(2,@b1,DEFAULT,'JOE',DEFAULT),
-(3,@b1,DEFAULT,'QA',DEFAULT);
-
-********************************************
-*** Expect slave to fail with Error 1535 ***
-********************************************
-
---source include/wait_for_slave_sql_error_and_skip.inc
-Last_SQL_Error = Table definition on master and slave does not match: Column 2 type mismatch - received type 5, test.t10 has type 254
-SET GLOBAL SQL_SLAVE_SKIP_COUNTER= 2;
-include/start_slave.inc
-
-*** Drop t10  ***
-DROP TABLE t10;
-
-*********************************************
-* More columns in master at middle of table *
-* Expect: Proper error message              *
-*********************************************
-
-*** Create t11 on slave  ***
-STOP SLAVE;
-RESET SLAVE;
-CREATE TABLE t11 (a INT PRIMARY KEY, b BLOB, c VARCHAR(254)
-) ENGINE='MyISAM';
-
-*** Create t11 on Master ***
-CREATE TABLE t11 (a INT KEY, b BLOB, f TEXT,
-c CHAR(5) DEFAULT 'test', e INT DEFAULT '1')ENGINE='MyISAM';
-RESET MASTER;
-
-*** Start Slave ***
-START SLAVE;
-
-*** Master Data Insert ***
-set @b1 = 'b1b1b1b1';
-set @b1 = concat(@b1,@b1);
-INSERT INTO t11 () VALUES(1,@b1,'Testing is fun','Kyle',DEFAULT),
-(2,@b1,'Testing is cool','JOE',DEFAULT),
-(3,@b1,DEFAULT,'QA',DEFAULT);
-
-********************************************
-*** Expect slave to fail with Error 1535 ***
-********************************************
-
---source include/wait_for_slave_sql_error_and_skip.inc
-Last_SQL_Error = Table definition on master and slave does not match: Column 2 type mismatch - received type 252, test.t11 has type 15
-SET GLOBAL SQL_SLAVE_SKIP_COUNTER= 2;
-include/start_slave.inc
->>>>>>> a3319fa5
-
-*** Drop t11  ***
-DROP TABLE t11;
-
-*********************************************
-* More columns in master at middle of table *
-* Expect: This one should pass blob-text    *
-*********************************************
-
-*** Create t12 on slave  ***
-STOP SLAVE;
-RESET SLAVE;
-CREATE TABLE t12 (a INT PRIMARY KEY, b BLOB, c BLOB
-) ENGINE='MyISAM';
-
-*** Create t12 on Master ***
-CREATE TABLE t12 (a INT KEY, b BLOB, f TEXT,
-c CHAR(5) DEFAULT 'test', e INT DEFAULT '1')ENGINE='MyISAM';
-RESET MASTER;
-
-*** Start Slave ***
-START SLAVE;
-
-*** Master Data Insert ***
-set @b1 = 'b1b1b1b1';
-set @b1 = concat(@b1,@b1);
-INSERT INTO t12 () VALUES(1,@b1,'Kyle',DEFAULT,DEFAULT),
-(2,@b1,'JOE',DEFAULT,DEFAULT),
-(3,@b1,'QA',DEFAULT,DEFAULT);
-
-SELECT a,hex(b),f,c,e FROM t12 ORDER BY a;
-a	hex(b)	f	c	e
-1	62316231623162316231623162316231	Kyle	test	1
-2	62316231623162316231623162316231	JOE	test	1
-3	62316231623162316231623162316231	QA	test	1
-
-*** Select on Slave ***
-SELECT a,hex(b),c FROM t12 ORDER BY a;
-a	hex(b)	c
-1	62316231623162316231623162316231	Kyle
-2	62316231623162316231623162316231	JOE
-3	62316231623162316231623162316231	QA
-
-*** Drop t12  ***
-DROP TABLE t12;
-
-****************************************************
-* - Alter Master adding columns at middle of table *
-*   Expect: columns added                          *
-****************************************************
-
-
-*** Create t14 on slave  ***
-STOP SLAVE;
-RESET SLAVE;
-CREATE TABLE t14 (c1 INT PRIMARY KEY, c4 BLOB, c5 CHAR(5)
-) ENGINE='MyISAM';
-
-*** Create t14 on Master ***
-CREATE TABLE t14 (c1 INT KEY, c4 BLOB, c5 CHAR(5),
-c6 INT DEFAULT '1',
-c7 TIMESTAMP NULL DEFAULT CURRENT_TIMESTAMP
-)ENGINE='MyISAM';
-RESET MASTER;
-
-*** Start Slave ***
-START SLAVE;
-
-*** Master Data Insert ***
-ALTER TABLE t14 ADD COLUMN c2 DECIMAL(8,2) AFTER c1;
-ALTER TABLE t14 ADD COLUMN c3 TEXT AFTER c2;
-
-set @b1 = 'b1b1b1b1';
-set @b1 = concat(@b1,@b1);
-INSERT INTO t14 () VALUES(1,1.00,'Replication Testing Extra Col',@b1,'Kyle',DEFAULT,DEFAULT),
-(2,2.00,'This Test Should work',@b1,'JOE',DEFAULT,DEFAULT),
-(3,3.00,'If is does not, I will open a bug',@b1,'QA',DEFAULT,DEFAULT);
-
-SELECT c1,c2,c3,hex(c4),c5,c6,c7 FROM t14 ORDER BY c1;
-c1	c2	c3	hex(c4)	c5	c6	c7
-1	1.00	Replication Testing Extra Col	62316231623162316231623162316231	Kyle	1	CURRENT_TIMESTAMP
-2	2.00	This Test Should work	62316231623162316231623162316231	JOE	1	CURRENT_TIMESTAMP
-3	3.00	If is does not, I will open a bug	62316231623162316231623162316231	QA	1	CURRENT_TIMESTAMP
-
-*** Select on Slave ****
-SELECT c1,c2,c3,hex(c4),c5 FROM t14 ORDER BY c1;
-c1	c2	c3	hex(c4)	c5
-1	1.00	Replication Testing Extra Col	62316231623162316231623162316231	Kyle
-2	2.00	This Test Should work	62316231623162316231623162316231	JOE
-3	3.00	If is does not, I will open a bug	62316231623162316231623162316231	QA
-
-****************************************************
-* - Alter Master Dropping columns from the middle. *
-*   Expect: columns dropped                        *
-****************************************************
-
-*** connect to master and drop columns ***
-ALTER TABLE t14 DROP COLUMN c2;
-ALTER TABLE t14 DROP COLUMN c7;
-
-*** Select from Master ***
-SELECT c1,c3,hex(c4),c5,c6 FROM t14 ORDER BY c1;
-c1	c3	hex(c4)	c5	c6
-1	Replication Testing Extra Col	62316231623162316231623162316231	Kyle	1
-2	This Test Should work	62316231623162316231623162316231	JOE	1
-3	If is does not, I will open a bug	62316231623162316231623162316231	QA	1
-
-************
-* Bug30415 *
-************
-<<<<<<< HEAD
-SHOW SLAVE STATUS;
-Slave_IO_State	#
-Master_Host	127.0.0.1
-Master_User	root
-Master_Port	#
-Connect_Retry	1
-Master_Log_File	master-bin.000001
-Read_Master_Log_Pos	#
-Relay_Log_File	#
-Relay_Log_Pos	#
-Relay_Master_Log_File	master-bin.000001
-Slave_IO_Running	Yes
-Slave_SQL_Running	No
-Replicate_Do_DB	
-Replicate_Ignore_DB	
-Replicate_Do_Table	
-Replicate_Ignore_Table	
-Replicate_Wild_Do_Table	
-Replicate_Wild_Ignore_Table	
-Last_Errno	1091
-Last_Error	Error 'Can't DROP 'c7'; check that column/key exists' on query. Default database: 'test'. Query: 'ALTER TABLE t14 DROP COLUMN c7'
-Skip_Counter	0
-Exec_Master_Log_Pos	#
-Relay_Log_Space	#
-Until_Condition	None
-Until_Log_File	
-Until_Log_Pos	0
-Master_SSL_Allowed	No
-Master_SSL_CA_File	
-Master_SSL_CA_Path	
-Master_SSL_Cert	
-Master_SSL_Cipher	
-Master_SSL_Key	
-Seconds_Behind_Master	#
-Master_SSL_Verify_Server_Cert	No
-Last_IO_Errno	#
-Last_IO_Error	#
-Last_SQL_Errno	1091
-Last_SQL_Error	Error 'Can't DROP 'c7'; check that column/key exists' on query. Default database: 'test'. Query: 'ALTER TABLE t14 DROP COLUMN c7'
-Replicate_Ignore_Server_Ids	
-Master_Server_Id	1
-=======
-Last_SQL_Error = Error 'Can't DROP 'c7'; check that column/key exists' on query. Default database: 'test'. Query: 'ALTER TABLE t14 DROP COLUMN c7'
->>>>>>> a3319fa5
-STOP SLAVE;
-RESET SLAVE;
-
-*** Drop t14  ***
-DROP TABLE t14;
-DROP TABLE t14;
-RESET MASTER;
-START SLAVE;
-
-*************************************************
-* - Alter Master adding columns at end of table *
-*   Expect: Error 1054                          *
-*************************************************
-
-*** Create t15 on slave  ***
-STOP SLAVE;
-RESET SLAVE;
-CREATE TABLE t15 (c1 INT PRIMARY KEY, c4 BLOB, c5 CHAR(5)
-) ENGINE='MyISAM';
-
-*** Create t15 on Master ***
-CREATE TABLE t15 (c1 INT KEY, c4 BLOB, c5 CHAR(5),
-c6 INT DEFAULT '1',
-c7 TIMESTAMP NULL DEFAULT CURRENT_TIMESTAMP
-)ENGINE='MyISAM';
-RESET MASTER;
-
-*** Start Slave ***
-START SLAVE;
-
-*** Master Data Insert ***
-ALTER TABLE t15 ADD COLUMN c2 DECIMAL(8,2) AFTER c7;
-set @b1 = 'b1b1b1b1';
-set @b1 = concat(@b1,@b1);
-INSERT INTO t15 () VALUES(1,@b1,'Kyle',DEFAULT,DEFAULT,3.00),
-(2,@b1,'JOE',DEFAULT,DEFAULT,3.00),
-(3,@b1,'QA',DEFAULT,DEFAULT,3.00);
-SELECT c1,hex(c4),c5,c6,c7,c2 FROM t15 ORDER BY c1;
-c1	hex(c4)	c5	c6	c7	c2
-1	62316231623162316231623162316231	Kyle	1	CURRENT_TIMESTAMP	3.00
-2	62316231623162316231623162316231	JOE	1	CURRENT_TIMESTAMP	3.00
-3	62316231623162316231623162316231	QA	1	CURRENT_TIMESTAMP	3.00
-
-********************************************
-*** Expect slave to fail with Error 1054 ***
-********************************************
-
-<<<<<<< HEAD
-SHOW SLAVE STATUS;
-Slave_IO_State	#
-Master_Host	127.0.0.1
-Master_User	root
-Master_Port	#
-Connect_Retry	1
-Master_Log_File	master-bin.000001
-Read_Master_Log_Pos	#
-Relay_Log_File	#
-Relay_Log_Pos	#
-Relay_Master_Log_File	master-bin.000001
-Slave_IO_Running	Yes
-Slave_SQL_Running	No
-Replicate_Do_DB	
-Replicate_Ignore_DB	
-Replicate_Do_Table	
-Replicate_Ignore_Table	
-Replicate_Wild_Do_Table	
-Replicate_Wild_Ignore_Table	
-Last_Errno	1054
-Last_Error	Error 'Unknown column 'c7' in 't15'' on query. Default database: 'test'. Query: 'ALTER TABLE t15 ADD COLUMN c2 DECIMAL(8,2) AFTER c7'
-Skip_Counter	0
-Exec_Master_Log_Pos	#
-Relay_Log_Space	#
-Until_Condition	None
-Until_Log_File	
-Until_Log_Pos	0
-Master_SSL_Allowed	No
-Master_SSL_CA_File	
-Master_SSL_CA_Path	
-Master_SSL_Cert	
-Master_SSL_Cipher	
-Master_SSL_Key	
-Seconds_Behind_Master	#
-Master_SSL_Verify_Server_Cert	No
-Last_IO_Errno	#
-Last_IO_Error	#
-Last_SQL_Errno	1054
-Last_SQL_Error	Error 'Unknown column 'c7' in 't15'' on query. Default database: 'test'. Query: 'ALTER TABLE t15 ADD COLUMN c2 DECIMAL(8,2) AFTER c7'
-Replicate_Ignore_Server_Ids	
-Master_Server_Id	1
-=======
-Last_SQL_Error = Error 'Unknown column 'c7' in 't15'' on query. Default database: 'test'. Query: 'ALTER TABLE t15 ADD COLUMN c2 DECIMAL(8,2) AFTER c7'
->>>>>>> a3319fa5
-STOP SLAVE;
-RESET SLAVE;
-
-*** Drop t15  ***
-DROP TABLE t15;
-DROP TABLE t15;
-RESET MASTER;
-START SLAVE;
-
-************************************************
-* - Create index on Master column not on slave *
-*   Expect:Warning                             *
-************************************************
-
-*** Create t16 on slave  ***
-STOP SLAVE;
-RESET SLAVE;
-CREATE TABLE t16 (c1 INT PRIMARY KEY, c4 BLOB, c5 CHAR(5)
-) ENGINE='MyISAM';
-
-*** Create t16 on Master ***
-CREATE TABLE t16 (c1 INT KEY, c4 BLOB, c5 CHAR(5),
-c6 INT DEFAULT '1',
-c7 TIMESTAMP NULL DEFAULT CURRENT_TIMESTAMP
-)ENGINE='MyISAM';
-RESET MASTER;
-
-*** Start Slave ***
-START SLAVE;
-
-*** Master Create Index and Data Insert ***
-CREATE INDEX part_of_c6 ON t16 (c6);
-set @b1 = 'b1b1b1b1';
-set @b1 = concat(@b1,@b1);
-INSERT INTO t16 () VALUES(1,@b1,'Kyle',DEFAULT,DEFAULT),
-(2,@b1,'JOE',2,DEFAULT),
-(3,@b1,'QA',3,DEFAULT);
-SELECT c1,hex(c4),c5,c6,c7 FROM t16 ORDER BY c1;
-c1	hex(c4)	c5	c6	c7
-1	62316231623162316231623162316231	Kyle	1	CURRENT_TIMESTAMP
-2	62316231623162316231623162316231	JOE	2	CURRENT_TIMESTAMP
-3	62316231623162316231623162316231	QA	3	CURRENT_TIMESTAMP
-
-*****************
-*** BUG 30434 ***
-*****************
-
-<<<<<<< HEAD
-SHOW SLAVE STATUS;
-Slave_IO_State	#
-Master_Host	127.0.0.1
-Master_User	root
-Master_Port	#
-Connect_Retry	1
-Master_Log_File	master-bin.000001
-Read_Master_Log_Pos	#
-Relay_Log_File	#
-Relay_Log_Pos	#
-Relay_Master_Log_File	master-bin.000001
-Slave_IO_Running	Yes
-Slave_SQL_Running	No
-Replicate_Do_DB	
-Replicate_Ignore_DB	
-Replicate_Do_Table	
-Replicate_Ignore_Table	
-Replicate_Wild_Do_Table	
-Replicate_Wild_Ignore_Table	
-Last_Errno	1072
-Last_Error	Error 'Key column 'c6' doesn't exist in table' on query. Default database: 'test'. Query: 'CREATE INDEX part_of_c6 ON t16 (c6)'
-Skip_Counter	0
-Exec_Master_Log_Pos	#
-Relay_Log_Space	#
-Until_Condition	None
-Until_Log_File	
-Until_Log_Pos	0
-Master_SSL_Allowed	No
-Master_SSL_CA_File	
-Master_SSL_CA_Path	
-Master_SSL_Cert	
-Master_SSL_Cipher	
-Master_SSL_Key	
-Seconds_Behind_Master	#
-Master_SSL_Verify_Server_Cert	No
-Last_IO_Errno	#
-Last_IO_Error	#
-Last_SQL_Errno	1072
-Last_SQL_Error	Error 'Key column 'c6' doesn't exist in table' on query. Default database: 'test'. Query: 'CREATE INDEX part_of_c6 ON t16 (c6)'
-Replicate_Ignore_Server_Ids	
-Master_Server_Id	1
-=======
-Last_SQL_Error = Error 'Key column 'c6' doesn't exist in table' on query. Default database: 'test'. Query: 'CREATE INDEX part_of_c6 ON t16 (c6)'
->>>>>>> a3319fa5
-STOP SLAVE;
-RESET SLAVE;
-
-*** Drop t16  ***
-DROP TABLE t16;
-DROP TABLE t16;
-RESET MASTER;
-START SLAVE;
-
-*****************************************************
-* - Delete rows using column on Master not on slave *
-*   Expect: Rows Deleted                            *
-*****************************************************
-
-*** Create t17 on slave  ***
-STOP SLAVE;
-RESET SLAVE;
-CREATE TABLE t17 (c1 INT PRIMARY KEY, c4 BLOB, c5 CHAR(5)
-) ENGINE='MyISAM';
-
-*** Create t17 on Master ***
-CREATE TABLE t17 (c1 INT KEY, c4 BLOB, c5 CHAR(5),
-c6 INT DEFAULT '1',
-c7 TIMESTAMP NULL DEFAULT CURRENT_TIMESTAMP
-)ENGINE='MyISAM';
-RESET MASTER;
-
-*** Start Slave ***
-START SLAVE;
-
-*** Master Data Insert ***
-set @b1 = 'b1b1b1b1';
-set @b1 = concat(@b1,@b1);
-INSERT INTO t17 () VALUES(1,@b1,'Kyle',DEFAULT,DEFAULT),
-(2,@b1,'JOE',2,DEFAULT),
-(3,@b1,'QA',3,DEFAULT);
-SELECT c1,hex(c4),c5,c6,c7 FROM t17 ORDER BY c1;
-c1	hex(c4)	c5	c6	c7
-1	62316231623162316231623162316231	Kyle	1	CURRENT_TIMESTAMP
-2	62316231623162316231623162316231	JOE	2	CURRENT_TIMESTAMP
-3	62316231623162316231623162316231	QA	3	CURRENT_TIMESTAMP
-
-** Select * from Slave **
-SELECT c1,hex(c4),c5 FROM t17 ORDER BY c1;
-c1	hex(c4)	c5
-1	62316231623162316231623162316231	Kyle
-2	62316231623162316231623162316231	JOE
-3	62316231623162316231623162316231	QA
-
-** Delete from master **
-DELETE FROM t17 WHERE c6 = 3;
-SELECT c1,hex(c4),c5,c6,c7 FROM t17 ORDER BY c1;
-c1	hex(c4)	c5	c6	c7
-1	62316231623162316231623162316231	Kyle	1	CURRENT_TIMESTAMP
-2	62316231623162316231623162316231	JOE	2	CURRENT_TIMESTAMP
-
-** Check slave **
-SELECT c1,hex(c4),c5 FROM t17 ORDER BY c1;
-c1	hex(c4)	c5
-1	62316231623162316231623162316231	Kyle
-2	62316231623162316231623162316231	JOE
-DROP TABLE t17;
-
-
-*****************************************************
-* - Update row using column on Master not on slave *
-*   Expect: Rows updated                           *
-*****************************************************
-
-** Bug30674 **
-
-*** Create t18 on slave  ***
-
-STOP SLAVE;
-RESET SLAVE;
-CREATE TABLE t18 (c1 INT PRIMARY KEY, c4 BLOB, c5 CHAR(5)
-) ENGINE='MyISAM';
-
-*** Create t18 on Master ***
-CREATE TABLE t18 (c1 INT KEY, c4 BLOB, c5 CHAR(5),
-c6 INT DEFAULT '1',
-c7 TIMESTAMP NULL DEFAULT CURRENT_TIMESTAMP
-)ENGINE='MyISAM';
-RESET MASTER;
-
-*** Start Slave ***
-START SLAVE;
-
-*** Master Data Insert ***
-set @b1 = 'b1b1b1b1';
-set @b1 = concat(@b1,@b1);
-INSERT INTO t18 () VALUES(1,@b1,'Kyle',DEFAULT,DEFAULT),
-(2,@b1,'JOE',2,DEFAULT),
-(3,@b1,'QA',3,DEFAULT);
-SELECT c1,hex(c4),c5,c6,c7 FROM t18 ORDER BY c1;
-c1	hex(c4)	c5	c6	c7
-1	62316231623162316231623162316231	Kyle	1	CURRENT_TIMESTAMP
-2	62316231623162316231623162316231	JOE	2	CURRENT_TIMESTAMP
-3	62316231623162316231623162316231	QA	3	CURRENT_TIMESTAMP
-
-** Select * from Slave **
-SELECT c1,hex(c4),c5 FROM t18 ORDER BY c1;
-c1	hex(c4)	c5
-1	62316231623162316231623162316231	Kyle
-2	62316231623162316231623162316231	JOE
-3	62316231623162316231623162316231	QA
-
-** update from master **
-UPDATE t18 SET c5 = 'TEST' WHERE c6 = 3;
-SELECT c1,hex(c4),c5,c6,c7 FROM t18 ORDER BY c1;
-c1	hex(c4)	c5	c6	c7
-1	62316231623162316231623162316231	Kyle	1	CURRENT_TIMESTAMP
-2	62316231623162316231623162316231	JOE	2	CURRENT_TIMESTAMP
-3	62316231623162316231623162316231	TEST	3	CURRENT_TIMESTAMP
-
-** Check slave **
-SELECT c1,hex(c4),c5 FROM t18 ORDER BY c1;
-c1	hex(c4)	c5
-1	62316231623162316231623162316231	Kyle
-2	62316231623162316231623162316231	JOE
-3	62316231623162316231623162316231	TEST
-DROP TABLE t18;
-
-
-*****************************************************
-* - Insert UUID  column on Master not on slave *
-*   Expect: Rows inserted                      *
-*****************************************************
-
-*** Create t5 on slave  ***
-STOP SLAVE;
-RESET SLAVE;
-CREATE TABLE t5 (c1 INT PRIMARY KEY, c4 BLOB, c5 CHAR(5)
-) ENGINE='MyISAM';
-
-*** Create t5 on Master ***
-CREATE TABLE t5 (c1 INT KEY, c4 BLOB, c5 CHAR(5),
-c6 LONG, 
-c7 TIMESTAMP NULL DEFAULT CURRENT_TIMESTAMP
-)ENGINE='MyISAM';
-RESET MASTER;
-
-*** Start Slave ***
-START SLAVE;
-
-*** Master Data Insert ***
-set @b1 = 'b1b1b1b1';
-INSERT INTO t5 () VALUES(1,@b1,'Kyle',UUID(),DEFAULT),
-(2,@b1,'JOE',UUID(),DEFAULT),
-(3,@b1,'QA',UUID(),DEFAULT);
-SELECT c1,hex(c4),c5,c6,c7 FROM t5 ORDER BY c1;
-c1	hex(c4)	c5	c6	c7
-1	6231623162316231	Kyle	UUID	TIME
-2	6231623162316231	JOE	UUID	TIME
-3	6231623162316231	QA	UUID	TIME
-
-** Select * from Slave **
-SELECT c1,hex(c4),c5 FROM t5 ORDER BY c1;
-c1	hex(c4)	c5
-1	6231623162316231	Kyle
-2	6231623162316231	JOE
-3	6231623162316231	QA
-DROP TABLE t5;
