--- conflicted
+++ resolved
@@ -1,23 +1,14 @@
 SET GLOBAL innodb_file_format = `Barracuda`;
 SET GLOBAL innodb_file_per_table = ON;
 create table innodb_normal(c1 bigint not null, b char(200)) engine=innodb;
-<<<<<<< HEAD
-create table innodb_compact(c1 bigint not null, b char(200)) engine=innodb row_format=compact page_encryption=1 page_encryption_key=1;
-create table innodb_compressed(c1 bigint not null, b char(200)) engine=innodb row_format=compressed page_encryption=1 page_encryption_key=2;
-create table innodb_dynamic(c1 bigint not null, b char(200)) engine=innodb row_format=dynamic page_encryption=1  page_encryption_key=3;
-ERROR HY000: Can't create table `test`.`innodb_dynamic` (errno: 140 "Wrong create options")
-create table innodb_dynamic(c1 bigint not null, b char(200)) engine=innodb row_format=dynamic page_encryption=1  page_encryption_key=33;
-create table innodb_redundant(c1 bigint not null, b char(200))  engine=innodb row_format=redundant page_encryption=1  page_encryption_key=4;
-SET GLOBAL innodb_default_page_encryption_key = 5;
-create table innodb_defkey(c1  bigint not null, b char(200))  engine=innodb page_encryption=1;
-=======
 create table innodb_compact(c1 bigint not null, b char(200)) engine=innodb row_format=compact encryption='ON' encryption_key_id=1;
 create table innodb_compressed(c1 bigint not null, b char(200)) engine=innodb row_format=compressed encryption='ON' encryption_key_id=2;
 create table innodb_dynamic(c1 bigint not null, b char(200)) engine=innodb row_format=dynamic encryption='ON' encryption_key_id=3;
+ERROR HY000: Can't create table `test`.`innodb_dynamic` (errno: 140 "Wrong create options")
+create table innodb_dynamic(c1 bigint not null, b char(200)) engine=innodb row_format=dynamic encryption='ON' encryption_key_id=33;
 create table innodb_redundant(c1 bigint not null, b char(200))  engine=innodb row_format=redundant encryption='ON' encryption_key_id=4;
 SET GLOBAL innodb_default_encryption_key = 5;
 create table innodb_defkey(c1  bigint not null, b char(200))  engine=innodb encryption='ON';
->>>>>>> d2b87801
 show create table innodb_defkey;
 Table	Create Table
 innodb_defkey	CREATE TABLE `innodb_defkey` (
@@ -41,11 +32,7 @@
 innodb_dynamic	CREATE TABLE `innodb_dynamic` (
   `c1` bigint(20) NOT NULL,
   `b` char(200) DEFAULT NULL
-<<<<<<< HEAD
-) ENGINE=InnoDB DEFAULT CHARSET=latin1 ROW_FORMAT=DYNAMIC `page_encryption`=1 `page_encryption_key`=33
-=======
-) ENGINE=InnoDB DEFAULT CHARSET=latin1 ROW_FORMAT=DYNAMIC `encryption`='ON' `encryption_key_id`=3
->>>>>>> d2b87801
+) ENGINE=InnoDB DEFAULT CHARSET=latin1 ROW_FORMAT=DYNAMIC `encryption`='ON' `encryption_key_id`=33
 show create table innodb_redundant;
 Table	Create Table
 innodb_redundant	CREATE TABLE `innodb_redundant` (
