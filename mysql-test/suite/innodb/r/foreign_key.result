#
# Bug #19027905 ASSERT RET.SECOND DICT_CREATE_FOREIGN_CONSTRAINTS_LOW
# DICT_CREATE_FOREIGN_CONSTR
#
create table t1 (f1 int primary key) engine=InnoDB;
create table t2 (f1 int primary key,
constraint c1 foreign key (f1) references t1(f1),
constraint c1 foreign key (f1) references t1(f1)) engine=InnoDB;
ERROR HY000: Can't create table `test`.`t2` (errno: 150 "Foreign key constraint is incorrectly formed")
create table t2 (f1 int primary key,
constraint c1 foreign key (f1) references t1(f1)) engine=innodb;
alter table t2 add constraint c1 foreign key (f1) references t1(f1);
ERROR HY000: Can't create table `test`.`t2` (errno: 121 "Duplicate key on write or update")
set foreign_key_checks = 0;
alter table t2 add constraint c1 foreign key (f1) references t1(f1);
ERROR HY000: Duplicate FOREIGN KEY constraint name 'test/c1'
drop table t2, t1;
#
# Bug #20031243 CREATE TABLE FAILS TO CHECK IF FOREIGN KEY COLUMN
# NULL/NOT NULL MISMATCH
#
set foreign_key_checks = 1;
show variables like 'foreign_key_checks';
Variable_name	Value
foreign_key_checks	ON
CREATE TABLE t1
(a INT NOT NULL,
b INT NOT NULL,
INDEX idx(a)) ENGINE=InnoDB;
CREATE TABLE t2
(a INT KEY,
b INT,
INDEX ind(b),
FOREIGN KEY (b) REFERENCES t1(a) ON DELETE CASCADE ON UPDATE CASCADE)
ENGINE=InnoDB;
show create table t1;
Table	Create Table
t1	CREATE TABLE `t1` (
  `a` int(11) NOT NULL,
  `b` int(11) NOT NULL,
  KEY `idx` (`a`)
) ENGINE=InnoDB DEFAULT CHARSET=latin1
show create table t2;
Table	Create Table
t2	CREATE TABLE `t2` (
  `a` int(11) NOT NULL,
  `b` int(11) DEFAULT NULL,
  PRIMARY KEY (`a`),
  KEY `ind` (`b`),
  CONSTRAINT `t2_ibfk_1` FOREIGN KEY (`b`) REFERENCES `t1` (`a`) ON DELETE CASCADE ON UPDATE CASCADE
) ENGINE=InnoDB DEFAULT CHARSET=latin1
INSERT INTO t1 VALUES (1, 80);
INSERT INTO t1 VALUES (2, 81);
INSERT INTO t1 VALUES (3, 82);
INSERT INTO t1 VALUES (4, 83);
INSERT INTO t1 VALUES (5, 84);
INSERT INTO t2 VALUES (51, 1);
INSERT INTO t2 VALUES (52, 2);
INSERT INTO t2 VALUES (53, 3);
INSERT INTO t2 VALUES (54, 4);
INSERT INTO t2 VALUES (55, 5);
SELECT a, b FROM t1 ORDER BY a;
a	b
1	80
2	81
3	82
4	83
5	84
SELECT a, b FROM t2 ORDER BY a;
a	b
51	1
52	2
53	3
54	4
55	5
INSERT INTO t2 VALUES (56, 6);
ERROR 23000: Cannot add or update a child row: a foreign key constraint fails (`test`.`t2`, CONSTRAINT `t2_ibfk_1` FOREIGN KEY (`b`) REFERENCES `t1` (`a`) ON DELETE CASCADE ON UPDATE CASCADE)
ALTER TABLE t1 CHANGE a id INT;
SELECT id, b FROM t1 ORDER BY id;
id	b
1	80
2	81
3	82
4	83
5	84
SELECT a, b FROM t2 ORDER BY a;
a	b
51	1
52	2
53	3
54	4
55	5
# Operations on child table
INSERT INTO t2 VALUES (56, 6);
ERROR 23000: Cannot add or update a child row: a foreign key constraint fails (`test`.`t2`, CONSTRAINT `t2_ibfk_1` FOREIGN KEY (`b`) REFERENCES `t1` (`id`) ON DELETE CASCADE ON UPDATE CASCADE)
UPDATE t2 SET b = 99 WHERE a = 51;
ERROR 23000: Cannot add or update a child row: a foreign key constraint fails (`test`.`t2`, CONSTRAINT `t2_ibfk_1` FOREIGN KEY (`b`) REFERENCES `t1` (`id`) ON DELETE CASCADE ON UPDATE CASCADE)
DELETE FROM t2 WHERE a = 53;
SELECT id, b FROM t1 ORDER BY id;
id	b
1	80
2	81
3	82
4	83
5	84
SELECT a, b FROM t2 ORDER BY a;
a	b
51	1
52	2
54	4
55	5
# Operations on parent table
DELETE FROM t1 WHERE id = 1;
UPDATE t1 SET id = 50 WHERE id = 5;
SELECT id, b FROM t1 ORDER BY id;
id	b
2	81
3	82
4	83
50	84
SELECT a, b FROM t2 ORDER BY a;
a	b
52	2
54	4
55	50
DROP TABLE t2, t1;
#
# bug#25126722 FOREIGN KEY CONSTRAINT NAME IS NULL AFTER RESTART
# base bug#24818604 [GR]
#
CREATE TABLE t1 (c1 INT PRIMARY KEY) ENGINE=InnoDB;
CREATE TABLE t2 (c1 INT PRIMARY KEY, FOREIGN KEY (c1) REFERENCES t1(c1))
ENGINE=InnoDB;
INSERT INTO t1 VALUES (1);
INSERT INTO t2 VALUES (1);
SELECT unique_constraint_name FROM information_schema.referential_constraints
WHERE table_name = 't2';
unique_constraint_name
PRIMARY
SELECT unique_constraint_name FROM information_schema.referential_constraints
WHERE table_name = 't2';
unique_constraint_name
PRIMARY
SELECT * FROM t1;
c1
1
SELECT unique_constraint_name FROM information_schema.referential_constraints
WHERE table_name = 't2';
unique_constraint_name
PRIMARY
DROP TABLE t2;
DROP TABLE t1;
SET FOREIGN_KEY_CHECKS=0;
CREATE TABLE staff (
staff_id TINYINT UNSIGNED NOT NULL AUTO_INCREMENT,
store_id TINYINT UNSIGNED NOT NULL,
PRIMARY KEY  (staff_id),
KEY idx_fk_store_id (store_id),
CONSTRAINT fk_staff_store FOREIGN KEY (store_id) REFERENCES store (store_id) ON DELETE RESTRICT ON UPDATE CASCADE
) ENGINE=InnoDB;
CREATE TABLE store (
store_id TINYINT UNSIGNED NOT NULL AUTO_INCREMENT,
manager_staff_id TINYINT UNSIGNED NOT NULL,
PRIMARY KEY  (store_id),
UNIQUE KEY idx_unique_manager (manager_staff_id),
CONSTRAINT fk_store_staff FOREIGN KEY (manager_staff_id) REFERENCES staff (staff_id) ON DELETE RESTRICT ON UPDATE CASCADE
) ENGINE=InnoDB;
SET FOREIGN_KEY_CHECKS=DEFAULT;
LOCK TABLE staff WRITE;
UNLOCK TABLES;
DROP TABLES staff, store;
SET FOREIGN_KEY_CHECKS=1;
#
# MDEV-17531 Crash in RENAME TABLE with FOREIGN KEY and FULLTEXT INDEX
#
CREATE TABLE t1 (a INT PRIMARY KEY) ENGINE=InnoDB;
CREATE DATABASE best;
CREATE TABLE t3 (a INT PRIMARY KEY,
CONSTRAINT t2_ibfk_1 FOREIGN KEY (a) REFERENCES t1(a)) ENGINE=InnoDB;
CREATE TABLE best.t2 (a INT PRIMARY KEY, b TEXT, FULLTEXT INDEX(b),
FOREIGN KEY (a) REFERENCES test.t1(a)) ENGINE=InnoDB;
RENAME TABLE best.t2 TO test.t2;
ERROR 42S01: Table 't2' already exists
SHOW CREATE TABLE best.t2;
Table	Create Table
t2	CREATE TABLE `t2` (
  `a` int(11) NOT NULL,
  `b` text DEFAULT NULL,
  PRIMARY KEY (`a`),
  FULLTEXT KEY `b` (`b`),
  CONSTRAINT `t2_ibfk_1` FOREIGN KEY (`a`) REFERENCES `test`.`t1` (`a`)
) ENGINE=InnoDB DEFAULT CHARSET=latin1
DROP DATABASE best;
#
# MDEV-17541 KILL QUERY during lock wait in FOREIGN KEY check hangs
#
connect  fk, localhost, root,,;
INSERT INTO t1 SET a=1;
BEGIN;
DELETE FROM t1;
connection default;
INSERT INTO t3 SET a=1;
connection fk;
kill query @id;
connection default;
ERROR 70100: Query execution was interrupted
disconnect fk;
DROP TABLE t3,t1;
#
# MDEV-18222 InnoDB: Failing assertion: heap->magic_n == MEM_BLOCK_MAGIC_N
# or ASAN heap-use-after-free in dict_foreign_remove_from_cache upon CHANGE COLUMN
#
CREATE TABLE t1 (a INT, UNIQUE(a), KEY(a)) ENGINE=InnoDB;
ALTER TABLE t1 ADD FOREIGN KEY (a) REFERENCES t1 (a);
SET SESSION FOREIGN_KEY_CHECKS = OFF;
ALTER TABLE t1 CHANGE COLUMN a a TIME NOT NULL;
ALTER TABLE t1 ADD pk INT NOT NULL AUTO_INCREMENT PRIMARY KEY;
ALTER TABLE t1 CHANGE COLUMN a b TIME;
SET SESSION FOREIGN_KEY_CHECKS = ON;
DROP TABLE t1;
#
# MDEV-18256 InnoDB: Failing assertion: heap->magic_n == MEM_BLOCK_MAGIC_N
# upon DROP FOREIGN KEY
#
CREATE TABLE t1 (a INT PRIMARY KEY) ENGINE=InnoDB;
CREATE TABLE t2 (b INT PRIMARY KEY, FOREIGN KEY fk1 (b) REFERENCES t1 (a))
ENGINE=InnoDB;
ALTER TABLE t2 DROP FOREIGN KEY fk1, DROP FOREIGN KEY fk1;
DROP TABLE t2, t1;
CREATE TABLE t1 (f VARCHAR(256)) ENGINE=InnoDB;
SET SESSION FOREIGN_KEY_CHECKS = OFF;
ALTER TABLE t1 ADD FOREIGN KEY (f) REFERENCES non_existing_table (x);
SET SESSION FOREIGN_KEY_CHECKS = ON;
ALTER TABLE t1 ADD FULLTEXT INDEX ft1 (f);
Warnings:
Warning	124	InnoDB rebuilding table to add column FTS_DOC_ID
Warning	1088	failed to load FOREIGN KEY constraints
ALTER TABLE t1 ADD FULLTEXT INDEX ft2 (f);
Warnings:
Warning	1088	failed to load FOREIGN KEY constraints
DROP TABLE t1;
<<<<<<< HEAD
# Start of 10.2 tests
#
# MDEV-13246 Stale rows despite ON DELETE CASCADE constraint
#
CREATE TABLE users (
id int unsigned AUTO_INCREMENT PRIMARY KEY,
name varchar(32) NOT NULL DEFAULT ''
) ENGINE=InnoDB DEFAULT CHARSET=utf8;
CREATE TABLE matchmaking_groups (
id bigint unsigned AUTO_INCREMENT PRIMARY KEY,
host_user_id int unsigned NOT NULL UNIQUE,
CONSTRAINT FOREIGN KEY (host_user_id) REFERENCES users (id)
ON DELETE CASCADE ON UPDATE CASCADE
) ENGINE=InnoDB DEFAULT CHARSET=utf8;
CREATE TABLE matchmaking_group_users (
matchmaking_group_id bigint unsigned NOT NULL,
user_id int unsigned NOT NULL,
PRIMARY KEY (matchmaking_group_id,user_id),
UNIQUE KEY user_id (user_id),
CONSTRAINT FOREIGN KEY (matchmaking_group_id)
REFERENCES matchmaking_groups (id) ON DELETE CASCADE ON UPDATE CASCADE,
CONSTRAINT FOREIGN KEY (user_id)
REFERENCES users (id) ON DELETE CASCADE ON UPDATE CASCADE
) ENGINE=InnoDB DEFAULT CHARSET=utf8;
CREATE TABLE matchmaking_group_maps (
matchmaking_group_id bigint unsigned NOT NULL,
map_id tinyint unsigned NOT NULL,
PRIMARY KEY (matchmaking_group_id,map_id),
CONSTRAINT FOREIGN KEY (matchmaking_group_id)
REFERENCES matchmaking_groups (id) ON DELETE CASCADE ON UPDATE CASCADE
) ENGINE=InnoDB DEFAULT CHARSET=utf8;
INSERT INTO users VALUES (NULL,'foo'),(NULL,'bar');
INSERT INTO matchmaking_groups VALUES (10,1),(11,2);
INSERT INTO matchmaking_group_users VALUES (10,1),(11,2);
INSERT INTO matchmaking_group_maps VALUES (10,55),(11,66);
BEGIN;
UPDATE users SET name = 'qux' WHERE id = 1;
connect  con1,localhost,root,,;
SET innodb_lock_wait_timeout= 1;
DELETE FROM matchmaking_groups WHERE id = 10;
connection default;
COMMIT;
SELECT * FROM matchmaking_group_users WHERE matchmaking_group_id NOT IN (SELECT id FROM matchmaking_groups);
matchmaking_group_id	user_id
SELECT * FROM matchmaking_group_maps WHERE matchmaking_group_id NOT IN (SELECT id FROM matchmaking_groups);
matchmaking_group_id	map_id
SELECT * FROM users;
id	name
1	qux
2	bar
DROP TABLE
matchmaking_group_maps, matchmaking_group_users, matchmaking_groups, users;
#
# MDEV-13331 FK DELETE CASCADE does not honor innodb_lock_wait_timeout
#
CREATE TABLE t1 (id INT NOT NULL PRIMARY KEY) ENGINE=InnoDB;
CREATE TABLE t2 (
id INT NOT NULL PRIMARY KEY,
ref_id INT NOT NULL DEFAULT 0,
f INT NULL,
FOREIGN KEY (ref_id) REFERENCES t1 (id) ON DELETE CASCADE
) ENGINE=InnoDB;
INSERT INTO t1 VALUES (1),(2);
INSERT INTO t2 VALUES (1,1,10),(2,2,20);
SHOW CREATE TABLE t2;
Table	Create Table
t2	CREATE TABLE `t2` (
  `id` int(11) NOT NULL,
  `ref_id` int(11) NOT NULL DEFAULT 0,
  `f` int(11) DEFAULT NULL,
  PRIMARY KEY (`id`),
  KEY `ref_id` (`ref_id`),
  CONSTRAINT `t2_ibfk_1` FOREIGN KEY (`ref_id`) REFERENCES `t1` (`id`) ON DELETE CASCADE
) ENGINE=InnoDB DEFAULT CHARSET=latin1
connection con1;
BEGIN;
UPDATE t2 SET f = 11 WHERE id = 1;
connection default;
SET innodb_lock_wait_timeout= 1;
DELETE FROM t1 WHERE id = 1;
ERROR HY000: Lock wait timeout exceeded; try restarting transaction
connection con1;
COMMIT;
connection default;
SELECT * FROM t2;
id	ref_id	f
1	1	11
2	2	20
DELETE FROM t1 WHERE id = 1;
SELECT * FROM t2;
id	ref_id	f
2	2	20
DROP TABLE t2, t1;
#
# MDEV-15199 Referential integrity broken in ON DELETE CASCADE
#
CREATE TABLE member (id int AUTO_INCREMENT PRIMARY KEY) ENGINE=InnoDB;
INSERT INTO member VALUES (1);
CREATE TABLE address (
id int AUTO_INCREMENT PRIMARY KEY,
member_id int NOT NULL,
KEY address_FI_1 (member_id),
CONSTRAINT address_FK_1 FOREIGN KEY (member_id) REFERENCES member (id)
ON DELETE CASCADE ON UPDATE CASCADE
) ENGINE=InnoDB;
INSERT INTO address VALUES (2,1);
CREATE TABLE payment_method (
id int AUTO_INCREMENT PRIMARY KEY,
member_id int NOT NULL,
cardholder_address_id int DEFAULT NULL,
KEY payment_method_FI_1 (member_id),
KEY payment_method_FI_2 (cardholder_address_id),
CONSTRAINT payment_method_FK_1 FOREIGN KEY (member_id) REFERENCES member (id) ON DELETE CASCADE ON UPDATE CASCADE,
CONSTRAINT payment_method_FK_2 FOREIGN KEY (cardholder_address_id) REFERENCES address (id) ON DELETE SET NULL ON UPDATE CASCADE
) ENGINE=InnoDB;
INSERT INTO payment_method VALUES (3,1,2);
BEGIN;
UPDATE member SET id=42;
SELECT * FROM member;
id
42
SELECT * FROM address;
id	member_id
2	42
SELECT * FROM payment_method;
id	member_id	cardholder_address_id
3	42	2
DELETE FROM member;
COMMIT;
SELECT * FROM member;
id
SELECT * FROM address;
id	member_id
SELECT * FROM payment_method;
id	member_id	cardholder_address_id
DROP TABLE payment_method,address,member;
#
# Bug #26958695 INNODB NESTED STORED FIELD WITH CONSTRAINT KEY
# PRODUCE BROKEN TABLE (no bug in MariaDB)
#
create table t1(f1 int,f2 int, primary key(f1), key(f2, f1))engine=innodb;
create table t2(f1 int, f2 int as (2) stored, f3 int as (f2) stored,
foreign key(f1) references t1(f2) on update set NULL)
engine=innodb;
insert into t1 values(1, 1);
insert into t2(f1) values(1);
drop table t2, t1;
SET FOREIGN_KEY_CHECKS=0;
CREATE TABLE staff (
staff_id TINYINT UNSIGNED NOT NULL AUTO_INCREMENT,
store_id TINYINT UNSIGNED NOT NULL,
PRIMARY KEY  (staff_id),
KEY idx_fk_store_id (store_id),
CONSTRAINT fk_staff_store FOREIGN KEY (store_id) REFERENCES store (store_id) ON DELETE RESTRICT ON UPDATE CASCADE
) ENGINE=InnoDB;
CREATE TABLE store (
store_id TINYINT UNSIGNED NOT NULL AUTO_INCREMENT,
manager_staff_id TINYINT UNSIGNED NOT NULL,
PRIMARY KEY  (store_id),
UNIQUE KEY idx_unique_manager (manager_staff_id),
CONSTRAINT fk_store_staff FOREIGN KEY (manager_staff_id) REFERENCES staff (staff_id) ON DELETE RESTRICT ON UPDATE CASCADE
) ENGINE=InnoDB;
LOCK TABLE staff WRITE;
UNLOCK TABLES;
DROP TABLES staff, store;
SET FOREIGN_KEY_CHECKS=1;
#
# MDEV-17541 KILL QUERY during lock wait in FOREIGN KEY check hangs
#
CREATE TABLE t1 (a INT PRIMARY KEY) ENGINE=InnoDB;
CREATE TABLE t2 (a INT PRIMARY KEY, FOREIGN KEY (a) REFERENCES t1(a))
ENGINE=InnoDB;
connection con1;
INSERT INTO t1 SET a=1;
BEGIN;
DELETE FROM t1;
connection default;
INSERT INTO t2 SET a=1;
connection con1;
kill query @id;
connection default;
ERROR 70100: Query execution was interrupted
disconnect con1;
DROP TABLE t2,t1;
# End of 10.2 tests
=======
CREATE TABLE t1 (f VARCHAR(256), FTS_DOC_ID BIGINT UNSIGNED PRIMARY KEY)
ENGINE=InnoDB;
SET SESSION FOREIGN_KEY_CHECKS = OFF;
ALTER TABLE t1 ADD FOREIGN KEY (f) REFERENCES non_existing_table (x);
SET SESSION FOREIGN_KEY_CHECKS = ON;
ALTER TABLE t1 ADD FULLTEXT INDEX ft1 (f);
Warnings:
Warning	1088	failed to load FOREIGN KEY constraints
ALTER TABLE t1 ADD FULLTEXT INDEX ft2 (f);
DROP TABLE t1;
>>>>>>> be254148
<|MERGE_RESOLUTION|>--- conflicted
+++ resolved
@@ -239,7 +239,16 @@
 Warnings:
 Warning	1088	failed to load FOREIGN KEY constraints
 DROP TABLE t1;
-<<<<<<< HEAD
+CREATE TABLE t1 (f VARCHAR(256), FTS_DOC_ID BIGINT UNSIGNED PRIMARY KEY)
+ENGINE=InnoDB;
+SET SESSION FOREIGN_KEY_CHECKS = OFF;
+ALTER TABLE t1 ADD FOREIGN KEY (f) REFERENCES non_existing_table (x);
+SET SESSION FOREIGN_KEY_CHECKS = ON;
+ALTER TABLE t1 ADD FULLTEXT INDEX ft1 (f);
+Warnings:
+Warning	1088	failed to load FOREIGN KEY constraints
+ALTER TABLE t1 ADD FULLTEXT INDEX ft2 (f);
+DROP TABLE t1;
 # Start of 10.2 tests
 #
 # MDEV-13246 Stale rows despite ON DELETE CASCADE constraint
@@ -424,16 +433,4 @@
 ERROR 70100: Query execution was interrupted
 disconnect con1;
 DROP TABLE t2,t1;
-# End of 10.2 tests
-=======
-CREATE TABLE t1 (f VARCHAR(256), FTS_DOC_ID BIGINT UNSIGNED PRIMARY KEY)
-ENGINE=InnoDB;
-SET SESSION FOREIGN_KEY_CHECKS = OFF;
-ALTER TABLE t1 ADD FOREIGN KEY (f) REFERENCES non_existing_table (x);
-SET SESSION FOREIGN_KEY_CHECKS = ON;
-ALTER TABLE t1 ADD FULLTEXT INDEX ft1 (f);
-Warnings:
-Warning	1088	failed to load FOREIGN KEY constraints
-ALTER TABLE t1 ADD FULLTEXT INDEX ft2 (f);
-DROP TABLE t1;
->>>>>>> be254148
+# End of 10.2 tests