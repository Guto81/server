CREATE TABLE t1 (f1 BIGINT UNSIGNED PRIMARY KEY, f2 VARCHAR(5)) ENGINE=InnoDB;
INSERT INTO t1 VALUES
(18446744073709551615, 'max')
;
connection node_2;
SELECT f1 = 18446744073709551615 FROM t1;
f1 = 18446744073709551615
1
UPDATE t1 SET f2 = CONCAT(f2, '_');
connection node_1;
SELECT f1 = 18446744073709551615 FROM t1;
f1 = 18446744073709551615
1
connection node_1;
SET AUTOCOMMIT=OFF;
START TRANSACTION;
UPDATE t1 SET f2 = 'foo' WHERE f1 = 18446744073709551615;
connection node_2;
SET AUTOCOMMIT=OFF;
START TRANSACTION;
UPDATE t1 SET f2 = 'bar' WHERE f1 = 18446744073709551615;
connection node_1;
COMMIT;
SET AUTOCOMMIT=ON;
connection node_2;
COMMIT;
<<<<<<< HEAD
ERROR 40001: wsrep aborted transaction
=======
ERROR 40001: Deadlock: wsrep aborted transaction
>>>>>>> 287d1053
SET AUTOCOMMIT=ON;
DROP TABLE t1;<|MERGE_RESOLUTION|>--- conflicted
+++ resolved
@@ -24,10 +24,6 @@
 SET AUTOCOMMIT=ON;
 connection node_2;
 COMMIT;
-<<<<<<< HEAD
-ERROR 40001: wsrep aborted transaction
-=======
 ERROR 40001: Deadlock: wsrep aborted transaction
->>>>>>> 287d1053
 SET AUTOCOMMIT=ON;
 DROP TABLE t1;