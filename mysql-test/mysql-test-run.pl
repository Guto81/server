--- conflicted
+++ resolved
@@ -892,13 +892,8 @@
    path_sock   => "$sockdir/master.sock",
    port   =>  $opt_master_myport,
    start_timeout =>  400, # enough time create innodb tables
-
-<<<<<<< HEAD
-   ndbcluster    =>  1, # ndbcluster not started
+   cluster       =>  0, # index in clusters list
    master_opt    => [],
-=======
-   cluster       =>  0, # index in clusters list
->>>>>>> 449d9f99
   };
 
   $master->[1]=
@@ -2179,74 +2174,9 @@
     mtr_report_test_name($tinfo);
     mtr_report_test_failed($tinfo);
     return;
-  }
-
-<<<<<<< HEAD
-  # ----------------------------------------------------------------------
-  # If not using a running servers we may need to stop and restart.
-  # We restart in the case we have initiation scripts, server options
-  # etc to run. But we also restart again after the test first restart
-  # and test is run, to get back to normal server settings.
-  #
-  # To make the code a bit more clean, we actually only stop servers
-  # here, and mark this to be done. Then a generic "start" part will
-  # start up the needed servers again.
-  # ----------------------------------------------------------------------
-
-  if ( ! $glob_use_running_server and ! $glob_use_embedded_server )
-  {
-    # We try to find out if we are to restart the server
-    my $do_restart= 0;          # Assumes we don't have to
-
-    if ( $tinfo->{'master_sh'} )
-    {
-      $do_restart= 1;           # Always restart if script to run
-    }
-    elsif ( $opt_with_ndbcluster and $tinfo->{'ndb_test'} != $using_ndbcluster_master )
-    {
-      $do_restart= 1;           # Restart without cluster
-    }
-    elsif ( $master->[0]->{'running_master_is_special'} and
-            $master->[0]->{'running_master_is_special'}->{'timezone'} eq
-            $tinfo->{'timezone'} and
-            mtr_same_opts($master->[0]->{'running_master_is_special'}->{'master_opt'},
-                          $tinfo->{'master_opt'}) )
-    {
-      # If running master was started with special settings, but
-      # the current test requuires the same ones, we *don't* restart.
-      $do_restart= 0;
-    }
-    elsif ( $tinfo->{'master_restart'} or
-            $master->[0]->{'running_master_is_special'} )
-    {
-      $do_restart= 1;
-    }
-    # Check that running master was started with same options
-    # as the current test requires
-    elsif (! mtr_same_opts($master->[0]->{'master_opt'},
-			   $tinfo->{'master_opt'}) )
-    {
-      $do_restart= 1;
-    }
-
-
-    if ( $do_restart )
-    {
-      stop_masters();
-      delete $master->[0]->{'running_master_is_special'}; # Forget history
-    }
-
-    # ----------------------------------------------------------------------
-    # Always terminate all slaves, if any. Else we may have useless
-    # reconnection attempts and error messages in case the slave and
-    # master servers restart.
-    # ----------------------------------------------------------------------
-
-    stop_slaves();
-  }
-=======
+  }  
+
   run_testcase_stop_servers($tinfo);
->>>>>>> 449d9f99
 
   # ----------------------------------------------------------------------
   # Prepare to start masters. Even if we use embedded, we want to run
@@ -2270,130 +2200,7 @@
   # ----------------------------------------------------------------------
   # Start masters needed by the testcase
   # ----------------------------------------------------------------------
-
-<<<<<<< HEAD
-  if ( ! $glob_use_running_server and ! $glob_use_embedded_server )
-  {
-    # FIXME give the args to the embedded server?!
-    # FIXME what does $opt_local_master mean?!
-    # FIXME split up start and check that started so that can do
-    #       starts in parallel, masters and slaves at the same time.
-
-    if ( $tinfo->{'component_id'} eq 'mysqld' and ! $opt_local_master )
-    {
-      if ( $opt_with_ndbcluster and $master->[0]->{'ndbcluster'} )
-      {
-	# Cluster is not started
-
-	# Call ndbcluster_start to check if test case needs cluster
-	# Start it if not already started
-	$master->[0]->{'ndbcluster'}= ndbcluster_start($tinfo->{'ndb_test'});
-	if ( $master->[0]->{'ndbcluster'} )
-	{
-	  report_failure_and_restart($tinfo);
-	  return;
-	}
-      }
-      if ( ! $master->[0]->{'pid'} )
-      {
-        # FIXME not correct location for do_before_start_master()
-        do_before_start_master($tname,$tinfo->{'master_sh'});
-        $master->[0]->{'pid'}=
-          mysqld_start('master',0,$tinfo->{'master_opt'},[],
-		       $using_ndbcluster_master);
-        if ( ! $master->[0]->{'pid'} )
-        {
-          report_failure_and_restart($tinfo);
-          return;
-        }
-	# Remember options used to start
-	$master->[0]->{'master_opt'}= $tinfo->{'master_opt'};
-      }
-      if ( $using_ndbcluster_master and ! $master->[1]->{'pid'} )
-      {
-	# Test needs cluster, start an extra mysqld connected to cluster
-        # First wait for first mysql server to have created ndb system tables ok
-	if ( ! sleep_until_file_created("$master->[0]->{'path_myddir'}/cluster/apply_status.ndb",
-					$master->[0]->{'start_timeout'},
-					$master->[0]->{'pid'}))
-	{
-          report_failure_and_restart($tinfo);
-          return;
-	}
-        mtr_tofile($master->[1]->{'path_myerr'},"CURRENT_TEST: $tname\n");
-        $master->[1]->{'pid'}=
-          mysqld_start('master',1,$tinfo->{'master_opt'},[],
-		       $using_ndbcluster_master);
-        if ( ! $master->[1]->{'pid'} )
-        {
-          report_failure_and_restart($tinfo);
-          return;
-        }
-      }
-
-      if ( $tinfo->{'master_restart'} )
-      {
-        # Save this test case information, so next can examine it
-        $master->[0]->{'running_master_is_special'}= $tinfo;
-      }
-    }
-    elsif ( ! $opt_skip_im and $tinfo->{'component_id'} eq 'im' )
-    {
-      # We have to create defaults file every time, in order to ensure that it
-      # will be the same for each test. The problem is that test can change the
-      # file (by SET/UNSET commands), so w/o recreating the file, execution of
-      # one test can affect the other.
-
-      im_create_defaults_file($instance_manager);
-
-      im_start($instance_manager, $tinfo->{im_opts});
-    }
-
-    # ----------------------------------------------------------------------
-    # Start slaves - if needed
-    # ----------------------------------------------------------------------
-
-    if ( $tinfo->{'slave_num'} )
-    {
-      mtr_tofile($slave->[0]->{'path_myerr'},"CURRENT_TEST: $tname\n");
-
-      do_before_start_slave($tname,$tinfo->{'slave_sh'});
-
-      for ( my $idx= 0; $idx <  $tinfo->{'slave_num'}; $idx++ )
-      {
-        if ( ! $slave->[$idx]->{'pid'} )
-        {
-	  $ndbcluster_opt= 0;
-          if ( $idx == 0)
-	  {
-	    if ( $slave->[0]->{'ndbcluster'} )
-	    {
-	      $slave->[0]->{'ndbcluster'}=
-		ndbcluster_start_slave($tinfo->{'ndb_test'});
-	      if ( $slave->[0]->{'ndbcluster'} )
-	      {
-		report_failure_and_restart($tinfo);
-		return;
-	      }
-	    }
-	    $ndbcluster_opt= $using_ndbcluster_slave;
-	  }
-          $slave->[$idx]->{'pid'}=
-            mysqld_start('slave',$idx,
-                         $tinfo->{'slave_opt'}, $tinfo->{'slave_mi'},
-			 $ndbcluster_opt);
-          if ( ! $slave->[$idx]->{'pid'} )
-          {
-            report_failure_and_restart($tinfo);
-            return;
-          }
-        }
-      }
-    }
-  }
-=======
   run_testcase_start_servers($tinfo);
->>>>>>> 449d9f99
 
   # ----------------------------------------------------------------------
   # If --start-and-exit or --start-dirty given, stop here to let user manually
@@ -3143,6 +2950,14 @@
     $do_restart= 1;
     mtr_report("Restart because: master_restart or running_master_is_special");
   }
+  # Check that running master was started with same options
+  # as the current test requires
+  elsif (! mtr_same_opts($master->[0]->{'master_opt'},
+                         $tinfo->{'master_opt'}) )
+  {
+    $do_restart= 1;
+    mtr_report("Restart because: running with different options");
+  }
 
   my $pid;
   my %admin_pids; # hash of admin processes that requests shutdown
@@ -3322,6 +3137,9 @@
       do_before_start_master($tname,$tinfo->{'master_sh'});
 
       mysqld_start($master->[0],$tinfo->{'master_opt'},[]);
+
+      # Remember options used to start
+      $master->[0]->{'master_opt'}= $tinfo->{'master_opt'};
     }
 
     if ( $clusters->[0]->{'pid'} and ! $master->[1]->{'pid'} )
