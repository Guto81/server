#!/usr/bin/perl
# -*- cperl -*-

# This is a transformation of the "mysql-test-run" Bourne shell script
# to Perl. There are reasons this rewrite is not the prettiest Perl
# you have seen
#
#   - The original script is huge and for most part uncommented,
#     not even a usage description of the flags.
#
#   - There has been an attempt to write a replacement in C for the
#     original Bourne shell script. It was kind of working but lacked
#     lot of functionality to really be a replacement. Not to redo
#     that mistake and catch all the obscure features of the original
#     script, the rewrite in Perl is more close to the original script
#     meaning it also share some of the ugly parts as well.
#
#   - The original intention was that this script was to be a prototype
#     to be the base for a new C version with full functionality. Since
#     then it was decided that the Perl version should replace the
#     Bourne shell version, but the Perl style still reflects the wish
#     to make the Perl to C step easy.
#
# Some coding style from the original intent has been kept
#
#   - To make this Perl script easy to alter even for those that not
#     code Perl that often, the coding style is as close as possible to
#     the C/C++ MySQL coding standard.
#
#   - All lists of arguments to send to commands are Perl lists/arrays,
#     not strings we append args to. Within reason, most string
#     concatenation for arguments should be avoided.
#
#   - Functions defined in the main program are not to be prefixed,
#     functions in "library files" are to be prefixed with "mtr_" (for
#     Mysql-Test-Run). There are some exceptions, code that fits best in
#     the main program, but are put into separate files to avoid
#     clutter, may be without prefix.
#
#   - All stat/opendir/-f/ is to be kept in collect_test_cases(). It
#     will create a struct that the rest of the program can use to get
#     the information. This separates the "find information" from the
#     "do the work" and makes the program more easy to maintain.
#
#   - At the moment, there are tons of "global" variables that control
#     this script, even accessed from the files in "lib/*.pl". This
#     will change over time, for now global variables are used instead
#     of using %opt, %path and %exe hashes, because I want more
#     compile time checking, that hashes would not give me. Once this
#     script is debugged, hashes will be used and passed as parameters
#     to functions, to more closely mimic how it would be coded in C
#     using structs.
#
#   - The rule when it comes to the logic of this program is
#
#       command_line_setup() - is to handle the logic between flags
#       collect_test_cases() - is to do its best to select what tests
#                              to run, dig out options, if needs restart etc.
#       run_testcase()       - is to run a single testcase, and follow the
#                              logic set in both above. No, or rare file
#                              system operations. If a test seems complex,
#                              it should probably not be here.
#
# A nice way to trace the execution of this script while debugging
# is to use the Devel::Trace package found at
# "http://www.plover.com/~mjd/perl/Trace/" and run this script like
# "perl -d:Trace mysql-test-run.pl"
#
# FIXME Save a PID file from this code as well, to record the process
#       id we think it has. In Cygwin, a fork creates one Cygwin process,
#       and then the real Win32 process. Cygwin Perl can only kill Cygwin
#       processes. And "mysqld --bootstrap ..." doesn't save a PID file.

$Devel::Trace::TRACE= 0;       # Don't trace boring init stuff

#require 5.6.1;
use File::Path;
use File::Basename;
use File::Copy;
use Cwd;
use Getopt::Long;
use Sys::Hostname;
#use Carp;
use IO::Socket;
use IO::Socket::INET;
use Data::Dumper;
use strict;
#use diagnostics;

require "lib/mtr_cases.pl";
require "lib/mtr_process.pl";
require "lib/mtr_timer.pl";
require "lib/mtr_io.pl";
require "lib/mtr_gcov.pl";
require "lib/mtr_gprof.pl";
require "lib/mtr_report.pl";
require "lib/mtr_diff.pl";
require "lib/mtr_match.pl";
require "lib/mtr_misc.pl";
require "lib/mtr_stress.pl";

$Devel::Trace::TRACE= 1;

# Used by gcov
our @mysqld_src_dirs=
  (
   "strings",
   "mysys",
   "include",
   "extra",
   "regex",
   "isam",
   "merge",
   "myisam",
   "myisammrg",
   "heap",
   "sql",
  );

##############################################################################
#
#  Default settings
#
##############################################################################

# We are to use handle_options() in "mysys/my_getopt.c" for the C version
#
# In the C version we want to use structs and, in some cases, arrays of
# structs. We let each struct be a separate hash.

# Misc global variables

our $glob_win32=                  0; # OS and native Win32 executables
our $glob_win32_perl=             0; # ActiveState Win32 Perl
our $glob_cygwin_perl=            0; # Cygwin Perl
our $glob_cygwin_shell=           undef;
our $glob_mysql_test_dir=         undef;
our $glob_mysql_bench_dir=        undef;
our $glob_hostname=               undef;
our $glob_scriptname=             undef;
our $glob_timers=                 undef;
our $glob_use_running_server=     0;
our $glob_use_running_ndbcluster= 0;
our $glob_use_running_ndbcluster_slave= 0;
our $glob_use_embedded_server=    0;
our @glob_test_mode;

our $using_ndbcluster_master= 0;
our $using_ndbcluster_slave= 0;

our $glob_basedir;

# The total result

our $path_charsetsdir;
our $path_client_bindir;
our $path_language;
our $path_timefile;
our $path_manager_log;           # Used by mysqldadmin
our $path_mysqltest_log; 
our $path_my_basedir;
our $opt_vardir;                 # A path but set directly on cmd line
our $opt_tmpdir;                 # A path but set directly on cmd line

our $opt_usage;
our $opt_suite;

our $opt_netware;

our $opt_script_debug= 0;  # Script debugging, enable with --script-debug

# Options FIXME not all....

our $exe_master_mysqld;
our $exe_mysql;
our $exe_mysqladmin;
our $exe_mysqlbinlog;
our $exe_mysql_client_test;
our $exe_mysqld;
our $exe_mysqlcheck;             # Called from test case
our $exe_mysqldump;              # Called from test case
our $exe_mysqlslap;              # Called from test case
our $exe_mysqlimport;              # Called from test case
our $exe_mysqlshow;              # Called from test case
our $exe_mysql_fix_system_tables;
our $exe_mysqltest;
our $exe_slave_mysqld;
our $exe_im;
our $exe_my_print_defaults;

our $opt_bench= 0;
our $opt_small_bench= 0;
our $opt_big_test= 0;            # Send --big-test to mysqltest

our @opt_extra_mysqld_opt;

our $opt_compress;
our $opt_ssl;
our $opt_skip_ssl;
our $opt_ssl_supported;
our $opt_ps_protocol;
our $opt_sp_protocol;
our $opt_cursor_protocol;
our $opt_view_protocol;

our $opt_current_test;
our $opt_ddd;
our $opt_debug;
our $opt_do_test;
our @opt_cases;                  # The test cases names in argv
our $opt_embedded_server;
our $opt_extern;
our $opt_fast;
our $opt_force;
our $opt_reorder;

our $opt_gcov;
our $opt_gcov_err;
our $opt_gcov_msg;

our $opt_gdb;
our $opt_client_gdb;
our $opt_manual_gdb;

our $opt_gprof;
our $opt_gprof_dir;
our $opt_gprof_master;
our $opt_gprof_slave;

our $opt_local;
our $opt_local_master;

our $master;                    # Will be struct in C
our $slave;

our $instance_manager;

our $opt_ndbcluster_port;
our $opt_ndbconnectstring;
our $opt_ndbcluster_port_slave;
our $opt_ndbconnectstring_slave;

our $opt_no_manager;            # Does nothing now, we never use manager
our $opt_manager_port;          # Does nothing now, we never use manager

our $opt_old_master;

our $opt_record;
our $opt_check_testcases;

our $opt_result_ext;

our $opt_skip;
our $opt_skip_rpl;
our $opt_skip_test;
our $opt_skip_im;

our $opt_sleep;

our $opt_sleep_time_after_restart=  1;
our $opt_sleep_time_for_delete=    10;
our $opt_testcase_timeout;
our $opt_suite_timeout;
my  $default_testcase_timeout=     15; # 15 min max
my  $default_suite_timeout=       120; # 2 hours max

our $opt_socket;

our $opt_source_dist;

our $opt_start_and_exit;
our $opt_start_dirty;
our $opt_start_from;

our $opt_strace_client;

our $opt_timer;

our $opt_user;
our $opt_user_test;

our $opt_valgrind;
our $opt_valgrind_mysqld;
our $opt_valgrind_mysqltest;
our $opt_valgrind_all;
our $opt_valgrind_options;

our $opt_stress=               "";
our $opt_stress_suite=     "main";
our $opt_stress_mode=    "random";
our $opt_stress_threads=        5;
our $opt_stress_test_count=     0;
our $opt_stress_loop_count=     0;
our $opt_stress_test_duration=  0;
our $opt_stress_init_file=     "";
our $opt_stress_test_file=     "";

our $opt_verbose;

our $opt_wait_for_master;
our $opt_wait_for_slave;
our $opt_wait_timeout=  10;

our $opt_warnings;

our $opt_udiff;

our $opt_skip_ndbcluster= 0;
our $opt_with_ndbcluster;
our $opt_skip_ndbcluster_slave= 0;
our $opt_with_ndbcluster_slave;
our $opt_with_ndbcluster_all= 0;
our $opt_with_ndbcluster_only= 0;
our $opt_ndb_extra_test= 0;

our $exe_ndb_mgm;
our $path_ndb_tools_dir;
our $path_ndb_backup_dir;
our $file_ndb_testrun_log;
our $flag_ndb_status_ok= 1;
our $flag_ndb_slave_status_ok= 1;

######################################################################
#
#  Function declarations
#
######################################################################

sub main ();
sub initial_setup ();
sub command_line_setup ();
sub executable_setup ();
sub environment_setup ();
sub kill_running_server ();
sub kill_and_cleanup ();
sub check_ssl_support ();
sub check_ndbcluster_support ();
sub rm_ndbcluster_tables ($);
sub ndbcluster_install ();
sub ndbcluster_start ($);
sub ndbcluster_stop ();
sub ndbcluster_install_slave ();
sub ndbcluster_start_slave ($);
sub ndbcluster_stop_slave ();
sub run_benchmarks ($);
sub run_tests ();
sub mysql_install_db ();
sub install_db ($$);
sub run_testcase ($);
sub report_failure_and_restart ($);
sub do_before_start_master ($$);
sub do_before_start_slave ($$);
sub mysqld_start ($$$$$);
sub mysqld_arguments ($$$$$$);
sub stop_masters_slaves ();
sub stop_masters ();
sub stop_slaves ();
sub im_start ($$);
sub im_stop ($);
sub run_mysqltest ($);
sub usage ($);

######################################################################
#
#  Main program
#
######################################################################

main();

sub main () {

  initial_setup();
  command_line_setup();
  executable_setup();

  check_ndbcluster_support();
  check_ssl_support();

  environment_setup();
  signal_setup();

  if ( $opt_gcov )
  {
    gcov_prepare();
  }

  if ( $opt_gprof )
  {
    gprof_prepare();
  }

  if ( ! $glob_use_running_server )
  {
    if ( $opt_start_dirty )
    {
      kill_running_server();
    }
    else
    {
      kill_and_cleanup();
      mysql_install_db();

#    mysql_loadstd();  FIXME copying from "std_data" .frm and
#                      .MGR but there are none?!
    }
  }

  if ( $opt_start_dirty )
  {
    if ( ndbcluster_start($opt_with_ndbcluster) )
    {
      mtr_error("Can't start ndbcluster");
    }
    if ( mysqld_start('master',0,[],[],$using_ndbcluster_master) )
    {
      mtr_report("Servers started, exiting");
    }
    else
    {
      mtr_error("Can't start the mysqld server");
    }
  }
  elsif ( $opt_bench )
  {
    run_benchmarks(shift);      # Shift what? Extra arguments?!
  }
  elsif ( $opt_stress )
  {
    run_stress_test()
  }
  else
  {
    run_tests();
  }

  mtr_exit(0);
}

##############################################################################
#
#  Initial setup independent on command line arguments
#
##############################################################################

sub initial_setup () {

  select(STDOUT);
  $| = 1;                       # Make unbuffered

  $glob_scriptname=  basename($0);

  $glob_win32_perl=  ($^O eq "MSWin32");
  $glob_cygwin_perl= ($^O eq "cygwin");
  $glob_win32=       ($glob_win32_perl or $glob_cygwin_perl);

  # We require that we are in the "mysql-test" directory
  # to run mysql-test-run

  if (! -f $glob_scriptname)
  {
    mtr_error("Can't find the location for the mysql-test-run script\n" .
              "Go to to the mysql-test directory and execute the script " .
              "as follows:\n./$glob_scriptname");
  }

  if ( -d "../sql" )
  {
    $opt_source_dist=  1;
  }

  $glob_hostname=  mtr_short_hostname();

  # 'basedir' is always parent of "mysql-test" directory
  $glob_mysql_test_dir=  cwd();
  if ( $glob_cygwin_perl )
  {
    # Windows programs like 'mysqld' needs Windows paths
    $glob_mysql_test_dir= `cygpath -m $glob_mysql_test_dir`;
    my $shell= $ENV{'SHELL'} || "/bin/bash";
    $glob_cygwin_shell=   `cygpath -w $shell`; # The Windows path c:\...
    chomp($glob_mysql_test_dir);
    chomp($glob_cygwin_shell);
  }
  $glob_basedir=         dirname($glob_mysql_test_dir);
  $glob_mysql_bench_dir= "$glob_basedir/mysql-bench"; # FIXME make configurable

  $path_my_basedir=
    $opt_source_dist ? $glob_mysql_test_dir : $glob_basedir;

  $glob_timers= mtr_init_timers();
}



##############################################################################
#
#  Default settings
#
##############################################################################

sub command_line_setup () {

  # These are defaults for things that are set on the command line

  $opt_suite=        "main";    # Special default suite
  my $opt_master_myport= 9306;
  my $opt_slave_myport=  9308;
  $opt_ndbcluster_port=  9350;
  $opt_ndbcluster_port_slave=  9358;
  my $im_port=           9310;
  my $im_mysqld1_port=   9312;
  my $im_mysqld2_port=   9314;

  #
  # To make it easier for different devs to work on the same host,
  # an environment variable can be used to control all ports. A small
  # number is to be used, 0 - 16 or similar.
  #
  # Note the MASTER_MYPORT has to be set the same in all 4.x and 5.x
  # versions of this script, else a 4.0 test run might conflict with a
  # 5.1 test run, even if different MTR_BUILD_THREAD is used. This means
  # all port numbers might not be used in this version of the script.
  #
  if ( $ENV{'MTR_BUILD_THREAD'} )
  {
    # Up to two masters, up to three slaves
<<<<<<< HEAD
    $opt_master_myport=         $ENV{'MTR_BUILD_THREAD'} * 10 + 10000; # and 1
    $opt_slave_myport=          $opt_master_myport + 2;  # and 3 4
    $opt_ndbcluster_port=       $opt_master_myport + 5;
    $opt_ndbcluster_port_slave= $opt_master_myport + 6;
    $im_port=                   $opt_master_myport + 7;
    $im_mysqld1_port=           $opt_master_myport + 8;
    $im_mysqld2_port=           $opt_master_myport + 9;
=======
    $opt_master_myport=   $ENV{'MTR_BUILD_THREAD'} * 10 + 10000; # and 1
    $opt_slave_myport=    $opt_master_myport + 2;  # and 3 4
    $opt_ndbcluster_port= $opt_master_myport + 5;
    $im_port=             $opt_master_myport + 6;
    $im_mysqld1_port=     $opt_master_myport + 7;
    $im_mysqld2_port=     $opt_master_myport + 8;
>>>>>>> c94b3638
  }

  # Read the command line
  # Note: Keep list, and the order, in sync with usage at end of this file

  Getopt::Long::Configure("pass_through");
  GetOptions(
             # Control what engine/variation to run
             'embedded-server'          => \$opt_embedded_server,
             'ps-protocol'              => \$opt_ps_protocol,
             'sp-protocol'              => \$opt_sp_protocol,
             'view-protocol'            => \$opt_view_protocol,
             'cursor-protocol'          => \$opt_cursor_protocol,
             'ssl|with-openssl'         => \$opt_ssl,
             'skip-ssl'                 => \$opt_skip_ssl,
             'compress'                 => \$opt_compress,
             'bench'                    => \$opt_bench,
             'small-bench'              => \$opt_small_bench,
             'no-manager'               => \$opt_no_manager, # Currently not used

             # Control what test suites or cases to run
             'force'                    => \$opt_force,
             'with-ndbcluster'          => \$opt_with_ndbcluster,
             'skip-ndbcluster|skip-ndb' => \$opt_skip_ndbcluster,
             'with-ndbcluster-slave'    => \$opt_with_ndbcluster_slave,
             'skip-ndbcluster-slave|skip-ndb-slave'
                                        => \$opt_skip_ndbcluster_slave,
             'with-ndbcluster-all'      => \$opt_with_ndbcluster_all,
             'with-ndbcluster-only'     => \$opt_with_ndbcluster_only,
             'ndb-extra-test'           => \$opt_ndb_extra_test,
             'do-test=s'                => \$opt_do_test,
             'suite=s'                  => \$opt_suite,
             'skip-rpl'                 => \$opt_skip_rpl,
             'skip-im'                  => \$opt_skip_im,
             'skip-test=s'              => \$opt_skip_test,

             # Specify ports
             'master_port=i'            => \$opt_master_myport,
             'slave_port=i'             => \$opt_slave_myport,
             'ndbcluster_port=i'        => \$opt_ndbcluster_port,
             'ndbcluster_port_slave=i'  => \$opt_ndbcluster_port_slave,
             'manager-port=i'           => \$opt_manager_port, # Currently not used
             'im-port=i'                => \$im_port, # Instance Manager port.
             'im-mysqld1-port=i'        => \$im_mysqld1_port, # Port of mysqld, controlled by IM
             'im-mysqld2-port=i'        => \$im_mysqld2_port, # Port of mysqld, controlled by IM

             # Test case authoring
             'record'                   => \$opt_record,
             'check-testcases'          => \$opt_check_testcases,

             # ???
             'mysqld=s'                 => \@opt_extra_mysqld_opt,

             # Run test on running server
             'extern'                   => \$opt_extern,
             'ndbconnectstring=s'       => \$opt_ndbconnectstring,
             'ndbconnectstring-slave=s' => \$opt_ndbconnectstring_slave,

             # Debugging
             'gdb'                      => \$opt_gdb,
             'manual-gdb'               => \$opt_manual_gdb,
             'client-gdb'               => \$opt_client_gdb,
             'ddd'                      => \$opt_ddd,
             'strace-client'            => \$opt_strace_client,
             'master-binary=s'          => \$exe_master_mysqld,
             'slave-binary=s'           => \$exe_slave_mysqld,

             # Coverage, profiling etc
             'gcov'                     => \$opt_gcov,
             'gprof'                    => \$opt_gprof,
             'valgrind:s'               => \$opt_valgrind,
             'valgrind-mysqltest:s'     => \$opt_valgrind_mysqltest,
             'valgrind-all:s'           => \$opt_valgrind_all,
             'valgrind-options=s'       => \$opt_valgrind_options,

             # Stress testing 
             'stress'                   => \$opt_stress,
             'stress-suite=s'           => \$opt_stress_suite,
             'stress-threads=i'         => \$opt_stress_threads,
             'stress-test-file=s'       => \$opt_stress_test_file,
             'stress-init-file=s'       => \$opt_stress_init_file,
             'stress-mode=s'            => \$opt_stress_mode,
             'stress-loop-count=i'      => \$opt_stress_loop_count,
             'stress-test-count=i'      => \$opt_stress_test_count,
             'stress-test-duration=i'   => \$opt_stress_test_duration,

             # Misc
             'big-test'                 => \$opt_big_test,
             'debug'                    => \$opt_debug,
             'fast'                     => \$opt_fast,
             'local'                    => \$opt_local,
             'local-master'             => \$opt_local_master,
             'netware'                  => \$opt_netware,
             'old-master'               => \$opt_old_master,
             'reorder'                  => \$opt_reorder,
             'script-debug'             => \$opt_script_debug,
             'sleep=i'                  => \$opt_sleep,
             'socket=s'                 => \$opt_socket,
             'start-dirty'              => \$opt_start_dirty,
             'start-and-exit'           => \$opt_start_and_exit,
             'start-from=s'             => \$opt_start_from,
             'timer'                    => \$opt_timer,
             'tmpdir=s'                 => \$opt_tmpdir,
             'unified-diff|udiff'       => \$opt_udiff,
             'user-test=s'              => \$opt_user_test,
             'user=s'                   => \$opt_user,
             'vardir=s'                 => \$opt_vardir,
             'verbose'                  => \$opt_verbose,
             'wait-timeout=i'           => \$opt_wait_timeout,
             'testcase-timeout=i'       => \$opt_testcase_timeout,
             'suite-timeout=i'          => \$opt_suite_timeout,
             'warnings|log-warnings'    => \$opt_warnings,

             'help|h'                   => \$opt_usage,
            ) or usage("Can't read options");

  if ( $opt_usage )
  {
    usage("");
  }

  foreach my $arg ( @ARGV )
  {
    if ( $arg =~ /^--skip-/ )
    {
      push(@opt_extra_mysqld_opt, $arg);
    }
    elsif ( $arg =~ /^-/ )
    {
      usage("Invalid option \"$arg\"");
    }
    else
    {
      push(@opt_cases, $arg);
    }
  }

  # --------------------------------------------------------------------------
  # Set the "var/" directory, as it is the base for everything else
  # --------------------------------------------------------------------------

  if ( ! $opt_vardir )
  {
    $opt_vardir= "$glob_mysql_test_dir/var";
  }

  # We make the path absolute, as the server will do a chdir() before usage
  unless ( $opt_vardir =~ m,^/, or
           ($glob_win32 and $opt_vardir =~ m,^[a-z]:/,i) )
  {
    # Make absolute path, relative test dir
    $opt_vardir= "$glob_mysql_test_dir/$opt_vardir";
  }

  # --------------------------------------------------------------------------
  # If not set, set these to defaults
  # --------------------------------------------------------------------------

  $opt_tmpdir=       "$opt_vardir/tmp" unless $opt_tmpdir;
  # FIXME maybe not needed?
  $path_manager_log= "$opt_vardir/log/manager.log"
    unless $path_manager_log;
  $opt_current_test= "$opt_vardir/log/current_test"
    unless $opt_current_test;

  # --------------------------------------------------------------------------
  # Do sanity checks of command line arguments
  # --------------------------------------------------------------------------

  if ( $opt_extern and $opt_local )
  {
    mtr_error("Can't use --extern and --local at the same time");
  }

  if ( ! $opt_socket )
  {     # FIXME set default before reading options?
#    $opt_socket=  '@MYSQL_UNIX_ADDR@';
    $opt_socket=  "/tmp/mysql.sock"; # FIXME
  }

  # --------------------------------------------------------------------------
  # Look at the command line options and set script flags
  # --------------------------------------------------------------------------

  if ( $opt_record and ! @opt_cases )
  {
    mtr_error("Will not run in record mode without a specific test case");
  }

  if ( $opt_embedded_server )
  {
    $glob_use_embedded_server= 1;
    push(@glob_test_mode, "embedded");
    $opt_skip_rpl= 1;              # We never run replication with embedded
    $opt_skip_ndbcluster= 1;       # Avoid auto detection
    $opt_skip_ssl= 1;

    if ( $opt_extern )
    {
      mtr_error("Can't use --extern with --embedded-server");
    }
  }

  if ( $opt_ps_protocol )
  {
    push(@glob_test_mode, "ps-protocol");
  }

  # FIXME don't understand what this is
#  if ( $opt_local_master )
#  {
#    $opt_master_myport=  3306;
#  }

  if ( $opt_small_bench )
  {
    $opt_bench=  1;
  }

  if ( $opt_sleep )
  {
    $opt_sleep_time_after_restart= $opt_sleep;
  }

  if ( $opt_gcov and ! $opt_source_dist )
  {
    mtr_error("Coverage test needs the source - please use source dist");
  }

  if ( $opt_gdb )
  {
    $opt_wait_timeout=  300;
    if ( $opt_extern )
    {
      mtr_error("Can't use --extern with --gdb");
    }
  }

  if ( $opt_manual_gdb )
  {
    $opt_gdb=  1;
    if ( $opt_extern )
    {
      mtr_error("Can't use --extern with --manual-gdb");
    }
  }

  if ( $opt_ddd )
  {
    if ( $opt_extern )
    {
      mtr_error("Can't use --extern with --ddd");
    }
  }

  # The ":s" in the argument spec, means we have three different cases
  #
  #   undefined    option not set
  #   ""           option set with no argument
  #   "somestring" option is name/path of valgrind executable

  # Take executable path from any of them, if any
  $opt_valgrind_mysqld= $opt_valgrind;
  $opt_valgrind= $opt_valgrind_mysqltest if $opt_valgrind_mysqltest;
  $opt_valgrind= $opt_valgrind_all       if $opt_valgrind_all;

  # If valgrind flag not defined, define if other valgrind flags are
  unless ( defined $opt_valgrind )
  {
    $opt_valgrind= ""
      if defined $opt_valgrind_mysqltest or defined $opt_valgrind_all;
  }

  if ( ! $opt_testcase_timeout )
  {
    $opt_testcase_timeout= $default_testcase_timeout;
    $opt_testcase_timeout*= 10 if defined $opt_valgrind;
  }

  if ( ! $opt_suite_timeout )
  {
    $opt_suite_timeout= $default_suite_timeout;
    $opt_suite_timeout*= 4 if defined $opt_valgrind;
  }

  if ( defined $opt_valgrind )
  {
    $opt_sleep_time_after_restart= 10;
    $opt_sleep_time_for_delete= 60;
    # >=2.1.2 requires the --tool option, some versions write to stdout, some to stderr
    #  valgrind --help 2>&1 | grep "\-\-tool" > /dev/null && VALGRIND="$VALGRIND --tool=memcheck"
  }

  if ( ! $opt_user )
  {
    if ( $glob_use_running_server )
    {
      $opt_user= "test";
    }
    else
    {
      $opt_user= "root"; # We want to do FLUSH xxx commands
    }
  }

  # On QNX, /tmp/dir/master.sock and /tmp/dir//master.sock seem to be
  # considered different, so avoid the extra slash (/) in the socket
  # paths.
  my $sockdir = $opt_tmpdir;
  $sockdir =~ s|/+$||;

  # Put this into a hash, will be a C struct

  $master->[0]=
  {
   path_myddir   => "$opt_vardir/master-data",
   path_myerr    => "$opt_vardir/log/master.err",
   path_mylog    => "$opt_vardir/log/master.log",
   path_mypid    => "$opt_vardir/run/master.pid",
   path_mysock   => "$sockdir/master.sock",
   path_myport   =>  $opt_master_myport,
   start_timeout =>  400, # enough time create innodb tables

   ndbcluster    =>  1, # ndbcluster not started
  };

  $master->[1]=
  {
   path_myddir   => "$opt_vardir/master1-data",
   path_myerr    => "$opt_vardir/log/master1.err",
   path_mylog    => "$opt_vardir/log/master1.log",
   path_mypid    => "$opt_vardir/run/master1.pid",
   path_mysock   => "$sockdir/master1.sock",
   path_myport   => $opt_master_myport + 1,
   start_timeout => 400, # enough time create innodb tables
  };

  $slave->[0]=
  {
   path_myddir   => "$opt_vardir/slave-data",
   path_myerr    => "$opt_vardir/log/slave.err",
   path_mylog    => "$opt_vardir/log/slave.log",
   path_mypid    => "$opt_vardir/run/slave.pid",
   path_mysock   => "$sockdir/slave.sock",
   path_myport   => $opt_slave_myport,
   start_timeout => 400,

   ndbcluster    =>  1, # ndbcluster not started
  };

  $slave->[1]=
  {
   path_myddir   => "$opt_vardir/slave1-data",
   path_myerr    => "$opt_vardir/log/slave1.err",
   path_mylog    => "$opt_vardir/log/slave1.log",
   path_mypid    => "$opt_vardir/run/slave1.pid",
   path_mysock   => "$sockdir/slave1.sock",
   path_myport   => $opt_slave_myport + 1,
   start_timeout => 300,
  };

  $slave->[2]=
  {
   path_myddir   => "$opt_vardir/slave2-data",
   path_myerr    => "$opt_vardir/log/slave2.err",
   path_mylog    => "$opt_vardir/log/slave2.log",
   path_mypid    => "$opt_vardir/run/slave2.pid",
   path_mysock   => "$sockdir/slave2.sock",
   path_myport   => $opt_slave_myport + 2,
   start_timeout => 300,
  };

  $instance_manager=
  {
   path_err =>        "$opt_vardir/log/im.err",
   path_log =>        "$opt_vardir/log/im.log",
   path_pid =>        "$opt_vardir/run/im.pid",
   path_sock =>       "$sockdir/im.sock",
   port =>            $im_port,
   start_timeout =>   $master->[0]->{'start_timeout'},
   admin_login =>     'im_admin',
   admin_password =>  'im_admin_secret',
   admin_sha1 =>      '*598D51AD2DFF7792045D6DF3DDF9AA1AF737B295',
   password_file =>   "$opt_vardir/im.passwd",
   defaults_file =>   "$opt_vardir/im.cnf",
  };

  $instance_manager->{'instances'}->[0]=
  {
   server_id    => 1,
   port         => $im_mysqld1_port,
   path_datadir => "$opt_vardir/im_mysqld_1.data",
   path_sock    => "$sockdir/mysqld_1.sock",
   path_pid     => "$opt_vardir/run/mysqld_1.pid",
   old_log_format => 1
  };

  $instance_manager->{'instances'}->[1]=
  {
   server_id    => 2,
   port         => $im_mysqld2_port,
   path_datadir => "$opt_vardir/im_mysqld_2.data",
   path_sock    => "$sockdir/mysqld_2.sock",
   path_pid     => "$opt_vardir/run/mysqld_2.pid",
   nonguarded   => 1,
   old_log_format => 1
  };

  if ( $opt_extern )
  {
    $glob_use_running_server=  1;
    $opt_skip_rpl= 1;                   # We don't run rpl test cases
    $master->[0]->{'path_mysock'}=  $opt_socket;
  }

  $path_timefile=  "$opt_vardir/log/mysqltest-time";
  $path_mysqltest_log=  "$opt_vardir/log/mysqltest.log";
}


##############################################################################
#
#  Set paths to various executable programs
#
##############################################################################

sub executable_setup () {

  if ( $opt_source_dist )
  {
    if ( $glob_win32 )
    {
      $path_client_bindir= mtr_path_exists("$glob_basedir/client_release",
                                           "$glob_basedir/bin");
      $exe_mysqld=         mtr_exe_exists ("$path_client_bindir/mysqld-max",
                                           "$path_client_bindir/mysqld-nt",
                                           "$path_client_bindir/mysqld",
                                           "$path_client_bindir/mysqld-debug",);
      $path_language=      mtr_path_exists("$glob_basedir/share/english/");
      $path_charsetsdir=   mtr_path_exists("$glob_basedir/share/charsets");

      $exe_my_print_defaults=
        mtr_exe_exists("$path_client_bindir/my_print_defaults");
    }
    else
    {
      $path_client_bindir= mtr_path_exists("$glob_basedir/client");
      $exe_mysqld=         mtr_exe_exists ("$glob_basedir/sql/mysqld");
      $exe_mysqlslap=      mtr_exe_exists ("$path_client_bindir/mysqlslap");
      $path_language=      mtr_path_exists("$glob_basedir/sql/share/english/");
      $path_charsetsdir=   mtr_path_exists("$glob_basedir/sql/share/charsets");

      $exe_im= mtr_exe_exists(
        "$glob_basedir/server-tools/instance-manager/mysqlmanager");
      $exe_my_print_defaults=
        mtr_exe_exists("$glob_basedir/extra/my_print_defaults");
    }

    if ( $glob_use_embedded_server )
    {
      my $path_examples= "$glob_basedir/libmysqld/examples";
      $exe_mysqltest=    mtr_exe_exists("$path_examples/mysqltest_embedded");
      $exe_mysql_client_test=
        mtr_exe_exists("$path_examples/mysql_client_test_embedded",
		       "/usr/bin/false");
    }
    else
    {
      if ( $opt_valgrind_mysqltest )
      {
        # client/mysqltest might be a libtool .sh script, so look for real exe
        # to avoid valgrinding bash ;)
        $exe_mysqltest=
  	  mtr_exe_exists("$path_client_bindir/.libs/lt-mysqltest",
		         "$path_client_bindir/.libs/mysqltest",
		         "$path_client_bindir/mysqltest");
      }
      else
      {
        $exe_mysqltest= mtr_exe_exists("$path_client_bindir/mysqltest");
      }
      $exe_mysql_client_test=
        mtr_exe_exists("$glob_basedir/tests/mysql_client_test",
		       "/usr/bin/false");
    }
    $exe_mysqlcheck=     mtr_exe_exists("$path_client_bindir/mysqlcheck");
    $exe_mysqldump=      mtr_exe_exists("$path_client_bindir/mysqldump");
    $exe_mysqlimport=    mtr_exe_exists("$path_client_bindir/mysqlimport");
    $exe_mysqlshow=      mtr_exe_exists("$path_client_bindir/mysqlshow");
    $exe_mysqlbinlog=    mtr_exe_exists("$path_client_bindir/mysqlbinlog");
    $exe_mysqladmin=     mtr_exe_exists("$path_client_bindir/mysqladmin");
    $exe_mysql=          mtr_exe_exists("$path_client_bindir/mysql");
    $exe_mysql_fix_system_tables=
      mtr_script_exists("$glob_basedir/scripts/mysql_fix_privilege_tables");
    $path_ndb_tools_dir= mtr_path_exists("$glob_basedir/storage/ndb/tools");
    $exe_ndb_mgm=        "$glob_basedir/storage/ndb/src/mgmclient/ndb_mgm";
  }
  else
  {
    $path_client_bindir= mtr_path_exists("$glob_basedir/bin");
    $exe_mysqlcheck=     mtr_exe_exists("$path_client_bindir/mysqlcheck");
    $exe_mysqldump=      mtr_exe_exists("$path_client_bindir/mysqldump");
    $exe_mysqlimport=    mtr_exe_exists("$path_client_bindir/mysqlimport");
    $exe_mysqlshow=      mtr_exe_exists("$path_client_bindir/mysqlshow");
    $exe_mysqlbinlog=    mtr_exe_exists("$path_client_bindir/mysqlbinlog");
    $exe_mysqladmin=     mtr_exe_exists("$path_client_bindir/mysqladmin");
    $exe_mysql=          mtr_exe_exists("$path_client_bindir/mysql");
    $exe_mysql_fix_system_tables=
      mtr_script_exists("$path_client_bindir/mysql_fix_privilege_tables",
			"$glob_basedir/scripts/mysql_fix_privilege_tables");
    $exe_my_print_defaults=
      mtr_exe_exists("$path_client_bindir/my_print_defaults");

    $path_language=      mtr_path_exists("$glob_basedir/share/mysql/english/",
                                         "$glob_basedir/share/english/");
    $path_charsetsdir=   mtr_path_exists("$glob_basedir/share/mysql/charsets",
                                         "$glob_basedir/share/charsets");

    if ( $glob_win32 )
    {
      $exe_mysqld=         mtr_exe_exists ("$glob_basedir/bin/mysqld-nt",
                                           "$glob_basedir/bin/mysqld",
                                           "$glob_basedir/bin/mysqld-debug",);
    }
    else
    {
      $exe_mysqld=         mtr_exe_exists ("$glob_basedir/libexec/mysqld",
                                           "$glob_basedir/bin/mysqld");
      $exe_mysqlslap=      mtr_exe_exists("$path_client_bindir/mysqlslap");
    }
    $exe_im= mtr_exe_exists("$glob_basedir/libexec/mysqlmanager",
                            "$glob_basedir/bin/mysqlmanager");
    if ( $glob_use_embedded_server )
    {
      $exe_mysqltest= mtr_exe_exists("$path_client_bindir/mysqltest_embedded");
      $exe_mysql_client_test=
        mtr_exe_exists("$glob_basedir/tests/mysql_client_test_embedded",
                       "$path_client_bindir/mysql_client_test_embedded",
		       "/usr/bin/false");
    }
    else
    {
      $exe_mysqltest= mtr_exe_exists("$path_client_bindir/mysqltest");
      $exe_mysql_client_test=
        mtr_exe_exists("$path_client_bindir/mysql_client_test",
		       "/usr/bin/false"); # FIXME temporary
    }

    $path_ndb_tools_dir=  "$glob_basedir/bin";
    $exe_ndb_mgm=         "$glob_basedir/bin/ndb_mgm";
  }

  $exe_master_mysqld= $exe_master_mysqld || $exe_mysqld;
  $exe_slave_mysqld=  $exe_slave_mysqld  || $exe_mysqld;

  $path_ndb_backup_dir=
    "$opt_vardir/ndbcluster-$opt_ndbcluster_port";
  $file_ndb_testrun_log= "$opt_vardir/log/ndb_testrun.log";
}


##############################################################################
#
#  Set environment to be used by childs of this process
#
##############################################################################

# Note that some env is setup in spawn/run, in "mtr_process.pl"

sub environment_setup () {

  # --------------------------------------------------------------------------
  # We might not use a standard installation directory, like /usr/lib.
  # Set LD_LIBRARY_PATH to make sure we find our installed libraries.
  # --------------------------------------------------------------------------

  unless ( $opt_source_dist )
  {
    $ENV{'LD_LIBRARY_PATH'}=
      "$glob_basedir/lib" .
        ($ENV{'LD_LIBRARY_PATH'} ? ":$ENV{'LD_LIBRARY_PATH'}" : "");
    $ENV{'DYLD_LIBRARY_PATH'}=
      "$glob_basedir/lib" .
        ($ENV{'DYLD_LIBRARY_PATH'} ? ":$ENV{'DYLD_LIBRARY_PATH'}" : "");
  }

  # --------------------------------------------------------------------------
  # Also command lines in .opt files may contain env vars
  # --------------------------------------------------------------------------

  $ENV{'UMASK'}=              "0660"; # The octal *string*
  $ENV{'UMASK_DIR'}=          "0770"; # The octal *string*
  $ENV{'LC_COLLATE'}=         "C";
  $ENV{'USE_RUNNING_SERVER'}= $glob_use_running_server;
  $ENV{'MYSQL_TEST_DIR'}=     $glob_mysql_test_dir;
  $ENV{'MYSQL_TEST_WINDIR'}=  $glob_mysql_test_dir;
  $ENV{'MYSQLTEST_VARDIR'}=   $opt_vardir;
  $ENV{'MASTER_WINMYSOCK'}=   $master->[0]->{'path_mysock'};
  $ENV{'MASTER_MYSOCK'}=      $master->[0]->{'path_mysock'};
  $ENV{'MASTER_MYSOCK1'}=     $master->[1]->{'path_mysock'};
  $ENV{'MASTER_MYPORT'}=      $master->[0]->{'path_myport'};
  $ENV{'MASTER_MYPORT1'}=     $master->[1]->{'path_myport'};
  $ENV{'SLAVE_MYPORT'}=       $slave->[0]->{'path_myport'};
  $ENV{'SLAVE_MYPORT1'}=      $slave->[1]->{'path_myport'};
  $ENV{'SLAVE_MYPORT2'}=      $slave->[2]->{'path_myport'};
# $ENV{'MYSQL_TCP_PORT'}=     '@MYSQL_TCP_PORT@'; # FIXME
  $ENV{'MYSQL_TCP_PORT'}=     3306;

  $ENV{'NDBCLUSTER_PORT'}=    $opt_ndbcluster_port;
<<<<<<< HEAD
  $ENV{'NDBCLUSTER_PORT_SLAVE'}=$opt_ndbcluster_port_slave;
=======
>>>>>>> c94b3638

  $ENV{'IM_PATH_PID'}=        $instance_manager->{path_pid};
  $ENV{'IM_PORT'}=            $instance_manager->{port};

  $ENV{'IM_MYSQLD1_SOCK'}=    $instance_manager->{instances}->[0]->{path_sock};
  $ENV{'IM_MYSQLD1_PORT'}=    $instance_manager->{instances}->[0]->{port};
  $ENV{'IM_MYSQLD1_PATH_PID'}=$instance_manager->{instances}->[0]->{path_pid};
  $ENV{'IM_MYSQLD2_SOCK'}=    $instance_manager->{instances}->[1]->{path_sock};
  $ENV{'IM_MYSQLD2_PORT'}=    $instance_manager->{instances}->[1]->{port};
  $ENV{'IM_MYSQLD2_PATH_PID'}=$instance_manager->{instances}->[1]->{path_pid};

  if ( $glob_cygwin_perl )
  {
    foreach my $key ('MYSQL_TEST_WINDIR','MASTER_MYSOCK')
    {
      $ENV{$key}= `cygpath -w $ENV{$key}`;
      $ENV{$key} =~ s,\\,\\\\,g;
      chomp($ENV{$key});
    }
  }

  $ENV{MTR_BUILD_THREAD}= 0 unless $ENV{MTR_BUILD_THREAD}; # Set if not set

  # We are nice and report a bit about our settings
<<<<<<< HEAD
  print "Using MTR_BUILD_THREAD      = $ENV{MTR_BUILD_THREAD}\n";
  print "Using MASTER_MYPORT         = $ENV{MASTER_MYPORT}\n";
  print "Using MASTER_MYPORT1        = $ENV{MASTER_MYPORT1}\n";
  print "Using SLAVE_MYPORT          = $ENV{SLAVE_MYPORT}\n";
  print "Using NDBCLUSTER_PORT       = $ENV{NDBCLUSTER_PORT}\n";
  print "Using NDBCLUSTER_PORT_SLAVE = $ENV{NDBCLUSTER_PORT_SLAVE}\n";
  print "Using IM_PORT               = $ENV{IM_PORT}\n";
  print "Using IM_MYSQLD1_PORT       = $ENV{IM_MYSQLD1_PORT}\n";
  print "Using IM_MYSQLD2_PORT       = $ENV{IM_MYSQLD2_PORT}\n";
=======
  print "Using MTR_BUILD_THREAD = $ENV{MTR_BUILD_THREAD}\n";
  print "Using MASTER_MYPORT    = $ENV{MASTER_MYPORT}\n";
  print "Using MASTER_MYPORT1   = $ENV{MASTER_MYPORT1}\n";
  print "Using SLAVE_MYPORT     = $ENV{SLAVE_MYPORT}\n";
  print "Using SLAVE_MYPORT1    = $ENV{SLAVE_MYPORT1}\n";
  print "Using SLAVE_MYPORT2    = $ENV{SLAVE_MYPORT2}\n";
  print "Using NDBCLUSTER_PORT  = $ENV{NDBCLUSTER_PORT}\n";
  print "Using IM_PORT          = $ENV{IM_PORT}\n";
  print "Using IM_MYSQLD1_PORT  = $ENV{IM_MYSQLD1_PORT}\n";
  print "Using IM_MYSQLD2_PORT  = $ENV{IM_MYSQLD2_PORT}\n";
>>>>>>> c94b3638
}


##############################################################################
#
#  If we get a ^C, we try to clean up before termination
#
##############################################################################
# FIXME check restrictions what to do in a signal handler

sub signal_setup () {
  $SIG{INT}= \&handle_int_signal;
}

sub handle_int_signal () {
  $SIG{INT}= 'DEFAULT';         # If we get a ^C again, we die...
  mtr_warning("got INT signal, cleaning up.....");
  stop_masters_slaves();
  mtr_error("We die from ^C signal from user");
}


##############################################################################
#
#  Handle left overs from previous runs
#
##############################################################################

sub kill_running_server () {

  if ( $opt_fast or $glob_use_embedded_server )
  {
    # FIXME is embedded server really using PID files?!
    unlink($master->[0]->{'path_mypid'});
    unlink($master->[1]->{'path_mypid'});
    unlink($slave->[0]->{'path_mypid'});
    unlink($slave->[1]->{'path_mypid'});
    unlink($slave->[2]->{'path_mypid'});
  }
  else
  {
    # Ensure that no old mysqld test servers are running
    # This is different from terminating processes we have
    # started from ths run of the script, this is terminating
    # leftovers from previous runs.

    mtr_report("Killing Possible Leftover Processes");
    mkpath("$opt_vardir/log"); # Needed for mysqladmin log
    mtr_kill_leftovers();

    $using_ndbcluster_master= $opt_with_ndbcluster;
    ndbcluster_stop();
    $master->[0]->{'ndbcluster'}= 1;
    ndbcluster_stop_slave();
    $slave->[0]->{'ndbcluster'}= 1;
  }
}

sub kill_and_cleanup () {

  kill_running_server ();

  mtr_report("Removing Stale Files");

  if ( $opt_vardir eq "$glob_mysql_test_dir/var" )
  {
    #
    # Running with "var" in mysql-test dir
    #
    if ( -l "$glob_mysql_test_dir/var" )
    {
      # Some users creates a soft link in mysql-test/var to another area
      # - allow it
      mtr_report("WARNING: Using the 'mysql-test/var' symlink");
      rmtree("$opt_vardir/log");
      rmtree("$opt_vardir/ndbcluster-$opt_ndbcluster_port");
      rmtree("$opt_vardir/run");
      rmtree("$opt_vardir/tmp");
    }
    else
    {
      # Remove the entire "var" dir
      rmtree("$opt_vardir/");
    }
  }
  else
  {
    #
    # Running with "var" in some other place
    #

    # Remove the var/ dir in mysql-test dir if any
    # this could be an old symlink that shouldn't be there
    rmtree("$glob_mysql_test_dir/var");

    # Remove the "var" dir
    rmtree("$opt_vardir/");
  }

  mkpath("$opt_vardir/log");
  mkpath("$opt_vardir/run");
  mkpath("$opt_vardir/tmp");
  mkpath($opt_tmpdir) if $opt_tmpdir ne "$opt_vardir/tmp";

  # FIXME do we really need to create these all, or are they
  # created for us when tables are created?

  my @data_dir_lst = (
    $master->[0]->{'path_myddir'},
    $master->[1]->{'path_myddir'},
    $slave->[0]->{'path_myddir'},
    $slave->[1]->{'path_myddir'},
    $slave->[2]->{'path_myddir'});

  foreach my $instance (@{$instance_manager->{'instances'}})
  {
    push(@data_dir_lst, $instance->{'path_datadir'});
  }

  foreach my $data_dir (@data_dir_lst)
  {
    rmtree("$data_dir");
    mkpath("$data_dir/mysql");
    mkpath("$data_dir/test");
  }

  # Make a link std_data_ln in var/ that points to std_data
  if ( ! $glob_win32 )
  {
    symlink("$glob_mysql_test_dir/std_data", "$opt_vardir/std_data_ln");
  }
  else
  {
    # on windows, copy all files from std_data into var/std_data_ln
    mkpath("$opt_vardir/std_data_ln");
    opendir(DIR, "$glob_mysql_test_dir/std_data")
      or mtr_error("Can't find the std_data directory: $!");
    for(readdir(DIR)) {
      next if -d "$glob_mysql_test_dir/std_data/$_";
      copy("$glob_mysql_test_dir/std_data/$_", "$opt_vardir/std_data_ln/$_");
    }
    closedir(DIR);
  }
}



sub check_ssl_support () {

  if ($opt_skip_ssl)
  {
    mtr_report("Skipping SSL");
    $opt_ssl_supported= 0;
    $opt_ssl= 0;
    return;
  }

  # check ssl support by testing using a switch
  # that is only available in that case
  if ( mtr_run($exe_mysqld,
	       ["--no-defaults",
	        "--ssl",
	        "--help"],
	       "", "/dev/null", "/dev/null", "") != 0 )
  {
    if ( $opt_ssl)
    {
      mtr_error("Couldn't find support for SSL");
      return;
    }
    mtr_report("Skipping SSL, mysqld not compiled with SSL");
    $opt_ssl_supported= 0;
    $opt_ssl= 0;
    return;
  }
  mtr_report("Setting mysqld to support SSL connections");
  $opt_ssl_supported= 1;
}


##############################################################################
#
#  Start the ndb cluster
#
##############################################################################

sub check_ndbcluster_support () {

  if ($opt_skip_ndbcluster)
  {
    mtr_report("Skipping ndbcluster");
    $opt_skip_ndbcluster_slave= 1;
    $opt_with_ndbcluster= 0;
    $opt_with_ndbcluster_slave= 0;
    return;
  }

  # check ndbcluster support by testing using a switch
  # that is only available in that case
  if ( mtr_run($exe_mysqld,
	       ["--no-defaults",
	        "--ndb-use-exact-count",
	        "--help"],
	       "", "/dev/null", "/dev/null", "") != 0 )
  {
    mtr_report("Skipping ndbcluster, mysqld not compiled with ndbcluster");
    $opt_skip_ndbcluster= 1;
    $opt_skip_ndbcluster_slave= 1;
    $opt_with_ndbcluster= 0;
    $opt_with_ndbcluster_slave= 0;
    return;
  }

  mtr_report("Using ndbcluster, mysqld supports it");
  $opt_with_ndbcluster= 1;
  if ( $opt_ndbconnectstring )
  {
    $glob_use_running_ndbcluster= 1;
  }
  else
  {
    $opt_ndbconnectstring= "host=localhost:$opt_ndbcluster_port";
  }

  if ( $opt_skip_ndbcluster_slave )
  {
    $opt_with_ndbcluster_slave= 0;
  }
  else
  {
    $opt_with_ndbcluster_slave= 1;
    if ( $opt_ndbconnectstring_slave )
    {
      $glob_use_running_ndbcluster_slave= 1;
    }
    else
    {
      $opt_ndbconnectstring_slave= "host=localhost:$opt_ndbcluster_port_slave";
    }
  }

  return;
}

# FIXME why is there a different start below?!

sub ndbcluster_install () {

  if ( ! $opt_with_ndbcluster or $glob_use_running_ndbcluster )
  {
    return 0;
  }
  mtr_report("Installing ndbcluster master");
  my $ndbcluster_opts=  $opt_bench ? "" : "--small";
  if (  mtr_run("$glob_mysql_test_dir/ndb/ndbcluster",
		["--port=$opt_ndbcluster_port",
		 "--data-dir=$opt_vardir",
		 "--verbose=2",
		 $ndbcluster_opts,
		 "--initial",
                 "--relative-config-data-dir",
	         "--core"],
		"", "", "", "") )
  {
    mtr_error("Error ndbcluster_install");
    return 1;
  }

  $using_ndbcluster_master= 1;
  ndbcluster_stop();
  $master->[0]->{'ndbcluster'}= 1;

  return 0;
}

sub ndbcluster_start ($) {
  my $use_ndbcluster= shift;

  if ( ! $use_ndbcluster )
  {
    $using_ndbcluster_master= 0;
    return 0;
  }
  if ( $glob_use_running_ndbcluster )
  {
    $using_ndbcluster_master= 1;
    return 0;
  }
  if ( $using_ndbcluster_master )
  {
    # Master already started
    return 0;
  }
  # FIXME, we want to _append_ output to file $file_ndb_testrun_log instead of /dev/null
  #mtr_report("Starting ndbcluster master");
  if ( mtr_run("$glob_mysql_test_dir/ndb/ndbcluster",
	       ["--port=$opt_ndbcluster_port",
		"--data-dir=$opt_vardir",
		"--verbose=2",
	        "--core"],
	       "", "/dev/null", "", "") )
  {
    mtr_error("Error ndbcluster_start");
    $using_ndbcluster_master= 0;
    return 1;
  }

  $using_ndbcluster_master= 1;
  return 0;
}

sub rm_ndbcluster_tables ($) {
  my $dir=       shift;
  foreach my $bin ( glob("$dir/cluster_replication/apply_status*"),
                    glob("$dir/cluster_replication/schema*") )
  {
    unlink($bin);
  }
}

sub ndbcluster_stop () {

  if ( ! $using_ndbcluster_master or $glob_use_running_ndbcluster )
  {
    $using_ndbcluster_master= 0;
    return;
  }
  # FIXME, we want to _append_ output to file $file_ndb_testrun_log instead of /dev/null
  #mtr_report("Stopping ndbcluster master");
  mtr_run("$glob_mysql_test_dir/ndb/ndbcluster",
          ["--port=$opt_ndbcluster_port",
           "--data-dir=$opt_vardir",
	   "--verbose=2",
           "--stop"],
          "", "/dev/null", "", "");

  rm_ndbcluster_tables ($master->[0]->{'path_myddir'});
  rm_ndbcluster_tables ($master->[1]->{'path_myddir'});
  $using_ndbcluster_master= 0;
  return;
}

sub ndbcluster_install_slave () {

  if ( ! $opt_with_ndbcluster_slave or $glob_use_running_ndbcluster_slave )
  {
    return 0;
  }
  mtr_report("Installing ndbcluster slave");
  if (  mtr_run("$glob_mysql_test_dir/ndb/ndbcluster",
		["--port=$opt_ndbcluster_port_slave",
		 "--data-dir=$opt_vardir",
		 "--verbose=2",
		 "--small",
		 "--ndbd-nodes=1",
		 "--initial",
		 "--relative-config-data-dir",
		 "--core"],
		"", "", "", "") )
  {
    mtr_error("Error ndbcluster_install_slave");
    return 1;
  }

  $using_ndbcluster_slave= 1;
  ndbcluster_stop_slave();
  $slave->[0]->{'ndbcluster'}= 1;

  return 0;
}

sub ndbcluster_start_slave ($) {
  my $use_ndbcluster= shift;

  if ( ! $use_ndbcluster )
  {
    $using_ndbcluster_slave= 0;
    return 0;
  }
  if ( $glob_use_running_ndbcluster_slave )
  {
    $using_ndbcluster_slave= 1;
    return 0;
  }

  # FIXME, we want to _append_ output to file $file_ndb_testrun_log instead of /dev/null
  #mtr_report("Starting ndbcluster slave");
  if ( mtr_run("$glob_mysql_test_dir/ndb/ndbcluster",
	       ["--port=$opt_ndbcluster_port_slave",
		"--data-dir=$opt_vardir",
		"--verbose=2",
		"--ndbd-nodes=1",
	        "--core"],
	       "", "/dev/null", "", "") )
  {
    mtr_error("Error ndbcluster_start_slave");
    $using_ndbcluster_slave= 0;
    return 1;
  }

  $using_ndbcluster_slave= 1;
  return 0;
}

sub ndbcluster_stop_slave () {

  if ( ! $using_ndbcluster_slave or $glob_use_running_ndbcluster_slave )
  {
    $using_ndbcluster_slave= 0;
    return;
  }
  # FIXME, we want to _append_ output to file $file_ndb_testrun_log instead of /dev/null
  #mtr_report("Stopping ndbcluster slave");
  mtr_run("$glob_mysql_test_dir/ndb/ndbcluster",
          ["--port=$opt_ndbcluster_port_slave",
           "--data-dir=$opt_vardir",
	   "--verbose=2",
           "--stop"],
          "", "/dev/null", "", "");

  rm_ndbcluster_tables ($slave->[0]->{'path_myddir'});

  $using_ndbcluster_slave= 0;
  return;
}


##############################################################################
#
#  Run the benchmark suite
#
##############################################################################

sub run_benchmarks ($) {
  my $benchmark=  shift;

  my $args;

  if ( ! $glob_use_embedded_server and ! $opt_local_master )
  {
    $master->[0]->{'pid'}= mysqld_start('master',0,[],[],
					$using_ndbcluster_master);
    if ( ! $master->[0]->{'pid'} )
    {
      mtr_error("Can't start the mysqld server");
    }
  }

  mtr_init_args(\$args);

  mtr_add_arg($args, "--socket=%s", $master->[0]->{'path_mysock'});
  mtr_add_arg($args, "--user=%s", $opt_user);

  if ( $opt_small_bench )
  {
    mtr_add_arg($args, "--small-test");
    mtr_add_arg($args, "--small-tables");
  }

  if ( $opt_with_ndbcluster )
  {
    mtr_add_arg($args, "--create-options=TYPE=ndb");
  }

  my $benchdir=  "$glob_basedir/sql-bench";
  chdir($benchdir);             # FIXME check error

  # FIXME write shorter....

  if ( ! $benchmark )
  {
    mtr_add_arg($args, "--log");
    mtr_run("$glob_mysql_bench_dir/run-all-tests", $args, "", "", "", "");
    # FIXME check result code?!
  }
  elsif ( -x $benchmark )
  {
    mtr_run("$glob_mysql_bench_dir/$benchmark", $args, "", "", "", "");
    # FIXME check result code?!
  }
  else
  {
    mtr_error("Benchmark $benchmark not found");
  }

  chdir($glob_mysql_test_dir);          # Go back

  if ( ! $glob_use_embedded_server )
  {
    stop_masters();
  }
}


##############################################################################
#
#  Run the test suite
#
##############################################################################

# FIXME how to specify several suites to run? Comma separated list?

sub run_tests () {
  run_suite($opt_suite);
}

sub run_suite () {
  my $suite= shift;

  mtr_print_thick_line();

  mtr_report("Finding  Tests in the '$suite' suite");

  mtr_timer_start($glob_timers,"suite", 60 * $opt_suite_timeout);

  my $tests= collect_test_cases($suite);

  mtr_report("Starting Tests in the '$suite' suite");

  mtr_print_header();

  foreach my $tinfo ( @$tests )
  {
    mtr_timer_start($glob_timers,"testcase", 60 * $opt_testcase_timeout);
    run_testcase($tinfo);
    mtr_timer_stop($glob_timers,"testcase");
  }

  mtr_print_line();

  if ( ! $opt_gdb and ! $glob_use_running_server and
       ! $opt_ddd and ! $glob_use_embedded_server )
  {
    stop_masters_slaves();
  }

  if ( $opt_gcov )
  {
    gcov_collect(); # collect coverage information
  }
  if ( $opt_gprof )
  {
    gprof_collect(); # collect coverage information
  }

  mtr_report_stats($tests);

  mtr_timer_stop($glob_timers,"suite");
}


##############################################################################
#
#  Initiate the test databases
#
##############################################################################

sub mysql_install_db () {

  # FIXME not exactly true I think, needs improvements
  install_db('master', $master->[0]->{'path_myddir'});
  install_db('master', $master->[1]->{'path_myddir'});
  install_db('slave',  $slave->[0]->{'path_myddir'});
  install_db('slave',  $slave->[1]->{'path_myddir'});
  install_db('slave',  $slave->[2]->{'path_myddir'});

  if ( ! $opt_skip_im )
  {
    im_prepare_env($instance_manager);
  }

  if ( ndbcluster_install() )
  {
    # failed to install, disable usage but flag that its no ok
    $opt_with_ndbcluster= 0;
    $flag_ndb_status_ok= 0;
  }

  if ( ndbcluster_install_slave() )
  {
    # failed to install, disable usage but flag that its no ok
    $opt_with_ndbcluster_slave= 0;
    $flag_ndb_slave_status_ok= 0;
  }

  return 0;
}


sub install_db ($$) {
  my $type=      shift;
  my $data_dir=  shift;

  my $init_db_sql=     "lib/init_db.sql";
  my $init_db_sql_tmp= "/tmp/init_db.sql$$";
  my $args;

  mtr_report("Installing \u$type Databases");

  open(IN, $init_db_sql)
    or mtr_error("Can't open $init_db_sql: $!");
  open(OUT, ">", $init_db_sql_tmp)
    or mtr_error("Can't write to $init_db_sql_tmp: $!");
  while (<IN>)
  {
    chomp;
    s/\@HOSTNAME\@/$glob_hostname/;
    if ( /^\s*$/ )
    {
      print OUT "\n";
    }
    elsif (/;$/)
    {
      print OUT "$_\n";
    }
    else
    {
      print OUT "$_ ";
    }
  }
  close OUT;
  close IN;

  mtr_init_args(\$args);

  mtr_add_arg($args, "--no-defaults");
  mtr_add_arg($args, "--bootstrap");
  mtr_add_arg($args, "--console");
  mtr_add_arg($args, "--skip-grant-tables");
  mtr_add_arg($args, "--basedir=%s", $path_my_basedir);
  mtr_add_arg($args, "--datadir=%s", $data_dir);
  mtr_add_arg($args, "--skip-innodb");
  mtr_add_arg($args, "--skip-ndbcluster");
  mtr_add_arg($args, "--skip-bdb");

  if ( ! $opt_netware )
  {
    mtr_add_arg($args, "--language=%s", $path_language);
    mtr_add_arg($args, "--character-sets-dir=%s", $path_charsetsdir);
  }

  if ( mtr_run($exe_mysqld, $args, $init_db_sql_tmp,
               $path_manager_log, $path_manager_log, "") != 0 )
  {
    unlink($init_db_sql_tmp);
    mtr_error("Error executing mysqld --bootstrap\n" .
              "Could not install $type test DBs");
  }
  unlink($init_db_sql_tmp);
}


sub im_prepare_env($) {
  my $instance_manager = shift;

  im_create_passwd_file($instance_manager);
  im_prepare_data_dir($instance_manager);
}


sub im_create_passwd_file($) {
  my $instance_manager = shift;

  my $pwd_file_path = $instance_manager->{'password_file'};
  
  mtr_report("Creating IM password file ($pwd_file_path)");
  
  open(OUT, ">", $pwd_file_path)
    or mtr_error("Can't write to $pwd_file_path: $!");
  
  print OUT $instance_manager->{'admin_login'}, ":",
        $instance_manager->{'admin_sha1'}, "\n";
  
  close(OUT);
}


sub im_create_defaults_file($) {
  my $instance_manager = shift;

  my $defaults_file = $instance_manager->{'defaults_file'};

  open(OUT, ">", $defaults_file)
    or mtr_error("Can't write to $defaults_file: $!");
  
  print OUT <<EOF
[mysql]

[manager]
pid-file            = $instance_manager->{path_pid}
socket              = $instance_manager->{path_sock}
port                = $instance_manager->{port}
password-file       = $instance_manager->{password_file}
default-mysqld-path = $exe_mysqld

EOF
;

  foreach my $instance (@{$instance_manager->{'instances'}})
  {
    my $server_id = $instance->{'server_id'};

    print OUT <<EOF
[mysqld$server_id]
socket              = $instance->{path_sock}
pid-file            = $instance->{path_pid}
port                = $instance->{port}
datadir             = $instance->{path_datadir}
log                 = $instance->{path_datadir}/mysqld$server_id.log
log-error           = $instance->{path_datadir}/mysqld$server_id.err.log
log-slow-queries    = $instance->{path_datadir}/mysqld$server_id.slow.log
language            = $path_language
character-sets-dir  = $path_charsetsdir
basedir             = $path_my_basedir
server_id           =$server_id
skip-stack-trace
skip-innodb
skip-bdb
skip-ndbcluster
EOF
;

    print OUT "nonguarded\n" if $instance->{'nonguarded'};
    print OUT "old-log-format\n" if $instance->{'old_log_format'};
    print OUT "\n";
  }

  close(OUT);
}


sub im_prepare_data_dir($) {
  my $instance_manager = shift;

  foreach my $instance (@{$instance_manager->{'instances'}})
  {
    install_db(
      'im_mysqld_' . $instance->{'server_id'},
      $instance->{'path_datadir'});
  }
}


##############################################################################
#
#  Run a single test case
#
##############################################################################

# When we get here, we have already filtered out test cases that doesn't
# apply to the current setup, for example if we use a running server, test
# cases that restart the server are dropped. So this function should mostly
# be about doing things, not a lot of logic.

# We don't start and kill the servers for each testcase. But some
# testcases needs a restart, because they specify options to start
# mysqld with. After that testcase, we need to restart again, to set
# back the normal options.

sub run_testcase ($) {
  my $tinfo=  shift;

  my $tname= $tinfo->{'name'};

  my $ndbcluster_opt;

  mtr_tonewfile($opt_current_test,"$tname\n"); # Always tell where we are

  # output current test to ndbcluster log file to enable diagnostics
  mtr_tofile($file_ndb_testrun_log,"CURRENT TEST $tname\n");

  # ----------------------------------------------------------------------
  # If marked to skip, just print out and return.
  # Note that a test case not marked as 'skip' can still be
  # skipped later, because of the test case itself in cooperation
  # with the mysqltest program tells us so.
  # ----------------------------------------------------------------------

  if ( $tinfo->{'skip'} )
  {
    mtr_report_test_name($tinfo);
    mtr_report_test_skipped($tinfo);
    return;
  }

  # ----------------------------------------------------------------------
  # If not using a running servers we may need to stop and restart.
  # We restart in the case we have initiation scripts, server options
  # etc to run. But we also restart again after the test first restart
  # and test is run, to get back to normal server settings.
  #
  # To make the code a bit more clean, we actually only stop servers
  # here, and mark this to be done. Then a generic "start" part will
  # start up the needed servers again.
  # ----------------------------------------------------------------------

  if ( ! $glob_use_running_server and ! $glob_use_embedded_server )
  {
    if ( $tinfo->{'master_restart'} or
         $master->[0]->{'running_master_is_special'} or
	 # Stop if cluster is started but test cases does not need cluster
	 ( $tinfo->{'ndb_test'} != $using_ndbcluster_master ) )
    {
      stop_masters();
      $master->[0]->{'running_master_is_special'}= 0; # Forget why we stopped
    }

    # ----------------------------------------------------------------------
    # Always terminate all slaves, if any. Else we may have useless
    # reconnection attempts and error messages in case the slave and
    # master servers restart.
    # ----------------------------------------------------------------------

    stop_slaves();
  }    

  # ----------------------------------------------------------------------
  # Prepare to start masters. Even if we use embedded, we want to run
  # the preparation.
  # ----------------------------------------------------------------------

  $ENV{'TZ'}= $tinfo->{'timezone'};

  mtr_report_test_name($tinfo);

  mtr_tofile($master->[0]->{'path_myerr'},"CURRENT_TEST: $tname\n");
  if ( $master->[1]->{'pid'} )
  {
    mtr_tofile($master->[1]->{'path_myerr'},"CURRENT_TEST: $tname\n");
  }

# FIXME test cases that depend on each other, prevent this from
# being at this location.
#  do_before_start_master($tname,$tinfo->{'master_sh'});

  # ----------------------------------------------------------------------
  # If any mysqld servers running died, we have to know
  # ----------------------------------------------------------------------

  mtr_record_dead_children();

  # ----------------------------------------------------------------------
  # Start masters
  # ----------------------------------------------------------------------

  if ( ! $glob_use_running_server and ! $glob_use_embedded_server )
  {
    # FIXME give the args to the embedded server?!
    # FIXME what does $opt_local_master mean?!
    # FIXME split up start and check that started so that can do
    #       starts in parallel, masters and slaves at the same time.

    if ( $tinfo->{'component_id'} eq 'mysqld' and ! $opt_local_master )
    {
      if ( $master->[0]->{'ndbcluster'} )
      {
	# Cluster is not started

	# Call ndbcluster_start to check if test case needs cluster
	# Start it if not already started
	$master->[0]->{'ndbcluster'}= ndbcluster_start($tinfo->{'ndb_test'});
	if ( $master->[0]->{'ndbcluster'} )
	{
	  report_failure_and_restart($tinfo);
	  return;
	}
      }
      if ( ! $master->[0]->{'pid'} )
      {
        # FIXME not correct location for do_before_start_master()
        do_before_start_master($tname,$tinfo->{'master_sh'});
        $master->[0]->{'pid'}=
          mysqld_start('master',0,$tinfo->{'master_opt'},[],
		       $using_ndbcluster_master);
        if ( ! $master->[0]->{'pid'} )
        {
          report_failure_and_restart($tinfo);
          return;
        }
      }
      if ( $using_ndbcluster_master and ! $master->[1]->{'pid'} )
      {
	# Test needs cluster, start an extra mysqld connected to cluster
        mtr_tofile($master->[1]->{'path_myerr'},"CURRENT_TEST: $tname\n");
        $master->[1]->{'pid'}=
          mysqld_start('master',1,$tinfo->{'master_opt'},[],
		       $using_ndbcluster_master);
        if ( ! $master->[1]->{'pid'} )
        {
          report_failure_and_restart($tinfo);
          return;
        }
      }

      if ( $tinfo->{'master_restart'} )
      {
        $master->[0]->{'running_master_is_special'}= 1;
      }
    }
    elsif ( ! $opt_skip_im and $tinfo->{'component_id'} eq 'im' )
    {
      # We have to create defaults file every time, in order to ensure that it
      # will be the same for each test. The problem is that test can change the
      # file (by SET/UNSET commands), so w/o recreating the file, execution of
      # one test can affect the other.

      im_create_defaults_file($instance_manager);

      im_start($instance_manager, $tinfo->{im_opts});
    }

    # ----------------------------------------------------------------------
    # Start slaves - if needed
    # ----------------------------------------------------------------------

    if ( $tinfo->{'slave_num'} )
    {
      mtr_tofile($slave->[0]->{'path_myerr'},"CURRENT_TEST: $tname\n");

      do_before_start_slave($tname,$tinfo->{'slave_sh'});

      for ( my $idx= 0; $idx <  $tinfo->{'slave_num'}; $idx++ )
      {
        if ( ! $slave->[$idx]->{'pid'} )
        {
	  $ndbcluster_opt= 0;
          if ( $idx == 0)
	  {
	    if ( $slave->[0]->{'ndbcluster'} )
	    {
	      $slave->[0]->{'ndbcluster'}=
		ndbcluster_start_slave($tinfo->{'ndb_test'});
	      if ( $slave->[0]->{'ndbcluster'} )
	      {
		report_failure_and_restart($tinfo);
		return;
	      }
	    }
	    $ndbcluster_opt= $using_ndbcluster_slave;
	  }
          $slave->[$idx]->{'pid'}=
            mysqld_start('slave',$idx,
                         $tinfo->{'slave_opt'}, $tinfo->{'slave_mi'},
			 $ndbcluster_opt);
          if ( ! $slave->[$idx]->{'pid'} )
          {
            report_failure_and_restart($tinfo);
            return;
          }
        }
      }
    }
  }

  # ----------------------------------------------------------------------
  # If --start-and-exit given, stop here to let user manually run tests
  # ----------------------------------------------------------------------

  if ( $opt_start_and_exit )
  {
    mtr_report("\nServers started, exiting");
    exit(0);
  }

  # ----------------------------------------------------------------------
  # Run the test case
  # ----------------------------------------------------------------------

  {
    # remove the old reject file
    if ( $opt_suite eq "main" )
    {
      unlink("r/$tname.reject");
    }
    else
    {
      unlink("suite/$opt_suite/r/$tname.reject");
    }
    unlink($path_timefile);

    my $res= run_mysqltest($tinfo);

    if ( $res == 0 )
    {
      mtr_report_test_passed($tinfo);
    }
    elsif ( $res == 62 )
    {
      # Testcase itself tell us to skip this one
      mtr_report_test_skipped($tinfo);
    }
    elsif ( $res == 63 )
    {
      $tinfo->{'timeout'}= 1;           # Mark as timeout
      report_failure_and_restart($tinfo);
    }
    else
    {
      # Test case failed, if in control mysqltest returns 1
      if ( $res != 1 )
      {
        mtr_tofile($path_timefile,
                   "mysqltest returned unexpected code $res, " .
                   "it has probably crashed");
      }
      report_failure_and_restart($tinfo);
    }
    # Save info from this testcase run to mysqltest.log
    mtr_tofile($path_mysqltest_log,"CURRENT TEST $tname\n");
    my $testcase_log= mtr_fromfile($path_timefile);
    mtr_tofile($path_mysqltest_log,
	       $testcase_log);
  }

  # ----------------------------------------------------------------------
  # Stop Instance Manager if we are processing an IM-test case.
  # ----------------------------------------------------------------------

  if ( ! $glob_use_running_server and $tinfo->{'component_id'} eq 'im' and
       $instance_manager->{'pid'} )
  {
    im_stop($instance_manager);
  }
}


sub report_failure_and_restart ($) {
  my $tinfo= shift;

  mtr_report_test_failed($tinfo);
  mtr_show_failed_diff($tinfo->{'name'});
  print "\n";
  if ( ! $opt_force )
  {
    my $test_mode= join(" ", @::glob_test_mode) || "default";
    print "Aborting: $tinfo->{'name'} failed in $test_mode mode. ";
    print "To continue, re-run with '--force'.\n";
    if ( ! $opt_gdb and ! $glob_use_running_server and
         ! $opt_ddd and ! $glob_use_embedded_server )
    {
      stop_masters_slaves();
    }
    mtr_exit(1);
  }

  # FIXME always terminate on failure?!
  if ( ! $opt_gdb and ! $glob_use_running_server and
       ! $opt_ddd and ! $glob_use_embedded_server )
  {
    stop_masters_slaves();
  }
  print "Resuming Tests\n\n";
}


##############################################################################
#
#  Start and stop servers
#
##############################################################################

# The embedded server needs the cleanup so we do some of the start work
# but stop before actually running mysqld or anything.

sub do_before_start_master ($$) {
  my $tname=       shift;
  my $init_script= shift;

  # FIXME what about second master.....

  # Remove stale binary logs except for 2 tests which need them FIXME here????
  if ( $tname ne "rpl_crash_binlog_ib_1b" and
       $tname ne "rpl_crash_binlog_ib_2b" and
       $tname ne "rpl_crash_binlog_ib_3b")
  {
    # FIXME we really want separate dir for binlogs
    foreach my $bin ( glob("$opt_vardir/log/master*-bin*") )
    {
      unlink($bin);
    }
  }

  # FIXME only remove the ones that are tied to this master
  # Remove old master.info and relay-log.info files
  unlink("$master->[0]->{'path_myddir'}/master.info");
  unlink("$master->[0]->{'path_myddir'}/relay-log.info");
  unlink("$master->[1]->{'path_myddir'}/master.info");
  unlink("$master->[1]->{'path_myddir'}/relay-log.info");

  # Run master initialization shell script if one exists
  if ( $init_script )
  {
    my $ret= mtr_run("/bin/sh", [$init_script], "", "", "", "");
    if ( $ret != 0 )
    {
      # FIXME rewrite those scripts to return 0 if successful
#      mtr_warning("$init_script exited with code $ret");
    }
  }
  # for gcov  FIXME needed? If so we need more absolute paths
# chdir($glob_basedir);
}

sub do_before_start_slave ($$) {
  my $tname=       shift;
  my $init_script= shift;

  # Remove stale binary logs and old master.info files
  # except for too tests which need them
  if ( $tname ne "rpl_crash_binlog_ib_1b" and
       $tname ne "rpl_crash_binlog_ib_2b" and
       $tname ne "rpl_crash_binlog_ib_3b" )
  {
    # FIXME we really want separate dir for binlogs
    foreach my $bin ( glob("$opt_vardir/log/slave*-bin*") )
    {
      unlink($bin);
    }
    # FIXME really master?!
    unlink("$slave->[0]->{'path_myddir'}/master.info");
    unlink("$slave->[0]->{'path_myddir'}/relay-log.info");
  }

  # Run slave initialization shell script if one exists
  if ( $init_script )
  {
    my $ret= mtr_run("/bin/sh", [$init_script], "", "", "", "");
    if ( $ret != 0 )
    {
      # FIXME rewrite those scripts to return 0 if successful
#      mtr_warning("$init_script exited with code $ret");
    }
  }

  foreach my $bin ( glob("$slave->[0]->{'path_myddir'}/log.*") )
  {
    unlink($bin);
  }
}

sub mysqld_arguments ($$$$$$) {
  my $args=              shift;
  my $type=              shift;        # master/slave/bootstrap
  my $idx=               shift;
  my $extra_opt=         shift;
  my $slave_master_info= shift;
  my $using_ndbcluster=  shift;

  my $sidx= "";                 # Index as string, 0 is empty string
  if ( $idx > 0 )
  {
    $sidx= sprintf("%d", $idx); # sprintf not needed in Perl for this
  }

  my $prefix= "";               # If mysqltest server arg

  if ( $glob_use_embedded_server )
  {
    $prefix= "--server-arg=";
  } else {
    # We can't pass embedded server --no-defaults
    mtr_add_arg($args, "%s--no-defaults", $prefix);
  }

  mtr_add_arg($args, "%s--console", $prefix);
  mtr_add_arg($args, "%s--basedir=%s", $prefix, $path_my_basedir);
  mtr_add_arg($args, "%s--character-sets-dir=%s", $prefix, $path_charsetsdir);
  mtr_add_arg($args, "%s--core", $prefix);
  mtr_add_arg($args, "%s--log-bin-trust-function-creators", $prefix);
  mtr_add_arg($args, "%s--loose-binlog-show-xid=0", $prefix);
  mtr_add_arg($args, "%s--default-character-set=latin1", $prefix);
  mtr_add_arg($args, "%s--language=%s", $prefix, $path_language);
  mtr_add_arg($args, "%s--tmpdir=$opt_tmpdir", $prefix);

  if ( defined $opt_valgrind_mysqld )
  {
    mtr_add_arg($args, "%s--skip-safemalloc", $prefix);
    mtr_add_arg($args, "%s--skip-bdb", $prefix);
  }

  my $pidfile;

  if ( $type eq 'master' )
  {
    my $id= $idx > 0 ? $idx + 101 : 1;

    mtr_add_arg($args, "%s--log-bin=%s/log/master-bin%s", $prefix,
                $opt_vardir, $sidx);
    mtr_add_arg($args, "%s--pid-file=%s", $prefix,
                $master->[$idx]->{'path_mypid'});
    mtr_add_arg($args, "%s--port=%d", $prefix,
                $master->[$idx]->{'path_myport'});
    mtr_add_arg($args, "%s--server-id=%d", $prefix, $id);
    mtr_add_arg($args, "%s--socket=%s", $prefix,
                $master->[$idx]->{'path_mysock'});
    mtr_add_arg($args, "%s--innodb_data_file_path=ibdata1:128M:autoextend", $prefix);
    mtr_add_arg($args, "%s--local-infile", $prefix);
    mtr_add_arg($args, "%s--datadir=%s", $prefix,
                $master->[$idx]->{'path_myddir'});

    if ( $idx > 0 )
    {
      mtr_add_arg($args, "%s--skip-innodb", $prefix);
    }

    if ( $opt_skip_ndbcluster || !$using_ndbcluster)
    {
      mtr_add_arg($args, "%s--skip-ndbcluster", $prefix);
    }
    else
    {
      mtr_add_arg($args, "%s--ndbcluster", $prefix);
      mtr_add_arg($args, "%s--ndb-connectstring=%s", $prefix,
		  $opt_ndbconnectstring);
      mtr_add_arg($args, "%s--ndb-extra-logging", $prefix);
    }
  }

  if ( $type eq 'slave' )
  {
    my $slave_server_id=  2 + $idx;
    my $slave_rpl_rank= $slave_server_id;

    mtr_add_arg($args, "%s--datadir=%s", $prefix,
                $slave->[$idx]->{'path_myddir'});
    # FIXME slave get this option twice?!
    mtr_add_arg($args, "%s--exit-info=256", $prefix);
    mtr_add_arg($args, "%s--init-rpl-role=slave", $prefix);
    mtr_add_arg($args, "%s--log-bin=%s/log/slave%s-bin", $prefix,
                $opt_vardir, $sidx); # FIXME use own dir for binlogs
    mtr_add_arg($args, "%s--log-slave-updates", $prefix);
    # FIXME option duplicated for slave
    mtr_add_arg($args, "%s--log=%s", $prefix,
                $slave->[$idx]->{'path_mylog'});
    mtr_add_arg($args, "%s--master-retry-count=10", $prefix);
    mtr_add_arg($args, "%s--pid-file=%s", $prefix,
                $slave->[$idx]->{'path_mypid'});
    mtr_add_arg($args, "%s--port=%d", $prefix,
                $slave->[$idx]->{'path_myport'});
    mtr_add_arg($args, "%s--relay-log=%s/log/slave%s-relay-bin", $prefix,
                $opt_vardir, $sidx);
    mtr_add_arg($args, "%s--report-host=127.0.0.1", $prefix);
    mtr_add_arg($args, "%s--report-port=%d", $prefix,
                $slave->[$idx]->{'path_myport'});
    mtr_add_arg($args, "%s--report-user=root", $prefix);
    mtr_add_arg($args, "%s--skip-innodb", $prefix);
    mtr_add_arg($args, "%s--skip-ndbcluster", $prefix);
    mtr_add_arg($args, "%s--skip-slave-start", $prefix);

    # Directory where slaves find the dumps generated by "load data"
    # on the server. The path need to have constant length otherwise
    # test results will vary, thus a relative path is used.
    mtr_add_arg($args, "%s--slave-load-tmpdir=%s", $prefix,
                "../tmp");
    mtr_add_arg($args, "%s--socket=%s", $prefix,
                $slave->[$idx]->{'path_mysock'});
    mtr_add_arg($args, "%s--set-variable=slave_net_timeout=10", $prefix);

    if ( @$slave_master_info )
    {
      foreach my $arg ( @$slave_master_info )
      {
        mtr_add_arg($args, "%s%s", $prefix, $arg);
      }
    }
    else
    {
      mtr_add_arg($args, "%s--master-user=root", $prefix);
      mtr_add_arg($args, "%s--master-connect-retry=1", $prefix);
      mtr_add_arg($args, "%s--master-host=127.0.0.1", $prefix);
      mtr_add_arg($args, "%s--master-password=", $prefix);
      mtr_add_arg($args, "%s--master-port=%d", $prefix,
                  $master->[0]->{'path_myport'}); # First master
      mtr_add_arg($args, "%s--server-id=%d", $prefix, $slave_server_id);
      mtr_add_arg($args, "%s--rpl-recovery-rank=%d", $prefix, $slave_rpl_rank);
    }
    
    if ( $opt_skip_ndbcluster_slave )
    {
      mtr_add_arg($args, "%s--skip-ndbcluster", $prefix);
    }
    if ( $idx == 0 and $using_ndbcluster_slave )
    {
      mtr_add_arg($args, "%s--ndbcluster", $prefix);
      mtr_add_arg($args, "%s--ndb-connectstring=%s", $prefix,
                  $opt_ndbconnectstring_slave);
      mtr_add_arg($args, "%s--ndb-extra-logging", $prefix);
    }
  } # end slave

  if ( $opt_debug )
  {
    if ( $type eq 'master' )
    {
      mtr_add_arg($args, "%s--debug=d:t:i:A,%s/log/master%s.trace",
                  $prefix, $opt_vardir, $sidx);
    }
    if ( $type eq 'slave' )
    {
      mtr_add_arg($args, "%s--debug=d:t:i:A,%s/log/slave%s.trace",
                  $prefix, $opt_vardir, $sidx);
    }
  }

  # FIXME always set nowdays??? SMALL_SERVER
  mtr_add_arg($args, "%s--key_buffer_size=1M", $prefix);
  mtr_add_arg($args, "%s--sort_buffer=256K", $prefix);
  mtr_add_arg($args, "%s--max_heap_table_size=1M", $prefix);
  mtr_add_arg($args, "%s--log-bin-trust-function-creators", $prefix);
  mtr_add_arg($args, "%s--loose-binlog-show-xid=0", $prefix);

  if ( $opt_ssl_supported )
  {
    mtr_add_arg($args, "%s--ssl-ca=%s/std_data/cacert.pem", $prefix,
                $glob_mysql_test_dir);
    mtr_add_arg($args, "%s--ssl-cert=%s/std_data/server-cert.pem", $prefix,
                $glob_mysql_test_dir);
    mtr_add_arg($args, "%s--ssl-key=%s/std_data/server-key.pem", $prefix,
                $glob_mysql_test_dir);
  }

  if ( $opt_warnings )
  {
    mtr_add_arg($args, "%s--log-warnings", $prefix);
  }

  if ( $opt_gdb or $opt_client_gdb or $opt_manual_gdb or $opt_ddd)
  {
    mtr_add_arg($args, "%s--gdb", $prefix);
  }

  # If we should run all tests cases, we will use a local server for that

  if ( -w "/" )
  {
    # We are running as root;  We need to add the --root argument
    mtr_add_arg($args, "%s--user=root", $prefix);
  }

  if ( $type eq 'master' )
  {

    if ( ! $opt_old_master )
    {
      mtr_add_arg($args, "%s--rpl-recovery-rank=1", $prefix);
      mtr_add_arg($args, "%s--init-rpl-role=master", $prefix);
    }

    # FIXME strange,.....
    # FIXME MYSQL_MYPORT is not set anythere?!
    if ( $opt_local_master )
    {
      mtr_add_arg($args, "%s--host=127.0.0.1", $prefix);
      mtr_add_arg($args, "%s--port=%s", $prefix, $ENV{'MYSQL_MYPORT'});
    }
  }

  foreach my $arg ( @opt_extra_mysqld_opt, @$extra_opt )
  {
    mtr_add_arg($args, "%s%s", $prefix, $arg);
  }

  if ( $opt_bench )
  {
    mtr_add_arg($args, "%s--rpl-recovery-rank=1", $prefix);
    mtr_add_arg($args, "%s--init-rpl-role=master", $prefix);
  }
  elsif ( $type eq 'master' )
  {
    mtr_add_arg($args, "%s--exit-info=256", $prefix);
    mtr_add_arg($args, "%s--open-files-limit=1024", $prefix);
    mtr_add_arg($args, "%s--log=%s", $prefix, $master->[0]->{'path_mylog'});
  }

  return $args;
}

# FIXME
#  if ( $type eq 'master' and $glob_use_embedded_server )
#  {
#    # Add a -A to each argument to pass it to embedded server
#    my @mysqltest_opt=  map {("-A",$_)} @args;
#    $opt_extra_mysqltest_opt=  \@mysqltest_opt;
#    return;
#  }

##############################################################################
#
#  Start mysqld and return the PID
#
##############################################################################

sub mysqld_start ($$$$$) {
  my $type=              shift;        # master/slave/bootstrap
  my $idx=               shift;
  my $extra_opt=         shift;
  my $slave_master_info= shift;
  my $using_ndbcluster=  shift;


  my $args;                             # Arg vector
  my $exe;
  my $pid;

  if ( $type eq 'master' )
  {
    $exe= $exe_master_mysqld;
  }
  elsif ( $type eq 'slave' )
  {
    $exe= $exe_slave_mysqld;
  }
  else
  {
    $exe= $exe_mysqld;
  }

  mtr_init_args(\$args);

  if ( defined $opt_valgrind_mysqld )
  {
    valgrind_arguments($args, \$exe);
  }

  mysqld_arguments($args,$type,$idx,$extra_opt,$slave_master_info,
		   $using_ndbcluster);

  if ( $type eq 'master' )
  {
    if ( $pid= mtr_spawn($exe, $args, "",
                         $master->[$idx]->{'path_myerr'},
                         $master->[$idx]->{'path_myerr'},
                         "",
                         { append_log_file => 1 }) )
    {
      return sleep_until_file_created($master->[$idx]->{'path_mypid'},
                                      $master->[$idx]->{'start_timeout'}, $pid);
    }
  }

  if ( $type eq 'slave' )
  {
    if ( $pid= mtr_spawn($exe, $args, "",
                         $slave->[$idx]->{'path_myerr'},
                         $slave->[$idx]->{'path_myerr'},
                         "",
                         { append_log_file => 1 }) )
    {
      return sleep_until_file_created($slave->[$idx]->{'path_mypid'},
                                      $master->[$idx]->{'start_timeout'}, $pid);
    }
  }

  return 0;
}

sub stop_masters_slaves () {

  print  "Ending Tests\n";

  if ( $instance_manager->{'pid'} )
  {
    print  "Shutting-down Instance Manager\n";
    im_stop($instance_manager);
  }
  
  print  "Shutting-down MySQL daemon\n\n";
  stop_masters();
  print "Master(s) shutdown finished\n";
  stop_slaves();
  print "Slave(s) shutdown finished\n";
}

sub stop_masters () {

  my @args;

  for ( my $idx; $idx < 2; $idx++ )
  {
    # FIXME if we hit ^C before fully started, this test will prevent
    # the mysqld process from being killed
    if ( $master->[$idx]->{'pid'} )
    {
      push(@args,{
                  pid      => $master->[$idx]->{'pid'},
                  pidfile  => $master->[$idx]->{'path_mypid'},
                  sockfile => $master->[$idx]->{'path_mysock'},
                  port     => $master->[$idx]->{'path_myport'},
                 });
      $master->[$idx]->{'pid'}= 0; # Assume we are done with it
    }
  }

  if ( ! $master->[0]->{'ndbcluster'} )
  {
    ndbcluster_stop();
    $master->[0]->{'ndbcluster'}= 1;
  }

  mtr_stop_mysqld_servers(\@args);
}

sub stop_slaves () {
  my $force= shift;

  my @args;

  for ( my $idx; $idx < 3; $idx++ )
  {
    if ( $slave->[$idx]->{'pid'} )
    {
      push(@args,{
                  pid      => $slave->[$idx]->{'pid'},
                  pidfile  => $slave->[$idx]->{'path_mypid'},
                  sockfile => $slave->[$idx]->{'path_mysock'},
                  port     => $slave->[$idx]->{'path_myport'},
                 });
      $slave->[$idx]->{'pid'}= 0; # Assume we are done with it
    }
  }

  if ( ! $slave->[0]->{'ndbcluster'} )
  {
    ndbcluster_stop_slave();
    $slave->[0]->{'ndbcluster'}= 1;
  }

  mtr_stop_mysqld_servers(\@args);
}

##############################################################################
#
#  Instance Manager management routines.
#
##############################################################################

sub im_start($$) {
  my $instance_manager = shift;
  my $opts = shift;

  my $args;
  mtr_init_args(\$args);
  mtr_add_arg($args, "--defaults-file=%s",
              $instance_manager->{'defaults_file'});

  foreach my $opt (@{$opts})
  {
    mtr_add_arg($args, $opt);
  }

  $instance_manager->{'pid'} = 
    mtr_spawn(
      $exe_im,                          # path to the executable
      $args,                            # cmd-line args
      '',                               # stdin
      $instance_manager->{'path_log'},  # stdout
      $instance_manager->{'path_err'},  # stderr
      '',                               # pid file path (not used)
      { append_log_file => 1 }          # append log files
      );

  if ( ! $instance_manager->{'pid'} )
  {
    mtr_report('Could not start Instance Manager');
    return;
  }
  
  # Instance Manager can be run in daemon mode. In this case, it creates
  # several processes and the parent process, created by mtr_spawn(), exits just
  # after start. So, we have to obtain Instance Manager PID from the PID file.

  if ( ! sleep_until_file_created(
                                  $instance_manager->{'path_pid'},
                                  $instance_manager->{'start_timeout'},
                                  -1)) # real PID is still unknown
  {
    mtr_report("Instance Manager PID file is missing");
    return;
  }

  $instance_manager->{'pid'} =
    mtr_get_pid_from_file($instance_manager->{'path_pid'});
}

sub im_stop($) {
  my $instance_manager = shift;

  # Re-read pid from the file, since during tests Instance Manager could have
  # been restarted, so its pid could have been changed.

  $instance_manager->{'pid'} =
    mtr_get_pid_from_file($instance_manager->{'path_pid'})
      if -f $instance_manager->{'path_pid'};

  # Inspired from mtr_stop_mysqld_servers().

  start_reap_all();

  # Create list of pids. We should stop Instance Manager and all started
  # mysqld-instances. Some of them may be nonguarded, so IM will not stop them
  # on shutdown.

  my @pids = ( $instance_manager->{'pid'} );
  my $instances = $instance_manager->{'instances'};

  if ( -r $instances->[0]->{'path_pid'} )
  {
    push(@pids, mtr_get_pid_from_file($instances->[0]->{'path_pid'}));
  }

  if ( -r $instances->[1]->{'path_pid'} )
  {
    push(@pids, mtr_get_pid_from_file($instances->[1]->{'path_pid'}));
  }

  # Kill processes.

  mtr_kill_processes(\@pids);
  
  stop_reap_all();

  $instance_manager->{'pid'} = undef;
}

#
# Run include/check-testcase.test
# Before a testcase, run in record mode, save result file to var
# After testcase, run and compare with the recorded file, they should be equal!
#
sub run_check_testcase ($) {

  my $mode=     shift;

  my $args;
  mtr_init_args(\$args);

  mtr_add_arg($args, "--no-defaults");
  mtr_add_arg($args, "--silent");
  mtr_add_arg($args, "-v");
  mtr_add_arg($args, "--skip-safemalloc");
  mtr_add_arg($args, "--tmpdir=%s", $opt_tmpdir);

  mtr_add_arg($args, "--socket=%s", $master->[0]->{'path_mysock'});
  mtr_add_arg($args, "--port=%d", $master->[0]->{'path_myport'});
  mtr_add_arg($args, "--database=test");
  mtr_add_arg($args, "--user=%s", $opt_user);
  mtr_add_arg($args, "--password=");

  mtr_add_arg($args, "-R");
  mtr_add_arg($args, "$opt_vardir/tmp/check-testcase.result");

  if ( $mode eq "before" )
  {
    mtr_add_arg($args, "--record");
  }

  my $res = mtr_run_test($exe_mysqltest,$args,
	        "include/check-testcase.test", "", "", "");

  if ( $res == 1  and $mode = "after")
  {
    mtr_run("diff",["-u",
		    "$opt_vardir/tmp/check-testcase.result",
		    "$opt_vardir/tmp/check-testcase.reject"],
	    "", "", "", "");
  }
  elsif ( $res )
  {
    mtr_error("Could not execute 'check-testcase' $mode testcase");
  }
}

sub run_mysqltest ($) {
  my $tinfo=       shift;

  my $cmdline_mysqlcheck= "$exe_mysqlcheck --no-defaults -uroot " .
                          "--port=$master->[0]->{'path_myport'} " .
                          "--socket=$master->[0]->{'path_mysock'} --password=";
  if ( $opt_debug )
  {
    $cmdline_mysqlcheck .=
      " --debug=d:t:A,$opt_vardir/log/mysqldump.trace";
  }

  my $cmdline_mysqldump= "$exe_mysqldump --no-defaults -uroot " .
                         "--port=$master->[0]->{'path_myport'} " .
                         "--socket=$master->[0]->{'path_mysock'} --password=";

 my $cmdline_mysqldumpslave= "$exe_mysqldump --no-defaults -uroot " .
                         "--socket=$slave->[0]->{'path_mysock'} --password=";

  if ( $opt_debug )
  {
    $cmdline_mysqldump .=
      " --debug=d:t:A,$opt_vardir/log/mysqldump.trace";
  }

  my $cmdline_mysqlslap;

  unless ( $glob_win32 )
  {
    $cmdline_mysqlslap= "$exe_mysqlslap -uroot " .
                         "--port=$master->[0]->{'path_myport'} " .
                         "--socket=$master->[0]->{'path_mysock'} --password= " .
                         "--lock-directory=$opt_tmpdir";
    if ( $opt_debug )
    {
      $cmdline_mysqlslap .=
        " --debug=d:t:A,$opt_vardir/log/mysqldump.trace";
    }
  }

  my $cmdline_mysqlimport= "$exe_mysqlimport -uroot " .
                         "--port=$master->[0]->{'path_myport'} " .
                         "--socket=$master->[0]->{'path_mysock'} --password=";
  if ( $opt_debug )
  {
    $cmdline_mysqlimport .=
      " --debug=d:t:A,$opt_vardir/log/mysqlimport.trace";
  }

  my $cmdline_mysqlshow= "$exe_mysqlshow -uroot " .
                         "--port=$master->[0]->{'path_myport'} " .
                         "--socket=$master->[0]->{'path_mysock'} --password=";
  if ( $opt_debug )
  {
    $cmdline_mysqlshow .=
      " --debug=d:t:A,$opt_vardir/log/mysqlshow.trace";
  }

  my $cmdline_mysqlbinlog=
    "$exe_mysqlbinlog" .
      " --no-defaults --local-load=$opt_tmpdir" .
      " --character-sets-dir=$path_charsetsdir";

  if ( $opt_debug )
  {
    $cmdline_mysqlbinlog .=
      " --debug=d:t:A,$opt_vardir/log/mysqlbinlog.trace";
  }

  my $cmdline_mysql=
    "$exe_mysql --host=localhost  --user=root --password= " .
    "--port=$master->[0]->{'path_myport'} " .
    "--socket=$master->[0]->{'path_mysock'}";

  my $cmdline_mysql_client_test=
    "$exe_mysql_client_test --no-defaults --testcase --user=root --silent " .
    "--port=$master->[0]->{'path_myport'} " .
    "--socket=$master->[0]->{'path_mysock'}";

  if ( $glob_use_embedded_server )
  {
    $cmdline_mysql_client_test.=
      " -A --language=$path_language" .
      " -A --datadir=$slave->[0]->{'path_myddir'}" .
      " -A --character-sets-dir=$path_charsetsdir";
  }

  my $cmdline_mysql_fix_system_tables=
    "$exe_mysql_fix_system_tables --no-defaults --host=localhost --user=root --password= " .
    "--basedir=$glob_basedir --bindir=$path_client_bindir --verbose " .
    "--port=$master->[0]->{'path_myport'} " .
    "--socket=$master->[0]->{'path_mysock'}";



  # FIXME really needing a PATH???
  # $ENV{'PATH'}= "/bin:/usr/bin:/usr/local/bin:/usr/bsd:/usr/X11R6/bin:/usr/openwin/bin:/usr/bin/X11:$ENV{'PATH'}";

  $ENV{'MYSQL'}=                    $cmdline_mysql;
  $ENV{'MYSQL_CHECK'}=              $cmdline_mysqlcheck;
  $ENV{'MYSQL_DUMP'}=               $cmdline_mysqldump;
  $ENV{'MYSQL_SLAP'}=               $cmdline_mysqlslap unless $glob_win32;
  $ENV{'MYSQL_IMPORT'}=             $cmdline_mysqlimport;
  $ENV{'MYSQL_DUMP_SLAVE'}=         $cmdline_mysqldumpslave;
  $ENV{'MYSQL_SHOW'}=               $cmdline_mysqlshow;
  $ENV{'MYSQL_BINLOG'}=             $cmdline_mysqlbinlog;
  $ENV{'MYSQL_FIX_SYSTEM_TABLES'}=  $cmdline_mysql_fix_system_tables;
  $ENV{'MYSQL_CLIENT_TEST'}=        $cmdline_mysql_client_test;
  $ENV{'CHARSETSDIR'}=              $path_charsetsdir;
  $ENV{'MYSQL_MY_PRINT_DEFAULTS'}=  $exe_my_print_defaults;

  $ENV{'NDB_STATUS_OK'}=            $flag_ndb_status_ok;
  $ENV{'NDB_SLAVE_STATUS_OK'}=      $flag_ndb_slave_status_ok;
  $ENV{'NDB_EXTRA_TEST'}=           $opt_ndb_extra_test;
  $ENV{'NDB_MGM'}=                  $exe_ndb_mgm;
  $ENV{'NDB_BACKUP_DIR'}=           $path_ndb_backup_dir;
  $ENV{'NDB_TOOLS_DIR'}=            $path_ndb_tools_dir;
  $ENV{'NDB_TOOLS_OUTPUT'}=         $file_ndb_testrun_log;
  $ENV{'NDB_CONNECTSTRING'}=        $opt_ndbconnectstring;

  my $exe= $exe_mysqltest;
  my $args;

  mtr_init_args(\$args);

  if ( defined $opt_valgrind_mysqltest )
  {
    valgrind_arguments($args, \$exe);
  }

  mtr_add_arg($args, "--no-defaults");
  mtr_add_arg($args, "--silent");
  mtr_add_arg($args, "-v");
  mtr_add_arg($args, "--skip-safemalloc");
  mtr_add_arg($args, "--tmpdir=%s", $opt_tmpdir);

  if ($tinfo->{'component_id'} eq 'im')
  {
    mtr_add_arg($args, "--socket=%s", $instance_manager->{'path_sock'});
    mtr_add_arg($args, "--port=%d", $instance_manager->{'port'});
    mtr_add_arg($args, "--user=%s", $instance_manager->{'admin_login'});
    mtr_add_arg($args, "--password=%s", $instance_manager->{'admin_password'});
  }
  else # component_id == mysqld
  {
    mtr_add_arg($args, "--socket=%s", $master->[0]->{'path_mysock'});
    mtr_add_arg($args, "--port=%d", $master->[0]->{'path_myport'});
    mtr_add_arg($args, "--database=test");
    mtr_add_arg($args, "--user=%s", $opt_user);
    mtr_add_arg($args, "--password=");
  }

  if ( $opt_ps_protocol )
  {
    mtr_add_arg($args, "--ps-protocol");
  }

  if ( $opt_sp_protocol )
  {
    mtr_add_arg($args, "--sp-protocol");
  }

  if ( $opt_view_protocol )
  {
    mtr_add_arg($args, "--view-protocol");
  }

  if ( $opt_cursor_protocol )
  {
    mtr_add_arg($args, "--cursor-protocol");
  }

  if ( $opt_strace_client )
  {
    $exe=  "strace";            # FIXME there are ktrace, ....
    mtr_add_arg($args, "-o");
    mtr_add_arg($args, "%s/log/mysqltest.strace", $opt_vardir);
    mtr_add_arg($args, "$exe_mysqltest");
  }

  if ( $opt_timer )
  {
    mtr_add_arg($args, "--timer-file=%s/log/timer", $opt_vardir);
  }

  if ( $opt_big_test )
  {
    mtr_add_arg($args, "--big-test");
  }

  if ( $opt_compress )
  {
    mtr_add_arg($args, "--compress");
  }

  if ( $opt_sleep )
  {
    mtr_add_arg($args, "--sleep=%d", $opt_sleep);
  }

  if ( $opt_debug )
  {
    mtr_add_arg($args, "--debug=d:t:A,%s/log/mysqltest.trace", $opt_vardir);
  }

  if ( $opt_ssl_supported )
  {
    mtr_add_arg($args, "--ssl-ca=%s/std_data/cacert.pem",
	        $glob_mysql_test_dir);
    mtr_add_arg($args, "--ssl-cert=%s/std_data/client-cert.pem",
	        $glob_mysql_test_dir);
    mtr_add_arg($args, "--ssl-key=%s/std_data/client-key.pem",
	        $glob_mysql_test_dir);
  }

  # Turn on SSL for all test cases
  if ( $opt_ssl )
  {
    mtr_add_arg($args, "--ssl",
		$glob_mysql_test_dir);
  }
  elsif ( $opt_ssl_supported )
  {
    mtr_add_arg($args, "--skip-ssl",
		$glob_mysql_test_dir);
  }

  # ----------------------------------------------------------------------
  # If embedded server, we create server args to give mysqltest to pass on
  # ----------------------------------------------------------------------

  if ( $glob_use_embedded_server )
  {
    mysqld_arguments($args,'master',0,$tinfo->{'master_opt'},[],0);
  }

  # ----------------------------------------------------------------------
  # export MYSQL_TEST variable containing <path>/mysqltest <args>
  # ----------------------------------------------------------------------
  $ENV{'MYSQL_TEST'}= "$exe_mysqltest " . join(" ", @$args);

  # ----------------------------------------------------------------------
  # Add arguments that should not go into the MYSQL_TEST env var
  # ----------------------------------------------------------------------

  mtr_add_arg($args, "-R");
  mtr_add_arg($args, $tinfo->{'result_file'});

  if ( $opt_record )
  {
    mtr_add_arg($args, "--record");
  }

  if ( $opt_check_testcases )
  {
    run_check_testcase("before");
  }

  my $res = mtr_run_test($exe,$args,$tinfo->{'path'},"",$path_timefile,"");

  if ( $opt_check_testcases )
  {
    run_check_testcase("after");
  }
  return $res;
}


sub valgrind_arguments {
  my $args= shift;
  my $exe=  shift;

  mtr_add_arg($args, "--tool=memcheck"); # From >= 2.1.2 needs this option
  mtr_add_arg($args, "--alignment=8");
  mtr_add_arg($args, "--leak-check=yes");
  mtr_add_arg($args, "--num-callers=16");
  mtr_add_arg($args, "--suppressions=%s/valgrind.supp", $glob_mysql_test_dir)
    if -f "$glob_mysql_test_dir/valgrind.supp";

  if ( defined $opt_valgrind_all )
  {
    mtr_add_arg($args, "-v");
    mtr_add_arg($args, "--show-reachable=yes");
  }

  if ( $opt_valgrind_options )
  {
    # FIXME split earlier and put into @glob_valgrind_*
    mtr_add_arg($args, split(' ', $opt_valgrind_options));
  }


  mtr_add_arg($args, $$exe);

  $$exe= $opt_valgrind || "valgrind";
}


##############################################################################
#
#  Usage
#
##############################################################################

sub usage ($) {
  print STDERR <<HERE;

mysql-test-run [ OPTIONS ] [ TESTCASE ]

FIXME when is TESTCASE arg used or not?!

Options to control what engine/variation to run

  embedded-server       Use the embedded server, i.e. no mysqld daemons
  ps-protocol           Use the binary protocol between client and server
  cursor-protocol       Use the cursor protocol between client and server
                        (implies --ps-protocol)
  view-protocol         Create a view to execute all non updating queries
  sp-protocol           Create a stored procedure to execute all queries
  compress              Use the compressed protocol between client and server
  ssl                   Use ssl protocol between client and server
  skip-ssl              Dont start server with support for ssl connections
  bench                 Run the benchmark suite FIXME
  small-bench           FIXME

Options to control what test suites or cases to run

  force                 Continue to run the suite after failure
  with-ndbcluster       Use cluster, and enable test cases that requires it
  with-ndbcluster-all   Use cluster in all tests
  with-ndbcluster-only  Run only tests that include "ndb" in the filename
  skip-ndb[cluster]     Skip the ndb test cases, don't start cluster
  do-test=PREFIX        Run test cases which name are prefixed with PREFIX
  start-from=PREFIX     Run test cases starting from test prefixed with PREFIX
  suite=NAME            Run the test suite named NAME. The default is "main"
  skip-rpl              Skip the replication test cases.
  skip-im               Don't start IM, and skip the IM test cases
  skip-test=PREFIX      Skip test cases which name are prefixed with PREFIX

Options that specify ports

  master_port=PORT      Specify the port number used by the first master
  slave_port=PORT       Specify the port number used by the first slave
  ndbcluster_port=PORT  Specify the port number used by cluster

Options for test case authoring

  record TESTNAME       (Re)genereate the result file for TESTNAME
  check-testcases       Check testcases for sideeffects

Options that pass on options

  mysqld=ARGS           Specify additional arguments to "mysqld"

Options to run test on running server

  extern                Use running server for tests FIXME DANGEROUS
  ndbconnectstring=STR  Use running cluster, and connect using STR
  user=USER             User for connect to server

Options for debugging the product

  gdb                   FIXME
  manual-gdb            FIXME
  client-gdb            FIXME
  ddd                   FIXME
  strace-client         FIXME
  master-binary=PATH    Specify the master "mysqld" to use
  slave-binary=PATH     Specify the slave "mysqld" to use

Options for coverage, profiling etc

  gcov                  FIXME
  gprof                 FIXME
  valgrind[=EXE]        Run the "mysqld" server using valgrind, optionally
                        specifying the executable path/name
  valgrind-mysqltest[=EXE] In addition, run the "mysqltest" executable with valgrind
  valgrind-all[=EXE]    Adds verbose flag, and --show-reachable to valgrind
  valgrind-options=ARGS Extra options to give valgrind

Misc options

  verbose               Verbose output from this script
  script-debug          Debug this script itself
  timer                 Show test case execution time
  start-and-exit        Only initiate and start the "mysqld" servers, use the startup
                        settings for the specified test case if any
  start-dirty           Only start the "mysqld" servers without initiation
  fast                  Don't try to cleanup from earlier runs
  reorder               Reorder tests to get less server restarts
  help                  Get this help text
  unified-diff | udiff  When presenting differences, use unified diff

  testcase-timeout=MINUTES Max test case run time (default 5)
  suite-timeout=MINUTES    Max test suite run time (default 120)

Deprecated options
  with-openssl          Deprecated option for ssl


Options not yet described, or that I want to look into more

  big-test              
  debug                 
  local                 
  local-master          
  netware               
  old-master            
  sleep=SECONDS         
  socket=PATH           
  tmpdir=DIR            
  user-test=s           
  wait-timeout=SECONDS  
  warnings              
  log-warnings          

HERE
  mtr_exit(1);

}<|MERGE_RESOLUTION|>--- conflicted
+++ resolved
@@ -525,7 +525,6 @@
   if ( $ENV{'MTR_BUILD_THREAD'} )
   {
     # Up to two masters, up to three slaves
-<<<<<<< HEAD
     $opt_master_myport=         $ENV{'MTR_BUILD_THREAD'} * 10 + 10000; # and 1
     $opt_slave_myport=          $opt_master_myport + 2;  # and 3 4
     $opt_ndbcluster_port=       $opt_master_myport + 5;
@@ -533,14 +532,6 @@
     $im_port=                   $opt_master_myport + 7;
     $im_mysqld1_port=           $opt_master_myport + 8;
     $im_mysqld2_port=           $opt_master_myport + 9;
-=======
-    $opt_master_myport=   $ENV{'MTR_BUILD_THREAD'} * 10 + 10000; # and 1
-    $opt_slave_myport=    $opt_master_myport + 2;  # and 3 4
-    $opt_ndbcluster_port= $opt_master_myport + 5;
-    $im_port=             $opt_master_myport + 6;
-    $im_mysqld1_port=     $opt_master_myport + 7;
-    $im_mysqld2_port=     $opt_master_myport + 8;
->>>>>>> c94b3638
   }
 
   # Read the command line
@@ -1150,10 +1141,7 @@
   $ENV{'MYSQL_TCP_PORT'}=     3306;
 
   $ENV{'NDBCLUSTER_PORT'}=    $opt_ndbcluster_port;
-<<<<<<< HEAD
   $ENV{'NDBCLUSTER_PORT_SLAVE'}=$opt_ndbcluster_port_slave;
-=======
->>>>>>> c94b3638
 
   $ENV{'IM_PATH_PID'}=        $instance_manager->{path_pid};
   $ENV{'IM_PORT'}=            $instance_manager->{port};
@@ -1178,28 +1166,17 @@
   $ENV{MTR_BUILD_THREAD}= 0 unless $ENV{MTR_BUILD_THREAD}; # Set if not set
 
   # We are nice and report a bit about our settings
-<<<<<<< HEAD
   print "Using MTR_BUILD_THREAD      = $ENV{MTR_BUILD_THREAD}\n";
   print "Using MASTER_MYPORT         = $ENV{MASTER_MYPORT}\n";
   print "Using MASTER_MYPORT1        = $ENV{MASTER_MYPORT1}\n";
   print "Using SLAVE_MYPORT          = $ENV{SLAVE_MYPORT}\n";
+  print "Using SLAVE_MYPORT1         = $ENV{SLAVE_MYPORT1}\n";
+  print "Using SLAVE_MYPORT2         = $ENV{SLAVE_MYPORT2}\n";
   print "Using NDBCLUSTER_PORT       = $ENV{NDBCLUSTER_PORT}\n";
   print "Using NDBCLUSTER_PORT_SLAVE = $ENV{NDBCLUSTER_PORT_SLAVE}\n";
   print "Using IM_PORT               = $ENV{IM_PORT}\n";
   print "Using IM_MYSQLD1_PORT       = $ENV{IM_MYSQLD1_PORT}\n";
   print "Using IM_MYSQLD2_PORT       = $ENV{IM_MYSQLD2_PORT}\n";
-=======
-  print "Using MTR_BUILD_THREAD = $ENV{MTR_BUILD_THREAD}\n";
-  print "Using MASTER_MYPORT    = $ENV{MASTER_MYPORT}\n";
-  print "Using MASTER_MYPORT1   = $ENV{MASTER_MYPORT1}\n";
-  print "Using SLAVE_MYPORT     = $ENV{SLAVE_MYPORT}\n";
-  print "Using SLAVE_MYPORT1    = $ENV{SLAVE_MYPORT1}\n";
-  print "Using SLAVE_MYPORT2    = $ENV{SLAVE_MYPORT2}\n";
-  print "Using NDBCLUSTER_PORT  = $ENV{NDBCLUSTER_PORT}\n";
-  print "Using IM_PORT          = $ENV{IM_PORT}\n";
-  print "Using IM_MYSQLD1_PORT  = $ENV{IM_MYSQLD1_PORT}\n";
-  print "Using IM_MYSQLD2_PORT  = $ENV{IM_MYSQLD2_PORT}\n";
->>>>>>> c94b3638
 }
 
 
