#!/usr/bin/perl
# -*- cperl -*-

# Copyright (c) 2004, 2014, Oracle and/or its affiliates.
# Copyright (c) 2009, 2018, MariaDB Corporation
#
# This program is free software; you can redistribute it and/or modify
# it under the terms of the GNU General Public License as published by
# the Free Software Foundation; version 2 of the License.
#
# This program is distributed in the hope that it will be useful,
# but WITHOUT ANY WARRANTY; without even the implied warranty of
# MERCHANTABILITY or FITNESS FOR A PARTICULAR PURPOSE.  See the
# GNU General Public License for more details.
#
# You should have received a copy of the GNU General Public License
# along with this program; if not, write to the Free Software
# Foundation, Inc., 51 Franklin St, Fifth Floor, Boston, MA  02110-1335  USA

#
##############################################################################
#
#  mysql-test-run.pl
#
#  Tool used for executing a suite of .test files
#
#  See the "MySQL Test framework manual" for more information
#  https://mariadb.com/kb/en/library/mysqltest/
#
#
##############################################################################

use strict;
use warnings;

BEGIN {
  # Check that mysql-test-run.pl is started from mysql-test/
  unless ( -f "mysql-test-run.pl" )
  {
    print "**** ERROR **** ",
      "You must start mysql-test-run from the mysql-test/ directory\n";
    exit(1);
  }
  # Check that lib exist
  unless ( -d "lib/" )
  {
    print "**** ERROR **** ",
      "Could not find the lib/ directory \n";
    exit(1);
  }
}

BEGIN {
  # Check backward compatibility support
  # By setting the environment variable MTR_VERSION
  # it's possible to use a previous version of
  # mysql-test-run.pl
  my $version= $ENV{MTR_VERSION} || 2;
  if ( $version == 1 )
  {
    print "=======================================================\n";
    print "  WARNING: Using mysql-test-run.pl version 1!  \n";
    print "=======================================================\n";
    # Should use exec() here on *nix but this appears not to work on Windows
    exit(system($^X, "lib/v1/mysql-test-run.pl", @ARGV) >> 8);
  }
  elsif ( $version == 2 )
  {
    # This is the current version, just continue
    ;
  }
  else
  {
    print "ERROR: Version $version of mysql-test-run does not exist!\n";
    exit(1);
  }
}

use lib "lib";

use Cwd ;
use Cwd 'realpath';
use Getopt::Long;
use My::File::Path; # Patched version of File::Path
use File::Basename;
use File::Copy;
use File::Find;
use File::Temp qw/tempdir/;
use File::Spec::Functions qw/splitdir rel2abs/;
use My::Platform;
use My::SafeProcess;
use My::ConfigFactory;
use My::Options;
use My::Tee;
use My::Find;
use My::SysInfo;
use My::CoreDump;
use mtr_cases;
use mtr_report;
use mtr_match;
use mtr_unique;
use mtr_results;
use IO::Socket::INET;
use IO::Select;
use Time::HiRes qw(gettimeofday);

require "mtr_process.pl";
require "mtr_io.pl";
require "mtr_gprof.pl";
require "mtr_misc.pl";

$SIG{INT}= sub { mtr_error("Got ^C signal"); };
$SIG{HUP}= sub { mtr_error("Hangup detected on controlling terminal"); };

our $mysql_version_id;
my $mysql_version_extra;
our $glob_mysql_test_dir;
our $basedir;
our $bindir;

our $path_charsetsdir;
our $path_client_bindir;
our $path_client_libdir;
our $path_language;

our $path_current_testlog;
our $path_testlog;

our $default_vardir;
our $opt_vardir;                # Path to use for var/ dir
our $plugindir;
my $path_vardir_trace;          # unix formatted opt_vardir for trace files
my $opt_tmpdir;                 # Path to use for tmp/ dir
my $opt_tmpdir_pid;

my $opt_start;
my $opt_start_dirty;
my $opt_start_exit;
my $start_only;
my $file_wsrep_provider;
my $extra_path;
my $mariabackup_path;
my $mariabackup_exe;
my $garbd_exe;

our @global_suppressions;

END {
  if ( defined $opt_tmpdir_pid and $opt_tmpdir_pid == $$ )
  {
    if (!$opt_start_exit)
    {
      # Remove the tempdir this process has created
      mtr_verbose("Removing tmpdir $opt_tmpdir");
      rmtree($opt_tmpdir);
    }
    else
    {
      mtr_warning("tmpdir $opt_tmpdir should be removed after the server has finished");
    }
  }
}

sub env_or_val($$) { defined $ENV{$_[0]} ? $ENV{$_[0]} : $_[1] }

my $path_config_file;           # The generated config file, var/my.cnf

# Visual Studio produces executables in different sub-directories based on the
# configuration used to build them.  To make life easier, an environment
# variable or command-line option may be specified to control which set of
# executables will be used by the test suite.
our $opt_vs_config = $ENV{'MTR_VS_CONFIG'};

my @DEFAULT_SUITES= qw(
    main-
    archive-
    binlog-
    binlog_encryption-
    csv-
    compat/oracle-
    compat/mssql-
    encryption-
    federated-
    funcs_1-
    funcs_2-
    gcol-
    handler-
    heap-
    innodb-
    innodb_fts-
    innodb_gis-
    innodb_zip-
    json-
    maria-
    mariabackup-
    multi_source-
    optimizer_unfixed_bugs-
    parts-
    perfschema-
    plugins-
    roles-
    rpl-
    sys_vars-
    sql_sequence-
    unit-
    vcol-
    versioning-
    period-
  );
my $opt_suites;

our $opt_verbose= 0;  # Verbose output, enable with --verbose
our $exe_patch;
our $exe_mysql;
our $exe_mysql_plugin;
our $exe_mysqladmin;
our $exe_mysqltest;
our $exe_libtool;
our $exe_mysql_embedded;

our $opt_big_test= 0;
our $opt_staging_run= 0;

our @opt_combinations;

our @opt_extra_mysqld_opt;
our @opt_mysqld_envs;

my $opt_stress;
my $opt_tail_lines= 20;

my $opt_dry_run;

my $opt_compress;
my $opt_ssl;
my $opt_skip_ssl;
my @opt_skip_test_list;
our $opt_ssl_supported;
my $opt_ps_protocol;
my $opt_sp_protocol;
my $opt_cursor_protocol;
my $opt_view_protocol;
my $opt_non_blocking_api;

our $opt_debug;
my $debug_d= "d,*";
my $opt_debug_common;
our $opt_debug_server;
our @opt_cases;                  # The test cases names in argv
our $opt_embedded_server;

# Options used when connecting to an already running server
my %opts_extern;
sub using_extern { return (keys %opts_extern > 0);};

our $opt_fast= 0;
our $opt_force= 0;
our $opt_mem= $ENV{'MTR_MEM'};
our $opt_clean_vardir= $ENV{'MTR_CLEAN_VARDIR'};

our $opt_gcov;
our $opt_gprof;
our %gprof_dirs;

our $glob_debugger= 0;
our $opt_gdb;
our $opt_client_gdb;
my $opt_boot_gdb;
our $opt_dbx;
our $opt_client_dbx;
my $opt_boot_dbx;
our $opt_ddd;
our $opt_client_ddd;
my $opt_boot_ddd;
our $opt_manual_gdb;
our $opt_manual_lldb;
our $opt_manual_dbx;
our $opt_manual_ddd;
our $opt_manual_debug;
our $opt_debugger;
our $opt_client_debugger;

my $config; # The currently running config
my $current_config_name; # The currently running config file template

our @opt_experimentals;
our $experimental_test_cases= [];

our $baseport;
# $opt_build_thread may later be set from $opt_port_base
my $opt_build_thread= $ENV{'MTR_BUILD_THREAD'} || "auto";
my $opt_port_base= $ENV{'MTR_PORT_BASE'} || "auto";
my $build_thread= 0;

my $opt_record;

our $opt_resfile= $ENV{'MTR_RESULT_FILE'} || 0;

my $opt_skip_core;

our $opt_check_testcases= 1;
my $opt_mark_progress;
my $opt_max_connections;
our $opt_report_times= 0;

my $opt_sleep;

my $opt_testcase_timeout= $ENV{MTR_TESTCASE_TIMEOUT} ||  15; # minutes
my $opt_suite_timeout   = $ENV{MTR_SUITE_TIMEOUT}    || 360; # minutes
my $opt_shutdown_timeout= $ENV{MTR_SHUTDOWN_TIMEOUT} ||  10; # seconds
my $opt_start_timeout   = $ENV{MTR_START_TIMEOUT}    || 180; # seconds

sub suite_timeout { return $opt_suite_timeout * 60; };

my $opt_wait_all;
my $opt_user_args;
my $opt_repeat= 1;
my $opt_retry= 1;
my $opt_retry_failure= env_or_val(MTR_RETRY_FAILURE => 2);
my $opt_reorder= 1;
my $opt_force_restart= 0;

our $opt_user = "root";

our $opt_valgrind= 0;
my $opt_valgrind_mysqld= 0;
my $opt_valgrind_mysqltest= 0;
my @valgrind_args;
my $opt_strace= 0;
my $opt_stracer;
my $opt_client_strace = 0;
my @strace_args;
my $opt_valgrind_path;
my $valgrind_reports= 0;
my $opt_callgrind;
my %mysqld_logs;
my $opt_debug_sync_timeout= 300; # Default timeout for WAIT_FOR actions.
my $warn_seconds = 60;

my $rebootstrap_re= '--innodb[-_](?:page[-_]size|checksum[-_]algorithm|undo[-_]tablespaces|log[-_]group[-_]home[-_]dir|data[-_]home[-_]dir)|data[-_]file[-_]path|force_rebootstrap';

sub testcase_timeout ($) {
  my ($tinfo)= @_;
  if (exists $tinfo->{'case-timeout'}) {
    # Return test specific timeout if *longer* that the general timeout
    my $test_to= $tinfo->{'case-timeout'};
    $test_to*= 10 if $opt_valgrind;
    return $test_to * 60 if $test_to > $opt_testcase_timeout;
  }
  return $opt_testcase_timeout * 60;
}

sub check_timeout ($) { return testcase_timeout($_[0]); }

our $opt_warnings= 1;

our %mysqld_variables;
our @optional_plugins;

my $source_dist=  -d "../sql";

my $opt_max_save_core= env_or_val(MTR_MAX_SAVE_CORE => 5);
my $opt_max_save_datadir= env_or_val(MTR_MAX_SAVE_DATADIR => 20);
my $opt_max_test_fail= env_or_val(MTR_MAX_TEST_FAIL => 10);
my $opt_core_on_failure= 0;

my $opt_parallel= $ENV{MTR_PARALLEL} || 1;
my $opt_port_group_size = $ENV{MTR_PORT_GROUP_SIZE} || 20;

# lock file to stop tests
my $opt_stop_file= $ENV{MTR_STOP_FILE};
# print messages when test suite is stopped (for buildbot)
my $opt_stop_keep_alive= $ENV{MTR_STOP_KEEP_ALIVE};

select(STDOUT);
$| = 1; # Automatically flush STDOUT

main();

sub have_wsrep() {
  my $wsrep_on= $mysqld_variables{'wsrep-on'};
  return defined $wsrep_on
}

sub have_wsrep_provider() {
  return $file_wsrep_provider ne "";
}

sub have_mariabackup() {
  return $mariabackup_path ne "";
}

sub have_garbd() {
  return $garbd_exe ne "";
}

sub check_wsrep_version() {
  if ($My::SafeProcess::wsrep_check_version ne "") {
    system($My::SafeProcess::wsrep_check_version);
    return ($? >> 8) == 0;
  }
  else {
    return 0;
  }
}

sub wsrep_version_message() {
  if ($My::SafeProcess::wsrep_check_version ne "") {
     my $output= `$My::SafeProcess::wsrep_check_version -p`;
     if (($? >> 8) == 0) {
        $output =~ s/\s+\z//;
        return "Wsrep provider version mismatch (".$output.")";
     }
     else {
        return "Galera library does not contain a version symbol";
     }
  }
  else {
     return "Unable to find a wsrep version check utility";
  }
}

sub which($) { return `sh -c "command -v $_[0]"` }

sub check_garbd_support() {
  if (defined $ENV{'MTR_GARBD_EXE'}) {
    if (mtr_file_exists($ENV{'MTR_GARBD_EXE'}) ne "") {
      $garbd_exe= $ENV{'MTR_GARBD_EXE'};
    } else {
      mtr_error("MTR_GARBD_EXE env set to an invalid path");
    }
  }
  else {
    my $wsrep_path= dirname($file_wsrep_provider);
    $garbd_exe=
      mtr_file_exists($wsrep_path."/garb/garbd",
                      $wsrep_path."/../../bin/garb/garbd");
    if ($garbd_exe ne "") {
      $ENV{MTR_GARBD_EXE}= $garbd_exe;
    }
  }
}

sub check_wsrep_support() {
  $garbd_exe= "";
  if (have_wsrep()) {
    mtr_report(" - binaries built with wsrep patch");

    # ADD scripts to $PATH to that wsrep_sst_* can be found
    my ($spath) = grep { -f "$_/wsrep_sst_rsync"; } "$bindir/scripts", $path_client_bindir;
    mtr_error("No SST scripts") unless $spath;
    my $separator= (IS_WINDOWS) ? ';' : ':';
    $ENV{PATH}="$spath$separator$ENV{PATH}";

    # ADD mysql client library path to path so that wsrep_notify_cmd can find mysql
    # client for loading the tables. (Don't assume each machine has mysql install)
    my ($cpath) = grep { -f "$_/mysql"; } "$bindir/scripts", $path_client_bindir;
    mtr_error("No scritps") unless $cpath;
    $ENV{PATH}="$cpath$separator$ENV{PATH}" unless $cpath eq $spath;

    # ADD my_print_defaults script path to path so that SST scripts can find it
    my $my_print_defaults_exe=
      mtr_exe_maybe_exists(
        "$bindir/extra/my_print_defaults",
        "$path_client_bindir/my_print_defaults");
    my $epath= "";
    if ($my_print_defaults_exe ne "") {
       $epath= dirname($my_print_defaults_exe);
    }
    mtr_error("No my_print_defaults") unless $epath;
    $ENV{PATH}="$epath$separator$ENV{PATH}" unless ($epath eq $spath) or
                                                   ($epath eq $cpath);

    $extra_path= $epath;

    if (!IS_WINDOWS) {
      if (which("socat")) {
        $ENV{MTR_GALERA_TFMT}="socat";
      } elsif (which("nc")) {
        $ENV{MTR_GALERA_TFMT}="nc";
      }
    }

    # Check whether WSREP_PROVIDER environment variable is set.
    if (defined $ENV{'WSREP_PROVIDER'}) {
      $file_wsrep_provider= "";
      if ($ENV{'WSREP_PROVIDER'} ne "none") {
        if (mtr_file_exists($ENV{'WSREP_PROVIDER'}) ne "") {
          $file_wsrep_provider= $ENV{'WSREP_PROVIDER'};
        } else {
          mtr_error("WSREP_PROVIDER env set to an invalid path");
        }
        check_garbd_support();
      }
      # WSREP_PROVIDER is valid; set to a valid path or "none").
      mtr_verbose("WSREP_PROVIDER env set to $ENV{'WSREP_PROVIDER'}");
    } else {
      # WSREP_PROVIDER env not defined. Lets try to locate the wsrep provider
      # library.
      $file_wsrep_provider=
        mtr_file_exists("/usr/lib64/galera-4/libgalera_smm.so",
                        "/usr/lib64/galera/libgalera_smm.so",
                        "/usr/lib/galera-4/libgalera_smm.so",
                        "/usr/lib/galera/libgalera_smm.so");
      if ($file_wsrep_provider ne "") {
        # wsrep provider library found !
        mtr_verbose("wsrep provider library found : $file_wsrep_provider");
        $ENV{'WSREP_PROVIDER'}= $file_wsrep_provider;
        check_garbd_support();
      } else {
        mtr_verbose("Could not find wsrep provider library, setting it to 'none'");
        $ENV{'WSREP_PROVIDER'}= "none";
      }
    }
  } else {
    $file_wsrep_provider= "";
    $extra_path= "";
  }
}

sub check_mariabackup_support() {
  $mariabackup_path= "";
  $mariabackup_exe=
    mtr_exe_maybe_exists(
      "$bindir/extra/mariabackup$opt_vs_config/mariabackup",
      "$path_client_bindir/mariabackup");
  if ($mariabackup_exe ne "") {
    my $bpath= dirname($mariabackup_exe);
    my $separator= (IS_WINDOWS) ? ';' : ':';
    $ENV{PATH}="$bpath$separator$ENV{PATH}" unless $bpath eq $extra_path;

    $mariabackup_path= $bpath;

    $ENV{XTRABACKUP}= $mariabackup_exe;

    $ENV{XBSTREAM}= mtr_exe_maybe_exists(
      "$bindir/extra/mariabackup/$opt_vs_config/mbstream",
      "$path_client_bindir/mbstream");

    $ENV{INNOBACKUPEX}= "$mariabackup_exe --innobackupex";
  }
}

sub main {
  $ENV{MTR_PERL}=$^X;

  # Default, verbosity on
  report_option('verbose', 0);

  # This is needed for test log evaluation in "gen-build-status-page"
  # in all cases where the calling tool does not log the commands
  # directly before it executes them, like "make test-force-pl" in RPM builds.
  mtr_report("Logging: $0 ", join(" ", @ARGV));

  command_line_setup();

  # --help will not reach here, so now it's safe to assume we have binaries
  My::SafeProcess::find_bin();

  print "vardir: $opt_vardir\n";
  initialize_servers();
  init_timers();

  unless (IS_WINDOWS) {
    binmode(STDOUT,":via(My::Tee)") or die "binmode(STDOUT, :via(My::Tee)):$!";
    binmode(STDERR,":via(My::Tee)") or die "binmode(STDERR, :via(My::Tee)):$!";
  }

  mtr_report("Checking supported features...");

  executable_setup();

  # --debug[-common] implies we run debug server
  $opt_debug_server= 1 if $opt_debug || $opt_debug_common;

  if (using_extern())
  {
    # Connect to the running mysqld and find out what it supports
    collect_mysqld_features_from_running_server();
  }
  else
  {
    # Run the mysqld to find out what features are available
    collect_mysqld_features();
  }
  check_ssl_support();
  check_debug_support();
  check_wsrep_support();
  check_mariabackup_support();

  if (!$opt_suites) {
    $opt_suites= join ',', collect_default_suites(@DEFAULT_SUITES);
  }
  mtr_report("Using suites: $opt_suites") unless @opt_cases;

  mtr_report("Collecting tests...");
  my $tests= collect_test_cases($opt_reorder, $opt_suites, \@opt_cases, \@opt_skip_test_list);
  mark_time_used('collect');

  mysql_install_db(default_mysqld(), "$opt_vardir/install.db") unless using_extern();

  if ($opt_dry_run)
  {
    for (@$tests) {
      print $_->fullname(), "\n";
    }
    exit 0;
  }

  if ($opt_gcov) {
    system './dgcov.pl --purge';
  }
  
  #######################################################################
  my $num_tests= @$tests;
  if ( $opt_parallel eq "auto" ) {
    # Try to find a suitable value for number of workers
    if (IS_WINDOWS)
    {
      $opt_parallel= $ENV{NUMBER_OF_PROCESSORS} || 1;
    }
    else
    {
      my $sys_info= My::SysInfo->new();
      $opt_parallel= $sys_info->num_cpus();
      for my $limit (2000, 1500, 1000, 500){
        $opt_parallel-- if ($sys_info->min_bogomips() < $limit);
      }
    }
    my $max_par= $ENV{MTR_MAX_PARALLEL} || 8;
    $opt_parallel= $max_par if ($opt_parallel > $max_par);
    $opt_parallel= $num_tests if ($opt_parallel > $num_tests);
    $opt_parallel= 1 if ($opt_parallel < 1);
    mtr_report("Using parallel: $opt_parallel");
  }
  $ENV{MTR_PARALLEL} = $opt_parallel;

  if ($opt_parallel > 1 && ($opt_start_exit || $opt_stress)) {
    mtr_warning("Parallel cannot be used with --start-and-exit or --stress\n" .
               "Setting parallel to 1");
    $opt_parallel= 1;
  }

  # Create server socket on any free port
  my $server = new IO::Socket::INET
    (
     LocalAddr => 'localhost',
     Proto => 'tcp',
     Listen => $opt_parallel,
    );
  mtr_error("Could not create testcase server port: $!") unless $server;
  my $server_port = $server->sockport();

  if ($opt_resfile) {
    resfile_init("$opt_vardir/mtr-results.txt");
    print_global_resfile();
  }

  # Create child processes
  my %children;
  for my $child_num (1..$opt_parallel){
    my $child_pid= My::SafeProcess::Base::_safe_fork();
    if ($child_pid == 0){
      $server= undef; # Close the server port in child
      $tests= {}; # Don't need the tests list in child

      # Use subdir of var and tmp unless only one worker
      if ($opt_parallel > 1) {
	set_vardir("$opt_vardir/$child_num");
	$opt_tmpdir= "$opt_tmpdir/$child_num";
      }

      init_timers();
      run_worker($server_port, $child_num);
      exit(1);
    }

    $children{$child_pid}= 1;
  }
  #######################################################################

  mtr_report();
  mtr_print_thick_line();
  mtr_print_header($opt_parallel > 1);

  mark_time_used('init');

  my ($prefix, $fail, $completed, $extra_warnings)=
    run_test_server($server, $tests, $opt_parallel);

  exit(0) if $opt_start_exit;

  # Send Ctrl-C to any children still running
  kill("INT", keys(%children));

  if (!IS_WINDOWS) { 
    # Wait for children to exit
    foreach my $pid (keys %children)
    {
      my $ret_pid= waitpid($pid, 0);
      if ($ret_pid != $pid){
        mtr_report("Unknown process $ret_pid exited");
      }
      else {
        delete $children{$ret_pid};
      }
    }
  }

  if ( not @$completed ) {
    mtr_error("Test suite aborted");
  }

  if ( @$completed != $num_tests){

    # Not all tests completed, failure
    mtr_report();
    mtr_report("Only ", int(@$completed), " of $num_tests completed.");
  }

  if ($opt_valgrind) {
    # Create minimalistic "test" for the reporting
    my $tinfo = My::Test->new
      (
       name           => 'valgrind_report',
      );
    # Set dummy worker id to align report with normal tests
    $tinfo->{worker} = 0 if $opt_parallel > 1;
    if ($valgrind_reports) {
      $tinfo->{result}= 'MTR_RES_FAILED';
      $tinfo->{comment}= "Valgrind reported failures at shutdown, see above";
      $tinfo->{failures}= 1;
    } else {
      $tinfo->{result}= 'MTR_RES_PASSED';
    }
    mtr_report_test($tinfo);
    push @$completed, $tinfo;
    ++$num_tests
  }

  mtr_print_line();

  print_total_times($opt_parallel) if $opt_report_times;

  mtr_report_stats($prefix, $fail, $completed, $extra_warnings);

  if ($opt_gcov) {
    mtr_report("Running dgcov");
    system "./dgcov.pl --generate > $opt_vardir/last_changes.dgcov";
  }

  if ( @$completed != $num_tests)
  {
    mtr_error("Not all tests completed (only ". scalar(@$completed) .
              " of $num_tests)");
  }

  remove_vardir_subs() if $opt_clean_vardir;

  exit(0);
}


sub run_test_server ($$$) {
  my ($server, $tests, $childs) = @_;

  my $num_saved_cores= 0;  # Number of core files saved in vardir/log/ so far.
  my $num_saved_datadir= 0;  # Number of datadirs saved in vardir/log/ so far.
  my $num_failed_test= 0; # Number of tests failed so far
  my $test_failure= 0;    # Set true if test suite failed
  my $extra_warnings= []; # Warnings found during server shutdowns

  my $completed= [];
  my %running;
  my $result;
  my $exe_mysqld= find_mysqld($bindir) || ""; # Used as hint to CoreDump

  my $suite_timeout= start_timer(suite_timeout());

  my $s= IO::Select->new();
  $s->add($server);
  while (1) {
    if ($opt_stop_file)
    {
      if (mtr_wait_lock_file($opt_stop_file, $opt_stop_keep_alive))
      {
        # We were waiting so restart timer process
        my $suite_timeout= start_timer(suite_timeout());
      }
    }

    mark_time_used('admin');
    my @ready = $s->can_read(1); # Wake up once every second
    mark_time_idle();
    foreach my $sock (@ready) {
      if ($sock == $server) {
	# New client connected
	my $child= $sock->accept();
	mtr_verbose("Client connected");
	$s->add($child);
	print $child "HELLO\n";
      }
      else {
	my $line= <$sock>;
	if (!defined $line) {
	  # Client disconnected
	  mtr_verbose("Child closed socket");
	  $s->remove($sock);
	  if (--$childs == 0){
	    return ("Completed", $test_failure, $completed, $extra_warnings);
	  }
	  next;
	}
	chomp($line);

	if ($line eq 'TESTRESULT'){
	  $result= My::Test::read_test($sock);

	  # Report test status
	  mtr_report_test($result);

	  if ( $result->is_failed() ) {

	    # Save the workers "savedir" in var/log
	    my $worker_savedir= $result->{savedir};
	    my $worker_savename= basename($worker_savedir);
	    my $savedir= "$opt_vardir/log/$worker_savename";

            # Move any core files from e.g. mysqltest
            foreach my $coref (glob("core*"), glob("*.dmp"))
            {
              mtr_report(" - found '$coref', moving it to '$worker_savedir'");
              move($coref, $worker_savedir);
            }

            find(
            {
              no_chdir => 1,
              wanted => sub
              {
                my $core_file= $File::Find::name;
                my $core_name= basename($core_file);

                # Name beginning with core, not ending in .gz
                if (($core_name =~ /^core/ and $core_name !~ /\.gz$/)
                    or (IS_WINDOWS and $core_name =~ /\.dmp$/))
                {
                  # Ending with .dmp
                  mtr_report(" - found '$core_name'",
                             "($num_saved_cores/$opt_max_save_core)");

                  My::CoreDump->show($core_file, $exe_mysqld, $opt_parallel);

                  # Limit number of core files saved
                  if ($opt_max_save_core > 0 &&
                      $num_saved_cores >= $opt_max_save_core)
                  {
                    mtr_report(" - deleting it, already saved",
                               "$opt_max_save_core");
                    unlink("$core_file");
                  }
                  else
                  {
                    mtr_compress_file($core_file) unless @opt_cases;
                    ++$num_saved_cores;
                  }
                }
              }
            },
            $worker_savedir);

	    if ($opt_max_save_datadir > 0 &&
		$num_saved_datadir >= $opt_max_save_datadir)
	    {
	      mtr_report(" - skipping '$worker_savedir/'");
	      rmtree($worker_savedir);
	    }
            else
            {
	      mtr_report(" - saving '$worker_savedir/' to '$savedir/'");
	      rename($worker_savedir, $savedir);
	    }
	    resfile_print_test();
	    $num_saved_datadir++;
	    $num_failed_test++ unless ($result->{retries} ||
                                       $result->{exp_fail});

            $test_failure= 1;
	    if ( !$opt_force ) {
	      # Test has failed, force is off
	      push(@$completed, $result);
	      if ($result->{'dont_kill_server'})
              {
	        print $sock "BYE\n";
	        next;
              }
	      return ("Failure", 1, $completed, $extra_warnings);
	    }
	    elsif ($opt_max_test_fail > 0 and
		   $num_failed_test >= $opt_max_test_fail) {
	      push(@$completed, $result);
	      mtr_report("Too many tests($num_failed_test) failed!",
			 "Terminating...");
	      return ("Too many failed", 1, $completed, $extra_warnings);
	    }
	  }

	  resfile_print_test();
	  # Retry test run after test failure
	  my $retries= $result->{retries} || 2;
	  my $test_has_failed= $result->{failures} || 0;
	  if ($test_has_failed and $retries <= $opt_retry){
	    # Test should be run one more time unless it has failed
	    # too many times already
	    my $tname= $result->{name};
	    my $failures= $result->{failures};
	    if ($opt_retry > 1 and $failures >= $opt_retry_failure){
	      mtr_report("\nTest $tname has failed $failures times,",
			 "no more retries!\n");
	    }
	    else {
	      mtr_report("\nRetrying test $tname, ".
			 "attempt($retries/$opt_retry)...\n");
              #saving the log file as filename.failed in case of retry
              if ( $result->is_failed() ) {
                my $worker_logdir= $result->{savedir};
                my $log_file_name=dirname($worker_logdir)."/".$result->{shortname}.".log";
                rename $log_file_name,$log_file_name.".failed";
              }
	      delete($result->{result});
	      $result->{retries}= $retries+1;
	      $result->write_test($sock, 'TESTCASE');
	      next;
	    }
	  }

	  # Repeat test $opt_repeat number of times
	  my $repeat= $result->{repeat} || 1;
	  if ($repeat < $opt_repeat)
	  {
	    $result->{retries}= 0;
	    $result->{rep_failures}++ if $result->{failures};
	    $result->{failures}= 0;
	    delete($result->{result});
	    $result->{repeat}= $repeat+1;
	    $result->write_test($sock, 'TESTCASE');
	    next;
	  }

	  # Remove from list of running
	  mtr_error("'", $result->{name},"' is not known to be running")
	    unless delete $running{$result->key()};

	  # Save result in completed list
	  push(@$completed, $result);

	}
	elsif ($line eq 'START'){
	  ; # Send first test
	}
	elsif ($line eq 'WARNINGS'){
          my $fake_test= My::Test::read_test($sock);
          my $test_list= join (" ", @{$fake_test->{testnames}});
          push @$extra_warnings, $test_list;
          my $report= $fake_test->{'warnings'};
          mtr_report("***Warnings generated in error logs during shutdown ".
                     "after running tests: $test_list\n\n$report");
          $test_failure= 1;
          if ( !$opt_force ) {
            # Test failure due to warnings, force is off
            return ("Warnings in log", 1, $completed, $extra_warnings);
          }
        }
	elsif ($line =~ /^SPENT/) {
	  add_total_times($line);
	}
	elsif ($line eq 'VALGREP' && $opt_valgrind) {
	  $valgrind_reports= 1;
	}
	else {
	  mtr_error("Unknown response: '$line' from client");
	}

	# Find next test to schedule
	# - Try to use same configuration as worker used last time

	my $next;
	my $second_best;
	for(my $i= 0; $i <= @$tests; $i++)
	{
	  my $t= $tests->[$i];

	  last unless defined $t;

	  if (run_testcase_check_skip_test($t)){
	    # Move the test to completed list
	    #mtr_report("skip - Moving test $i to completed");
	    push(@$completed, splice(@$tests, $i, 1));

	    # Since the test at pos $i was taken away, next
	    # test will also be at $i -> redo
	    redo;
	  }

	  # From secondary choices, we prefer to pick a 'long-running' test if
          # possible; this helps avoid getting stuck with a few of those at the
          # end of high --parallel runs, with most workers being idle.
	  if (!defined $second_best ||
              ($t->{'long_test'} && !($tests->[$second_best]{'long_test'}))){
	    #mtr_report("Setting second_best to $i");
	    $second_best= $i;
	  }

	  # Smart allocation of next test within this thread.

	  if ($opt_reorder and $opt_parallel > 1 and defined $result)
	  {
	    my $wid= $result->{worker};
	    # Reserved for other thread, try next
	    next if (defined $t->{reserved} and $t->{reserved} != $wid);
	    if (! defined $t->{reserved})
	    {
	      # Force-restart not relevant when comparing *next* test
	      $t->{criteria} =~ s/force-restart$/no-restart/;
	      my $criteria= $t->{criteria};
	      # Reserve similar tests for this worker, but not too many
	      my $maxres= (@$tests - $i) / $opt_parallel + 1;
	      for (my $j= $i+1; $j <= $i + $maxres; $j++)
	      {
		my $tt= $tests->[$j];
		last unless defined $tt;
		last if $tt->{criteria} ne $criteria;
		$tt->{reserved}= $wid;
	      }
	    }
	  }

	  # At this point we have found next suitable test
	  $next= splice(@$tests, $i, 1);
	  last;
	}

	# Use second best choice if no other test has been found
	if (!$next and defined $second_best){
	  #mtr_report("Take second best choice $second_best");
	  mtr_error("Internal error, second best too large($second_best)")
	    if $second_best >  $#$tests;
	  $next= splice(@$tests, $second_best, 1);
	  delete $next->{reserved};
	}

        xterm_stat(scalar(@$tests));

	if ($next) {
	  # We don't need this any more
	  delete $next->{criteria};
	  $next->write_test($sock, 'TESTCASE');
	  $running{$next->key()}= $next;
	}
	else {
	  # No more test, tell child to exit
	  #mtr_report("Saying BYE to child");
	  print $sock "BYE\n";
	}
      }
    }

    # ----------------------------------------------------
    # Check if test suite timer expired
    # ----------------------------------------------------
    if ( has_expired($suite_timeout) )
    {
      mtr_report("Test suite timeout! Terminating...");
      return ("Timeout", 1, $completed, $extra_warnings);
    }
  }
}


sub run_worker ($) {
  my ($server_port, $thread_num)= @_;

  $SIG{INT}= sub { exit(1); };
  $SIG{HUP}= sub { exit(1); };

  # Connect to server
  my $server = new IO::Socket::INET
    (
     PeerAddr => 'localhost',
     PeerPort => $server_port,
     Proto    => 'tcp'
    );
  mtr_error("Could not connect to server at port $server_port: $!")
    unless $server;

  # --------------------------------------------------------------------------
  # Set worker name
  # --------------------------------------------------------------------------
  report_option('name',"worker[$thread_num]");

  # --------------------------------------------------------------------------
  # Set different ports per thread
  # --------------------------------------------------------------------------
  set_build_thread_ports($thread_num);

  # --------------------------------------------------------------------------
  # Turn off verbosity in workers, unless explicitly specified
  # --------------------------------------------------------------------------
  report_option('verbose', undef) if ($opt_verbose == 0);

  environment_setup();

  # Read hello from server which it will send when shared
  # resources have been setup
  my $hello= <$server>;

  setup_vardir();
  check_running_as_root();

  if ( using_extern() ) {
    create_config_file_for_extern(%opts_extern);
  }

  # Ask server for first test
  print $server "START\n";

  mark_time_used('init');

  while (my $line= <$server>){
    chomp($line);
    if ($line eq 'TESTCASE'){
      my $test= My::Test::read_test($server);

      # Clear comment and logfile, to avoid
      # reusing them from previous test
      delete($test->{'comment'});
      delete($test->{'logfile'});

      # A sanity check. Should this happen often we need to look at it.
      if (defined $test->{reserved} && $test->{reserved} != $thread_num) {
	my $tres= $test->{reserved};
	mtr_warning("Test reserved for w$tres picked up by w$thread_num");
      }
      $test->{worker} = $thread_num if $opt_parallel > 1;

      run_testcase($test, $server);
      #$test->{result}= 'MTR_RES_PASSED';
      # Send it back, now with results set
      $test->write_test($server, 'TESTRESULT');
      mark_time_used('restart');
    }
    elsif ($line eq 'BYE'){
      mtr_report("Server said BYE");
      # We need to gracefully shut down the servers to see any
      # Valgrind memory leak errors etc. since last server restart.
      if ($opt_warnings) {
        stop_servers(reverse all_servers());
        if(check_warnings_post_shutdown($server)) {
          # Warnings appeared in log file(s) during final server shutdown.
          exit(1);
        }
      }
      else {
        stop_all_servers($opt_shutdown_timeout);
      }
      mark_time_used('restart');
      my $valgrind_reports= 0;
      if ($opt_valgrind_mysqld) {
        $valgrind_reports= valgrind_exit_reports();
	print $server "VALGREP\n" if $valgrind_reports;
      }
      if ( $opt_gprof ) {
	gprof_collect (find_mysqld($bindir), keys %gprof_dirs);
      }
      mark_time_used('admin');
      print_times_used($server, $thread_num);
      exit($valgrind_reports);
    }
    else {
      mtr_error("Could not understand server, '$line'");
    }
  }

  stop_all_servers();

  exit(1);
}


sub ignore_option {
  my ($opt, $value)= @_;
  mtr_report("Ignoring option '$opt'");
}



# Setup any paths that are $opt_vardir related
sub set_vardir {
  ($opt_vardir)= @_;

  $path_vardir_trace= $opt_vardir;
  # Chop off any "c:", DBUG likes a unix path ex: c:/src/... => /src/...
  $path_vardir_trace=~ s/^\w://;

  # Location of my.cnf that all clients use
  $path_config_file= "$opt_vardir/my.cnf";

  $path_testlog=         "$opt_vardir/log/mysqltest.log";
  $path_current_testlog= "$opt_vardir/log/current_test";

}


sub print_global_resfile {
  resfile_global("start_time", isotime $^T);
  resfile_global("user_id", $<);
  resfile_global("embedded-server", $opt_embedded_server ? 1 : 0);
  resfile_global("ps-protocol", $opt_ps_protocol ? 1 : 0);
  resfile_global("sp-protocol", $opt_sp_protocol ? 1 : 0);
  resfile_global("view-protocol", $opt_view_protocol ? 1 : 0);
  resfile_global("cursor-protocol", $opt_cursor_protocol ? 1 : 0);
  resfile_global("ssl", $opt_ssl ? 1 : 0);
  resfile_global("compress", $opt_compress ? 1 : 0);
  resfile_global("parallel", $opt_parallel);
  resfile_global("check-testcases", $opt_check_testcases ? 1 : 0);
  resfile_global("mysqld", \@opt_extra_mysqld_opt);
  resfile_global("debug", $opt_debug ? 1 : 0);
  resfile_global("gcov", $opt_gcov ? 1 : 0);
  resfile_global("gprof", $opt_gprof ? 1 : 0);
  resfile_global("valgrind", $opt_valgrind ? 1 : 0);
  resfile_global("callgrind", $opt_callgrind ? 1 : 0);
  resfile_global("mem", $opt_mem);
  resfile_global("tmpdir", $opt_tmpdir);
  resfile_global("vardir", $opt_vardir);
  resfile_global("fast", $opt_fast ? 1 : 0);
  resfile_global("force-restart", $opt_force_restart ? 1 : 0);
  resfile_global("reorder", $opt_reorder ? 1 : 0);
  resfile_global("sleep", $opt_sleep);
  resfile_global("repeat", $opt_repeat);
  resfile_global("user", $opt_user);
  resfile_global("testcase-timeout", $opt_testcase_timeout);
  resfile_global("suite-timeout", $opt_suite_timeout);
  resfile_global("shutdown-timeout", $opt_shutdown_timeout ? 1 : 0);
  resfile_global("warnings", $opt_warnings ? 1 : 0);
  resfile_global("max-connections", $opt_max_connections);
  resfile_global("product", "MySQL");
  # Somewhat hacky code to convert numeric version back to dot notation
  my $v1= int($mysql_version_id / 10000);
  my $v2= int(($mysql_version_id % 10000)/100);
  my $v3= $mysql_version_id % 100;
  resfile_global("version", "$v1.$v2.$v3");
}



sub command_line_setup {
  my $opt_comment;
  my $opt_usage;
  my $opt_list_options;

  # Read the command line options
  # Note: Keep list in sync with usage at end of this file
  Getopt::Long::Configure("pass_through");
  my %options=(
             # Control what engine/variation to run
             'embedded-server'          => \$opt_embedded_server,
             'ps-protocol'              => \$opt_ps_protocol,
             'sp-protocol'              => \$opt_sp_protocol,
             'view-protocol'            => \$opt_view_protocol,
             'cursor-protocol'          => \$opt_cursor_protocol,
             'non-blocking-api'         => \$opt_non_blocking_api,
             'ssl|with-openssl'         => \$opt_ssl,
             'skip-ssl'                 => \$opt_skip_ssl,
             'compress'                 => \$opt_compress,
             'vs-config=s'              => \$opt_vs_config,

	     # Max number of parallel threads to use
	     'parallel=s'               => \$opt_parallel,

             # Config file to use as template for all tests
	     'defaults-file=s'          => \&collect_option,
	     # Extra config file to append to all generated configs
	     'defaults-extra-file=s'    => \&collect_option,

             # Control what test suites or cases to run
             'force+'                   => \$opt_force,
             'suite|suites=s'           => \$opt_suites,
             'skip-rpl'                 => \&collect_option,
             'skip-test=s'              => \&collect_option,
             'do-test=s'                => \&collect_option,
             'start-from=s'             => \&collect_option,
             'big-test+'                => \$opt_big_test,
	     'combination=s'            => \@opt_combinations,
             'experimental=s'           => \@opt_experimentals,
	     # skip-im is deprecated and silently ignored
	     'skip-im'                  => \&ignore_option,
             'staging-run'              => \$opt_staging_run,

             # Specify ports
	     'build-thread|mtr-build-thread=i' => \$opt_build_thread,
	     'port-base|mtr-port-base=i'       => \$opt_port_base,
	     'port-group-size=s'        => \$opt_port_group_size,

             # Test case authoring
             'record'                   => \$opt_record,
             'check-testcases!'         => \$opt_check_testcases,
             'mark-progress'            => \$opt_mark_progress,

             # Extra options used when starting mysqld
             'mysqld=s'                 => \@opt_extra_mysqld_opt,
             'mysqld-env=s'             => \@opt_mysqld_envs,

             # Run test on running server
             'extern=s'                  => \%opts_extern, # Append to hash

             # Debugging
             'debug'                    => \$opt_debug,
             'debug-common'             => \$opt_debug_common,
             'debug-server'             => \$opt_debug_server,
             'gdb=s'                    => \$opt_gdb,
             'client-gdb'               => \$opt_client_gdb,
             'manual-gdb'               => \$opt_manual_gdb,
             'manual-lldb'              => \$opt_manual_lldb,
	     'boot-gdb'                 => \$opt_boot_gdb,
             'manual-debug'             => \$opt_manual_debug,
             'ddd'                      => \$opt_ddd,
             'client-ddd'               => \$opt_client_ddd,
             'manual-ddd'               => \$opt_manual_ddd,
	     'boot-ddd'                 => \$opt_boot_ddd,
             'dbx'                      => \$opt_dbx,
	     'client-dbx'               => \$opt_client_dbx,
	     'manual-dbx'               => \$opt_manual_dbx,
	     'debugger=s'               => \$opt_debugger,
	     'boot-dbx'                 => \$opt_boot_dbx,
	     'client-debugger=s'        => \$opt_client_debugger,
             'strace'              => \$opt_strace,
             'strace-option=s'     => \@strace_args,
             'client-strace'       => \$opt_client_strace,
             'stracer=s'           => \$opt_stracer,
             'max-save-core=i'          => \$opt_max_save_core,
             'max-save-datadir=i'       => \$opt_max_save_datadir,
             'max-test-fail=i'          => \$opt_max_test_fail,
             'core-on-failure'          => \$opt_core_on_failure,

             # Coverage, profiling etc
             'gcov'                     => \$opt_gcov,
             'gprof'                    => \$opt_gprof,
             'valgrind|valgrind-all'    => \$opt_valgrind,
             'valgrind-mysqltest'       => \$opt_valgrind_mysqltest,
             'valgrind-mysqld'          => \$opt_valgrind_mysqld,
             'valgrind-options=s'       => sub {
	       my ($opt, $value)= @_;
	       # Deprecated option unless it's what we know pushbuild uses
	       if ($value eq "--gen-suppressions=all --show-reachable=yes") {
		 push(@valgrind_args, $_) for (split(' ', $value));
		 return;
	       }
	       die("--valgrind-options=s is deprecated. Use ",
		   "--valgrind-option=s, to be specified several",
		   " times if necessary");
	     },
             'valgrind-option=s'        => \@valgrind_args,
             'valgrind-path=s'          => \$opt_valgrind_path,
	     'callgrind'                => \$opt_callgrind,
	     'debug-sync-timeout=i'     => \$opt_debug_sync_timeout,

	     # Directories
             'tmpdir=s'                 => \$opt_tmpdir,
             'vardir=s'                 => \$opt_vardir,
             'mem'                      => \$opt_mem,
	     'clean-vardir'             => \$opt_clean_vardir,
             'client-bindir=s'          => \$path_client_bindir,
             'client-libdir=s'          => \$path_client_libdir,

             # Misc
             'comment=s'                => \$opt_comment,
             'fast'                     => \$opt_fast,
	     'force-restart'            => \$opt_force_restart,
             'reorder!'                 => \$opt_reorder,
             'enable-disabled'          => \&collect_option,
             'verbose+'                 => \$opt_verbose,
             'verbose-restart'          => \&report_option,
             'sleep=i'                  => \$opt_sleep,
             'start-dirty'              => \$opt_start_dirty,
             'start-and-exit'           => \$opt_start_exit,
             'start'                    => \$opt_start,
	     'user-args'                => \$opt_user_args,
             'wait-all'                 => \$opt_wait_all,
	     'print-testcases'          => \&collect_option,
	     'repeat=i'                 => \$opt_repeat,
	     'retry=i'                  => \$opt_retry,
	     'retry-failure=i'          => \$opt_retry_failure,
             'timer!'                   => \&report_option,
             'user=s'                   => \$opt_user,
             'testcase-timeout=i'       => \$opt_testcase_timeout,
             'suite-timeout=i'          => \$opt_suite_timeout,
             'shutdown-timeout=i'       => \$opt_shutdown_timeout,
             'warnings!'                => \$opt_warnings,
	     'timestamp'                => \&report_option,
	     'timediff'                 => \&report_option,
             'stop-file=s'              => \$opt_stop_file,
             'stop-keep-alive=i'        => \$opt_stop_keep_alive,
	     'max-connections=i'        => \$opt_max_connections,
	     'report-times'             => \$opt_report_times,
	     'result-file'              => \$opt_resfile,
	     'stress=s'                 => \$opt_stress,
	     'tail-lines=i'             => \$opt_tail_lines,
             'dry-run'                  => \$opt_dry_run,

             'help|h'                   => \$opt_usage,
	     # list-options is internal, not listed in help
	     'list-options'             => \$opt_list_options,
             'skip-test-list=s'         => \@opt_skip_test_list
           );

  # fix options (that take an optional argument and *only* after = sign
  my %fixopt = ( '--gdb' => '--gdb=#' );
  @ARGV = map { $fixopt{$_} or $_ } @ARGV;
  GetOptions(%options) or usage("Can't read options");
  usage("") if $opt_usage;
  list_options(\%options) if $opt_list_options;

  # --------------------------------------------------------------------------
  # Setup verbosity
  # --------------------------------------------------------------------------
  if ($opt_verbose != 0){
    report_option('verbose', $opt_verbose);
  }

  # Find the absolute path to the test directory
  $glob_mysql_test_dir= cwd();
  if ($glob_mysql_test_dir =~ / /)
  {
    die("Working directory \"$glob_mysql_test_dir\" contains space\n".
	"Bailing out, cannot function properly with space in path");
  }
  if (IS_CYGWIN)
  {
    # Use mixed path format i.e c:/path/to/
    $glob_mysql_test_dir= mixed_path($glob_mysql_test_dir);
  }

  # In most cases, the base directory we find everything relative to,
  # is the parent directory of the "mysql-test" directory. For source
  # distributions, TAR binary distributions and some other packages.
  $basedir= dirname($glob_mysql_test_dir);

  # In the RPM case, binaries and libraries are installed in the
  # default system locations, instead of having our own private base
  # directory. And we install "/usr/share/mysql-test". Moving up one
  # more directory relative to "mysql-test" gives us a usable base
  # directory for RPM installs.
  if ( ! $source_dist and ! -d "$basedir/bin" )
  {
    $basedir= dirname($basedir);
  }
  # For .deb, it's like RPM, but installed in /usr/share/mysql/mysql-test.
  # So move up one more directory level yet.
  if ( ! $source_dist and ! -d "$basedir/bin" )
  {
    $basedir= dirname($basedir);
  }

  # Respect MTR_BINDIR variable, which is typically set in to the 
  # build directory in out-of-source builds.
  $bindir=$ENV{MTR_BINDIR}||$basedir;
  
  fix_vs_config_dir();

  # Look for the client binaries directory
  if ($path_client_bindir)
  {
    # --client-bindir=path set on command line, check that the path exists
    $path_client_bindir= mtr_path_exists($path_client_bindir);
  }
  else
  {
    $path_client_bindir= mtr_path_exists("$bindir/client_release",
					 "$bindir/client_debug",
					 "$bindir/client$opt_vs_config",
					 "$bindir/client",
					 "$bindir/bin");
  }

  # Look for language files and charsetsdir, use same share
  $path_language=   mtr_path_exists("$bindir/share/mariadb",
                                    "$bindir/share/mysql",
                                    "$bindir/sql/share",
                                    "$bindir/share");
  my $path_share= $path_language;
  $path_charsetsdir =   mtr_path_exists("$basedir/share/mariadb/charsets",
                                    "$basedir/share/mysql/charsets",
                                    "$basedir/sql/share/charsets",
                                    "$basedir/share/charsets");
  if ( $opt_comment )
  {
    mtr_report();
    mtr_print_thick_line('#');
    mtr_report("# $opt_comment");
    mtr_print_thick_line('#');
  }

  if ( @opt_experimentals )
  {
    # $^O on Windows considered not generic enough
    my $plat= (IS_WINDOWS) ? 'windows' : $^O;

    # read the list of experimental test cases from the files specified on
    # the command line
    $experimental_test_cases = [];
    foreach my $exp_file (@opt_experimentals)
    {
      open(FILE, "<", $exp_file)
	or mtr_error("Can't read experimental file: $exp_file");
      mtr_report("Using experimental file: $exp_file");
      while(<FILE>) {
	chomp;
	# remove comments (# foo) at the beginning of the line, or after a 
	# blank at the end of the line
	s/(\s+|^)#.*$//;
	# If @ platform specifier given, use this entry only if it contains
	# @<platform> or @!<xxx> where xxx != platform
	if (/\@.*/)
	{
	  next if (/\@!$plat/);
	  next unless (/\@$plat/ or /\@!/);
	  # Then remove @ and everything after it
	  s/\@.*$//;
	}
	# remove whitespace
	s/^\s+//;
	s/\s+$//;
	# if nothing left, don't need to remember this line
	if ( $_ eq "" ) {
	  next;
	}
	# remember what is left as the name of another test case that should be
	# treated as experimental
	print " - $_\n";
	push @$experimental_test_cases, $_;
      }
      close FILE;
    }
  }

  foreach my $arg ( @ARGV )
  {
    if ( $arg =~ /^--skip-/ )
    {
      push(@opt_extra_mysqld_opt, $arg);
    }
    elsif ( $arg =~ /^--$/ )
    {
      # It is an effect of setting 'pass_through' in option processing
      # that the lone '--' separating options from arguments survives,
      # simply ignore it.
    }
    elsif ( $arg =~ /^-/ )
    {
      usage("Invalid option \"$arg\"");
    }
    else
    {
      push(@opt_cases, $arg);
    }
  }

  if ( @opt_cases )
  {
    # Run big tests if explicitly specified on command line
    $opt_big_test= 1;
  }

  # --------------------------------------------------------------------------
  # Find out type of logging that are being used
  # --------------------------------------------------------------------------
  foreach my $arg ( @opt_extra_mysqld_opt )
  {
    if ( $arg =~ /binlog[-_]format=(\S+)/ )
    {
      # Save this for collect phase
      collect_option('binlog-format', $1);
      mtr_report("Using binlog format '$1'");
    }
  }


  # --------------------------------------------------------------------------
  # Find out default storage engine being used(if any)
  # --------------------------------------------------------------------------
  foreach my $arg ( @opt_extra_mysqld_opt )
  {
    if ( $arg =~ /default-storage-engine=(\S+)/ )
    {
      # Save this for collect phase
      collect_option('default-storage-engine', $1);
      mtr_report("Using default engine '$1'")
    }
  }

  if (IS_WINDOWS and defined $opt_mem) {
    mtr_report("--mem not supported on Windows, ignored");
    $opt_mem= undef;
  }

  if ($opt_port_base ne "auto")
  {
    if (my $rem= $opt_port_base % 10)
    {
      mtr_warning ("Port base $opt_port_base rounded down to multiple of 10");
      $opt_port_base-= $rem;
    }
    $opt_build_thread= $opt_port_base / 10 - 1000;
  }

  # --------------------------------------------------------------------------
  # Check if we should speed up tests by trying to run on tmpfs
  # --------------------------------------------------------------------------
  if ( defined $opt_mem)
  {
    mtr_error("Can't use --mem and --vardir at the same time ")
      if $opt_vardir;
    mtr_error("Can't use --mem and --tmpdir at the same time ")
      if $opt_tmpdir;

    # Search through list of locations that are known
    # to be "fast disks" to find a suitable location
    my @tmpfs_locations= ("/run/shm", "/dev/shm", "/tmp");

    # Use $ENV{'MTR_MEM'} as first location to look (if defined)
    unshift(@tmpfs_locations, $ENV{'MTR_MEM'}) if defined $ENV{'MTR_MEM'};

    foreach my $fs (@tmpfs_locations)
    {
      if ( -d $fs && ! -l $fs  && -w $fs )
      {
	my $template= "var_${opt_build_thread}_XXXX";
	$opt_mem= tempdir( $template, DIR => $fs, CLEANUP => 0);
	last;
      }
    }
  }

  # --------------------------------------------------------------------------
  # Set the "var/" directory, the base for everything else
  # --------------------------------------------------------------------------
  my $vardir_location= (defined $ENV{MTR_BINDIR} 
                          ? "$ENV{MTR_BINDIR}/mysql-test" 
                          : $glob_mysql_test_dir);
  $vardir_location= realpath $vardir_location unless IS_WINDOWS;
  $default_vardir= "$vardir_location/var";

  if ( ! $opt_vardir )
  {
    $opt_vardir= $default_vardir;
  }

  # We make the path absolute, as the server will do a chdir() before usage
  unless ( $opt_vardir =~ m,^/, or
           (IS_WINDOWS and $opt_vardir =~ m,^[a-z]:[/\\],i) )
  {
    # Make absolute path, relative test dir
    $opt_vardir= "$glob_mysql_test_dir/$opt_vardir";
  }

  set_vardir($opt_vardir);

  # --------------------------------------------------------------------------
  # Set the "tmp" directory
  # --------------------------------------------------------------------------
  if ( ! $opt_tmpdir )
  {
    $opt_tmpdir=       "$opt_vardir/tmp" unless $opt_tmpdir;

    if (check_socket_path_length("$opt_tmpdir/mysql_testsocket.sock"))
    {
      mtr_report("Too long tmpdir path '$opt_tmpdir'",
		 " creating a shorter one...");

      # Create temporary directory in standard location for temporary files
      $opt_tmpdir= tempdir( TMPDIR => 1, CLEANUP => 0 );
      mtr_report(" - using tmpdir: '$opt_tmpdir'\n");

      # Remember pid that created dir so it's removed by correct process
      $opt_tmpdir_pid= $$;
    }
  }
  $opt_tmpdir =~ s,/+$,,;       # Remove ending slash if any

  # --------------------------------------------------------------------------
  # fast option
  # --------------------------------------------------------------------------
  if ($opt_fast){
    $opt_shutdown_timeout= 0; # Kill processes instead of nice shutdown
  }

  # --------------------------------------------------------------------------
  # Check parallel value
  # --------------------------------------------------------------------------
  if ($opt_parallel ne "auto" && $opt_parallel < 1)
  {
    mtr_error("0 or negative parallel value makes no sense, use 'auto' or positive number");
  }

  # --------------------------------------------------------------------------
  # Record flag
  # --------------------------------------------------------------------------
  if ( $opt_record and ! @opt_cases )
  {
    mtr_error("Will not run in record mode without a specific test case");
  }

  if ( $opt_record ) {
    # Use only one worker with --record
    $opt_parallel= 1;
  }

  # --------------------------------------------------------------------------
  # Embedded server flag
  # --------------------------------------------------------------------------
  if ( $opt_embedded_server )
  {
    $opt_skip_ssl= 1;              # Turn off use of SSL

    # Turn off use of bin log
    push(@opt_extra_mysqld_opt, "--skip-log-bin");

    if ( using_extern() )
    {
      mtr_error("Can't use --extern with --embedded-server");
    }


    if ($opt_gdb)
    {
      $opt_client_gdb= $opt_gdb;
      $opt_gdb= undef;
    }

    if ($opt_ddd)
    {
      $opt_client_ddd= $opt_ddd;
      $opt_ddd= undef;
    }

    if ($opt_dbx) {
      mtr_warning("Silently converting --dbx to --client-dbx in embedded mode");
      $opt_client_dbx= $opt_dbx;
      $opt_dbx= undef;
    }

    if ($opt_debugger)
    {
      $opt_client_debugger= $opt_debugger;
      $opt_debugger= undef;
    }

    if ( $opt_gdb || $opt_ddd || $opt_manual_gdb || $opt_manual_lldb || 
         $opt_manual_ddd || $opt_manual_debug || $opt_debugger || $opt_dbx || 
         $opt_manual_dbx)
    {
      mtr_error("You need to use the client debug options for the",
		"embedded server. Ex: --client-gdb");
    }
  }

  # --------------------------------------------------------------------------
  # Big test and staging_run flags
  # --------------------------------------------------------------------------
   if ( $opt_big_test )
   {
     $ENV{'BIG_TEST'}= 1;
   }
  $ENV{'STAGING_RUN'}= $opt_staging_run;

  # --------------------------------------------------------------------------
  # Gcov flag
  # --------------------------------------------------------------------------
  if ( ($opt_gcov or $opt_gprof) and ! $source_dist )
  {
    mtr_error("Coverage test needs the source - please use source dist");
  }

  # --------------------------------------------------------------------------
  # Check debug related options
  # --------------------------------------------------------------------------
  if ( $opt_gdb || $opt_client_gdb || $opt_ddd || $opt_client_ddd || 
       $opt_manual_gdb || $opt_manual_lldb || $opt_manual_ddd || 
       $opt_manual_debug || $opt_dbx || $opt_client_dbx || $opt_manual_dbx || 
       $opt_debugger || $opt_client_debugger )
  {
    $ENV{ASAN_OPTIONS}= 'abort_on_error=1:'.($ENV{ASAN_OPTIONS} || '');
    if ( using_extern() )
    {
      mtr_error("Can't use --extern when using debugger");
    }
    # Indicate that we are using debugger
    $glob_debugger= 1;
    $opt_retry= 1;
    $opt_retry_failure= 1;
    # Set one week timeout (check-testcase timeout will be 1/10th)
    $opt_testcase_timeout= 7 * 24 * 60;
    $opt_suite_timeout= 7 * 24 * 60;
    # One day to shutdown
    $opt_shutdown_timeout= 24 * 60;
    # One day for PID file creation (this is given in seconds not minutes)
    $opt_start_timeout= 24 * 60 * 60;
  }

  # --------------------------------------------------------------------------
  # Modified behavior with --start options
  # --------------------------------------------------------------------------
  if ($opt_start or $opt_start_dirty or $opt_start_exit) {
    collect_option ('quick-collect', 1);
    $start_only= 1;
  }
  if ($opt_debug)
  {
    $opt_testcase_timeout= 7 * 24 * 60;
    $opt_suite_timeout= 7 * 24 * 60;
    $opt_retry= 1;
    $opt_retry_failure= 1;
  }

  # --------------------------------------------------------------------------
  # Check use of user-args
  # --------------------------------------------------------------------------

  if ($opt_user_args) {
    mtr_error("--user-args only valid with --start options")
      unless $start_only;
    mtr_error("--user-args cannot be combined with named suites or tests")
      if $opt_suites || @opt_cases;
  }

  # --------------------------------------------------------------------------
  # Check use of wait-all
  # --------------------------------------------------------------------------

  if ($opt_wait_all && ! $start_only)
  {
    mtr_error("--wait-all can only be used with --start options");
  }

  # --------------------------------------------------------------------------
  # Gather stress-test options and modify behavior
  # --------------------------------------------------------------------------

  if ($opt_stress)
  {
    $opt_stress=~ s/,/ /g;
    $opt_user_args= 1;
    mtr_error("--stress cannot be combined with named ordinary suites or tests")
      if $opt_suites || @opt_cases;
    $opt_suites="stress";
    @opt_cases= ("wrapper");
    $ENV{MST_OPTIONS}= $opt_stress;
  }

  # --------------------------------------------------------------------------
  # Check timeout arguments
  # --------------------------------------------------------------------------

  mtr_error("Invalid value '$opt_testcase_timeout' supplied ".
	    "for option --testcase-timeout")
    if ($opt_testcase_timeout <= 0);
  mtr_error("Invalid value '$opt_suite_timeout' supplied ".
	    "for option --testsuite-timeout")
    if ($opt_suite_timeout <= 0);

  # --------------------------------------------------------------------------
  # Check valgrind arguments
  # --------------------------------------------------------------------------
  if ( $opt_valgrind or $opt_valgrind_path or @valgrind_args)
  {
    mtr_report("Turning on valgrind for all executables");
    $opt_valgrind= 1;
    $opt_valgrind_mysqld= 1;
    $opt_valgrind_mysqltest= 1;
  }
  elsif ( $opt_valgrind_mysqld )
  {
    mtr_report("Turning on valgrind for mysqld(s) only");
    $opt_valgrind= 1;
  }
  elsif ( $opt_valgrind_mysqltest )
  {
    mtr_report("Turning on valgrind for mysqltest and mysql_client_test only");
    $opt_valgrind= 1;
  }

  if ($opt_valgrind)
  {
    # Increase the timeouts when running with valgrind
    $opt_testcase_timeout*= 10;
    $opt_suite_timeout*= 6;
    $opt_start_timeout*= 10;
    $warn_seconds*= 10;
  }

  if ( $opt_callgrind )
  {
    mtr_report("Turning on valgrind with callgrind for mysqld(s)");
    $opt_valgrind= 1;
    $opt_valgrind_mysqld= 1;

    # Set special valgrind options unless options passed on command line
    push(@valgrind_args, "--trace-children=yes")
      unless @valgrind_args;
    unshift(@valgrind_args, "--tool=callgrind");
  }

  # default to --tool=memcheck
  if ($opt_valgrind && ! grep(/^--tool=/i, @valgrind_args))
  {
    # Set valgrind_option unless already defined
    push(@valgrind_args, ("--show-reachable=yes", "--leak-check=yes",
                          "--num-callers=16"))
      unless @valgrind_args;
    unshift(@valgrind_args, "--tool=memcheck");
  }

  if ( $opt_valgrind )
  {
    # Make valgrind run in quiet mode so it only print errors
    push(@valgrind_args, "--quiet" );

    push(@valgrind_args, "--suppressions=${glob_mysql_test_dir}/valgrind.supp")
      if -f "$glob_mysql_test_dir/valgrind.supp";

    mtr_report("Running valgrind with options \"",
	       join(" ", @valgrind_args), "\"");
  }

  if (@strace_args || $opt_stracer)
  {
    $opt_strace=1;
  }

  if ($opt_debug_common)
  {
    $opt_debug= 1;
    $debug_d= "d,query,info,error,enter,exit";
  }
}


#
# To make it easier for different devs to work on the same host,
# an environment variable can be used to control all ports. A small
# number is to be used, 0 - 16 or similar.
#
# Note the MASTER_MYPORT has to be set the same in all 4.x and 5.x
# versions of this script, else a 4.0 test run might conflict with a
# 5.1 test run, even if different MTR_BUILD_THREAD is used. This means
# all port numbers might not be used in this version of the script.
#
# Also note the limitation of ports we are allowed to hand out. This
# differs between operating systems and configuration, see
# http://www.ncftp.com/ncftpd/doc/misc/ephemeral_ports.html
# But a fairly safe range seems to be 5001 - 32767
#
sub set_build_thread_ports($) {
  my $thread= shift || 0;

  if ( lc($opt_build_thread) eq 'auto' ) {
    my $found_free = 0;
    $build_thread = 300;	# Start attempts from here
    my $build_thread_upper = $build_thread + ($opt_parallel > 1500
                                              ? 3000
                                              : 2 * $opt_parallel) + 300;
    while (! $found_free)
    {
      $build_thread= mtr_get_unique_id($build_thread, $build_thread_upper);
      if ( !defined $build_thread ) {
        mtr_error("Could not get a unique build thread id");
      }
      $found_free= check_ports_free($build_thread);
      # If not free, release and try from next number
      if (! $found_free) {
        mtr_release_unique_id();
        $build_thread++;
      }
    }
  }
  else
  {
    $build_thread = $opt_build_thread + $thread - 1;
    if (! check_ports_free($build_thread)) {
      # Some port was not free(which one has already been printed)
      mtr_error("Some port(s) was not free")
    }
  }
  $ENV{MTR_BUILD_THREAD}= $build_thread;

  # Calculate baseport
  $baseport= $build_thread * $opt_port_group_size + 10000;
  if ( $baseport < 5001 or $baseport + $opt_port_group_size >= 32767 )
  {
    mtr_error("MTR_BUILD_THREAD number results in a port",
              "outside 5001 - 32767",
              "($baseport - $baseport + $opt_port_group_size)");
  }

  mtr_report("Using MTR_BUILD_THREAD $build_thread,",
	     "with reserved ports $baseport..".($baseport+($opt_port_group_size-1)));

}


sub collect_mysqld_features {
  #
  # Execute "mysqld --no-defaults --help --verbose" to get a
  # list of all features and settings
  #
  # --no-defaults and --skip-grant-tables are to avoid loading
  # system-wide configs and plugins
  #
  # --datadir must exist, mysqld will chdir into it
  #
  my $args;
  mtr_init_args(\$args);
  mtr_add_arg($args, "--no-defaults");
  mtr_add_arg($args, "--datadir=.");
  mtr_add_arg($args, "--basedir=%s", $basedir);
  mtr_add_arg($args, "--lc-messages-dir=%s", $path_language);
  mtr_add_arg($args, "--skip-grant-tables");
  mtr_add_arg($args, "--log-warnings=0");
  mtr_add_arg($args, "--log-slow-admin-statements=0");
  mtr_add_arg($args, "--log-queries-not-using-indexes=0");
  mtr_add_arg($args, "--log-slow-slave-statements=0");
  mtr_add_arg($args, "--verbose");
  mtr_add_arg($args, "--help");

  my $exe_mysqld= find_mysqld($bindir);
  my $cmd= join(" ", $exe_mysqld, @$args);

  mtr_verbose("cmd: $cmd");

  my $list= `$cmd`;

  # to simplify the parsing, we'll merge all nicely formatted --help texts
  $list =~ s/\n {22}(\S)/ $1/g;

  my @list= split '\n', $list;

  $mysql_version_id= 0;
  while (defined(my $line = shift @list)){
     if ($line =~ /^\Q$exe_mysqld\E\s+Ver\s(\d+)\.(\d+)\.(\d+)(\S*)/ ) {
      $mysql_version_id= $1*10000 + $2*100 + $3;
      mtr_report("MariaDB Version $1.$2.$3$4");
      last;
    }
  }
  mtr_error("Could not find version of MariaDB")
     unless $mysql_version_id > 0;

  for (@list)
  {
    # first part of the help - command-line options.
    if (/Copyright/ .. /^-{30,}/) {
      # here we want to detect all not mandatory plugins
      # they are listed in the --help output as
      #  --archive[=name]
      # Enable or disable ARCHIVE plugin. Possible values are ON, OFF,
      # FORCE (don't start if the plugin fails to load),
      # FORCE_PLUS_PERMANENT (like FORCE, but the plugin can not be uninstalled).
      push @optional_plugins, $1
        if /^  --([-a-z0-9]+)\[=name\] +Enable or disable \w+ plugin. One of: ON, OFF, FORCE/;
      next;
    }

    last if /^$/; # then goes a list of variables, it ends with an empty line

    # Put a variable into hash
    /^([\S]+)[ \t]+(.*?)\r?$/ or die "Could not parse mysqld --help: $_\n";
    $mysqld_variables{$1}= $2;
  }
  mtr_error("Could not find variabes list") unless %mysqld_variables;
}



sub collect_mysqld_features_from_running_server ()
{
  my $mysql= mtr_exe_exists("$path_client_bindir/mysql");

  my $args;
  mtr_init_args(\$args);

  mtr_add_arg($args, "--no-defaults");
  mtr_add_arg($args, "--user=%s", $opt_user);

  while (my ($option, $value)= each( %opts_extern )) {
    mtr_add_arg($args, "--$option=$value");
  }

  mtr_add_arg($args, "--silent"); # Tab separated output
  mtr_add_arg($args, "-e '%s'", "use mysql; SHOW VARIABLES");
  my $cmd= "$mysql " . join(' ', @$args);
  mtr_verbose("cmd: $cmd");

  my $list = `$cmd` or
    mtr_error("Could not connect to extern server using command: '$cmd'");
  foreach my $line (split('\n', $list ))
  {
    # Put variables into hash
    if ( $line =~ /^([\S]+)[ \t]+(.*?)\r?$/ )
    {
      my $name= $1;
      my $value=$2;
      $name =~ s/_/-/g;
      # print "$name=\"$value\"\n";
      $mysqld_variables{$name}= $value;
    }
  }

  # Parse version
  my $version_str= $mysqld_variables{'version'};
  if ( $version_str =~ /^([0-9]*)\.([0-9]*)\.([0-9]*)([^\s]*)/ )
  {
    #print "Major: $1 Minor: $2 Build: $3\n";
    $mysql_version_id= $1*10000 + $2*100 + $3;
    #print "mysql_version_id: $mysql_version_id\n";
    mtr_report("MariaDB Version $1.$2.$3");
    $mysql_version_extra= $4;
  }
  mtr_error("Could not find version of MariaDBL") unless $mysql_version_id;
}

sub find_mysqld {

  my ($mysqld_basedir)= $ENV{MTR_BINDIR}|| @_;

  my @mysqld_names= ("mysqld", "mysqld-max-nt", "mysqld-max",
		     "mysqld-nt");

  if ( $opt_debug_server ){
    # Put mysqld-debug first in the list of binaries to look for
    mtr_verbose("Adding mysqld-debug first in list of binaries to look for");
    unshift(@mysqld_names, "mysqld-debug");
  }

  return my_find_bin($bindir,
		     ["sql", "libexec", "sbin", "bin"],
		     [@mysqld_names]);
}


sub executable_setup () {

  $exe_patch='patch' if `patch -v`;

  #
  # Check if libtool is available in this distribution/clone
  # we need it when valgrinding or debugging non installed binary
  # Otherwise valgrind will valgrind the libtool wrapper or bash
  # and gdb will not find the real executable to debug
  #
  if ( -x "../libtool")
  {
    $exe_libtool= "../libtool";
    if ($opt_valgrind or $glob_debugger or $opt_strace)
    {
      mtr_report("Using \"$exe_libtool\" when running valgrind, strace or debugger");
    }
  }

  # Look for the client binaries
  $exe_mysqladmin=     mtr_exe_exists("$path_client_bindir/mysqladmin");
  $exe_mysql=          mtr_exe_exists("$path_client_bindir/mysql");
  $exe_mysql_plugin=   mtr_exe_exists("$path_client_bindir/mysql_plugin");

  $exe_mysql_embedded= mtr_exe_maybe_exists("$basedir/libmysqld/examples/mysql_embedded");

  # Look for mysqltest executable
  if ( $opt_embedded_server )
  {
    $exe_mysqltest=
      mtr_exe_exists("$bindir/libmysqld/examples$opt_vs_config/mysqltest_embedded",
                     "$path_client_bindir/mysqltest_embedded");
  }
  else
  {
    if ( defined $ENV{'MYSQL_TEST'} )
    {
      $exe_mysqltest=$ENV{'MYSQL_TEST'};
      print "===========================================================\n";
      print "WARNING:The mysqltest binary is fetched from $exe_mysqltest\n";
      print "===========================================================\n";
    }
    else
    {
      $exe_mysqltest= mtr_exe_exists("$path_client_bindir/mysqltest");
    }
  }

}


sub client_debug_arg($$) {
  my ($args, $client_name)= @_;

  # Workaround for Bug #50627: drop any debug opt
  return if $client_name =~ /^mysqlbinlog/;

  if ( $opt_debug ) {
    mtr_add_arg($args,
		"--loose-debug=$debug_d:t:A,%s/log/%s.trace",
		$path_vardir_trace, $client_name)
  }
}


sub client_arguments ($;$) {
 my $client_name= shift;
  my $group_suffix= shift;
  my $client_exe= mtr_exe_exists("$path_client_bindir/$client_name");

  my $args;
  mtr_init_args(\$args);
  mtr_add_arg($args, "--defaults-file=%s", $path_config_file);
  if (defined($group_suffix)) {
    mtr_add_arg($args, "--defaults-group-suffix=%s", $group_suffix);
    client_debug_arg($args, "$client_name-$group_suffix");
  }
  else
  {
    client_debug_arg($args, $client_name);
  }
  return mtr_args2str($client_exe, @$args);
}


sub mysqlbinlog_arguments () {
  my $exe= mtr_exe_exists("$path_client_bindir/mysqlbinlog");

  my $args;
  mtr_init_args(\$args);
  mtr_add_arg($args, "--defaults-file=%s", $path_config_file);
  mtr_add_arg($args, "--local-load=%s", $opt_tmpdir);
  client_debug_arg($args, "mysqlbinlog");
  return mtr_args2str($exe, @$args);
}


sub mysqlslap_arguments () {
  my $exe= mtr_exe_maybe_exists("$path_client_bindir/mysqlslap");
  if ( $exe eq "" ) {
    # mysqlap was not found

    if (defined $mysql_version_id and $mysql_version_id >= 50100 ) {
      mtr_error("Could not find the mysqlslap binary");
    }
    return ""; # Don't care about mysqlslap
  }

  my $args;
  mtr_init_args(\$args);
  mtr_add_arg($args, "--defaults-file=%s", $path_config_file);
  client_debug_arg($args, "mysqlslap");
  return mtr_args2str($exe, @$args);
}


sub mysqldump_arguments ($) {
  my($group_suffix) = @_;
  my $exe= mtr_exe_exists("$path_client_bindir/mysqldump");

  my $args;
  mtr_init_args(\$args);
  mtr_add_arg($args, "--defaults-file=%s", $path_config_file);
  mtr_add_arg($args, "--defaults-group-suffix=%s", $group_suffix);
  client_debug_arg($args, "mysqldump-$group_suffix");
  return mtr_args2str($exe, @$args);
}


sub mysql_client_test_arguments(){
  my $exe;
  # mysql_client_test executable may _not_ exist
  if ( $opt_embedded_server ) {
    $exe= mtr_exe_maybe_exists(
            "$bindir/libmysqld/examples$opt_vs_config/mysql_client_test_embedded",
		"$bindir/bin/mysql_client_test_embedded");
  } else {
    $exe= mtr_exe_maybe_exists("$bindir/tests$opt_vs_config/mysql_client_test",
			       "$bindir/bin/mysql_client_test");
  }

  my $args;
  mtr_init_args(\$args);
  if ( $opt_valgrind_mysqltest ) {
    valgrind_arguments($args, \$exe);
  }
  mtr_add_arg($args, "--defaults-file=%s", $path_config_file);
  mtr_add_arg($args, "--testcase");
  mtr_add_arg($args, "--vardir=$opt_vardir");
  client_debug_arg($args,"mysql_client_test");
  my $ret=mtr_args2str($exe, @$args);
  return $ret;
}

sub tool_arguments ($$) {
  my($sedir, $tool_name) = @_;
  my $exe= my_find_bin($bindir,
		       [$sedir, "bin"],
		       $tool_name);

  my $args;
  mtr_init_args(\$args);
  client_debug_arg($args, $tool_name);
  return mtr_args2str($exe, @$args);
}

# This is not used to actually start a mysqld server, just to allow test
# scripts to run the mysqld binary to test invalid server startup options.
sub mysqld_client_arguments () {
  my $default_mysqld= default_mysqld();
  my $exe = find_mysqld($bindir);
  my $args;
  mtr_init_args(\$args);
  mtr_add_arg($args, "--no-defaults");
  mtr_add_arg($args, "--basedir=%s", $basedir);
  mtr_add_arg($args, "--character-sets-dir=%s", $default_mysqld->value("character-sets-dir"));
  mtr_add_arg($args, "--language=%s", $default_mysqld->value("language"));
  return mtr_args2str($exe, @$args);
}


sub have_maria_support () {
  my $maria_var= $mysqld_variables{'aria-recover-options'};
  return defined $maria_var;
}


sub environment_setup {

  umask(022);

  my @ld_library_paths;

  if ($path_client_libdir)
  {
    # Use the --client-libdir passed on commandline
    push(@ld_library_paths, "$path_client_libdir");
  }
  else
  {
    # Setup LD_LIBRARY_PATH so the libraries from this distro/clone
    # are used in favor of the system installed ones
    if ( $source_dist )
    {
      push(@ld_library_paths, "$basedir/libmysql/.libs/",
	   "$basedir/libmysql_r/.libs/",
	   "$basedir/zlib/.libs/");
      if ($^O eq "darwin")
      {
        # it is MAC OS and we have to add dynamic libraries paths
        push @ld_library_paths, grep {<$_/*.dylib>} 
          (<$bindir/storage/*/.libs/>,<$bindir/plugin/*/.libs/>,
          <$bindir/plugin/*/*/.libs/>,<$bindir/storage/*/*/.libs>);
      }
    }
    else
    {
      push(@ld_library_paths, "$basedir/lib", "$basedir/lib/mysql");
    }
  }

  # --------------------------------------------------------------------------
  # Valgrind need to be run with debug libraries otherwise it's almost
  # impossible to add correct supressions, that means if "/usr/lib/debug"
  # is available, it should be added to
  # LD_LIBRARY_PATH
  #
  # But pthread is broken in libc6-dbg on Debian <= 3.1 (see Debian
  # bug 399035, http://bugs.debian.org/cgi-bin/bugreport.cgi?bug=399035),
  # so don't change LD_LIBRARY_PATH on that platform.
  # --------------------------------------------------------------------------
  my $debug_libraries_path= "/usr/lib/debug";
  my $deb_version;
  if (  $opt_valgrind and -d $debug_libraries_path and
        (! -e '/etc/debian_version' or
	 ($deb_version=
	    mtr_grab_file('/etc/debian_version')) !~ /^[0-9]+\.[0-9]$/ or
         $deb_version > 3.1 ) )
  {
    push(@ld_library_paths, $debug_libraries_path);
  }

  $ENV{'LD_LIBRARY_PATH'}= join(":", @ld_library_paths,
				$ENV{'LD_LIBRARY_PATH'} ?
				split(':', $ENV{'LD_LIBRARY_PATH'}) : ());
  mtr_debug("LD_LIBRARY_PATH: $ENV{'LD_LIBRARY_PATH'}");

  $ENV{'DYLD_LIBRARY_PATH'}= join(":", @ld_library_paths,
				  $ENV{'DYLD_LIBRARY_PATH'} ?
				  split(':', $ENV{'DYLD_LIBRARY_PATH'}) : ());
  mtr_debug("DYLD_LIBRARY_PATH: $ENV{'DYLD_LIBRARY_PATH'}");

  # The environment variable used for shared libs on AIX
  $ENV{'SHLIB_PATH'}= join(":", @ld_library_paths,
                           $ENV{'SHLIB_PATH'} ?
                           split(':', $ENV{'SHLIB_PATH'}) : ());
  mtr_debug("SHLIB_PATH: $ENV{'SHLIB_PATH'}");

  # The environment variable used for shared libs on hp-ux
  $ENV{'LIBPATH'}= join(":", @ld_library_paths,
                        $ENV{'LIBPATH'} ?
                        split(':', $ENV{'LIBPATH'}) : ());
  mtr_debug("LIBPATH: $ENV{'LIBPATH'}");

  $ENV{'UMASK'}=              "0660"; # The octal *string*
  $ENV{'UMASK_DIR'}=          "0770"; # The octal *string*

  #
  # MariaDB tests can produce output in various character sets
  # (especially, ctype_xxx.test). To avoid confusing Perl
  # with output which is incompatible with the current locale
  # settings, we reset the current values of LC_ALL and LC_CTYPE to "C".
  # For details, please see
  # Bug#27636 tests fails if LC_* variables set to *_*.UTF-8
  #
  $ENV{'LC_ALL'}=             "C";
  $ENV{'LC_CTYPE'}=           "C";

  $ENV{'LC_COLLATE'}=         "C";
  $ENV{'USE_RUNNING_SERVER'}= using_extern();
  $ENV{'MYSQL_TEST_DIR'}=     $glob_mysql_test_dir;
  $ENV{'DEFAULT_MASTER_PORT'}= $mysqld_variables{'port'};
  $ENV{'MYSQL_TMP_DIR'}=      $opt_tmpdir;
  $ENV{'MYSQLTEST_VARDIR'}=   $opt_vardir;
  $ENV{'MYSQL_BINDIR'}=       $bindir;
  $ENV{'MYSQL_SHAREDIR'}=     $path_language;
  $ENV{'MYSQL_CHARSETSDIR'}=  $path_charsetsdir;
  
  if (IS_WINDOWS)
  {
    $ENV{'SECURE_LOAD_PATH'}= $glob_mysql_test_dir."\\std_data";
  }
  else
  {
    $ENV{'SECURE_LOAD_PATH'}= $glob_mysql_test_dir."/std_data";
  }

  #
  # Some stupid^H^H^H^H^H^Hignorant network providers set up "wildcard DNS"
  # servers that return some given web server address for any lookup of a
  # non-existent host name. This confuses test cases that want to test the
  # behaviour when connecting to a non-existing host, so we need to be able
  # to disable those tests when DNS is broken.
  #
  $ENV{HAVE_BROKEN_DNS}= defined(gethostbyname('invalid_hostname'));

  # ----------------------------------------------------
  # mysql clients
  # ----------------------------------------------------
  $ENV{'MYSQL_CHECK'}=              client_arguments("mysqlcheck");
  $ENV{'MYSQL_DUMP'}=               mysqldump_arguments(".1");
  $ENV{'MYSQL_DUMP_SLAVE'}=         mysqldump_arguments(".2");
  $ENV{'MYSQL_SLAP'}=               mysqlslap_arguments();
  $ENV{'MYSQL_IMPORT'}=             client_arguments("mysqlimport");
  $ENV{'MYSQL_SHOW'}=               client_arguments("mysqlshow");
  $ENV{'MYSQL_BINLOG'}=             mysqlbinlog_arguments();
  $ENV{'MYSQL'}=                    client_arguments("mysql");
  $ENV{'MYSQL_SLAVE'}=              client_arguments("mysql", ".2");
  $ENV{'MYSQL_UPGRADE'}=            client_arguments("mysql_upgrade");
  $ENV{'MYSQLADMIN'}=               client_arguments("mysqladmin");
  $ENV{'MYSQL_CLIENT_TEST'}=        mysql_client_test_arguments();
  $ENV{'EXE_MYSQL'}=                $exe_mysql;
  $ENV{'MYSQL_PLUGIN'}=             $exe_mysql_plugin;
  $ENV{'MYSQL_EMBEDDED'}=           $exe_mysql_embedded;
  if(IS_WINDOWS)
  {
     $ENV{'MYSQL_INSTALL_DB_EXE'}=  mtr_exe_exists("$bindir/sql$opt_vs_config/mysql_install_db");
  }

  my $client_config_exe=
    mtr_exe_maybe_exists(
        "$bindir/libmariadb/mariadb_config$opt_vs_config/mariadb_config",
               "$bindir/bin/mariadb_config");
  if ($client_config_exe)
  {
    my $tls_info= `$client_config_exe --tlsinfo`;
    ($ENV{CLIENT_TLS_LIBRARY},$ENV{CLIENT_TLS_LIBRARY_VERSION})=
      split(/ /, $tls_info, 2);
  }
  my $exe_mysqld= find_mysqld($basedir);
  $ENV{'MYSQLD'}= $exe_mysqld;
  my $extra_opts= join (" ", @opt_extra_mysqld_opt);
  $ENV{'MYSQLD_CMD'}= "$exe_mysqld --defaults-group-suffix=.1 ".
    "--defaults-file=$path_config_file $extra_opts";

  # ----------------------------------------------------
  # bug25714 executable may _not_ exist in
  # some versions, test using it should be skipped
  # ----------------------------------------------------
  my $exe_bug25714=
      mtr_exe_maybe_exists("$bindir/tests$opt_vs_config/bug25714");
  $ENV{'MYSQL_BUG25714'}=  native_path($exe_bug25714);

  # ----------------------------------------------------
  # mysql_fix_privilege_tables.sql
  # ----------------------------------------------------
  my $file_mysql_fix_privilege_tables=
    mtr_file_exists("$bindir/scripts/mysql_fix_privilege_tables.sql",
		    "$bindir/share/mysql_fix_privilege_tables.sql",
		    "$bindir/share/mariadb/mysql_fix_privilege_tables.sql",
		    "$bindir/share/mysql/mysql_fix_privilege_tables.sql");
  $ENV{'MYSQL_FIX_PRIVILEGE_TABLES'}=  $file_mysql_fix_privilege_tables;

  # ----------------------------------------------------
  # my_print_defaults
  # ----------------------------------------------------
  my $exe_my_print_defaults=
    mtr_exe_exists("$bindir/extra$opt_vs_config/my_print_defaults",
		   "$path_client_bindir/my_print_defaults");
  $ENV{'MYSQL_MY_PRINT_DEFAULTS'}= native_path($exe_my_print_defaults);

  # ----------------------------------------------------
  # myisam tools
  # ----------------------------------------------------
  $ENV{'MYISAMLOG'}= tool_arguments("storage/myisam", "myisamlog", );
  $ENV{'MYISAMCHK'}= tool_arguments("storage/myisam", "myisamchk");
  $ENV{'MYISAMPACK'}= tool_arguments("storage/myisam", "myisampack");
  $ENV{'MYISAM_FTDUMP'}= tool_arguments("storage/myisam", "myisam_ftdump");

  # ----------------------------------------------------
  # aria tools
  # ----------------------------------------------------
  if (have_maria_support())
  {
    $ENV{'MARIA_CHK'}= tool_arguments("storage/maria", "aria_chk");
    $ENV{'MARIA_PACK'}= tool_arguments("storage/maria", "aria_pack");
  }

  # ----------------------------------------------------
  # mysqlhotcopy
  # ----------------------------------------------------
  my $mysqlhotcopy=
    mtr_pl_maybe_exists("$bindir/scripts/mysqlhotcopy") ||
    mtr_pl_maybe_exists("$path_client_bindir/mysqlhotcopy");
  if ($mysqlhotcopy)
  {
    $ENV{'MYSQLHOTCOPY'}= $mysqlhotcopy;
  }

  # ----------------------------------------------------
  # perror
  # ----------------------------------------------------
  my $exe_perror= mtr_exe_exists("$bindir/extra$opt_vs_config/perror",
				 "$path_client_bindir/perror");
  $ENV{'MY_PERROR'}= native_path($exe_perror);

  # ----------------------------------------------------
  # mysql_tzinfo_to_sql
  # ----------------------------------------------------
  my $exe_mysql_tzinfo_to_sql= mtr_exe_exists("$basedir/sql$opt_vs_config/mysql_tzinfo_to_sql",
                                 "$path_client_bindir/mysql_tzinfo_to_sql",
                                 "$bindir/sql$opt_vs_config/mysql_tzinfo_to_sql");
  $ENV{'MYSQL_TZINFO_TO_SQL'}= native_path($exe_mysql_tzinfo_to_sql);

  # ----------------------------------------------------
  # replace
  # ----------------------------------------------------
  my $exe_replace= mtr_exe_exists(vs_config_dirs('extra', 'replace'),
                                 "$basedir/extra/replace",
                                 "$bindir/extra$opt_vs_config/replace",
                                 "$path_client_bindir/replace");
  $ENV{'REPLACE'}= native_path($exe_replace);

  # ----------------------------------------------------
  # innochecksum
  # ----------------------------------------------------
  my $exe_innochecksum=
    mtr_exe_maybe_exists("$bindir/extra$opt_vs_config/innochecksum",
		         "$path_client_bindir/innochecksum");
  if ($exe_innochecksum)
  {
    $ENV{'INNOCHECKSUM'}= native_path($exe_innochecksum);
  }

  # Create an environment variable to make it possible
  # to detect that valgrind is being used from test cases
  $ENV{'VALGRIND_TEST'}= $opt_valgrind;

  # Add dir of this perl to aid mysqltest in finding perl
  my $perldir= dirname($^X);
  my $pathsep= ":";
  $pathsep= ";" if IS_WINDOWS && ! IS_CYGWIN;
  $ENV{'PATH'}= "$ENV{'PATH'}".$pathsep.$perldir;
}


sub remove_vardir_subs() {
  foreach my $sdir ( glob("$opt_vardir/*") ) {
    mtr_verbose("Removing subdir $sdir");
    rmtree($sdir);
  }
}

#
# Remove var and any directories in var/ created by previous
# tests
#
sub remove_stale_vardir () {

  mtr_report("Removing old var directory...");

  # Safety!
  mtr_error("No, don't remove the vardir when running with --extern")
    if using_extern();

  mtr_verbose("opt_vardir: $opt_vardir");
  if ( $opt_vardir eq $default_vardir )
  {
    #
    # Running with "var" in mysql-test dir
    #
    if ( -l $opt_vardir)
    {
      # var is a symlink

      if ( $opt_mem )
      {
	# Remove the directory which the link points at
	mtr_verbose("Removing " . readlink($opt_vardir));
	rmtree(readlink($opt_vardir));

	# Remove the "var" symlink
	mtr_verbose("unlink($opt_vardir)");
	unlink($opt_vardir);
      }
      else
      {
	# Some users creates a soft link in mysql-test/var to another area
	# - allow it, but remove all files in it

	mtr_report(" - WARNING: Using the 'mysql-test/var' symlink");

	# Make sure the directory where it points exist
        if (! -d readlink($opt_vardir))
        {
          mtr_report("The destination for symlink $opt_vardir does not exist; Removing it and creating a new var directory");
          unlink($opt_vardir);
        }
	remove_vardir_subs();
      }
    }
    else
    {
      # Remove the entire "var" dir
      mtr_verbose("Removing $opt_vardir/");
      rmtree("$opt_vardir/");
    }

    if ( $opt_mem )
    {
      # A symlink from var/ to $opt_mem will be set up
      # remove the $opt_mem dir to assure the symlink
      # won't point at an old directory
      mtr_verbose("Removing $opt_mem");
      rmtree($opt_mem);
    }

  }
  else
  {
    #
    # Running with "var" in some other place
    #

    # Don't remove the var/ dir in mysql-test dir as it may be in
    # use by another mysql-test-run run with --vardir
    # mtr_verbose("Removing $default_vardir");
    # rmtree($default_vardir);

    # Remove the "var" dir
    mtr_verbose("Removing $opt_vardir/");
    rmtree("$opt_vardir/");
  }
  # Remove the "tmp" dir
  mtr_verbose("Removing $opt_tmpdir/");
  rmtree("$opt_tmpdir/");
}

sub set_plugin_var($) {
  local $_ = $_[0];
  s/\.\w+$//;
  $ENV{"\U${_}_SO"} = $_[0];
}

#
# Create var and the directories needed in var
#
sub setup_vardir() {
  mtr_report("Creating var directory '$opt_vardir'...");

  if ( $opt_vardir eq $default_vardir )
  {
    #
    # Running with "var" in mysql-test dir
    #
    if ( -l $opt_vardir )
    {
      #  it's a symlink

      # Make sure the directory where it points exist
      if (! -d readlink($opt_vardir))
      {
        mtr_report("The destination for symlink $opt_vardir does not exist; Removing it and creating a new var directory");
        unlink($opt_vardir);
      }
    }
    elsif ( $opt_mem )
    {
      # Runinng with "var" as a link to some "memory" location, normally tmpfs
      mtr_verbose("Creating $opt_mem");
      mkpath($opt_mem);

      mtr_report(" - symlinking 'var' to '$opt_mem'");
      symlink($opt_mem, $opt_vardir);
    }
  }

  if ( ! -d $opt_vardir )
  {
    mtr_verbose("Creating $opt_vardir");
    mkpath($opt_vardir);
  }

  # Ensure a proper error message if vardir couldn't be created
  unless ( -d $opt_vardir and -w $opt_vardir )
  {
    mtr_error("Writable 'var' directory is needed, use the " .
	      "'--vardir=<path>' option");
  }

  mkpath("$opt_vardir/log");
  mkpath("$opt_vardir/run");

  # Create var/tmp and tmp - they might be different
  mkpath("$opt_vardir/tmp");
  mkpath($opt_tmpdir) if ($opt_tmpdir ne "$opt_vardir/tmp");

  # On some operating systems, there is a limit to the length of a
  # UNIX domain socket's path far below PATH_MAX.
  # Don't allow that to happen
  if (check_socket_path_length("$opt_tmpdir/testsocket.sock")){
    mtr_error("Socket path '$opt_tmpdir' too long, it would be ",
	      "truncated and thus not possible to use for connection to ",
	      "MariaDB Server. Set a shorter with --tmpdir=<path> option");
  }

  # copy all files from std_data into var/std_data
  # and make them world readable
  copytree("$glob_mysql_test_dir/std_data", "$opt_vardir/std_data", "0022");

  # create a plugin dir and copy or symlink plugins into it
  unless($plugindir)
  {
    if ($source_dist)
    {
      $plugindir="$opt_vardir/plugins";
      mkpath($plugindir);
      if (IS_WINDOWS)
      {
        if (!$opt_embedded_server)
        {
          for (<$bindir/storage/*$opt_vs_config/*.dll>,
               <$bindir/plugin/*$opt_vs_config/*.dll>,
               <$bindir/libmariadb$opt_vs_config/*.dll>,
               <$bindir/sql$opt_vs_config/*.dll>)
          {
            my $pname=basename($_);
            copy rel2abs($_), "$plugindir/$pname";
            set_plugin_var($pname);
          }
        }
      }
      else
      {
        my $opt_use_copy= 1;
        if (symlink "$opt_vardir/run", "$plugindir/symlink_test")
        {
          $opt_use_copy= 0;
          unlink "$plugindir/symlink_test";
        }

        for (<$bindir/storage/*/*.so>,
             <$bindir/plugin/*/*.so>,
             <$bindir/plugin/*/auth_pam_tool_dir>,
             <$bindir/libmariadb/plugins/*/*.so>,
             <$bindir/libmariadb/*.so>,
             <$bindir/sql/*.so>)
        {
          my $pname=basename($_);
          if ($opt_use_copy)
          {
            copy rel2abs($_), "$plugindir/$pname";
          }
          else
          {
            symlink rel2abs($_), "$plugindir/$pname";
          }
          set_plugin_var($pname);
        }
      }
    }
    else
    {
      # hm, what paths work for debs and for rpms ?
      for (<$bindir/lib64/mysql/plugin/*.so>,
           <$bindir/lib/mysql/plugin/*.so>,
           <$bindir/lib64/mariadb/plugin/*.so>,
           <$bindir/lib/mariadb/plugin/*.so>,
           <$bindir/lib/plugin/*.so>,             # bintar
           <$bindir/lib/plugin/*.dll>)
      {
        my $pname=basename($_);
        set_plugin_var($pname);
        $plugindir=dirname($_) unless $plugindir;
      }
    }
  }

  # Remove old log files
  foreach my $name (glob("r/*.progress r/*.log r/*.warnings"))
  {
    unlink($name);
  }
}


#
# Check if running as root
# i.e a file can be read regardless what mode we set it to
#
sub  check_running_as_root () {
  my $test_file= "$opt_vardir/test_running_as_root.txt";
  mtr_tofile($test_file, "MySQL");
  chmod(oct("0000"), $test_file);

  my $result="";
  if (open(FILE,"<",$test_file))
  {
    $result= join('', <FILE>);
    close FILE;
  }

  # Some filesystems( for example CIFS) allows reading a file
  # although mode was set to 0000, but in that case a stat on
  # the file will not return 0000
  my $file_mode= (stat($test_file))[2] & 07777;

  mtr_verbose("result: $result, file_mode: $file_mode");
  if ($result eq "MySQL" && $file_mode == 0)
  {
    mtr_warning("running this script as _root_ will cause some " .
                "tests to be skipped");
    $ENV{'MYSQL_TEST_ROOT'}= "1";
  }

  chmod(oct("0755"), $test_file);
  unlink($test_file);
}


sub check_ssl_support {
  if ($opt_skip_ssl)
  {
    mtr_report(" - skipping SSL");
    $opt_ssl_supported= 0;
    $opt_ssl= 0;
    return;
  }

  if ( ! $mysqld_variables{'ssl'} )
  {
    if ( $opt_ssl)
    {
      mtr_error("Couldn't find support for SSL");
      return;
    }
    mtr_report(" - skipping SSL, mysqld not compiled with SSL");
    $opt_ssl_supported= 0;
    $opt_ssl= 0;
    return;
  }
  mtr_report(" - SSL connections supported");
  $opt_ssl_supported= 1;
}

sub check_debug_support {
  if (defined $mysqld_variables{'debug-dbug'})
  {
    mtr_report(" - binaries are debug compiled");
  }
  elsif ($opt_debug_server)
  {
    mtr_error("Can't use --debug[-server], binary does not support it");
  }
}


#
# Helper function to find the correct value for the opt_vs_config
# if it was not set explicitly.
#
# the configuration with the most recent build dir in sql/ is selected.
#
# note: looking for all BuildLog.htm files everywhere in the tree with the
# help of File::Find would be possibly more precise, but it is also
# many times slower. Thus we are only looking at the server, client
# executables, and plugins - that is, something that can affect the test suite
#
sub fix_vs_config_dir () {
  return $opt_vs_config="" unless IS_WINDOWS;
  return $opt_vs_config="/$opt_vs_config" if $opt_vs_config;

  my $modified = 1e30;
  $opt_vs_config="";


  for (<$bindir/sql/*/mysqld.exe>) { #/
    if (-M $_ < $modified)
    {
      $modified = -M _;
      $opt_vs_config = basename(dirname($_));
    }
  }

  mtr_report("VS config: $opt_vs_config");
  $opt_vs_config="/$opt_vs_config" if $opt_vs_config;
}


#
# Helper function to handle configuration-based subdirectories which Visual
# Studio uses for storing binaries.  If opt_vs_config is set, this returns
# a path based on that setting; if not, it returns paths for the default
# /release/ and /debug/ subdirectories.
#
# $exe can be undefined, if the directory itself will be used
#
sub vs_config_dirs ($$) {
  my ($path_part, $exe) = @_;

  $exe = "" if not defined $exe;

  # Don't look in these dirs when not on windows
  return () unless IS_WINDOWS;

  if ($opt_vs_config)
  {
    return ("$basedir/$path_part/$opt_vs_config/$exe");
  }

  return ("$basedir/$path_part/release/$exe",
          "$basedir/$path_part/relwithdebinfo/$exe",
          "$basedir/$path_part/debug/$exe");
}

sub mysql_server_start($) {
  my ($mysqld, $tinfo) = @_;

  if ( $mysqld->{proc} )
  {
    # Already started

    # Write start of testcase to log file
    mark_log($mysqld->value('log-error'), $tinfo);

    return;
  }

  my $datadir= $mysqld->value('datadir');
  if (not $opt_start_dirty)
  {

    my @options= ('log-bin', 'relay-log');
    foreach my $option_name ( @options )  {
      next unless $mysqld->option($option_name);

      my $file_name= $mysqld->value($option_name);
      next unless
        defined $file_name and
          -e $file_name;

      mtr_debug(" -removing '$file_name'");
      unlink($file_name) or die ("unable to remove file '$file_name'");
    }

    if (-d $datadir ) {
      mtr_verbose(" - removing '$datadir'");
      rmtree($datadir);
    }
  }

  my $mysqld_basedir= $mysqld->value('basedir');
  my $extra_opts= get_extra_opts($mysqld, $tinfo);

  if ( $basedir eq $mysqld_basedir )
  {
    if (! $opt_start_dirty)	# If dirty, keep possibly grown system db
    {
      # Some InnoDB options are incompatible with the default bootstrap.
      # If they are used, re-bootstrap
      my @rebootstrap_opts;
      @rebootstrap_opts = grep {/$rebootstrap_re/o} @$extra_opts if $extra_opts;
      if (@rebootstrap_opts)
      {
        mtr_verbose("Re-bootstrap with @rebootstrap_opts");
        mysql_install_db($mysqld, undef, \@rebootstrap_opts);
      }
      else {
        # Copy datadir from installed system db
        my $path= ($opt_parallel == 1) ? "$opt_vardir" : "$opt_vardir/..";
        my $install_db= "$path/install.db";
        copytree($install_db, $datadir) if -d $install_db;
        mtr_error("Failed to copy system db to '$datadir'") unless -d $datadir;
      }
    }
  }
  else
  {
    mysql_install_db($mysqld); # For versional testing

    mtr_error("Failed to install system db to '$datadir'")
      unless -d $datadir;

  }

  # Create the servers tmpdir
  my $tmpdir= $mysqld->value('tmpdir');
  mkpath($tmpdir) unless -d $tmpdir;

  # Write start of testcase to log file
  mark_log($mysqld->value('log-error'), $tinfo);

  # Run <tname>-master.sh
  if ($mysqld->option('#!run-master-sh') and
      defined $tinfo->{master_sh} and 
      run_system('/bin/sh ' . $tinfo->{master_sh}) )
  {
    $tinfo->{'comment'}= "Failed to execute '$tinfo->{master_sh}'";
    return 1;
  }

  # Run <tname>-slave.sh
  if ($mysqld->option('#!run-slave-sh') and
      defined $tinfo->{slave_sh} and
      run_system('/bin/sh ' . $tinfo->{slave_sh}))
  {
    $tinfo->{'comment'}= "Failed to execute '$tinfo->{slave_sh}'";
    return 1;
  }

  if (!$opt_embedded_server)
  {
    mysqld_start($mysqld,$extra_opts);

    # Save this test case information, so next can examine it
    $mysqld->{'started_tinfo'}= $tinfo;
  }

  # If wsrep is on, we need to wait until the first
  # server starts and bootstraps the cluster before
  # starting other servers. The bootsrap server in the
  # configuration should always be the first which has
  # wsrep_on=ON
  if (wsrep_on($mysqld) && wsrep_is_bootstrap_server($mysqld))
  {
    mtr_verbose("Waiting for wsrep bootstrap server to start");
    if ($mysqld->{WAIT}->($mysqld))
    {
      return 1;
    }
  }
}

sub mysql_server_wait {
  my ($mysqld, $tinfo) = @_;
<<<<<<< HEAD

  if (!sleep_until_file_created($mysqld->value('pid-file'),
                                $opt_start_timeout,
                                $mysqld->{'proc'},
                                $warn_seconds))
  {
    $tinfo->{comment}= "Failed to start ".$mysqld->name() . "\n";
    return 1;
  }

=======

  if (!sleep_until_file_created($mysqld->value('pid-file'),
                                      $opt_start_timeout,
                                      $mysqld->{'proc'},
                                      $warn_seconds))
  {
    $tinfo->{comment}= "Failed to start ".$mysqld->name() . "\n";
    return 1;
  }

>>>>>>> e5e58777
  if (wsrep_on($mysqld))
  {
    mtr_verbose("Waiting for wsrep server " . $mysqld->name() . " to be ready");
    if (!wait_wsrep_ready($tinfo, $mysqld))
    {
      return 1;
    }
  }
<<<<<<< HEAD

=======
>>>>>>> e5e58777
  return 0;
}

sub create_config_file_for_extern {
  my %opts=
    (
     socket     => '/tmp/mysqld.sock',
     port       => 3306,
     user       => $opt_user,
     password   => '',
     @_
    );

  mtr_report("Creating my.cnf file for extern server...");
  my $F= IO::File->new($path_config_file, "w")
    or mtr_error("Can't write to $path_config_file: $!");

  print $F "[client]\n";
  while (my ($option, $value)= each( %opts )) {
    print $F "$option= $value\n";
    mtr_report(" $option= $value");
  }

  print $F <<EOF

# binlog reads from [client] and [mysqlbinlog]
[mysqlbinlog]
character-sets-dir= $path_charsetsdir
local-load= $opt_tmpdir

EOF
;

  $F= undef; # Close file
}


#
# Kill processes left from previous runs, normally
# there should be none so make sure to warn
# if there is one
#
sub kill_leftovers ($) {
  my $rundir= shift;
  return unless ( -d $rundir );

  mtr_report("Checking leftover processes...");

  # Scan the "run" directory for process id's to kill
  opendir(RUNDIR, $rundir)
    or mtr_error("kill_leftovers, can't open dir \"$rundir\": $!");
  while ( my $elem= readdir(RUNDIR) )
  {
    # Only read pid from files that end with .pid
    if ( $elem =~ /.*[.]pid$/ )
    {
      my $pidfile= "$rundir/$elem";
      next unless -f $pidfile;
      my $pid= mtr_fromfile($pidfile);
      unlink($pidfile);
      unless ($pid=~ /^(\d+)/){
	# The pid was not a valid number
	mtr_warning("Got invalid pid '$pid' from '$elem'");
	next;
      }
      mtr_report(" - found old pid $pid in '$elem', killing it...");

      my $ret= kill("KILL", $pid);
      if ($ret == 0) {
	mtr_report("   process did not exist!");
	next;
      }

      my $check_counter= 100;
      while ($ret > 0 and $check_counter--) {
	mtr_milli_sleep(100);
	$ret= kill(0, $pid);
      }
      mtr_report($check_counter ? "   ok!" : "   failed!");
    }
    else
    {
      mtr_warning("Found non pid file '$elem' in '$rundir'")
	if -f "$rundir/$elem";
    }
  }
  closedir(RUNDIR);
}

#
# Check that all the ports that are going to
# be used are free
#
sub check_ports_free ($)
{
  my $bthread= shift;
  my $portbase = $bthread * $opt_port_group_size + 10000;
  for ($portbase..$portbase+($opt_port_group_size-1)){
    if (mtr_ping_port($_)){
      mtr_report(" - 'localhost:$_' was not free");
      return 0; # One port was not free
    }
  }

  return 1; # All ports free
}


sub initialize_servers {

  if ( using_extern() )
  {
    # Running against an already started server, if the specified
    # vardir does not already exist it should be created
    if ( ! -d $opt_vardir )
    {
      setup_vardir();
    }
    else
    {
      mtr_verbose("No need to create '$opt_vardir' it already exists");
    }
  }
  else
  {
    # Kill leftovers from previous run
    # using any pidfiles found in var/run
    kill_leftovers("$opt_vardir/run");

    if ( ! $opt_start_dirty )
    {
      remove_stale_vardir();
      setup_vardir();
    }
  }
}


#
# Remove all newline characters expect after semicolon
#
sub sql_to_bootstrap {
  my ($sql) = @_;
  my @lines= split(/\n/, $sql);
  my $result= "\n";
  my $delimiter= ';';

  foreach my $line (@lines) {

    # Change current delimiter if line starts with "delimiter"
    if ( $line =~ /^delimiter (.*)/ ) {
      my $new= $1;
      # Remove old delimiter from end of new
      $new=~ s/\Q$delimiter\E$//;
      $delimiter = $new;
      mtr_debug("changed delimiter to $delimiter");
      # No need to add the delimiter to result
      next;
    }

    # Add newline if line ends with $delimiter
    # and convert the current delimiter to semicolon
    if ( $line =~ /\Q$delimiter\E$/ ){
      $line =~ s/\Q$delimiter\E$/;/;
      $result.= "$line\n";
      mtr_debug("Added default delimiter");
      next;
    }

    # Remove comments starting with --
    if ( $line =~ /^\s*--/ ) {
      mtr_debug("Discarded $line");
      next;
    }

    # Replace @HOSTNAME with localhost
    $line=~ s/\'\@HOSTNAME\@\'/localhost/;

    # Default, just add the line without newline
    # but with a space as separator
    $result.= "$line ";

  }
  return $result;
}


sub default_mysqld {
  # Generate new config file from template
  environment_setup();
  my $config= My::ConfigFactory->new_config
    ( {
       basedir         => $basedir,
       testdir         => $glob_mysql_test_dir,
       template_path   => "include/default_my.cnf",
       vardir          => $opt_vardir,
       tmpdir          => $opt_tmpdir,
       baseport        => 0,
       user            => $opt_user,
       password        => '',
      }
    );

  my $mysqld= $config->group('mysqld.1')
    or mtr_error("Couldn't find mysqld.1 in default config");
  return $mysqld;
}


sub mysql_install_db {
  my ($mysqld, $datadir, $extra_opts)= @_;

  my $install_datadir= $datadir || $mysqld->value('datadir');
  my $install_basedir= $mysqld->value('basedir');
  my $install_lang= $mysqld->value('lc-messages-dir');
  my $install_chsdir= $mysqld->value('character-sets-dir');

  mtr_report("Installing system database...");

  my $args;
  mtr_init_args(\$args);
  mtr_add_arg($args, "--no-defaults");
  mtr_add_arg($args, "--disable-getopt-prefix-matching");
  mtr_add_arg($args, "--bootstrap");
  mtr_add_arg($args, "--basedir=%s", $install_basedir);
  mtr_add_arg($args, "--datadir=%s", $install_datadir);
  mtr_add_arg($args, "--plugin-dir=%s", $plugindir);
  mtr_add_arg($args, "--default-storage-engine=myisam");
  mtr_add_arg($args, "--loose-skip-plugin-$_") for @optional_plugins;
  # starting from 10.0 bootstrap scripts require InnoDB
  mtr_add_arg($args, "--loose-innodb");
  mtr_add_arg($args, "--loose-innodb-log-file-size=5M");
  mtr_add_arg($args, "--disable-sync-frm");
  mtr_add_arg($args, "--tmpdir=%s", "$opt_vardir/tmp/");
  mtr_add_arg($args, "--core-file");
  mtr_add_arg($args, "--console");

  if ( $opt_debug )
  {
    mtr_add_arg($args, "--debug-dbug=$debug_d:t:i:A,%s/log/bootstrap.trace",
		$path_vardir_trace);
  }

  mtr_add_arg($args, "--lc-messages-dir=%s", $install_lang);
  mtr_add_arg($args, "--character-sets-dir=%s", $install_chsdir);

  # InnoDB arguments that affect file location and sizes may
  # need to be given to the bootstrap process as well as the
  # server process.
  foreach my $extra_opt ( @opt_extra_mysqld_opt ) {
    if ($extra_opt =~ /--innodb/) {
      mtr_add_arg($args, $extra_opt);
    }
  }

  # If DISABLE_GRANT_OPTIONS is defined when the server is compiled (e.g.,
  # configure --disable-grant-options), mysqld will not recognize the
  # --bootstrap or --skip-grant-tables options.  The user can set
  # MYSQLD_BOOTSTRAP to the full path to a mysqld which does accept
  # --bootstrap, to accommodate this.
  my $exe_mysqld_bootstrap =
    $ENV{'MYSQLD_BOOTSTRAP'} || find_mysqld($install_basedir);

  # ----------------------------------------------------------------------
  # export MYSQLD_BOOTSTRAP_CMD variable containing <path>/mysqld <args>
  # ----------------------------------------------------------------------
  $ENV{'MYSQLD_BOOTSTRAP_CMD'}= "$exe_mysqld_bootstrap " . join(" ", @$args);

  # Extra options can come not only from the command line, but also
  # from option files or combinations. We want them on a command line
  # that is executed now, because otherwise the datadir might be 
  # incompatible with the test settings, but not on the general
  # $MYSQLD_BOOTSTRAP_CMD line
  foreach my $extra_opt ( @$extra_opts ) {
    mtr_add_arg($args, $extra_opt);
  }

  # ----------------------------------------------------------------------
  # Create the bootstrap.sql file
  # ----------------------------------------------------------------------
  my $bootstrap_sql_file= "$opt_vardir/log/bootstrap.sql";
  $ENV{'MYSQL_BOOTSTRAP_SQL_FILE'}= $bootstrap_sql_file;

  if (! -e $bootstrap_sql_file)
  {
    if ($opt_boot_gdb) {
      gdb_arguments(\$args, \$exe_mysqld_bootstrap, $mysqld->name(),
        $bootstrap_sql_file);
    }
    if ($opt_boot_dbx) {
      dbx_arguments(\$args, \$exe_mysqld_bootstrap, $mysqld->name(),
        $bootstrap_sql_file);
    }
    if ($opt_boot_ddd) {
      ddd_arguments(\$args, \$exe_mysqld_bootstrap, $mysqld->name(),
        $bootstrap_sql_file);
    }

    my $path_sql= my_find_file($install_basedir,
             ["mysql", "sql/share", "share/mariadb",
              "share/mysql", "share", "scripts"],
             "mysql_system_tables.sql",
             NOT_REQUIRED);

    if (-f $path_sql )
    {
      my $sql_dir= dirname($path_sql);
      # Use the mysql database for system tables
      mtr_tofile($bootstrap_sql_file, "use mysql;\n");

      # Add the offical mysql system tables
      # for a production system
      mtr_appendfile_to_file("$sql_dir/mysql_system_tables.sql",
           $bootstrap_sql_file);

      my $gis_sp_path = $source_dist ? "$bindir/scripts" : $sql_dir;
      mtr_appendfile_to_file("$gis_sp_path/maria_add_gis_sp_bootstrap.sql",
           $bootstrap_sql_file);

      # Add the performance tables
      # for a production system
      mtr_appendfile_to_file("$sql_dir/mysql_performance_tables.sql",
                            $bootstrap_sql_file);

      # Add the mysql system tables initial data
      # for a production system
      mtr_appendfile_to_file("$sql_dir/mysql_system_tables_data.sql",
           $bootstrap_sql_file);

      # Add test data for timezone - this is just a subset, on a real
      # system these tables will be populated either by mysql_tzinfo_to_sql
      # or by downloading the timezone table package from our website
      mtr_appendfile_to_file("$sql_dir/mysql_test_data_timezone.sql",
           $bootstrap_sql_file);

      # Fill help tables, just an empty file when running from bk repo
      # but will be replaced by a real fill_help_tables.sql when
      # building the source dist
      mtr_appendfile_to_file("$sql_dir/fill_help_tables.sql",
           $bootstrap_sql_file);

      # Create test database
      mtr_appendfile_to_file("$sql_dir/mysql_test_db.sql",
                            $bootstrap_sql_file);

      # mysql.gtid_slave_pos was created in InnoDB, but many tests
      # run without InnoDB. Alter it to Aria now
      mtr_tofile($bootstrap_sql_file, "ALTER TABLE gtid_slave_pos ENGINE=Aria transactional=0;\n");
    }
    else
    {
      # Install db from init_db.sql that exist in early 5.1 and 5.0
      # versions of MySQL
      my $init_file= "$install_basedir/mysql-test/lib/init_db.sql";
      mtr_report(" - from '$init_file'");
      my $text= mtr_grab_file($init_file) or
        mtr_error("Can't open '$init_file': $!");

      mtr_tofile($bootstrap_sql_file,
           sql_to_bootstrap($text));
    }

    # Remove anonymous users
    mtr_tofile($bootstrap_sql_file,
         "DELETE FROM mysql.global_priv where user= '';\n");

    # Create mtr database
    mtr_tofile($bootstrap_sql_file,
         "CREATE DATABASE mtr CHARSET=latin1;\n");

    # Add help tables and data for warning detection and supression
    mtr_tofile($bootstrap_sql_file,
               sql_to_bootstrap(mtr_grab_file("include/mtr_warnings.sql")));

    # Add procedures for checking server is restored after testcase
    mtr_tofile($bootstrap_sql_file,
               sql_to_bootstrap(mtr_grab_file("include/mtr_check.sql")));
  }

  # Log bootstrap command
  my $path_bootstrap_log= "$opt_vardir/log/bootstrap.log";
  mtr_tofile($path_bootstrap_log,
	     "$exe_mysqld_bootstrap " . join(" ", @$args) . "\n");

  # Create directories mysql
  mkpath("$install_datadir/mysql");

  my $realtime= gettimeofday();
  if ( My::SafeProcess->run
       (
	name          => "bootstrap",
	path          => $exe_mysqld_bootstrap,
	args          => \$args,
	input         => $bootstrap_sql_file,
	output        => $path_bootstrap_log,
	error         => $path_bootstrap_log,
	append        => 1,
	verbose       => $opt_verbose,
       ) != 0)
  {
    my $data= mtr_grab_file($path_bootstrap_log);
    mtr_error("Error executing mysqld --bootstrap\n" .
              "Could not install system database from $bootstrap_sql_file\n" .
	      "The $path_bootstrap_log file contains:\n$data\n");
  }
  else
  {
    mtr_verbose("Spent " . sprintf("%.3f", (gettimeofday() - $realtime)) . " seconds in bootstrap");
  }
}


sub run_testcase_check_skip_test($)
{
  my ($tinfo)= @_;

  # ----------------------------------------------------------------------
  # Skip some tests silently
  # ----------------------------------------------------------------------

  my $start_from= $mtr_cases::start_from;
  if ( $start_from )
  {
    if ($tinfo->{'name'} eq $start_from ||
        $tinfo->{'shortname'} eq $start_from)
    {
      ## Found parting test. Run this test and all tests after this one
      $mtr_cases::start_from= "";
    }
    else
    {
      $tinfo->{'result'}= 'MTR_RES_SKIPPED';
      return 1;
    }
  }

  # ----------------------------------------------------------------------
  # If marked to skip, just print out and return.
  # Note that a test case not marked as 'skip' can still be
  # skipped later, because of the test case itself in cooperation
  # with the mysqltest program tells us so.
  # ----------------------------------------------------------------------

  if ( $tinfo->{'skip'} )
  {
    mtr_report_test_skipped($tinfo) unless $start_only;
    return 1;
  }

  return 0;
}


sub run_query {
  my ($tinfo, $mysqld, $query)= @_;

  my $args;
  mtr_init_args(\$args);
  mtr_add_arg($args, "--defaults-file=%s", $path_config_file);
  mtr_add_arg($args, "--defaults-group-suffix=%s", $mysqld->after('mysqld'));

  mtr_add_arg($args, "-e %s", $query);

  my $res= My::SafeProcess->run
    (
     name          => "run_query -> ".$mysqld->name(),
     path          => $exe_mysql,
     args          => \$args,
     output        => '/dev/null',
     error         => '/dev/null'
    );

  return $res
}


sub do_before_run_mysqltest($)
{
  my $tinfo= shift;
  my $resfile= $tinfo->{result_file};
  return unless defined $resfile;

  # Remove old files produced by mysqltest
  die "unsupported result file name $resfile, stoping" unless
         $resfile =~ /^(.*?)((?:,\w+)*)\.(rdiff|result|result~)$/;
  my ($base_file, $suites, $ext)= ($1, $2, $3);
  # if the result file is a diff, make a proper result file
  if ($ext eq 'rdiff') {
    my $base_result = $tinfo->{base_result};
    my $resdir= dirname($resfile);
    # we'll use a separate extension for generated result files
    # to be able to distinguish them from manually created
    # version-controlled results, and to ignore them in git.
    my $dest = "$base_file$suites.result~";
    my @cmd = ($exe_patch, qw/--binary -r - -f -s -o/,
               $dest, $base_result, $resfile);
    if (-w $resdir) {
      # don't rebuild a file if it's up to date
      unless (-e $dest and -M $dest < -M $resfile
                       and -M $dest < -M $base_result) {
        run_system(@cmd);
      }
    } else {
      $cmd[-3] = $dest = $opt_tmpdir . '/' . basename($dest);
      run_system(@cmd);
    }
    $tinfo->{result_file} = $dest;
  }

  unlink("$base_file.reject");
  unlink("$base_file.progress");
  unlink("$base_file.log");
  unlink("$base_file.warnings");
}


#
# Check all server for sideffects
#
# RETURN VALUE
#  0 ok
#  1 Check failed
#  >1 Fatal errro

sub check_testcase($$)
{
  my ($tinfo, $mode)= @_;
  my $tname= $tinfo->{name};

  # Start the mysqltest processes in parallel to save time
  # also makes it possible to wait for any process to exit during the check
  my %started;
  foreach my $mysqld ( mysqlds() )
  {
    # Skip if server has been restarted with additional options
    if ( defined $mysqld->{'proc'} && ! exists $mysqld->{'restart_opts'} )
    {
      my $proc= start_check_testcase($tinfo, $mode, $mysqld);
      $started{$proc->pid()}= $proc;
    }
  }

  # Return immediately if no check proceess was started
  return 0 unless ( keys %started );

  my $timeout= start_timer(check_timeout($tinfo));

  while (1){
    my $result;
    my $proc= My::SafeProcess->wait_any_timeout($timeout);
    mtr_report("Got $proc");

    if ( delete $started{$proc->pid()} ) {

      my $err_file= $proc->user_data();
      my $base_file= mtr_match_extension($err_file, "err"); # Trim extension

      # One check testcase process returned
      my $res= $proc->exit_status();

      if ( $res == 0){
	# Check completed without problem

	# Remove the .err file the check generated
	unlink($err_file);

	# Remove the .result file the check generated
	if ( $mode eq 'after' ){
	  unlink("$base_file.result");
	}

	if ( keys(%started) == 0){
	  # All checks completed
	  mark_time_used('check');
	  return 0;
	}
	# Wait for next process to exit
	next;
      }
      else
      {
	if ( $mode eq "after" and $res == 1 )
	{
	  # Test failed, grab the report mysqltest has created
	  my $report= mtr_grab_file($err_file);
	  $tinfo->{check}.=
	    "\nMTR's internal check of the test case '$tname' failed.
This means that the test case does not preserve the state that existed
before the test case was executed.  Most likely the test case did not
do a proper clean-up. It could also be caused by the previous test run
by this thread, if the server wasn't restarted.
This is the diff of the states of the servers before and after the
test case was executed:\n";
	  $tinfo->{check}.= $report;

	  # Check failed, mark the test case with that info
	  $tinfo->{'check_testcase_failed'}= 1;
	  $result= 1;
	}
	elsif ( $res )
	{
	  my $report= mtr_grab_file($err_file);
	  $tinfo->{comment}.=
	    "Could not execute 'check-testcase' $mode ".
	      "testcase '$tname' (res: $res):\n";
	  $tinfo->{comment}.= $report;

	  $result= 2;
	}
        else
        {
          # Remove the .result file the check generated
          unlink("$base_file.result");
        }
	# Remove the .err file the check generated
	unlink($err_file);

      }
    }
    elsif ( $proc->{timeout} ) {
      $tinfo->{comment}.= "Timeout for 'check-testcase' expired after "
	.check_timeout($tinfo)." seconds";
      $result= 4;
    }
    else {
      # Unknown process returned, most likley a crash, abort everything
      $tinfo->{comment}=
	"The server $proc crashed while running ".
	"'check testcase $mode test'".
	get_log_from_proc($proc, $tinfo->{name});
      $result= 3;
    }

    # Kill any check processes still running
    map($_->kill(), values(%started));

    mtr_warning("Check-testcase failed, this could also be caused by the" .
		" previous test run by this worker thread")
      if $result > 1 && $mode eq "before";
    mark_time_used('check');

    return $result;
  }

  mtr_error("INTERNAL_ERROR: check_testcase");
}


# Start run mysqltest on one server
#
# RETURN VALUE
#  0 OK
#  1 Check failed
#
sub start_run_one ($$) {
  my ($mysqld, $run)= @_;

  my $name= "$run-".$mysqld->name();

  my $args;
  mtr_init_args(\$args);

  mtr_add_arg($args, "--defaults-file=%s", $path_config_file);
  mtr_add_arg($args, "--defaults-group-suffix=%s", $mysqld->after('mysqld'));

  mtr_add_arg($args, "--silent");
  mtr_add_arg($args, "--test-file=%s", "include/$run.test");

  my $errfile= "$opt_vardir/tmp/$name.err";
  my $proc= My::SafeProcess->new
    (
     name          => $name,
     path          => $exe_mysqltest,
     error         => $errfile,
     output        => $errfile,
     args          => \$args,
     user_data     => $errfile,
     verbose       => $opt_verbose,
    );
  mtr_verbose("Started $proc");
  return $proc;
}


#
# Run script on all servers, collect results
#
# RETURN VALUE
#  0 ok
#  1 Failure

sub run_on_all($$)
{
  my ($tinfo, $run)= @_;

  # Start the mysqltest processes in parallel to save time
  # also makes it possible to wait for any process to exit during the check
  # and to have a timeout process
  my %started;
  foreach my $mysqld ( mysqlds() )
  {
    if ( defined $mysqld->{'proc'} )
    {
      my $proc= start_run_one($mysqld, $run);
      $started{$proc->pid()}= $proc;
    }
  }

  # Return immediately if no check proceess was started
  return 0 unless ( keys %started );

  my $timeout= start_timer(check_timeout($tinfo));

  while (1){
    my $result;
    my $proc= My::SafeProcess->wait_any_timeout($timeout);
    mtr_report("Got $proc");

    if ( delete $started{$proc->pid()} ) {

      # One mysqltest process returned
      my $err_file= $proc->user_data();
      my $res= $proc->exit_status();

      # Append the report from .err file
      $tinfo->{comment}.= " == $err_file ==\n";
      $tinfo->{comment}.= mtr_grab_file($err_file);
      $tinfo->{comment}.= "\n";

      # Remove the .err file
      unlink($err_file);

      if ( keys(%started) == 0){
	# All completed
	return 0;
      }

      # Wait for next process to exit
      next;
    }
    elsif ($proc->{timeout}) {
      $tinfo->{comment}.= "Timeout for '$run' expired after "
	.check_timeout($tinfo)." seconds";
    }
    else {
      # Unknown process returned, most likley a crash, abort everything
      $tinfo->{comment}.=
	"The server $proc crashed while running '$run'".
	get_log_from_proc($proc, $tinfo->{name});
    }

    # Kill any check processes still running
    map($_->kill(), values(%started));

    return 1;
  }
  mtr_error("INTERNAL_ERROR: run_on_all");
}


sub mark_log {
  my ($log, $tinfo)= @_;
  my $log_msg= "CURRENT_TEST: $tinfo->{name}\n";
  pre_write_errorlog($log, $tinfo->{name});
  mtr_tofile($log, $log_msg);
}


sub find_testcase_skipped_reason($)
{
  my ($tinfo)= @_;

  # Set default message
  $tinfo->{'comment'}= "Detected by testcase(no log file)";

  # Open the test log file
  my $F= IO::File->new($path_current_testlog)
    or return;
  my $reason;

  while ( my $line= <$F> )
  {
    # Look for "reason: <reason for skipping test>"
    if ( $line =~ /reason: (.*)/ )
    {
      $reason= $1;
    }
  }

  if ( ! $reason )
  {
    mtr_warning("Could not find reason for skipping test in $path_current_testlog");
    $reason= "Detected by testcase(reason unknown) ";
  }
  $tinfo->{'comment'}= $reason;
}


sub find_analyze_request
{
  # Open the test log file
  my $F= IO::File->new($path_current_testlog)
    or return;
  my $analyze;

  while ( my $line= <$F> )
  {
    # Look for "reason: <reason for skipping test>"
    if ( $line =~ /analyze: (.*)/ )
    {
      $analyze= $1;
    }
  }

  return $analyze;
}

# The test can leave a file in var/tmp/ to signal
# that all servers should be restarted
sub restart_forced_by_test($)
{
  my $file = shift;
  my $restart = 0;
  foreach my $mysqld ( mysqlds() )
  {
    my $datadir = $mysqld->value('datadir');
    my $force_restart_file = "$datadir/mtr/$file";
    if ( -f $force_restart_file )
    {
      mtr_verbose("Restart of servers forced by test");
      $restart = 1;
      last;
    }
  }
  return $restart;
}

# Return timezone value of tinfo or default value
sub timezone {
  my ($tinfo)= @_;
  local $_ = $tinfo->{timezone};
  return 'DEFAULT' unless defined $_;
  no warnings 'uninitialized';
  s/\$\{(\w+)\}/$ENV{$1}/ge;
  s/\$(\w+)/$ENV{$1}/ge;
  $_;
}

sub mycnf_create {
  my ($config) = @_;
  my $res;

  foreach my $group ($config->option_groups()) {
    $res .= "[$group->{name}]\n";

    foreach my $option ($group->options()) {
      $res .= $option->name();
      my $value= $option->value();
      if (defined $value) {
	$res .= "=$value";
      }
      $res .= "\n";
    }
    $res .= "\n";
  }
  $res;
}

sub config_files($) {
  my ($tinfo) = @_;
  (
    'my.cnf' => \&mycnf_create,
    $tinfo->{suite}->config_files()
  );
}

sub _like   { return $config ? $config->like($_[0]) : (); }
sub mysqlds { return _like('mysqld\.'); }

sub fix_servers($) {
  my ($tinfo) = @_;
  return () unless $config;
  my %servers = (
    qr/mysqld\./ => {
      SORT => 300,
      START => \&mysql_server_start,
      WAIT => \&mysql_server_wait,
    },
    $tinfo->{suite}->servers()
  );
  for ($config->groups()) {
    while (my ($re,$prop) = each %servers) {
      @$_{keys %$prop} = values %$prop if $_->{name} =~ /^$re/;
    }
  }
}

sub all_servers {
  return unless $config;
  ( sort { $a->{SORT} <=> $b->{SORT} }
       grep { defined $_->{SORT} } $config->groups() );
}

# Storage for changed environment variables
our %old_env;

sub resfile_report_test ($) {
  my $tinfo=  shift;

  resfile_new_test();

  resfile_test_info("name", $tinfo->{name});
  resfile_test_info("variation", $tinfo->{combination})
    if $tinfo->{combination};
  resfile_test_info("start_time", isotime time);
}


#
# Run a single test case
#
# RETURN VALUE
#  0 OK
#  > 0 failure
#

sub run_testcase ($$) {
  my ($tinfo, $server_socket)= @_;
  my $print_freq=20;

  mtr_verbose("Running test:", $tinfo->{name});
  $ENV{'MTR_TEST_NAME'} = $tinfo->{name};
  resfile_report_test($tinfo) if $opt_resfile;

  for my $key (grep { /^MTR_COMBINATION/ } keys %ENV)
  {
    delete $ENV{$key};
  }

  if (ref $tinfo->{combinations} eq 'ARRAY')
  {
    for (my $i = 0; $i < @{$tinfo->{combinations}}; ++$i )
    {
      my $combination = $tinfo->{combinations}->[$i];
      # Allow only alphanumerics plus _ - + . in combination names,
      # or anything beginning with -- (the latter comes from --combination)
      if ($combination && $combination !~ /^\w[-\w\.\+]*$/
                      && $combination !~ /^--/)
      {
        mtr_error("Combination '$combination' contains illegal characters");
      }
      $ENV{"MTR_COMBINATION_". uc(${combination})} = 1;
    }
    $ENV{"MTR_COMBINATIONS"} = join(',', @{$tinfo->{combinations}});
  }
  elsif (exists $tinfo->{combinations})
  {
    die 'Unexpected type of $tinfo->{combinations}';
  }

  # -------------------------------------------------------
  # Init variables that can change between each test case
  # -------------------------------------------------------
  my $timezone= timezone($tinfo);
  if ($timezone ne 'DEFAULT') {
    $ENV{'TZ'}= $timezone;
  } else {
    delete($ENV{'TZ'});
  }
  $ENV{MTR_SUITE_DIR} = $tinfo->{suite}->{dir};
  mtr_verbose("Setting timezone: $timezone");

  if ( ! using_extern() )
  {
    my @restart= servers_need_restart($tinfo);
    if ( @restart != 0) {
      # Remember that we restarted for this test case (count restarts)
      $tinfo->{'restarted'}= 1;
      stop_servers(reverse @restart);
      if ($opt_warnings) {
        check_warnings_post_shutdown($server_socket);
      }
    }

    if ( started(all_servers()) == 0 )
    {

      # Remove old datadirs
      clean_datadir() unless $opt_start_dirty;

      # Restore old ENV
      while (my ($option, $value)= each( %old_env )) {
	if (defined $value){
	  mtr_verbose("Restoring $option to $value");
	  $ENV{$option}= $value;

	} else {
	  mtr_verbose("Removing $option");
	  delete($ENV{$option});
	}
      }
      %old_env= ();

      mtr_verbose("Generating my.cnf from '$tinfo->{template_path}'");

      # Generate new config file from template
      $config= My::ConfigFactory->new_config
	( {
           testname        => $tinfo->{name},
	   basedir         => $basedir,
	   testdir         => $glob_mysql_test_dir,
	   template_path   => $tinfo->{template_path},
	   extra_template_path => $tinfo->{extra_template_path},
	   vardir          => $opt_vardir,
	   tmpdir          => $opt_tmpdir,
	   baseport        => $baseport,
	   user            => $opt_user,
	   password        => '',
	   ssl             => $opt_ssl_supported,
	   embedded        => $opt_embedded_server,
	  }
	);

      fix_servers($tinfo);

      # Write config files:
      my %config_files = config_files($tinfo);
      while (my ($file, $generate) = each %config_files) {
        next unless $generate;
        my ($path) = "$opt_vardir/$file";
        open (F, '>', $path) or die "Could not open '$path': $!";
        print F &$generate($config);
        close F;
      }

      # Remember current config so a restart can occur when a test need
      # to use a different one
      $current_config_name= $tinfo->{template_path};

      #
      # Set variables in the ENV section
      #
      foreach my $option ($config->options_in_group("ENV"))
      {
        my ($name, $val)= ($option->name(), $option->value());

	# Save old value to restore it before next time
	$old_env{$name}= $ENV{$name};

        unless (defined $val) {
          mtr_warning("Uninitialized value for ", $name,
            ", group [ENV], file ", $current_config_name);
        } else {
          mtr_verbose($name, "=", $val);
          $ENV{$name}= $val;
        }
      }
    }

    # Write start of testcase to log
    mark_log($path_current_testlog, $tinfo);

    # Make sure the safe_process also exits from now on
    if ($opt_start_exit) {
      My::SafeProcess->start_exit();
    }

    if (start_servers($tinfo))
    {
      report_failure_and_restart($tinfo);
      return 1;
    }
  }
  mark_time_used('restart');

  # --------------------------------------------------------------------
  # If --start or --start-dirty given, stop here to let user manually
  # run tests
  # If --wait-all is also given, do the same, but don't die if one
  # server exits
  # ----------------------------------------------------------------------

  if ( $start_only )
  {
    mtr_print("\nStarted", started(all_servers()));
    mtr_print("Using config for test", $tinfo->{name});
    mtr_print("Port and socket path for server(s):");
    foreach my $mysqld ( mysqlds() )
    {
      mtr_print ($mysqld->name() . "  " . $mysqld->value('port') .
	      "  " . $mysqld->value('socket'));
    }
    if ( $opt_start_exit )
    {
      mtr_print("Server(s) started, not waiting for them to finish");
      if (IS_WINDOWS)
      {
	POSIX::_exit(0);	# exit hangs here in ActiveState Perl
      }
      else
      {
	exit(0);
      }
    }
    mtr_print("Waiting for server(s) to exit...");
    if ( $opt_wait_all ) {
      My::SafeProcess->wait_all();
      mtr_print( "All servers exited" );
      exit(1);
    }
    else {
      my $proc= My::SafeProcess->wait_any();
      if ( grep($proc eq $_, started(all_servers())) )
      {
        mtr_print("Server $proc died");
        exit(1);
      }
      mtr_print("Unknown process $proc died");
      exit(1);
    }
  }

  my $test_timeout= start_timer(testcase_timeout($tinfo));

  do_before_run_mysqltest($tinfo);

  mark_time_used('admin');

  if ( $opt_check_testcases and check_testcase($tinfo, "before") ){
    # Failed to record state of server or server crashed
    report_failure_and_restart($tinfo);

    return 1;
  }

  my $test= $tinfo->{suite}->start_test($tinfo);
  # Set to a list of processes we have to keep waiting (expectedly died servers)
  my %keep_waiting_proc = ();
  my $print_timeout= start_timer($print_freq * 60);

  while (1)
  {
    my $proc;
    if (%keep_waiting_proc)
    {
      # Any other process exited?
      $proc = My::SafeProcess->check_any();
      if ($proc)
      {
	mtr_verbose ("Found exited process $proc");
      }
      else
      {
	# Also check if timer has expired, if so cancel waiting
	if ( has_expired($test_timeout) )
	{
	  %keep_waiting_proc = ();
	}
      }
    }
    if (!%keep_waiting_proc && !$proc)
    {
      if ($test_timeout > $print_timeout)
      {
        $proc= My::SafeProcess->wait_any_timeout($print_timeout);
        if ($proc->{timeout})
        {
          #print out that the test is still on
          mtr_print("Test still running: $tinfo->{name}");
          #reset the timer
          $print_timeout= start_timer($print_freq * 60);
          next;
        }
      }
      else
      {
        $proc= My::SafeProcess->wait_any_timeout($test_timeout);
      }
    }

    if ($proc and $proc eq $test) # mysqltest itself exited
    {
      my $res= $test->exit_status();

      if (($res == 0 or $res == 62) and $opt_warnings and check_warnings($tinfo) )
      {
        # If test case suceeded, but it has produced unexpected
        # warnings, continue with $res == 1;
        # but if the test was skipped, it should remain skipped
        $res= 1 if $res == 0;
        resfile_output($tinfo->{'warnings'}) if $opt_resfile;
      }

      if ( $res == 0 )
      {
        my $check_res;
	if ( restart_forced_by_test('force_restart') )
        {
          stop_all_servers($opt_shutdown_timeout);
        }
        elsif ( $opt_check_testcases and
                $check_res= check_testcase($tinfo, "after"))
        {
          if ($check_res == 1) {
            # Test case had sideeffects, not fatal error, just continue
            if ($opt_warnings) {
              # Checking error logs for warnings, so need to stop server
              # gracefully so that memory leaks etc. can be properly detected.
              stop_servers(reverse all_servers());
              check_warnings_post_shutdown($server_socket);
              # Even if we got warnings here, we should not fail this
              # particular test, as the warnings may be caused by an earlier
              # test.
            } else {
              # Not checking warnings, so can do a hard shutdown.
              stop_all_servers($opt_shutdown_timeout);
            }
            mtr_report("Resuming tests...\n");
            resfile_output($tinfo->{'check'}) if $opt_resfile;
          }
          else {
            # Test case check failed fatally, probably a server crashed
            report_failure_and_restart($tinfo);
            return 1;
          }
        }
        mtr_report_test_passed($tinfo);
      }
      elsif ( $res == 62 )
      {
        # Testcase itself tell us to skip this one
        $tinfo->{skip_detected_by_test}= 1;
        # Try to get reason from test log file
        find_testcase_skipped_reason($tinfo);
        mtr_report_test_skipped($tinfo);
        # Restart if skipped due to missing perl, it may have had side effects
	if ( restart_forced_by_test('force_restart_if_skipped') ||
             $tinfo->{'comment'} =~ /^perl not found/ )
        {
          stop_all_servers($opt_shutdown_timeout);
        }
      }
      elsif ( $res == 65 )
      {
        # Testprogram killed by signal
        $tinfo->{comment}=
          "testprogram crashed(returned code $res)";
        report_failure_and_restart($tinfo);
      }
      elsif ( $res == 1 )
      {
        # Check if the test tool requests that
        # an analyze script should be run
        my $analyze= find_analyze_request();
        if ($analyze){
          run_on_all($tinfo, "analyze-$analyze");
        }

        # Wait a bit and see if a server died, if so report that instead
        mtr_milli_sleep(100);
        my $srvproc= My::SafeProcess::check_any();
        if ($srvproc && grep($srvproc eq $_, started(all_servers()))) {
          $proc= $srvproc;
          goto SRVDIED;
        }

        # Test case failure reported by mysqltest
        report_failure_and_restart($tinfo);
      }
      else
      {
        # mysqltest failed, probably crashed
        $tinfo->{comment}=
          "mysqltest failed with unexpected return code $res\n";
        report_failure_and_restart($tinfo);
      }

      # Save info from this testcase run to mysqltest.log
      if( -f $path_current_testlog)
      {
        if ($opt_resfile && $res && $res != 62) {
          resfile_output_file($path_current_testlog);
        }
        mtr_appendfile_to_file($path_current_testlog, $path_testlog);
        unlink($path_current_testlog);
      }

      return ($res == 62) ? 0 : $res;
    }

    if ($proc)
    {
      # It was not mysqltest that exited, add to a wait-to-be-started-again list.
      $keep_waiting_proc{$proc} = 1;
    }

    mtr_verbose("Got " . join(",", keys(%keep_waiting_proc)));

    mark_time_used('test');
    foreach my $wait_for_proc (keys(%keep_waiting_proc)) {
      # ----------------------------------------------------
      # Check if it was an expected crash
      # ----------------------------------------------------
      my $check_crash = check_expected_crash_and_restart($wait_for_proc);
      if ($check_crash == 0) # unexpected exit/crash of $wait_for_proc
      {
        goto SRVDIED;
      }
      elsif ($check_crash == 1) # $wait_for_proc was started again by check_expected_crash_and_restart()
      {
        delete $keep_waiting_proc{$wait_for_proc};
      }
      elsif ($check_crash == 2) # we must keep waiting
      {
        # do nothing
      }
    }

    next;

  SRVDIED:
    # ----------------------------------------------------
    # Stop the test case timer
    # ----------------------------------------------------
    $test_timeout= 0;

    # ----------------------------------------------------
    # Check if it was a server that died
    # ----------------------------------------------------
    if ( grep($proc eq $_, started(all_servers())) )
    {
      # Server failed, probably crashed
      $tinfo->{comment}=
	"Server $proc failed during test run" .
	get_log_from_proc($proc, $tinfo->{name});

      # ----------------------------------------------------
      # It's not mysqltest that has exited, kill it
      # ----------------------------------------------------
      $test->kill();

      report_failure_and_restart($tinfo);
      return 1;
    }

    # Try to dump core for mysqltest and all servers
    foreach my $proc ($test, started(all_servers()))
    {
      mtr_print("Trying to dump core for $proc");
      if ($proc->dump_core())
      {
	$proc->wait_one(20);
      }
    }

    # ----------------------------------------------------
    # It's not mysqltest that has exited, kill it
    # ----------------------------------------------------
    $test->kill();

    # ----------------------------------------------------
    # Check if testcase timer expired
    # ----------------------------------------------------
    if ( $proc->{timeout} )
    {
      my $log_file_name= $opt_vardir."/log/".$tinfo->{shortname}.".log";
      $tinfo->{comment}=
        "Test case timeout after ".testcase_timeout($tinfo).
	  " seconds\n\n";
      # Add 20 last executed commands from test case log file
      if  (-e $log_file_name)
      {
        $tinfo->{comment}.=
	   "== $log_file_name == \n".
	     mtr_lastlinesfromfile($log_file_name, 20)."\n";
      }
      $tinfo->{'timeout'}= testcase_timeout($tinfo); # Mark as timeout
      run_on_all($tinfo, 'analyze-timeout');

      report_failure_and_restart($tinfo);
      return 1;
    }

    mtr_error("Unhandled process $proc exited");
  }
  mtr_error("Should never come here");
}


# Keep track of last position in mysqld error log where we scanned for
# warnings, so we can attribute any warnings found to the correct test
# suite or server restart.
our $last_warning_position= { };

# Called just before a mysqld server is started or a testcase is run,
# to keep track of which tests have been run since last restart, and
# of when the error log is reset.
#
# Second argument $test_name is test name, or undef for server restart.
sub pre_write_errorlog {
  my ($error_log, $test_name)= @_;

  if (! -e $error_log) {
    # If the error log is moved away, reset the warning parse position.
    delete $last_warning_position->{$error_log};
  }

  if (defined($test_name)) {
    $last_warning_position->{$error_log}{test_names}= []
      unless exists($last_warning_position->{$error_log}{test_names});
    push @{$last_warning_position->{$error_log}{test_names}}, $test_name;
  } else {
    # Server restart, so clear the list of tests run since last restart.
    # (except the last one (if any), which is the test about to be run).
    if (defined($last_warning_position->{$error_log}{test_names}) &&
        @{$last_warning_position->{$error_log}{test_names}}) {
      $last_warning_position->{$error_log}{test_names}=
        [$last_warning_position->{$error_log}{test_names}[-1]];
    } else {
      $last_warning_position->{$error_log}{test_names}= [];
    }
  }
}

# Extract server log from after the last occurrence of named test
# Return as an array of lines
#

sub extract_server_log ($$) {
  my ($error_log, $tname) = @_;
  
  return unless $error_log;

  # Open the servers .err log file and read all lines
  # belonging to current test into @lines
  my $Ferr = IO::File->new($error_log)
    or mtr_error("Could not open file '$error_log' for reading: $!");

  my @lines;
  my $found_test= 0;		# Set once we've found the log of this test
  while ( my $line = <$Ferr> )
  {
    if ($found_test)
    {
      # If test wasn't last after all, discard what we found, test again.
      if ( $line =~ /^CURRENT_TEST:/)
      {
	@lines= ();
	$found_test= $line =~ /^CURRENT_TEST: $tname/;
      }
      else
      {
	push(@lines, $line);
	if (scalar(@lines) > 1000000) {
	  $Ferr = undef;
	  mtr_warning("Too much log in $error_log, bailing out from extracting");
	  return ();
	}
      }
    }
    else
    {
      # Search for beginning of test, until found
      $found_test= 1 if ($line =~ /^CURRENT_TEST: $tname/);
    }
  }
  $Ferr = undef; # Close error log file

  return @lines;
}

# Get log from server identified from its $proc object, from named test
# Return as a single string
#

sub get_log_from_proc ($$) {
  my ($proc, $name)= @_;
  my $srv_log= "";

  foreach my $mysqld (all_servers()) {
    if ($mysqld->{proc} eq $proc) {
      my @srv_lines= extract_server_log($mysqld->if_exist('log-error'), $name);
      $srv_log= "\nServer log from this test:\n" .
	"----------SERVER LOG START-----------\n". join ("", @srv_lines) .
	"----------SERVER LOG END-------------\n";
      last;
    }
  }
  return $srv_log;
}

#
# Perform a rough examination of the servers
# error log and write all lines that look
# suspicious into $error_log.warnings
#

sub extract_warning_lines ($$) {
  my ($error_log, $append) = @_;

  # Open the servers .err log file and read all lines
  # belonging to current tets into @lines
  my $Ferr = IO::File->new($error_log)
    or return [];
  my $last_pos= $last_warning_position->{$error_log}{seek_pos};
  $Ferr->seek($last_pos, 0) if defined($last_pos);
  # If the seek fails, we will parse the whole error log, at least we will not
  # miss any warnings.

  my @lines= <$Ferr>;
  $last_warning_position->{$error_log}{seek_pos}= $Ferr->tell();
  $Ferr = undef; # Close error log file

  # mysql_client_test.test sends a COM_DEBUG packet to the server
  # to provoke a safemalloc leak report, ignore any warnings
  # between "Begin/end safemalloc memory dump"
  if ( grep(/Begin safemalloc memory dump:/, @lines) > 0)
  {
    my $discard_lines= 1;
    foreach my $line ( @lines )
    {
      if ($line =~ /Begin safemalloc memory dump:/){
	$discard_lines = 1;
      } elsif ($line =~ /End safemalloc memory dump./){
	$discard_lines = 0;
      }

      if ($discard_lines){
	$line = "ignored";
      }
    }
  }

  # Write all suspicious lines to $error_log.warnings file
  my $warning_log = "$error_log.warnings";
  my $Fwarn = IO::File->new($warning_log, $append ? "a+" : "w")
    or die("Could not open file '$warning_log' for writing: $!");
  if (!$append)
  {
    print $Fwarn "Suspicious lines from $error_log\n";
  }

  my @patterns =
    (
     qr/^Warning|mysqld: Warning|\[Warning\]/,
     qr/^Error:|\[ERROR\]/,
     qr/^==\d+==\s+\S/, # valgrind errors
     qr/InnoDB: Warning|InnoDB: Error/,
     qr/^safe_mutex:|allocated at line/,
     qr/missing DBUG_RETURN/,
     qr/Attempting backtrace/,
     qr/Assertion .* failed/,
    );
  # These are taken from the include/mtr_warnings.sql global suppression
  # list. They occur delayed, so they can be parsed during shutdown rather
  # than during the per-test check.
  #
  # ToDo: having the warning suppressions inside the mysqld we are trying to
  # check is in any case horrible. We should change it to all be done here
  # within the Perl code, which is both simpler, easier, faster, and more
  # robust. We could still have individual test cases put in suppressions by
  # parsing statically or by writing dynamically to a CSV table read by the
  # Perl code.
  my @antipatterns =
    (
     @global_suppressions,
     qr/error .*connecting to master/,
     qr/InnoDB: Error: in ALTER TABLE `test`.`t[12]`/,
     qr/InnoDB: Error: table `test`.`t[12]` .*does not exist in the InnoDB internal/,
     qr/InnoDB: Warning: a long semaphore wait:/,
     qr/InnoDB: Dumping buffer pool.*/,
     qr/InnoDB: Buffer pool.*/,
     qr/InnoDB: Warning: Writer thread is waiting this semaphore:/,
     qr/InnoDB: innodb_open_files .* should not be greater than/,
     qr/Slave: Unknown table 't1' .* 1051/,
     qr/Slave SQL:.*(Internal MariaDB error code: [[:digit:]]+|Query:.*)/,
     qr/slave SQL thread aborted/,
     qr/unknown option '--loose[-_]/,
     qr/unknown variable 'loose[-_]/,
     #qr/Invalid .*old.* table or database name/,
     qr/Now setting lower_case_table_names to [02]/,
     qr/Setting lower_case_table_names=2/,
     qr/You have forced lower_case_table_names to 0/,
     qr/deprecated/,
     qr/Slave SQL thread retried transaction/,
     qr/Slave \(additional info\)/,
     qr/Incorrect information in file/,
     qr/Slave I\/O: Get master SERVER_ID failed with error:.*/,
     qr/Slave I\/O: Get master clock failed with error:.*/,
     qr/Slave I\/O: Get master COLLATION_SERVER failed with error:.*/,
     qr/Slave I\/O: Get master TIME_ZONE failed with error:.*/,
     qr/Slave I\/O: Get master \@\@GLOBAL.gtid_domain_id failed with error:.*/,
     qr/Slave I\/O: Setting \@slave_connect_state failed with error:.*/,
     qr/Slave I\/O: Setting \@slave_gtid_strict_mode failed with error:.*/,
     qr/Slave I\/O: Setting \@slave_gtid_ignore_duplicates failed with error:.*/,
     qr/Slave I\/O: Setting \@slave_until_gtid failed with error:.*/,
     qr/Slave I\/O: Get master GTID position failed with error:.*/,
     qr/Slave I\/O: error reconnecting to master '.*' - retry-time: [1-3]  retries/,
     qr/Slave I\/0: Master command COM_BINLOG_DUMP failed/,
     qr/Error reading packet/,
     qr/Lost connection to MariaDB server at 'reading initial communication packet'/,
     qr/Failed on request_dump/,
     qr/Slave: Can't drop database.* database doesn't exist/,
     qr/Slave: Operation DROP USER failed for 'create_rout_db'/,
     qr|Checking table:   '\..mtr.test_suppressions'|,
     qr|Table \./test/bug53592 has a primary key in InnoDB data dictionary, but not in|,
     qr|Table '\..mtr.test_suppressions' is marked as crashed and should be repaired|,
     qr|Table 'test_suppressions' is marked as crashed and should be repaired|,
     qr|Can't open shared library|,
     qr|Couldn't load plugin named .*EXAMPLE.*|,
     qr|InnoDB: Error: table 'test/bug39438'|,
     qr| entry '.*' ignored in --skip-name-resolve mode|,
     qr|mysqld got signal 6|,
     qr|Error while setting value 'pool-of-threads' to 'thread_handling'|,
     qr|Access denied for user|,
     qr|Aborted connection|,
     qr|table.*is full|,
     qr|\[ERROR\] mysqld: \Z|,  # Warning from Aria recovery
     qr|Linux Native AIO|, # warning that aio does not work on /dev/shm
     qr|InnoDB: io_setup\(\) attempt|,
     qr|InnoDB: io_setup\(\) failed with EAGAIN|,
     qr|setrlimit could not change the size of core files to 'infinity';|,
     qr|feedback plugin: failed to retrieve the MAC address|,
     qr|Plugin 'FEEDBACK' init function returned error|,
     qr|Plugin 'FEEDBACK' registration as a INFORMATION SCHEMA failed|,
     qr|'log-bin-use-v1-row-events' is MySQL .* compatible option|,
     qr|InnoDB: Setting thread \d+ nice to \d+ failed, current nice \d+, errno 13|, # setpriority() fails under valgrind
     qr|Failed to setup SSL|,
     qr|SSL error: Failed to set ciphers to use|,
     qr/Plugin 'InnoDB' will be forced to shutdown/,
     qr|Could not increase number of max_open_files to more than|,
     qr|Changed limits: max_open_files|,
     qr/InnoDB: Error table encrypted but encryption service not available.*/,
     qr/InnoDB: Could not find a valid tablespace file for*/,
     qr/InnoDB: Tablespace open failed for*/,
     qr/InnoDB: Failed to find tablespace for table*/,
     qr/InnoDB: Space */,
     qr|InnoDB: You may have to recover from a backup|,
     qr|InnoDB: It is also possible that your operatingsystem has corrupted its own file cache|,
     qr|InnoDB: and rebooting your computer removes the error|,
     qr|InnoDB: If the corrupt page is an index page you can also try to|,
     qr|nnoDB: fix the corruption by dumping, dropping, and reimporting|,
     qr|InnoDB: the corrupt table. You can use CHECK|,
     qr|InnoDB: TABLE to scan your table for corruption|,
     qr/InnoDB: See also */,
     qr/InnoDB: Cannot open .*ib_buffer_pool.* for reading: No such file or directory*/,
     qr/InnoDB: Table .*mysql.*innodb_table_stats.* not found./,
     qr/InnoDB: User stopword table .* does not exist./,
     qr/Dump thread [0-9]+ last sent to server [0-9]+ binlog file:pos .+/

    );

  my $matched_lines= [];
  LINE: foreach my $line ( @lines )
  {
    PAT: foreach my $pat ( @patterns )
    {
      if ( $line =~ /$pat/ )
      {
        foreach my $apat (@antipatterns)
        {
          next LINE if $line =~ $apat;
        }
	print $Fwarn $line;
        push @$matched_lines, $line;
	last PAT;
      }
    }
  }
  $Fwarn = undef; # Close file

  if (scalar(@$matched_lines) > 0 &&
      defined($last_warning_position->{$error_log}{test_names})) {
    return ($last_warning_position->{$error_log}{test_names}, $matched_lines);
  } else {
    return ([], $matched_lines);
  }
}


# Run include/check-warnings.test
#
# RETURN VALUE
#  0 OK
#  1 Check failed
#
sub start_check_warnings ($$) {
  my $tinfo=    shift;
  my $mysqld=   shift;

  my $name= "warnings-".$mysqld->name();

  my $log_error= $mysqld->value('log-error');
  # To be communicated to the test
  $ENV{MTR_LOG_ERROR}= $log_error;
  extract_warning_lines($log_error, 0);

  my $args;
  mtr_init_args(\$args);

  mtr_add_arg($args, "--defaults-file=%s", $path_config_file);
  mtr_add_arg($args, "--defaults-group-suffix=%s", $mysqld->after('mysqld'));
  mtr_add_arg($args, "--test-file=%s", "include/check-warnings.test");

  if ( $opt_embedded_server )
  {

    # Get the args needed for the embedded server
    # and append them to args prefixed
    # with --sever-arg=

    my $mysqld=  $config->group('embedded')
      or mtr_error("Could not get [embedded] section");

    my $mysqld_args;
    mtr_init_args(\$mysqld_args);
    my $extra_opts= get_extra_opts($mysqld, $tinfo);
    mysqld_arguments($mysqld_args, $mysqld, $extra_opts);
    mtr_add_arg($args, "--server-arg=%s", $_) for @$mysqld_args;
  }

  my $errfile= "$opt_vardir/tmp/$name.err";
  my $proc= My::SafeProcess->new
    (
     name          => $name,
     path          => $exe_mysqltest,
     error         => $errfile,
     output        => $errfile,
     args          => \$args,
     user_data     => [$errfile, $mysqld],
     verbose       => $opt_verbose,
    );
  mtr_verbose("Started $proc");
  return $proc;
}


#
# Loop through our list of processes and check the error log
# for unexpected errors and warnings
#
sub check_warnings ($) {
  my ($tinfo)= @_;
  my $res= 0;

  my $tname= $tinfo->{name};

  # Clear previous warnings
  delete($tinfo->{warnings});

  # Start the mysqltest processes in parallel to save time
  # also makes it possible to wait for any process to exit during the check
  my %started;
  foreach my $mysqld ( mysqlds() )
  {
    if ( defined $mysqld->{'proc'} )
    {
      my $proc= start_check_warnings($tinfo, $mysqld);
      $started{$proc->pid()}= $proc;
    }
  }

  # Return immediately if no check proceess was started
  return 0 unless ( keys %started );

  my $timeout= start_timer(check_timeout($tinfo));

  my $result= 0;
  while (1){
    my $proc= My::SafeProcess->wait_any_timeout($timeout);
    mtr_report("Got $proc");

    if ( delete $started{$proc->pid()} ) {
      # One check warning process returned
      my $res= $proc->exit_status();
      my ($err_file, $mysqld)= @{$proc->user_data()};

      if ( $res == 0 or $res == 62 ){

	if ( $res == 0 ) {
	  # Check completed with problem
	  my $report= mtr_grab_file($err_file);
	  # Log to var/log/warnings file
	  mtr_tofile("$opt_vardir/log/warnings",
		     $tname."\n".$report);

	  $tinfo->{'warnings'}.= $report;
	  $result= 1;
	}

	if ( $res == 62 ) {
	  # Test case was ok and called "skip"
	  # Remove the .err file the check generated
	  unlink($err_file);
	}

	if ( keys(%started) == 0){
	  # All checks completed
	  mark_time_used('ch-warn');
	  return $result;
	}
	# Wait for next process to exit
	next;
      }
      else
      {
	my $report= mtr_grab_file($err_file);
	$tinfo->{comment}.=
	  "Could not execute 'check-warnings' for ".
	    "testcase '$tname' (res: $res) server: '".
              $mysqld->name() .":\n";
	$tinfo->{comment}.= $report;

	$result= 2;
      }
    }
    elsif ( $proc->{timeout} ) {
      $tinfo->{comment}.= "Timeout for 'check warnings' expired after "
	.check_timeout($tinfo)." seconds";
      $result= 4;
    }
    else {
      # Unknown process returned, most likley a crash, abort everything
      $tinfo->{comment}=
	"The server $proc crashed while running 'check warnings'".
	get_log_from_proc($proc, $tinfo->{name});
      $result= 3;
    }

    # Kill any check processes still running
    map($_->kill(), values(%started));

    mark_time_used('ch-warn');
    return $result;
  }

  mtr_error("INTERNAL_ERROR: check_warnings");
}

# Check for warnings generated during shutdown of a mysqld server.
# If any, report them to master server, and return true; else just return
# false.

sub check_warnings_post_shutdown {
  my ($server_socket)= @_;
  my $testname_hash= { };
  my $report= '';
  foreach my $mysqld ( mysqlds())
  {
    my ($testlist, $match_lines)=
        extract_warning_lines($mysqld->value('log-error'), 1);
    $testname_hash->{$_}= 1 for @$testlist;
    $report.= join('', @$match_lines);
  }
  my @warning_tests= keys(%$testname_hash);
  if (@warning_tests) {
    my $fake_test= My::Test->new(testnames => \@warning_tests);
    $fake_test->{'warnings'}= $report;
    $fake_test->write_test($server_socket, 'WARNINGS');
  }
}

#
# Loop through our list of processes and look for and entry
# with the provided pid, if found check for the file indicating
# expected crash and restart it.
#
sub check_expected_crash_and_restart {
  my ($proc)= @_;

  foreach my $mysqld ( mysqlds() )
  {
    next unless ( $mysqld->{proc} and $mysqld->{proc} eq $proc );

    # Check if crash expected by looking at the .expect file
    # in var/tmp
    my $expect_file= "$opt_vardir/tmp/".$mysqld->name().".expect";
    if ( -f $expect_file )
    {
      mtr_verbose("Crash was expected, file '$expect_file' exists");

      for (my $waits = 0;  $waits < 50;  mtr_milli_sleep(100), $waits++)
      {
	# Race condition seen on Windows: try again until file not empty
	next if -z $expect_file;
	# If last line in expect file starts with "wait"
	# sleep a little and try again, thus allowing the
	# test script to control when the server should start
	# up again. Keep trying for up to 5s at a time.
	my $last_line= mtr_lastlinesfromfile($expect_file, 1);
	if ($last_line =~ /^wait/ )
	{
	  mtr_verbose("Test says wait before restart") if $waits == 0;
	  next;
	}

	# Ignore any partial or unknown command
	next unless $last_line =~ /^restart/;
	# If last line begins "restart:", the rest of the line is read as
        # extra command line options to add to the restarted mysqld.
        # Anything other than 'wait' or 'restart:' (with a colon) will
        # result in a restart with original mysqld options.
	if ($last_line =~ /restart:(.+)/) {
	  my @rest_opt= split(' ', $1);
	  $mysqld->{'restart_opts'}= \@rest_opt;
	} else {
	  delete $mysqld->{'restart_opts'};
	}
	unlink($expect_file);

	# Start server with same settings as last time
	mysqld_start($mysqld, $mysqld->{'started_opts'});

	return 1;
      }
      # Loop ran through: we should keep waiting after a re-check
      return 2;
    }
  }

  # Not an expected crash
  return 0;
}


# Remove all files and subdirectories of a directory
sub clean_dir {
  my ($dir)= @_;
  mtr_verbose("clean_dir: $dir");
  finddepth(
	  { no_chdir => 1,
	    wanted => sub {
	      if (-d $_){
		# A dir
		if ($_ eq $dir){
		  # The dir to clean
		  return;
		} else {
		  mtr_verbose("rmdir: '$_'");
		  rmdir($_) or mtr_warning("rmdir($_) failed: $!");
		}
	      } else {
		# Hopefully a file
		mtr_verbose("unlink: '$_'");
		unlink($_) or mtr_warning("unlink($_) failed: $!");
	      }
	    }
	  },
	    $dir);
}


sub clean_datadir {
  mtr_verbose("Cleaning datadirs...");

  if (started(all_servers()) != 0){
    mtr_error("Trying to clean datadir before all servers stopped");
  }

  for (all_servers())
  {
    my $dir= "$opt_vardir/".$_->{name};
    mtr_verbose(" - removing '$dir'");
    rmtree($dir);
  }

  # Remove all files in tmp and var/tmp
  clean_dir("$opt_vardir/tmp");
  if ($opt_tmpdir ne "$opt_vardir/tmp"){
    clean_dir($opt_tmpdir);
  }
}


#
# Save datadir before it's removed
#
sub save_datadir_after_failure($$) {
  my ($dir, $savedir)= @_;

  mtr_report(" - saving '$dir'");
  my $dir_name= basename($dir);
  rename("$dir", "$savedir/$dir_name");
}


sub after_failure ($) {
  my ($tinfo)= @_;

  mtr_report("Saving datadirs...");

  my $save_dir= "$opt_vardir/log/";
  $save_dir.= $tinfo->{name};
  # Add combination name if any
  $save_dir.= '-' . join(',', sort @{$tinfo->{combinations}})
    if defined $tinfo->{combinations};

  # Save savedir  path for server
  $tinfo->{savedir}= $save_dir;

  mkpath($save_dir) if ! -d $save_dir;

  #
  # Create a log of files in vardir (good for buildbot)
  #
  if (!IS_WINDOWS)
  {
    my $Flog= IO::File->new("$opt_vardir/log/files.log", "w");
    if ($Flog)
    {
      print $Flog scalar(`/bin/ls -Rl $opt_vardir/*`);
      close($Flog);
    }
  }

  # Save the used config files
  my %config_files = config_files($tinfo);
  while (my ($file, $generate) = each %config_files) {
    copy("$opt_vardir/$file", $save_dir);
  }

  # Copy the tmp dir
  copytree("$opt_vardir/tmp/", "$save_dir/tmp/");

  foreach (all_servers()) {
    my $dir= "$opt_vardir/".$_->{name};
    save_datadir_after_failure($dir, $save_dir);
  }
}


sub report_failure_and_restart ($) {
  my $tinfo= shift;

  if ($opt_valgrind_mysqld && ($tinfo->{'warnings'} || $tinfo->{'timeout'}) &&
      $opt_core_on_failure == 0)
  {
    # In these cases we may want valgrind report from normal termination
    $tinfo->{'dont_kill_server'}= 1;
  }
  # Shutdown properly if not to be killed (for valgrind)
  stop_all_servers($tinfo->{'dont_kill_server'} ? $opt_shutdown_timeout : 0);

  $tinfo->{'result'}= 'MTR_RES_FAILED';

  my $test_failures= $tinfo->{'failures'} || 0;
  $tinfo->{'failures'}=  $test_failures + 1;


  if ( $tinfo->{comment} )
  {
    # The test failure has been detected by mysql-test-run.pl
    # when starting the servers or due to other error, the reason for
    # failing the test is saved in "comment"
    ;
  }

  if ( !defined $tinfo->{logfile} )
  {
    my $logfile= $path_current_testlog;
    if ( defined $logfile )
    {
      if ( -f $logfile )
      {
	# Test failure was detected by test tool and its report
	# about what failed has been saved to file. Save the report
	# in tinfo
	$tinfo->{logfile}= mtr_fromfile($logfile);
	# If no newlines in the test log:
	# (it will contain the CURRENT_TEST written by mtr, so is not empty)
	if ($tinfo->{logfile} !~ /\n/)
	{
	  # Show how far it got before suddenly failing
	  $tinfo->{comment}.= "mysqltest failed but provided no output\n";
	  my $log_file_name= $opt_vardir."/log/".$tinfo->{shortname}.".log";
	  if (-e $log_file_name) {
	    $tinfo->{comment}.=
	      "The result from queries just before the failure was:".
	      "\n< snip >\n".
	      mtr_lastlinesfromfile($log_file_name, $opt_tail_lines)."\n";
	  }
	}
      }
      else
      {
	# The test tool report didn't exist, display an
	# error message
	$tinfo->{logfile}= "Could not open test tool report '$logfile'";
      }
    }
  }

  after_failure($tinfo);

  mtr_report_test($tinfo);

}


sub run_system(@) {
  mtr_verbose("Running '$_[0]'");
  my $ret= system(@_) >> 8;
  return $ret;
}


sub mysqld_stop {
  my $mysqld= shift or die "usage: mysqld_stop(<mysqld>)";

  my $args;
  mtr_init_args(\$args);

  mtr_add_arg($args, "--no-defaults");
  mtr_add_arg($args, "--character-sets-dir=%s", $mysqld->value('character-sets-dir'));
  mtr_add_arg($args, "--user=%s", $opt_user);
  mtr_add_arg($args, "--password=");
  mtr_add_arg($args, "--port=%d", $mysqld->value('port'));
  mtr_add_arg($args, "--host=%s", $mysqld->value('#host'));
  mtr_add_arg($args, "--connect_timeout=20");
  mtr_add_arg($args, "--protocol=tcp");

  mtr_add_arg($args, "shutdown");

  My::SafeProcess->run
    (
     name          => "mysqladmin shutdown ".$mysqld->name(),
     path          => $exe_mysqladmin,
     args          => \$args,
     error         => "$opt_vardir/log/mysqladmin.err",

    );
}


sub mysqld_arguments ($$$) {
  my $args=              shift;
  my $mysqld=            shift;
  my $extra_opts=        shift;

  my @defaults = grep(/^--defaults-file=/, @$extra_opts);
  if (@defaults > 0) {
    mtr_add_arg($args, pop(@defaults))
  }
  else {
    mtr_add_arg($args, "--defaults-file=%s",  $path_config_file);
  }

  # When mysqld is run by a root user(euid is 0), it will fail
  # to start unless we specify what user to run as, see BUG#30630
  my $euid= $>;
  if (!IS_WINDOWS and $euid == 0 and
      (grep(/^--user/, @$extra_opts)) == 0) {
    mtr_add_arg($args, "--user=root");
  }

  if (!using_extern() and !$opt_user_args)
  {
    # Turn on logging to file
    mtr_add_arg($args, "%s--log-output=file");
  }

  # Check if "extra_opt" contains --log-bin
  my $skip_binlog= not grep /^--(loose-)?log-bin/, @$extra_opts;

  # Indicate to mysqld it will be debugged in debugger
  if ( $glob_debugger )
  {
    mtr_add_arg($args, "--gdb");
  }

  my $found_skip_core= 0;
  foreach my $arg ( @$extra_opts )
  {
    # Skip --defaults-file option since it's handled above.
    next if $arg =~ /^--defaults-file/;

    # Allow --skip-core-file to be set in <testname>-[master|slave].opt file
    if ($arg eq "--skip-core-file")
    {
      $found_skip_core= 1;
    }
    elsif ($skip_binlog and mtr_match_prefix($arg, "--binlog-format"))
    {
      ; # Dont add --binlog-format when running without binlog
    }
    elsif ($arg eq "--loose-skip-log-bin" and
           $mysqld->option("log-slave-updates"))
    {
      ; # Dont add --skip-log-bin when mysqld have --log-slave-updates in config
    }
    else
    {
      mtr_add_arg($args, "%s", $arg);
    }
  }
  $opt_skip_core = $found_skip_core;
  if ( !$found_skip_core && !$opt_user_args )
  {
    mtr_add_arg($args, "%s", "--core-file");
  }

  # Enable the debug sync facility, set default wait timeout.
  # Facility stays disabled if timeout value is zero.
  mtr_add_arg($args, "--loose-debug-sync-timeout=%s",
              $opt_debug_sync_timeout) unless $opt_user_args;

  return $args;
}



sub mysqld_start ($$) {
  my $mysqld=            shift;
  my $extra_opts=        shift;

  mtr_verbose(My::Options::toStr("mysqld_start", @$extra_opts));

  my $exe= find_mysqld($mysqld->value('basedir'));
  my $wait_for_pid_file= 1;

  mtr_error("Internal error: mysqld should never be started for embedded")
    if $opt_embedded_server;

  my $args;
  mtr_init_args(\$args);

  if ( $opt_valgrind_mysqld and not $opt_gdb and not $opt_manual_gdb )
  {
    valgrind_arguments($args, \$exe);
  }
  if ( $opt_strace)
  {
    strace_arguments($args, \$exe, $mysqld->name());
  }

  mtr_add_arg($args, "--defaults-group-suffix=%s", $mysqld->after('mysqld'));

  # Add any additional options from an in-test restart
  my @all_opts= @$extra_opts;
  if (exists $mysqld->{'restart_opts'}) {
    push (@all_opts, @{$mysqld->{'restart_opts'}});
    mtr_verbose(My::Options::toStr("mysqld_start restart",
				   @{$mysqld->{'restart_opts'}}));
  }
  mysqld_arguments($args,$mysqld,\@all_opts);

  if ( $opt_debug )
  {
    mtr_add_arg($args, "--debug-dbug=$debug_d:t:i:A,%s/log/%s.trace",
		$path_vardir_trace, $mysqld->name());
  }


  # Command line for mysqld started for *this particular test*.
  # Differs from "generic" MYSQLD_CMD by including all command line
  # options from *.opt and *.combination files.
  $ENV{'MYSQLD_LAST_CMD'}= "$exe  @$args";

  if ( $opt_gdb || $opt_manual_gdb )
  {
    gdb_arguments(\$args, \$exe, $mysqld->name());
  }
  elsif ( $opt_manual_lldb )
  {
    lldb_arguments(\$args, \$exe, $mysqld->name());
  }
  elsif ( $opt_ddd || $opt_manual_ddd )
  {
    ddd_arguments(\$args, \$exe, $mysqld->name());
  }
  elsif ( $opt_dbx || $opt_manual_dbx ) {
    dbx_arguments(\$args, \$exe, $mysqld->name());
  }
  elsif ( $opt_debugger )
  {
    debugger_arguments(\$args, \$exe, $mysqld->name());
  }
  elsif ( $opt_manual_debug )
  {
     print "\nStart " .$mysqld->name()." in your debugger\n" .
           "dir: $glob_mysql_test_dir\n" .
           "exe: $exe\n" .
	   "args:  " . join(" ", @$args)  . "\n\n" .
	   "Waiting ....\n";

     # Indicate the exe should not be started
    $exe= undef;
  }
  else
  {
    # Default to not wait until pid file has been created
    $wait_for_pid_file= 0;
  }

  # Remove the old pidfile if any
  unlink($mysqld->value('pid-file'));

  my $output= $mysqld->value('log-error');

  if ( $opt_valgrind and $opt_debug )
  {
    # When both --valgrind and --debug is selected, send
    # all output to the trace file, making it possible to
    # see the exact location where valgrind complains

    # Write a message about this to the normal log file
    my $trace_name= "$opt_vardir/log/".$mysqld->name().".trace";
    mtr_tofile($output,
               "NOTE: When running with --valgrind --debug the output from ",
	       "mysqld (where the valgrind messages shows up) is stored ",
	       "together with the trace file to make it ",
	       "easier to find the exact position of valgrind errors.",
	       "See trace file $trace_name.\n");
    $output= $trace_name;

  }
  # Remember this log file for valgrind error report search
  $mysqld_logs{$output}= 1 if $opt_valgrind;
  # Remember data dir for gmon.out files if using gprof
  $gprof_dirs{$mysqld->value('datadir')}= 1 if $opt_gprof;

  if ( defined $exe )
  {
    pre_write_errorlog($output);
    $mysqld->{'proc'}= My::SafeProcess->new
      (
       name          => $mysqld->name(),
       path          => $exe,
       args          => \$args,
       output        => $output,
       error         => $output,
       append        => 1,
       verbose       => $opt_verbose,
       nocore        => $opt_skip_core,
       host          => undef,
       shutdown      => sub { mysqld_stop($mysqld) },
       envs          => \@opt_mysqld_envs,
      );
    mtr_verbose("Started $mysqld->{proc}");
  }

  if ( $wait_for_pid_file &&
       !sleep_until_file_created($mysqld->value('pid-file'),
				 $opt_start_timeout,
				 $mysqld->{'proc'},
                                 $warn_seconds))
  {
    my $mname= $mysqld->name();
    mtr_error("Failed to start mysqld $mname with command $exe");
  }

  # Remember options used when starting
  $mysqld->{'started_opts'}= $extra_opts;

  return;
}


sub stop_all_servers () {
  my $shutdown_timeout = $_[0] or 0;

  mtr_verbose("Stopping all servers...");

  # Kill all started servers
  My::SafeProcess::shutdown($shutdown_timeout,
			    started(all_servers()));

  # Remove pidfiles
  foreach my $server ( all_servers() )
  {
    my $pid_file= $server->if_exist('pid-file');
    unlink($pid_file) if defined $pid_file;
  }

  # Mark servers as stopped
  map($_->{proc}= undef, all_servers());

}


# Find out if server should be restarted for this test
sub server_need_restart {
  my ($tinfo, $server)= @_;

  if ( using_extern() )
  {
    mtr_verbose_restart($server, "no restart for --extern server");
    return 0;
  }

  if ( $tinfo->{'force_restart'} ) {
    mtr_verbose_restart($server, "forced in .opt file");
    return 1;
  }

  if ( $opt_force_restart ) {
    mtr_verbose_restart($server, "forced restart turned on");
    return 1;
  }

  if ( $tinfo->{template_path} ne $current_config_name)
  {
    mtr_verbose_restart($server, "using different config file");
    return 1;
  }

  if ( $tinfo->{'master_sh'}  || $tinfo->{'slave_sh'} )
  {
    mtr_verbose_restart($server, "sh script to run");
    return 1;
  }

  if ( ! started($server) )
  {
    mtr_verbose_restart($server, "not started");
    return 1;
  }

  my $started_tinfo= $server->{'started_tinfo'};
  if ( defined $started_tinfo )
  {

    # Check if timezone of  test that server was started
    # with differs from timezone of next test
    if ( timezone($started_tinfo) ne timezone($tinfo) )
    {
      mtr_verbose_restart($server, "different timezone");
      return 1;
    }
  }

  if ($server->name() =~ /^mysqld\./)
  {

    # Check that running process was started with same options
    # as the current test requires
    my $extra_opts= get_extra_opts($server, $tinfo);
    my $started_opts= $server->{'started_opts'};

    # Also, always restart if server had been restarted with additional
    # options within test.
    if (!My::Options::same($started_opts, $extra_opts) ||
        exists $server->{'restart_opts'})
    {
      delete $server->{'restart_opts'};
      my $use_dynamic_option_switch= 0;
      delete $server->{'restart_opts'};
      if (!$use_dynamic_option_switch)
      {
	mtr_verbose_restart($server, "running with different options '" .
			    join(" ", @{$extra_opts}) . "' != '" .
			    join(" ", @{$started_opts}) . "'" );
	return 1;
      }

      mtr_verbose(My::Options::toStr("started_opts", @$started_opts));
      mtr_verbose(My::Options::toStr("extra_opts", @$extra_opts));

      # Get diff and check if dynamic switch is possible
      my @diff_opts= My::Options::diff($started_opts, $extra_opts);
      mtr_verbose(My::Options::toStr("diff_opts", @diff_opts));

      my $query= My::Options::toSQL(@diff_opts);
      mtr_verbose("Attempting dynamic switch '$query'");
      if (run_query($tinfo, $server, $query)){
	mtr_verbose("Restart: running with different options '" .
		    join(" ", @{$extra_opts}) . "' != '" .
		    join(" ", @{$started_opts}) . "'" );
	return 1;
      }

      # Remember the dynamically set options
      $server->{'started_opts'}= $extra_opts;
    }
  }

  # Default, no restart
  return 0;
}


sub servers_need_restart($) {
  my ($tinfo)= @_;
  return grep { server_need_restart($tinfo, $_); } all_servers();
}



############################################

############################################

#
# Filter a list of servers and return the SafeProcess
# for only those that are started or stopped
#
sub started { return grep(defined $_, map($_->{proc}, @_));  }
sub stopped { return grep(!defined $_, map($_->{proc}, @_)); }


sub get_extra_opts {
  # No extra options if --user-args
  return \@opt_extra_mysqld_opt if $opt_user_args;

  my ($mysqld, $tinfo)= @_;

  my $opts=
    $mysqld->option("#!use-slave-opt") ?
      $tinfo->{slave_opt} : $tinfo->{master_opt};

  # Expand environment variables
  foreach my $opt ( @$opts )
  {
    no warnings 'uninitialized';
    $opt =~ s/\$\{(\w+)\}/$ENV{$1}/ge;
    $opt =~ s/\$(\w+)/$ENV{$1}/ge;
  }
  return $opts;
}


sub stop_servers($$) {
  my (@servers)= @_;

  mtr_report("Stopping ", started(@servers));

  My::SafeProcess::shutdown($opt_shutdown_timeout,
                             started(@servers));

  foreach my $server (@servers)
  {
    # Mark server as stopped
    $server->{proc}= undef;

    # Forget history
    delete $server->{'started_tinfo'};
    delete $server->{'started_opts'};
    delete $server->{'started_cnf'};
  }
}

#
# run_query_output
#
# Run a query against a server using mysql client. The output of
# the query will be written into outfile.
#
sub run_query_output {
  my ($mysqld, $query, $outfile)= @_;
  my $args;

  mtr_init_args(\$args);
  mtr_add_arg($args, "--defaults-file=%s", $path_config_file);
  mtr_add_arg($args, "--defaults-group-suffix=%s", $mysqld->after('mysqld'));
  mtr_add_arg($args, "--silent");
  mtr_add_arg($args, "--execute=%s", $query);

  my $res= My::SafeProcess->run
  (
    name          => "run_query_output -> ".$mysqld->name(),
    path          => $exe_mysql,
    args          => \$args,
    output        => $outfile,
    error         => $outfile
  );

  return $res
}


#
# wsrep_wait_ready
#
# Wait until the server has been joined to the cluster and is
# ready for operation.
#
# RETURN
# 1 Server is ready
# 0 Server didn't transition to ready state within start timeout
#
sub wait_wsrep_ready($$) {
  my ($tinfo, $mysqld)= @_;

  my $sleeptime= 100; # Milliseconds
  my $loops= ($opt_start_timeout * 1000) / $sleeptime;

  my $name= $mysqld->name();
  my $outfile= "$opt_vardir/tmp/$name.wsrep_ready";
  my $query= "SET SESSION wsrep_sync_wait = 0;
              SELECT VARIABLE_NAME, VARIABLE_VALUE
              FROM INFORMATION_SCHEMA.GLOBAL_STATUS
              WHERE VARIABLE_NAME = 'wsrep_ready'";

  for (my $loop= 1; $loop <= $loops; $loop++)
  {
    # Careful... if MTR runs with option 'verbose' then the
    # file contains also SafeProcess verbose output
    if (run_query_output($mysqld, $query, $outfile) == 0 &&
        mtr_grab_file($outfile) =~ /WSREP_READY\s+ON/)
    {
      unlink($outfile);
      return 1;
    }
    mtr_milli_sleep($sleeptime);
  }

  $tinfo->{logfile}= "WSREP did not transition to state READY";
  return 0;
}

#
# wsrep_is_bootstrap_server
#
# Check if the server is the first one to be started in the
# cluster.
#
# RETURN
# 1 The server is a bootstrap server
# 0 The server is not a bootstrap server
#
sub wsrep_is_bootstrap_server($) {
  my $mysqld= shift;

  my $cluster_address= $mysqld->if_exist('wsrep-cluster-address') ||
                       $mysqld->if_exist('wsrep_cluster_address');
  if (defined $cluster_address)
  {
    return $cluster_address eq "gcomm://" || $cluster_address eq "'gcomm://'";
  }
  return 0;
}

#
# wsrep_on
#
# Check if wsrep has been enabled for a server.
#
# RETURN
# 1 Wsrep has been enabled
# 0 Wsrep is not enabled
#
sub wsrep_on($) {
  my $mysqld= shift;
  #check if wsrep_on=  is set in configuration
  if ($mysqld->if_exist('wsrep-on')) {
    my $on= "".$mysqld->value('wsrep-on');
    if ($on eq "1" || $on eq "ON") {
      return 1;
    }
  }
  return 0;
}


#
# start_servers
#
# Start servers not already started
#
# RETURN
#  0 OK
#  1 Start failed
#
sub start_servers($) {
  my ($tinfo)= @_;

  for (all_servers()) {
    $_->{START}->($_, $tinfo) if $_->{START};
  }

  for (all_servers()) {
    next unless $_->{WAIT} and started($_);
    if ($_->{WAIT}->($_, $tinfo)) {
<<<<<<< HEAD
=======
      $tinfo->{comment}= "Failed to start ".$_->name() . "\n";
>>>>>>> e5e58777
      return 1;
    }
  }
  return 0;
}


#
# Run include/check-testcase.test
# Before a testcase, run in record mode and save result file to var/tmp
# After testcase, run and compare with the recorded file, they should be equal!
#
# RETURN VALUE
#  The newly started process
#
sub start_check_testcase ($$$) {
  my $tinfo=    shift;
  my $mode=     shift;
  my $mysqld=   shift;

  my $name= "check-".$mysqld->name();
  # Replace dots in name with underscore to avoid that mysqltest
  # misinterpret's what the filename extension is :(
  $name=~ s/\./_/g;

  my $args;
  mtr_init_args(\$args);

  mtr_add_arg($args, "--defaults-file=%s", $path_config_file);
  mtr_add_arg($args, "--defaults-group-suffix=%s", $mysqld->after('mysqld'));
  mtr_add_arg($args, "--result-file=%s", "$opt_vardir/tmp/$name.result");
  mtr_add_arg($args, "--test-file=%s", "include/check-testcase.test");
  mtr_add_arg($args, "--verbose");

  if ( $mode eq "before" )
  {
    mtr_add_arg($args, "--record");
  }
  my $errfile= "$opt_vardir/tmp/$name.err";
  my $proc= My::SafeProcess->new
    (
     name          => $name,
     path          => $exe_mysqltest,
     error         => $errfile,
     output        => $errfile,
     args          => \$args,
     user_data     => $errfile,
     verbose       => $opt_verbose,
    );

  mtr_report("Started $proc");
  return $proc;
}


sub run_mysqltest ($) {
  my $proc= start_mysqltest(@_);
  $proc->wait();
}


sub start_mysqltest ($) {
  my ($tinfo)= @_;
  my $exe= $exe_mysqltest;
  my $args;

  mark_time_used('admin');

  mtr_init_args(\$args);

  mtr_add_arg($args, "--defaults-file=%s", $path_config_file);
  mtr_add_arg($args, "--silent");
  mtr_add_arg($args, "--tmpdir=%s", $opt_tmpdir);
  mtr_add_arg($args, "--character-sets-dir=%s", $path_charsetsdir);
  mtr_add_arg($args, "--logdir=%s/log", $opt_vardir);

  # Log line number and time  for each line in .test file
  mtr_add_arg($args, "--mark-progress")
    if $opt_mark_progress;

  mtr_add_arg($args, "--database=test");

  if ( $opt_ps_protocol )
  {
    mtr_add_arg($args, "--ps-protocol");
  }

  if ( $opt_sp_protocol )
  {
    mtr_add_arg($args, "--sp-protocol");
  }

  if ( $opt_view_protocol )
  {
    mtr_add_arg($args, "--view-protocol");
  }

  if ( $opt_cursor_protocol )
  {
    mtr_add_arg($args, "--cursor-protocol");
  }

  if ( $opt_non_blocking_api )
  {
    mtr_add_arg($args, "--non-blocking-api");
  }

  mtr_add_arg($args, "--timer-file=%s/log/timer", $opt_vardir);

  if ( $opt_compress )
  {
    mtr_add_arg($args, "--compress");
  }

  if ( $opt_sleep )
  {
    mtr_add_arg($args, "--sleep=%d", $opt_sleep);
  }

  if ( $opt_valgrind )
  {
    # We are running server under valgrind, which causes some replication
    # test to be much slower, notable rpl_mdev6020.  Increase timeout.
    mtr_add_arg($args, "--wait-for-pos-timeout=1500");
  }

  if ( $opt_ssl )
  {
    # Turn on SSL for _all_ test cases if option --ssl was used
    mtr_add_arg($args, "--ssl");
  }

  if ( $opt_max_connections ) {
    mtr_add_arg($args, "--max-connections=%d", $opt_max_connections);
  }

  if ( $opt_embedded_server )
  {

    # Get the args needed for the embedded server
    # and append them to args prefixed
    # with --sever-arg=

    my $mysqld=  $config->group('embedded')
      or mtr_error("Could not get [embedded] section");

    my $mysqld_args;
    mtr_init_args(\$mysqld_args);
    my $extra_opts= get_extra_opts($mysqld, $tinfo);
    mysqld_arguments($mysqld_args, $mysqld, $extra_opts);
    mtr_add_arg($args, "--server-arg=%s", $_) for @$mysqld_args;
  }

  # ----------------------------------------------------------------------
  # export MYSQL_TEST variable containing <path>/mysqltest <args>
  # ----------------------------------------------------------------------
  $ENV{'MYSQL_TEST'}= mtr_args2str($exe_mysqltest, @$args);

  # ----------------------------------------------------------------------
  # Add arguments that should not go into the MYSQL_TEST env var
  # ----------------------------------------------------------------------
  if ( $opt_valgrind_mysqltest )
  {
    # Prefix the Valgrind options to the argument list.
    # We do this here, since we do not want to Valgrind the nested invocations
    # of mysqltest; that would mess up the stderr output causing test failure.
    my @args_saved = @$args;
    mtr_init_args(\$args);
    valgrind_arguments($args, \$exe);
    mtr_add_arg($args, "%s", $_) for @args_saved;
  }

  # ----------------------------------------------------------------------
  # Prefix the strace options to the argument list.
  # ----------------------------------------------------------------------
  if ( $opt_client_strace )
  {
    my @args_saved = @$args;
    mtr_init_args(\$args);
    strace_arguments($args, \$exe, "mysqltest");
    mtr_add_arg($args, "%s", $_) for @args_saved;
  }

  if ($opt_force > 1)
  {
    mtr_add_arg($args, "--continue-on-error");
  }

  my $suite = $tinfo->{suite};
  if ($suite->{parent}) {
    mtr_add_arg($args, "--overlay-dir=%s/", $suite->{dir});
    mtr_add_arg($args, "--suite-dir=%s/", $suite->{parent}->{dir});
  } else {
    mtr_add_arg($args, "--suite-dir=%s/", $suite->{dir});
  }

  mtr_add_arg($args, "--test-file=%s", $tinfo->{'path'});

  # Number of lines of resut to include in failure report
  mtr_add_arg($args, "--tail-lines=%d", $opt_tail_lines);

  if ( defined $tinfo->{'result_file'} ) {
    mtr_add_arg($args, "--result-file=%s", $tinfo->{'result_file'});
  }

  client_debug_arg($args, "mysqltest");

  if ( $opt_record )
  {
    mtr_add_arg($args, "--record");

    # When recording to a non existing result file
    # the name of that file is in "record_file"
    if ( defined $tinfo->{'record_file'} ) {
      mtr_add_arg($args, "--result-file=%s", $tinfo->{record_file});
    }
  }

  if ( $opt_client_gdb )
  {
    gdb_arguments(\$args, \$exe, "client");
  }
  elsif ( $opt_client_ddd )
  {
    ddd_arguments(\$args, \$exe, "client");
  }
  if ( $opt_client_dbx ) {
    dbx_arguments(\$args, \$exe, "client");
  }
  elsif ( $opt_client_debugger )
  {
    debugger_arguments(\$args, \$exe, "client");
  }

  my $proc= My::SafeProcess->new
    (
     name          => "mysqltest",
     path          => $exe,
     args          => \$args,
     append        => 1,
     error         => $path_current_testlog,
     verbose       => $opt_verbose,
    );
  mtr_verbose("Started $proc");
  return $proc;
}

#
# Modify the exe and args so that program is run in gdb in xterm
#
sub gdb_arguments {
  my $args= shift;
  my $exe=  shift;
  my $type= shift;
  my $input= shift;

  my $gdb_init_file= "$opt_vardir/tmp/gdbinit.$type";

  # Remove the old gdbinit file
  unlink($gdb_init_file);

  # Put $args into a single string
  $input = $input ? "< $input" : "";

  if ($type eq 'client') {
    mtr_tofile($gdb_init_file, "set args @$$args $input");
  } elsif ($opt_valgrind_mysqld) {
    my $v = $$exe;
    my $vargs = [];
    valgrind_arguments($vargs, \$v);
    mtr_tofile($gdb_init_file, <<EOF);
shell @My::SafeProcess::safe_process_cmd --parent-pid=`pgrep -x gdb` -- $v --vgdb-error=0 @$vargs @$$args &
shell sleep 1
target remote | /usr/lib64/valgrind/../../bin/vgdb
EOF
  } else {
    mtr_tofile($gdb_init_file,
      join("\n",
        "set args @$$args $input",
        split /;/, $opt_gdb || ""
        ));
  }

  if ( $opt_manual_gdb )
  {
     print "\nTo start gdb for $type, type in another window:\n";
     print "gdb -cd $glob_mysql_test_dir -x $gdb_init_file $$exe\n";

     # Indicate the exe should not be started
     $$exe= undef;
     return;
  }

  $$args= [];
  mtr_add_arg($$args, "-title");
  mtr_add_arg($$args, "$type");
  mtr_add_arg($$args, "-e");

  if ( $exe_libtool )
  {
    mtr_add_arg($$args, $exe_libtool);
    mtr_add_arg($$args, "--mode=execute");
  }

  mtr_add_arg($$args, "gdb");
  mtr_add_arg($$args, "-x");
  mtr_add_arg($$args, "$gdb_init_file");
  mtr_add_arg($$args, "$$exe");

  $$exe= "xterm";
}

#
# Modify the exe and args so that program is run in lldb
#
sub lldb_arguments {
  my $args= shift;
  my $exe= shift;
  my $type= shift;
  my $input= shift;

  my $lldb_init_file= "$opt_vardir/tmp/lldbinit.$type";
  unlink($lldb_init_file);

  # Put $args into a single string
  my $str= join(" ", @$$args);
  $input = $input ? "< $input" : "";

  # write init file for mysqld or client
  mtr_tofile($lldb_init_file, "process launch --stop-at-entry -- $str $input\n");

    print "\nTo start lldb for $type, type in another window:\n";
    print "cd $glob_mysql_test_dir && lldb -s $lldb_init_file $$exe\n";

    # Indicate the exe should not be started
    $$exe= undef;
    return;
}

#
# Modify the exe and args so that program is run in ddd
#
sub ddd_arguments {
  my $args= shift;
  my $exe=  shift;
  my $type= shift;
  my $input= shift;

  my $gdb_init_file= "$opt_vardir/tmp/gdbinit.$type";

  # Remove the old gdbinit file
  unlink($gdb_init_file);

  # Put $args into a single string
  my $str= join(" ", @$$args);
  $input = $input ? "< $input" : "";

  # write init file for mysqld or client
  mtr_tofile($gdb_init_file, "file $$exe\nset args $str $input\n");

  if ( $opt_manual_ddd )
  {
     print "\nTo start ddd for $type, type in another window:\n";
     print "ddd -cd $glob_mysql_test_dir -x $gdb_init_file $$exe\n";

     # Indicate the exe should not be started
     $$exe= undef;
     return;
  }

  my $save_exe= $$exe;
  $$args= [];
  if ( $exe_libtool )
  {
    $$exe= $exe_libtool;
    mtr_add_arg($$args, "--mode=execute");
    mtr_add_arg($$args, "ddd");
  }
  else
  {
    $$exe= "ddd";
  }
  mtr_add_arg($$args, "--command=$gdb_init_file");
  mtr_add_arg($$args, "$save_exe");
}


#
# Modify the exe and args so that program is run in dbx in xterm
#
sub dbx_arguments {
  my $args= shift;
  my $exe=  shift;
  my $type= shift;
  my $input= shift;

  # Put $args into a single string
  my $str= join " ", @$$args;
  my $runline= $input ? "run $str < $input" : "run $str";

  if ( $opt_manual_dbx ) {
    print "\nTo start dbx for $type, type in another window:\n";
    print "cd $glob_mysql_test_dir; dbx -c \"stop in main; " .
          "$runline\" $$exe\n";

    # Indicate the exe should not be started
    $$exe= undef;
    return;
  }

  $$args= [];
  mtr_add_arg($$args, "-title");
  mtr_add_arg($$args, "$type");
  mtr_add_arg($$args, "-e");

  if ( $exe_libtool ) {
    mtr_add_arg($$args, $exe_libtool);
    mtr_add_arg($$args, "--mode=execute");
  }

  mtr_add_arg($$args, "dbx");
  mtr_add_arg($$args, "-c");
  mtr_add_arg($$args, "stop in main; $runline");
  mtr_add_arg($$args, "$$exe");

  $$exe= "xterm";
}


#
# Modify the exe and args so that program is run in the selected debugger
#
sub debugger_arguments {
  my $args= shift;
  my $exe=  shift;
  my $debugger= $opt_debugger || $opt_client_debugger;

  if ( $debugger =~ /vcexpress|vc|devenv/ )
  {
    # vc[express] /debugexe exe arg1 .. argn

    # Add name of the exe and /debugexe before args
    unshift(@$$args, "$$exe");
    unshift(@$$args, "/debugexe");

    # Set exe to debuggername
    $$exe= $debugger;

  }
  elsif ( $debugger =~ /windbg|vsjitdebugger/ )
  {
    # windbg exe arg1 .. argn

    # Add name of the exe before args
    unshift(@$$args, "$$exe");

    # Set exe to debuggername
    $$exe= $debugger;

  }
  else
  {
    mtr_error("Unknown argument \"$debugger\" passed to --debugger");
  }
}

#
# Modify the exe and args so that program is run in valgrind
#
sub valgrind_arguments {
  my $args= shift;
  my $exe=  shift;

  # Ensure the jemalloc works with mysqld
  if ($$exe =~ /mysqld/)
  {
    my %somalloc=(
      'system jemalloc' => 'libjemalloc*',
      'bundled jemalloc' => 'NONE'
    );
    my ($syn) = $somalloc{$mysqld_variables{'version-malloc-library'}};
    mtr_add_arg($args, '--soname-synonyms=somalloc=%s', $syn) if $syn;
  }

  # Add valgrind options, can be overridden by user
  mtr_add_arg($args, '%s', $_) for (@valgrind_args);

  mtr_add_arg($args, $$exe);

  $$exe= $opt_valgrind_path || "valgrind";

  if ($exe_libtool)
  {
    # Add "libtool --mode-execute" before the test to execute
    # if running in valgrind(to avoid valgrinding bash)
    unshift(@$args, "--mode=execute", $$exe);
    $$exe= $exe_libtool;
  }
}

#
# Modify the exe and args so that program is run in strace
#
sub strace_arguments {
  my $args= shift;
  my $exe=  shift;
  my $mysqld_name= shift;
  my $output= sprintf("%s/log/%s.strace", $path_vardir_trace, $mysqld_name);

  mtr_add_arg($args, "-f");
  mtr_add_arg($args, "-o%s", $output);

  # Add strace options
  mtr_add_arg($args, '%s', $_) for (@strace_args);

  mtr_add_arg($args, $$exe);

  $$exe=  $opt_stracer || "strace";

  if ($exe_libtool)
  {
    # Add "libtool --mode-execute" before the test to execute
    # if running in valgrind(to avoid valgrinding bash)
    unshift(@$args, "--mode=execute", $$exe);
    $$exe= $exe_libtool;
  }
}

#
# Search server logs for valgrind reports printed at mysqld termination
#
sub valgrind_exit_reports() {
  my $found_err= 0;

  foreach my $log_file (keys %mysqld_logs)
  {
    my @culprits= ();
    my $valgrind_rep= "";
    my $found_report= 0;
    my $err_in_report= 0;

    my $LOGF = IO::File->new($log_file)
      or mtr_error("Could not open file '$log_file' for reading: $!");

    while ( my $line = <$LOGF> )
    {
      if ($line =~ /^CURRENT_TEST: (.+)$/)
      {
        my $testname= $1;
        # If we have a report, report it if needed and start new list of tests
        if ($found_report)
        {
          if ($err_in_report)
          {
            mtr_print ("Valgrind report from $log_file after tests:\n",
                        @culprits);
            mtr_print_line();
            print ("$valgrind_rep\n");
            $found_err= 1;
            $err_in_report= 0;
          }
          # Make ready to collect new report
          @culprits= ();
          $found_report= 0;
          $valgrind_rep= "";
        }
        push (@culprits, $testname);
        next;
      }
      # This line marks the start of a valgrind report
      $found_report= 1 if $line =~ /^==\d+== .* SUMMARY:/;

      if ($found_report) {
        $line=~ s/^==\d+== //;
        $valgrind_rep .= $line;
        $err_in_report= 1 if $line =~ /ERROR SUMMARY: [1-9]/;
        $err_in_report= 1 if $line =~ /definitely lost: [1-9]/;
        $err_in_report= 1 if $line =~ /possibly lost: [1-9]/;
      }
    }

    $LOGF= undef;

    if ($err_in_report) {
      mtr_print ("Valgrind report from $log_file after tests:\n", @culprits);
      mtr_print_line();
      print ("$valgrind_rep\n");
      $found_err= 1;
    }
  }

  return $found_err;
}

#
# Usage
#
sub usage ($) {
  my ($message)= @_;

  if ( $message )
  {
    print STDERR "$message\n";
    print STDERR "For full list of options, use $0 --help\n";
    exit;      
  }

  local $"= ','; # for @DEFAULT_SUITES below

  print <<HERE;

$0 [ OPTIONS ] [ TESTCASE ]

Where test case can be specified as:

testcase[.test]         Runs the test case named 'testcase' from all suits
path-to-testcase
[suite.]testcase[,combination]

Examples:

alias
main.alias              'main' is the name of the main test suite
rpl.rpl_invoked_features,mix,innodb
suite/rpl/t/rpl.rpl_invoked_features

Options to control what engine/variation to run:

  embedded-server       Use the embedded server, i.e. no mysqld daemons
  ps-protocol           Use the binary protocol between client and server
  cursor-protocol       Use the cursor protocol between client and server
                        (implies --ps-protocol)
  view-protocol         Create a view to execute all non updating queries
  sp-protocol           Create a stored procedure to execute all queries
  non-blocking-api      Use the non-blocking client API
  compress              Use the compressed protocol between client and server
  ssl                   Use ssl protocol between client and server
  skip-ssl              Don't start server with support for ssl connections
  vs-config             Visual Studio configuration used to create executables
                        (default: MTR_VS_CONFIG environment variable)
  parallel=#            How many parallel test should be run
  defaults-file=<config template> Use fixed config template for all
                        tests
  defaults-extra-file=<config template> Extra config template to add to
                        all generated configs
  combination=<opt>     Use at least twice to run tests with specified
                        options to mysqld
  dry-run               Don't run any tests, print the list of tests
                        that were selected for execution

Options to control directories to use
  tmpdir=DIR            The directory where temporary files are stored
                        (default: ./var/tmp).
  vardir=DIR            The directory where files generated from the test run
                        is stored (default: ./var). Specifying a ramdisk or
                        tmpfs will speed up tests.
  mem[=DIR]             Run testsuite in "memory" using tmpfs or ramdisk
                        Attempts to use DIR first if specified else
                        uses a builtin list of standard locations
                        for tmpfs (/run/shm, /dev/shm, /tmp)
                        The option can also be set using environment
                        variable MTR_MEM=[DIR]
  clean-vardir          Clean vardir if tests were successful and if
                        running in "memory". Otherwise this option is ignored
  client-bindir=PATH    Path to the directory where client binaries are located
  client-libdir=PATH    Path to the directory where client libraries are located


Options to control what test suites or cases to run

  force                 Continue after a failure. When specified once, a
                        failure in a test file will abort this test file, and
                        the execution will continue from the next test file.
                        When specified twice, execution will continue executing
                        the failed test file from the next command.
  do-test=PREFIX or REGEX
                        Run test cases which name are prefixed with PREFIX
                        or fulfills REGEX
  skip-test=PREFIX or REGEX
                        Skip test cases which name are prefixed with PREFIX
                        or fulfills REGEX
  start-from=PREFIX     Run test cases starting test prefixed with PREFIX where
                        prefix may be suite.testname or just testname
  suite[s]=NAME1,..,NAMEN
                        Collect tests in suites from the comma separated
                        list of suite names.
                        The default is: "@DEFAULT_SUITES"
  skip-rpl              Skip the replication test cases.
  big-test              Also run tests marked as "big". Repeat this option
                        twice to run only "big" tests.
  staging-run           Run a limited number of tests (no slow tests). Used
                        for running staging trees with valgrind.
  enable-disabled       Run also tests marked as disabled
  print-testcases       Don't run the tests but print details about all the
                        selected tests, in the order they would be run.
  skip-test-list=FILE   Skip the tests listed in FILE. Each line in the file
                        is an entry and should be formatted as: 
                        <TESTNAME> : <COMMENT>
  force-restart         Always restart servers between tests. This makes it
                        easier to see from which test warnings may come from.

Options that specify ports

  mtr-port-base=#       Base for port numbers, ports from this number to
  port-base=#           number+9 are reserved. Should be divisible by 10;
                        if not it will be rounded down. May be set with
                        environment variable MTR_PORT_BASE. If this value is
                        set and is not "auto", it overrides build-thread.
  mtr-build-thread=#    Specify unique number to calculate port number(s) from.
  build-thread=#        Can be set in environment variable MTR_BUILD_THREAD.
                        Set  MTR_BUILD_THREAD="auto" to automatically aquire
                        a build thread id that is unique to current host
  port-group-size=N     Reserve groups of TCP ports of size N for each MTR thread


Options for test case authoring

  record TESTNAME       (Re)genereate the result file for TESTNAME
  check-testcases       Check testcases for sideeffects
  mark-progress         Log line number and elapsed time to <testname>.progress

Options that pass on options (these may be repeated)

  mysqld=ARGS           Specify additional arguments to "mysqld"
  mysqld-env=VAR=VAL    Specify additional environment settings for "mysqld"

Options to run test on running server

  extern option=value   Run only the tests against an already started server
                        the options to use for connection to the extern server
                        must be specified using name-value pair notation
                        For example:
                         ./$0 --extern socket=/tmp/mysqld.sock

Options for debugging the product

  boot-dbx              Start bootstrap server in dbx
  boot-ddd              Start bootstrap server in ddd
  boot-gdb              Start bootstrap server in gdb
  client-dbx            Start mysqltest client in dbx
  client-ddd            Start mysqltest client in ddd
  client-debugger=NAME  Start mysqltest in the selected debugger
  client-gdb            Start mysqltest client in gdb
  dbx                   Start the mysqld(s) in dbx
  ddd                   Start the mysqld(s) in ddd
  debug                 Dump trace output for all servers and client programs
  debug-common          Same as debug, but sets 'd' debug flags to
                        "query,info,error,enter,exit"
  debug-server          Use debug version of server, but without turning on
                        tracing
  debugger=NAME         Start mysqld in the selected debugger
  gdb                   Start the mysqld(s) in gdb
  manual-debug          Let user manually start mysqld in debugger, before
                        running test(s)
  manual-gdb            Let user manually start mysqld in gdb, before running
                        test(s)
  manual-ddd            Let user manually start mysqld in ddd, before running
                        test(s)
  manual-dbx            Let user manually start mysqld in dbx, before running
                        test(s)
  manual-lldb           Let user manually start mysqld in lldb, before running 
                        test(s)
  max-save-core         Limit the number of core files saved (to avoid filling
                        up disks for heavily crashing server). Defaults to
                        $opt_max_save_core, set to 0 for no limit. Set
                        it's default with MTR_MAX_SAVE_CORE
  max-save-datadir      Limit the number of datadir saved (to avoid filling
                        up disks for heavily crashing server). Defaults to
                        $opt_max_save_datadir, set to 0 for no limit. Set
                        it's default with MTR_MAX_SAVE_DATADIR
  max-test-fail         Limit the number of test failures before aborting
                        the current test run. Defaults to
                        $opt_max_test_fail, set to 0 for no limit. Set
                        it's default with MTR_MAX_TEST_FAIL
  core-in-failure	Generate a core even if run server is run with valgrind

Options for valgrind

  valgrind              Run the "mysqltest" and "mysqld" executables using
                        valgrind with default options
  valgrind-all          Synonym for --valgrind
  valgrind-mysqltest    Run the "mysqltest" and "mysql_client_test" executable
                        with valgrind
  valgrind-mysqld       Run the "mysqld" executable with valgrind
  valgrind-options=ARGS Deprecated, use --valgrind-option
  valgrind-option=ARGS  Option to give valgrind, replaces default option(s),
                        can be specified more then once
  valgrind-path=<EXE>   Path to the valgrind executable
  callgrind             Instruct valgrind to use callgrind

Options for strace

  strace                Run the "mysqld" executables using strace. Default
                        options are -f -o 'vardir'/log/'mysqld-name'.strace.
  client-strace         Trace the "mysqltest".
  strace-option=ARGS    Option to give strace, appends to existing options.
  stracer=<EXE>         Specify name and path to the trace program to use.
                        Default is "strace". Example: $0 --stracer=ktrace.

Misc options
  user=USER             User for connecting to mysqld(default: $opt_user)
  comment=STR           Write STR to the output
  timer                 Show test case execution time.
  verbose               More verbose output(use multiple times for even more)
  verbose-restart       Write when and why servers are restarted
  start                 Only initialize and start the servers, using the
                        startup settings for the first specified test case
                        Example:
                         $0 --start alias &
  start-and-exit        Same as --start, but mysql-test-run terminates and
                        leaves just the server running
  start-dirty           Only start the servers (without initialization) for
                        the first specified test case
  user-args             In combination with start* and no test name, drops
                        arguments to mysqld except those specified with
                        --mysqld (if any)
  wait-all              If --start or --start-dirty option is used, wait for all
                        servers to exit before finishing the process
  fast                  Run as fast as possible, don't wait for servers
                        to shutdown etc.
  force-restart         Always restart servers between tests
  parallel=N            Run tests in N parallel threads (default 1)
                        Use parallel=auto for auto-setting of N
  repeat=N              Run each test N number of times
  retry=N               Retry tests that fail up to N times (default $opt_retry).
                        Retries are also limited by the maximum number of
                        failures before stopping, set with the --retry-failure
                        option
  retry-failure=N       When using the --retry option to retry failed tests,
                        stop when N failures have occurred (default $opt_retry_failure)
  reorder               Reorder tests to get fewer server restarts
  help                  Get this help text

  testcase-timeout=MINUTES Max test case run time (default $opt_testcase_timeout)
  suite-timeout=MINUTES Max test suite run time (default $opt_suite_timeout)
  shutdown-timeout=SECONDS Max number of seconds to wait for server shutdown
                        before killing servers (default $opt_shutdown_timeout)
  warnings              Scan the log files for warnings. Use --nowarnings
                        to turn off.

  stop-file=file        (also MTR_STOP_FILE environment variable) if this
                        file detected mysql test will not start new tests
                        until the file will be removed.
  stop-keep-alive=sec   (also MTR_STOP_KEEP_ALIVE environment variable)
                        works with stop-file, print messages every sec
                        seconds when mysql test is waiting to removing
                        the file (for buildbot)

  sleep=SECONDS         Passed to mysqltest, will be used as fixed sleep time
  debug-sync-timeout=NUM Set default timeout for WAIT_FOR debug sync
                        actions. Disable facility with NUM=0.
  gcov                  Collect coverage information after the test.
                        The result is a gcov file per source and header file.
  gprof                 Collect profiling information using gprof.
  experimental=<file>   Refer to list of tests considered experimental;
                        failures will be marked exp-fail instead of fail.
  timestamp             Print timestamp before each test report line
  timediff              With --timestamp, also print time passed since
                        *previous* test started
  max-connections=N     Max number of open connection to server in mysqltest
  report-times          Report how much time has been spent on different
                        phases of test execution.
  stress=ARGS           Run stress test, providing options to
                        mysql-stress-test.pl. Options are separated by comma.
  tail-lines=N          Number of lines of the result to include in a failure
                        report.

Some options that control enabling a feature for normal test runs,
can be turned off by prepending 'no' to the option, e.g. --notimer.
This applies to reorder, timer, check-testcases and warnings.

HERE
  exit(1);

}

sub list_options ($) {
  my $hash= shift;

  for (keys %$hash) {
    s/([:=].*|[+!])$//;
    s/\|/\n--/g;
    print "--$_\n";
  }

  exit(1);
}

sub time_format($) {
  sprintf '%d:%02d:%02d', $_[0]/3600, ($_[0]/60)%60, $_[0]%60;
}

our $num_tests;

sub xterm_stat {
  if (-t STDOUT and defined $ENV{TERM} and $ENV{TERM} =~ /xterm/) {
    my ($left) = @_;

    # 2.5 -> best by test
    $num_tests = $left + 2.5 unless $num_tests;

    my $done = $num_tests - $left;
    my $spent = time - $^T;

    syswrite STDOUT, sprintf
           "\e];mtr: spent %s on %d tests. %s (%d tests) left\a",
           time_format($spent), $done,
           time_format($spent/$done * $left), $left;
  }
}<|MERGE_RESOLUTION|>--- conflicted
+++ resolved
@@ -3082,7 +3082,6 @@
 
 sub mysql_server_wait {
   my ($mysqld, $tinfo) = @_;
-<<<<<<< HEAD
 
   if (!sleep_until_file_created($mysqld->value('pid-file'),
                                 $opt_start_timeout,
@@ -3093,18 +3092,6 @@
     return 1;
   }
 
-=======
-
-  if (!sleep_until_file_created($mysqld->value('pid-file'),
-                                      $opt_start_timeout,
-                                      $mysqld->{'proc'},
-                                      $warn_seconds))
-  {
-    $tinfo->{comment}= "Failed to start ".$mysqld->name() . "\n";
-    return 1;
-  }
-
->>>>>>> e5e58777
   if (wsrep_on($mysqld))
   {
     mtr_verbose("Waiting for wsrep server " . $mysqld->name() . " to be ready");
@@ -3113,10 +3100,7 @@
       return 1;
     }
   }
-<<<<<<< HEAD
-
-=======
->>>>>>> e5e58777
+
   return 0;
 }
 
@@ -5790,10 +5774,6 @@
   for (all_servers()) {
     next unless $_->{WAIT} and started($_);
     if ($_->{WAIT}->($_, $tinfo)) {
-<<<<<<< HEAD
-=======
-      $tinfo->{comment}= "Failed to start ".$_->name() . "\n";
->>>>>>> e5e58777
       return 1;
     }
   }
