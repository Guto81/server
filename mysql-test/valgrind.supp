--- conflicted
+++ resolved
@@ -763,7 +763,6 @@
    fun:buf_buddy_relocate
 }
 
-<<<<<<< HEAD
 #
 # See related Bug#56666
 # Race condition between the server main thread and the kill server thread.
@@ -836,7 +835,7 @@
    fun:_lf_dynarray_lvalue
    fun:lf_hash_search
 }
-=======
+
 {
    Bug 59874 Valgrind warning in InnoDB compression code
    Memcheck:Cond
@@ -869,5 +868,4 @@
    fun:row_ins
    fun:row_ins_step
    fun:row_insert_for_mysql
-}
->>>>>>> 96ca537c
+}