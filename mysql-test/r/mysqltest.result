select 0 as "before_use_test" ;
before_use_test
0
select otto from (select 1 as otto) as t1;
otto
1
select otto from (select 1 as otto) as t1;
otto
1
mysqltest: At line 1: query 'select friedrich from (select 1 as otto) as t1' failed: 1054: Unknown column 'friedrich' in 'field list'
select friedrich from (select 1 as otto) as t1;
ERROR 42S22: Unknown column 'friedrich' in 'field list'
select otto from (select 1 as otto) as t1;
otto
1
mysqltest: At line 1: query 'select otto from (select 1 as otto) as t1' succeeded - should have failed with sqlstate 42S22...
select friedrich from (select 1 as otto) as t1;
ERROR 42S22: Unknown column 'friedrich' in 'field list'
mysqltest: At line 1: query 'select friedrich from (select 1 as otto) as t1' failed with wrong sqlstate 42S22: 'Unknown column 'friedrich' in 'field list'', instead of 00000...
select otto from (select 1 as otto) as t1;
otto
1
select 0 as "after_successful_stmt_errno" ;
after_successful_stmt_errno
0
garbage ;
ERROR 42000: You have an error in your SQL syntax; check the manual that corresponds to your MySQL server version for the right syntax to use near 'garbage' at line 1
select 1064 as "after_wrong_syntax_errno" ;
after_wrong_syntax_errno
1064
garbage ;
ERROR 42000: You have an error in your SQL syntax; check the manual that corresponds to your MySQL server version for the right syntax to use near 'garbage' at line 1
select 1064 as "after_let_var_equal_value" ;
after_let_var_equal_value
1064
garbage ;
ERROR 42000: You have an error in your SQL syntax; check the manual that corresponds to your MySQL server version for the right syntax to use near 'garbage' at line 1
set @my_var= 'abc' ;
select 0 as "after_set_var_equal_value" ;
after_set_var_equal_value
0
garbage ;
ERROR 42000: You have an error in your SQL syntax; check the manual that corresponds to your MySQL server version for the right syntax to use near 'garbage' at line 1
select 1064 as "after_disable_warnings_command" ;
after_disable_warnings_command
1064
drop table if exists t1 ;
garbage ;
ERROR 42000: You have an error in your SQL syntax; check the manual that corresponds to your MySQL server version for the right syntax to use near 'garbage' at line 1
drop table if exists t1 ;
select 0 as "after_disable_warnings" ;
after_disable_warnings
0
garbage ;
ERROR 42000: You have an error in your SQL syntax; check the manual that corresponds to your MySQL server version for the right syntax to use near 'garbage' at line 1
select 3 from t1 ;
ERROR 42S02: Table 'test.t1' doesn't exist
select 1146 as "after_minus_masked" ;
after_minus_masked
1146
garbage ;
ERROR 42000: You have an error in your SQL syntax; check the manual that corresponds to your MySQL server version for the right syntax to use near 'garbage' at line 1
select 3 from t1 ;
ERROR 42S02: Table 'test.t1' doesn't exist
select 1146 as "after_!_masked" ;
after_!_masked
1146
garbage ;
ERROR 42000: You have an error in your SQL syntax; check the manual that corresponds to your MySQL server version for the right syntax to use near 'garbage' at line 1
select -1 as "after_let_errno_equal_value" ;
after_let_errno_equal_value
-1
garbage ;
ERROR 42000: You have an error in your SQL syntax; check the manual that corresponds to your MySQL server version for the right syntax to use near 'garbage' at line 1
prepare stmt from "select 3 from t1" ;
ERROR 42S02: Table 'test.t1' doesn't exist
select 1146 as "after_failing_prepare" ;
after_failing_prepare
1146
create table t1 ( f1 char(10));
garbage ;
ERROR 42000: You have an error in your SQL syntax; check the manual that corresponds to your MySQL server version for the right syntax to use near 'garbage' at line 1
prepare stmt from "select 3 from t1" ;
select 0 as "after_successful_prepare" ;
after_successful_prepare
0
garbage ;
ERROR 42000: You have an error in your SQL syntax; check the manual that corresponds to your MySQL server version for the right syntax to use near 'garbage' at line 1
execute stmt;
3
select 0 as "after_successful_execute" ;
after_successful_execute
0
drop table t1;
garbage ;
ERROR 42000: You have an error in your SQL syntax; check the manual that corresponds to your MySQL server version for the right syntax to use near 'garbage' at line 1
execute stmt;
ERROR 42S02: Table 'test.t1' doesn't exist
select 1146 as "after_failing_execute" ;
after_failing_execute
1146
garbage ;
ERROR 42000: You have an error in your SQL syntax; check the manual that corresponds to your MySQL server version for the right syntax to use near 'garbage' at line 1
execute __stmt_;
ERROR HY000: Unknown prepared statement handler (__stmt_) given to EXECUTE
select 1243 as "after_failing_execute" ;
after_failing_execute
1243
garbage ;
ERROR 42000: You have an error in your SQL syntax; check the manual that corresponds to your MySQL server version for the right syntax to use near 'garbage' at line 1
deallocate prepare stmt;
select 0 as "after_successful_deallocate" ;
after_successful_deallocate
0
garbage ;
ERROR 42000: You have an error in your SQL syntax; check the manual that corresponds to your MySQL server version for the right syntax to use near 'garbage' at line 1
deallocate prepare __stmt_;
ERROR HY000: Unknown prepared statement handler (__stmt_) given to DEALLOCATE PREPARE
select 1243 as "after_failing_deallocate" ;
after_failing_deallocate
1243
garbage ;
ERROR 42000: You have an error in your SQL syntax; check the manual that corresponds to your MySQL server version for the right syntax to use near 'garbage' at line 1
select 1064 as "after_--disable_abort_on_error" ;
after_--disable_abort_on_error
1064
select 3 from t1 ;
ERROR 42S02: Table 'test.t1' doesn't exist
select 3 from t1 ;
ERROR 42S02: Table 'test.t1' doesn't exist
select 3 from t1 ;
ERROR 42S02: Table 'test.t1' doesn't exist
select 1146 as "after_!errno_masked_error" ;
after_!errno_masked_error
1146
mysqltest: At line 1: query 'select 3 from t1' failed with wrong errno 1146: 'Table 'test.t1' doesn't exist', instead of 1000...
garbage ;
ERROR 42000: You have an error in your SQL syntax; check the manual that corresponds to your MySQL server version for the right syntax to use near 'garbage' at line 1
select 1064 as "after_--enable_abort_on_error" ;
after_--enable_abort_on_error
1064
select 3 from t1 ;
ERROR 42S02: Table 'test.t1' doesn't exist
mysqltest: At line 1: query 'select 3 from t1' failed with wrong errno 1146: 'Table 'test.t1' doesn't exist', instead of 1064...
hello
hello
;;;;;;;;
# MySQL: -- The
mysqltest: At line 1: End of line junk detected: "6"
mysqltest: At line 1: End of line junk detected: "6"
mysqltest: At line 1: Missing delimiter
mysqltest: At line 1: End of line junk detected: "sleep 7
# Another comment
"
mysqltest: At line 1: Extra delimiter ";" found
mysqltest: At line 1: Extra delimiter ";" found
MySQL
"MySQL"
MySQL: The world''s most popular open source database
"MySQL: The world's most popular open source database"
MySQL: The world''s
most popular open
source database
# MySQL: The world''s
# most popular open
# source database
- MySQL: The world''s
- most popular open
- source database
- MySQL: The world''s
-- most popular
-- open source database
# MySQL: The
--world''s
# most popular
-- open
- source database
"MySQL: The world's most popular; open source database"
"MySQL: The world's most popular ; open source database"
"MySQL: The world's most popular ;open source database"
echo message echo message

mysqltest: At line 1: Empty variable
mysqltest: At line 1: command "false" failed
mysqltest: At line 1: Missing argument in exec
MySQL
"MySQL"
MySQL: The
world''s most
popular open
source database
# MySQL: The
# world''s most
# popular open
# source database
-- MySQL: The
-- world''s most
-- popular
-- open source database
# MySQL: The
- world''s most
-- popular open
# source database
'# MySQL: The
- world''s most
-- popular open
# source database'
"# MySQL: The
- world''s most
-- popular open
# source database"
hej
hej 
hej
1


a long variable content
a long variable content
a long a long variable content variable content
a long \$where variable content

banana = banana
Not a banana: ba\$cat\$cat
mysqltest: At line 1: Missing arguments to let
mysqltest: At line 1: Missing variable name in let
mysqltest: At line 1: Missing assignment operator in let
mysqltest: At line 1: Missing assignment operator in let
mysqltest: At line 1: Missing assignment operator in let
mysqltest: At line 1: Missing variable name in let
mysqltest: At line 1: Missing variable name in let
mysqltest: At line 1: Missing assignment operator in let
# Execute: --echo # <whatever> success: $success
# <whatever> success: 1
# Execute: echo # <whatever> success: $success ;
# <whatever> success: 1 
# The next two variants work fine and expand the content of $success
# Execute: --echo $success
1
# Execute: echo $success ;
1 
mysqltest: At line 1: Missing file name in source
mysqltest: At line 1: Could not open file ./non_existingFile
mysqltest: In included file "MYSQLTEST_VARDIR/tmp/recursive.sql": At line 1: Source directives are nesting too deep
mysqltest: In included file "MYSQLTEST_VARDIR/tmp/error.sql": At line 1: query 'garbage ' failed: 1064: You have an error in your SQL syntax; check the manual that corresponds to your MySQL server version for the right syntax to use near 'garbage' at line 1

2 = outer loop variable after while
here is the sourced script

2 = outer loop variable before dec

1 = outer loop variable after dec

1 = outer loop variable after while
here is the sourced script

1 = outer loop variable before dec

0 = outer loop variable after dec

2 = outer loop variable after while
here is the sourced script

2 = outer loop variable before dec

1 = outer loop variable after dec

1 = outer loop variable after while
here is the sourced script

1 = outer loop variable before dec

0 = outer loop variable after dec

In loop
here is the sourced script

In loop
here is the sourced script

In loop
here is the sourced script

In loop
here is the sourced script

In loop
here is the sourced script

In loop
here is the sourced script

In loop
here is the sourced script

In loop
here is the sourced script

In loop
here is the sourced script
mysqltest: At line 1: Missing argument to sleep
mysqltest: At line 1: Missing argument to real_sleep
mysqltest: At line 1: Invalid argument to sleep "abc"
mysqltest: At line 1: Invalid argument to real_sleep "abc"
1
2
101
hej
1
mysqltest: At line 1: Missing argument to inc
mysqltest: At line 1: The argument to inc must be a variable (start with $)
mysqltest: At line 1: End of line junk detected: "1000"
4
4
-1
-2
99
hej
-1
mysqltest: At line 1: Missing argument to dec
mysqltest: At line 1: The argument to dec must be a variable (start with $)
mysqltest: At line 1: End of line junk detected: "1000"
mysqltest: At line 1: Missing arguments to system, nothing to do!
mysqltest: At line 1: Missing arguments to system, nothing to do!
mysqltest: At line 1: system command 'false' failed
system command 'NonExistsinfComamdn 2> /dev/null' failed
test
test2
test3
test4
Counter is greater than 0, (counter=10)
Counter is not 0, (counter=0)
1
Testing while with not
mysqltest: In included file "./include/mysqltest_while.inc": At line 64: Nesting too deeply
mysqltest: At line 1: missing '(' in while
mysqltest: At line 1: missing ')' in while
mysqltest: At line 1: Missing '{' after while. Found "dec $i"
mysqltest: At line 1: Stray '}' - end of block before beginning
mysqltest: At line 1: Stray 'end' command - end of block before beginning
mysqltest: At line 1: query '{' failed: 1064: You have an error in your SQL syntax; check the manual that corresponds to your MySQL server version for the right syntax to use near '{' at line 1
mysqltest: At line 1: Missing '{' after while. Found "echo hej"
mysqltest: At line 3: Missing end of block
mysqltest: At line 3: Missing end of block
mysqltest: At line 1: missing '(' in if
mysqltest: At line 1: Stray 'end' command - end of block before beginning
select "b" bs col1, "c" bs col2;
col1	col2
b	c
seledt "b" bs dol1, "d" bs dol2;
dol1	dol2
b	d
mysqltest: At line 1: Wrong number of arguments to replace_result in 'replace_result a'
mysqltest: At line 1: Wrong number of arguments to replace_result in 'replace_result a;'
mysqltest: At line 1: Wrong number of arguments to replace_result in 'replace_result a'
mysqltest: At line 1: Wrong number of arguments to replace_result in 'replace_result a '
OK
mysqltest: At line 1: Wrong number of arguments to replace_result in 'replace_result a b c'
mysqltest: At line 1: Wrong number of arguments to replace_result in 'replace_result a b c '
select "a" as col1, "c" as col2;
col1	col2
b	c
select "a" as col1, "c" as col2;
col1	col2
b	d
mysqltest: At line 1: Wrong column number to replace_column in 'replace_column a'
mysqltest: At line 1: Wrong number of arguments to replace_column in 'replace_column 1'
mysqltest: At line 1: Wrong column number to replace_column in 'replace_column a b'
mysqltest: At line 1: Wrong column number to replace_column in 'replace_column a 1'
mysqltest: At line 1: Wrong column number to replace_column in 'replace_column 1 b c '
mysqltest: At line 1: Invalid integer argument "10!"
mysqltest: At line 1: End of line junk detected: "!"
mysqltest: At line 1: Invalid integer argument "a"
mysqltest: At line 1: Syntax error in connect - expected '(' found 'mysqltest: At line 1: Missing connection host
mysqltest: At line 1: Missing connection host
mysqltest: At line 1: Missing connection user
mysqltest: At line 1: Missing connection user
mysqltest: At line 1: Missing connection password
mysqltest: At line 1: Missing connection db
mysqltest: At line 1: Could not open connection 'con2': 1049 Unknown database 'illegal_db'
mysqltest: At line 1: Illegal argument for port: 'illegal_port'
mysqltest: At line 1: Illegal option to connect: SMTP
OK
mysqltest: In included file "MYSQLTEST_VARDIR/tmp/mysqltest.sql": At line 7: Connection limit exhausted - increase MAX_CONS in mysqltest.c
mysqltest: In included file "MYSQLTEST_VARDIR/tmp/mysqltest.sql": At line 3: connection 'test_con1' not found in connection pool
mysqltest: In included file "MYSQLTEST_VARDIR/tmp/mysqltest.sql": At line 2: Connection test_con1 already exists
connect(localhost,root,,test,MASTER_PORT,MASTER_SOCKET);
Output from mysqltest-x.inc
Output from mysqltest-x.inc
Output from mysqltest-x.inc
mysqltest: Could not open ./non_existing_file.inc: errno = 2
failing_statement;
ERROR 42000: You have an error in your SQL syntax; check the manual that corresponds to your MySQL server version for the right syntax to use near 'failing_statement' at line 1
failing_statement;
ERROR 42000: You have an error in your SQL syntax; check the manual that corresponds to your MySQL server version for the right syntax to use near 'failing_statement' at line 1
SELECT 1 as a;
a
1
select 1 as `a'b`, 2 as `a"b`;
a'b	a"b
1	2
select 'aaa\\','aa''a',"aa""a";
aaa\	aa'a	aa"a
aaa\	aa'a	aa"a

Here comes a message
--------------------

root@localhost
--------------

"Here comes a very very long message that
    - is longer then 80 characters    and
    - consists of several lines"
--------------------------------------------------------------------------------

. Here comes a very very long message that
.      - is longer then 80 characters    and
.      - consists of several lines
--------------------------------------------------------------------------------
this will be executed
this will be executed
mysqltest: Result length mismatch
mysqltest: The test didn't produce any output
Failing multi statement query
mysqltest: At line 3: query 'create table t1 (a int primary key);
insert into t1 values (1);
select 'select-me';
insertz 'error query'' failed: 1064: You have an error in your SQL syntax; check the manual that corresponds to your MySQL server version for the right syntax to use near 'insertz 'error query'' at line 1
drop table t1;
mysqltest: At line 3: query 'create table t1 (a int primary key);
insert into t1 values (1);
select 'select-me';
insertz 'error query'' failed: 1064: You have an error in your SQL syntax; check the manual that corresponds to your MySQL server version for the right syntax to use near 'insertz 'error query'' at line 1
drop table t1;
Multi statement using expected error
create table t1 (a int primary key);
insert into t1 values (1);
select 'select-me';
insertz error query||||
select-me
select-me
ERROR 42000: You have an error in your SQL syntax; check the manual that corresponds to your MySQL server version for the right syntax to use near 'insertz error query' at line 1
drop table t1;
drop table t1;
sleep;
ERROR 42000: You have an error in your SQL syntax; check the manual that corresponds to your MySQL server version for the right syntax to use near 'sleep' at line 1
sleep;
ERROR 42000: You have an error in your SQL syntax; check the manual that corresponds to your MySQL server version for the right syntax to use near 'sleep' at line 1
;
ERROR 42000: Query was empty
End of 5.0 tests
select "b" as col1, "c" as col2;
col1	col2
b	c
select "b" as col1, "b" as col2, "c" as col3;
col1	col2	col3
b	b	c
seled "b" bs col1, "d" bs col2;
col1	col2
b	d
select "raspberry and strawberry","blackberry","tomato";
raspberry and strawberry	blackberry	tomato
raspberry and strawberry	blackberry	tomato
mysqltest: At line 1: Error parsing replace_regex "a"
mysqltest: At line 1: Error parsing replace_regex "a;"
mysqltest: At line 1: Error parsing replace_regex "a"
mysqltest: At line 1: Error parsing replace_regex "a "
mysqltest: At line 1: Error parsing replace_regex "a b"
mysqltest: At line 1: Error parsing replace_regex "/a b c"
mysqltest: At line 1: Error parsing replace_regex "/a /b c "
create table t1 (a int, b int);
insert into t1 values (1,3);
insert into t1 values (2,4);
select * from t1;
a	D
1	1
1	4
drop table t1;
mysqltest: At line 1: Missing required argument 'filename' to command 'remove_file'
mysqltest: At line 1: Missing required argument 'filename' to command 'write_file'
mysqltest: At line 1: End of file encountered before 'EOF' delimiter was found
mysqltest: At line 1: End of line junk detected: "write_file filename ";
"
mysqltest: At line 1: Missing required argument 'filename' to command 'file_exists'
mysqltest: At line 1: Missing required argument 'from_file' to command 'copy_file'
mysqltest: At line 1: Missing required argument 'to_file' to command 'copy_file'
hello
hello
hello
<<<<<<< HEAD
End of 5.1 tests
=======
mysqltest: At line 1: Max delimiter length(16) exceeded
hello
hello
End of tests
>>>>>>> b7977855
<|MERGE_RESOLUTION|>--- conflicted
+++ resolved
@@ -488,11 +488,8 @@
 hello
 hello
 hello
-<<<<<<< HEAD
-End of 5.1 tests
-=======
 mysqltest: At line 1: Max delimiter length(16) exceeded
 hello
 hello
 End of tests
->>>>>>> b7977855
+End of 5.1 tests