--- conflicted
+++ resolved
@@ -726,10 +726,8 @@
 SELECT 'c:\\a.txt' AS col;
 col
 z
-<<<<<<< HEAD
 hej
 mysqltest: At line 1: Found junk ' != 143' after $variable in expression
-=======
 select 1;
 1
 1
@@ -738,5 +736,4 @@
 1
 -- a comment for the server;
 mysqltest: At line 1: Found line beginning with --  that didn't contain a valid mysqltest command, check your syntax or use # if you intended to write a comment
->>>>>>> 3bbeb698
 End of tests