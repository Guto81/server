drop function if exists bug23333|
drop table if exists t1,t2|
CREATE TABLE t1 (a int  NOT NULL auto_increment primary key) ENGINE=MyISAM|
CREATE TABLE t2 (a int  NOT NULL auto_increment, b int, PRIMARY KEY (a)) ENGINE=InnoDB|
insert into t2 values (1,1)|
create function bug23333() 
RETURNS int(11)
DETERMINISTIC
begin
insert into t1 values (null);
select count(*) from t1 into @a;
return @a;
end|
reset master|
insert into t2 values (bug23333(),1)|
ERROR 23000: Duplicate entry '1' for key 'PRIMARY'
<<<<<<< HEAD
=======
show binlog events from <binlog_start>|
Log_name	Pos	Event_type	Server_id	End_log_pos	Info
master-bin.000001	#	Query	#	#	BEGIN
master-bin.000001	#	Table_map	#	#	table_id: # (test.t2)
master-bin.000001	#	Table_map	#	#	table_id: # (test.t1)
master-bin.000001	#	Write_rows	#	#	table_id: # flags: STMT_END_F
master-bin.000001	#	Query	#	#	ROLLBACK
select count(*),@a from t1 /* must be 1,1 */|
count(*)	@a
1	1
>>>>>>> a3319fa5
drop table t1,t2;
drop function if exists bug23333;<|MERGE_RESOLUTION|>--- conflicted
+++ resolved
@@ -14,18 +14,14 @@
 reset master|
 insert into t2 values (bug23333(),1)|
 ERROR 23000: Duplicate entry '1' for key 'PRIMARY'
-<<<<<<< HEAD
-=======
 show binlog events from <binlog_start>|
 Log_name	Pos	Event_type	Server_id	End_log_pos	Info
 master-bin.000001	#	Query	#	#	BEGIN
-master-bin.000001	#	Table_map	#	#	table_id: # (test.t2)
 master-bin.000001	#	Table_map	#	#	table_id: # (test.t1)
 master-bin.000001	#	Write_rows	#	#	table_id: # flags: STMT_END_F
-master-bin.000001	#	Query	#	#	ROLLBACK
+master-bin.000001	#	Query	#	#	COMMIT
 select count(*),@a from t1 /* must be 1,1 */|
 count(*)	@a
 1	1
->>>>>>> a3319fa5
 drop table t1,t2;
 drop function if exists bug23333;