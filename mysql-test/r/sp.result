use test;
drop table if exists t1,t2,t3,t4;
drop function if exists f1;
drop function if exists f2;
create table t1 (
id   char(16) not null default '',
data int not null
);
create table t2 (
s   char(16),
i   int,
d   double
);
drop procedure if exists foo42;
create procedure foo42()
insert into test.t1 values ("foo", 42);
call foo42();
select * from t1;
id	data
foo	42
delete from t1;
drop procedure foo42;
drop procedure if exists bar;
create procedure bar(x char(16), y int)
insert into test.t1 values (x, y);
call bar("bar", 666);
select * from t1;
id	data
bar	666
delete from t1;
drop procedure if exists empty|
create procedure empty()
begin
end|
call empty()|
drop procedure empty|
drop procedure if exists scope|
create procedure scope(a int, b float)
begin
declare b int;
declare c float;
begin
declare c int;
end;
end|
drop procedure scope|
drop procedure if exists two|
create procedure two(x1 char(16), x2 char(16), y int)
begin
insert into test.t1 values (x1, y);
insert into test.t1 values (x2, y);
end|
call two("one", "two", 3)|
select * from t1|
id	data
one	3
two	3
delete from t1|
drop procedure two|
drop procedure if exists locset|
create procedure locset(x char(16), y int)
begin
declare z1, z2 int;
set z1 = y;
set z2 = z1+2;
insert into test.t1 values (x, z2);
end|
call locset("locset", 19)|
select * from t1|
id	data
locset	21
delete from t1|
drop procedure locset|
drop procedure if exists setcontext|
create procedure setcontext()
begin
declare data int default 2;
insert into t1 (id, data) values ("foo", 1);
replace t1 set data = data, id = "bar";
update t1 set id = "kaka", data = 3 where t1.data = data;
end|
call setcontext()|
select * from t1 order by data|
id	data
foo	1
kaka	3
delete from t1|
drop procedure setcontext|
create table t3 ( d date, i int, f double, s varchar(32) )|
drop procedure if exists nullset|
create procedure nullset()
begin
declare ld date;
declare li int;
declare lf double;
declare ls varchar(32);
set ld = null, li = null, lf = null, ls = null;
insert into t3 values (ld, li, lf, ls);
insert into t3 (i, f, s) values ((ld is null), 1,    "ld is null"),
((li is null), 1,    "li is null"),
((li = 0),     null, "li = 0"),
((lf is null), 1,    "lf is null"),
((lf = 0),     null, "lf = 0"),
((ls is null), 1,    "ls is null");
end|
call nullset()|
select * from t3|
d	i	f	s
NULL	NULL	NULL	NULL
NULL	1	1	ld is null
NULL	1	1	li is null
NULL	NULL	NULL	li = 0
NULL	1	1	lf is null
NULL	NULL	NULL	lf = 0
NULL	1	1	ls is null
drop table t3|
drop procedure nullset|
drop procedure if exists mixset|
create procedure mixset(x char(16), y int)
begin
declare z int;
set @z = y, z = 666, max_join_size = 100;
insert into test.t1 values (x, z);
end|
call mixset("mixset", 19)|
show variables like 'max_join_size'|
Variable_name	Value
max_join_size	100
select id,data,@z from t1|
id	data	@z
mixset	666	19
delete from t1|
drop procedure mixset|
drop procedure if exists zip|
create procedure zip(x char(16), y int)
begin
declare z int;
call zap(y, z);
call bar(x, z);
end|
drop procedure if exists zap|
create procedure zap(x int, out y int)
begin
declare z int;
set z = x+1, y = z;
end|
call zip("zip", 99)|
select * from t1|
id	data
zip	100
delete from t1|
drop procedure zip|
drop procedure bar|
call zap(7, @zap)|
select @zap|
@zap
8
drop procedure zap|
drop procedure if exists c1|
create procedure c1(x int)
call c2("c", x)|
drop procedure if exists c2|
create procedure c2(s char(16), x int)
call c3(x, s)|
drop procedure if exists c3|
create procedure c3(x int, s char(16))
call c4("level", x, s)|
drop procedure if exists c4|
create procedure c4(l char(8), x int, s char(16))
insert into t1 values (concat(l,s), x)|
call c1(42)|
select * from t1|
id	data
levelc	42
delete from t1|
drop procedure c1|
drop procedure c2|
drop procedure c3|
drop procedure c4|
drop procedure if exists iotest|
create procedure iotest(x1 char(16), x2 char(16), y int)
begin
call inc2(x2, y);
insert into test.t1 values (x1, y);
end|
drop procedure if exists inc2|
create procedure inc2(x char(16), y int)
begin
call inc(y);
insert into test.t1 values (x, y);
end|
drop procedure if exists inc|
create procedure inc(inout io int)
set io = io + 1|
call iotest("io1", "io2", 1)|
select * from t1 order by data desc|
id	data
io2	2
io1	1
delete from t1|
drop procedure iotest|
drop procedure inc2|
drop procedure if exists incr|
create procedure incr(inout x int)
call inc(x)|
select @zap|
@zap
8
call incr(@zap)|
select @zap|
@zap
9
drop procedure inc|
drop procedure incr|
drop procedure if exists cbv1|
create procedure cbv1()
begin
declare y int default 3;
call cbv2(y+1, y);
insert into test.t1 values ("cbv1", y);
end|
drop procedure if exists cbv2|
create procedure cbv2(y1 int, inout y2 int)
begin
set y2 = 4711;
insert into test.t1 values ("cbv2", y1);
end|
call cbv1()|
select * from t1 order by data|
id	data
cbv2	4
cbv1	4711
delete from t1|
drop procedure cbv1|
drop procedure cbv2|
insert into t2 values ("a", 1, 1.1), ("b", 2, 1.2), ("c", 3, 1.3)|
drop procedure if exists sub1|
create procedure sub1(id char(16), x int)
insert into test.t1 values (id, x)|
drop procedure if exists sub2|
create procedure sub2(id char(16))
begin
declare x int;
set x = (select sum(t.i) from test.t2 t);
insert into test.t1 values (id, x);
end|
drop procedure if exists sub3|
create function sub3(i int) returns int deterministic
return i+1|
call sub1("sub1a", (select 7))|
call sub1("sub1b", (select max(i) from t2))|
call sub1("sub1c", (select i,d from t2 limit 1))|
ERROR 21000: Operand should contain 1 column(s)
call sub1("sub1d", (select 1 from (select 1) a))|
call sub2("sub2")|
select * from t1 order by id|
id	data
sub1a	7
sub1b	3
sub1d	1
sub2	6
select sub3((select max(i) from t2))|
sub3((select max(i) from t2))
4
drop procedure sub1|
drop procedure sub2|
drop function sub3|
delete from t1|
delete from t2|
drop procedure if exists a0|
create procedure a0(x int)
while x do
set x = x-1;
insert into test.t1 values ("a0", x);
end while|
call a0(3)|
select * from t1 order by data desc|
id	data
a0	2
a0	1
a0	0
delete from t1|
drop procedure a0|
drop procedure if exists a|
create procedure a(x int)
while x > 0 do
set x = x-1;
insert into test.t1 values ("a", x);
end while|
call a(3)|
select * from t1 order by data desc|
id	data
a	2
a	1
a	0
delete from t1|
drop procedure a|
drop procedure if exists b|
create procedure b(x int)
repeat
insert into test.t1 values (repeat("b",3), x);
set x = x-1;
until x = 0 end repeat|
call b(3)|
select * from t1 order by data desc|
id	data
bbb	3
bbb	2
bbb	1
delete from t1|
drop procedure b|
drop procedure if exists b2|
create procedure b2(x int)
repeat(select 1 into outfile 'b2');
insert into test.t1 values (repeat("b2",3), x);
set x = x-1;
until x = 0 end repeat|
drop procedure b2|
drop procedure if exists c|
create procedure c(x int)
hmm: while x > 0 do
insert into test.t1 values ("c", x);
set x = x-1;
iterate hmm;
insert into test.t1 values ("x", x);
end while hmm|
call c(3)|
select * from t1 order by data desc|
id	data
c	3
c	2
c	1
delete from t1|
drop procedure c|
drop procedure if exists d|
create procedure d(x int)
hmm: while x > 0 do
insert into test.t1 values ("d", x);
set x = x-1;
leave hmm;
insert into test.t1 values ("x", x);
end while|
call d(3)|
select * from t1|
id	data
d	3
delete from t1|
drop procedure d|
drop procedure if exists e|
create procedure e(x int)
foo: loop
if x = 0 then
leave foo;
end if;
insert into test.t1 values ("e", x);
set x = x-1;
end loop foo|
call e(3)|
select * from t1 order by data desc|
id	data
e	3
e	2
e	1
delete from t1|
drop procedure e|
drop procedure if exists f|
create procedure f(x int)
if x < 0 then
insert into test.t1 values ("f", 0);
elseif x = 0 then
insert into test.t1 values ("f", 1);
else
insert into test.t1 values ("f", 2);
end if|
call f(-2)|
call f(0)|
call f(4)|
select * from t1 order by data|
id	data
f	0
f	1
f	2
delete from t1|
drop procedure f|
drop procedure if exists g|
create procedure g(x int)
case
when x < 0 then
insert into test.t1 values ("g", 0);
when x = 0 then
insert into test.t1 values ("g", 1);
else
insert into test.t1 values ("g", 2);
end case|
call g(-42)|
call g(0)|
call g(1)|
select * from t1 order by data|
id	data
g	0
g	1
g	2
delete from t1|
drop procedure g|
drop procedure if exists h|
create procedure h(x int)
case x
when 0 then
insert into test.t1 values ("h0", x);
when 1 then
insert into test.t1 values ("h1", x);
else
insert into test.t1 values ("h?", x);
end case|
call h(0)|
call h(1)|
call h(17)|
select * from t1 order by data|
id	data
h0	0
h1	1
h?	17
delete from t1|
drop procedure h|
drop procedure if exists i|
create procedure i(x int)
foo:
begin
if x = 0 then
leave foo;
end if;
insert into test.t1 values ("i", x);
end foo|
call i(0)|
call i(3)|
select * from t1|
id	data
i	3
delete from t1|
drop procedure i|
insert into t1 values ("foo", 3), ("bar", 19)|
insert into t2 values ("x", 9, 4.1), ("y", -1, 19.2), ("z", 3, 2.2)|
drop procedure if exists sel1|
create procedure sel1()
begin
select * from t1 order by data;
end|
call sel1()|
id	data
foo	3
bar	19
drop procedure sel1|
drop procedure if exists sel2|
create procedure sel2()
begin
select * from t1 order by data;
select * from t2 order by s;
end|
call sel2()|
id	data
foo	3
bar	19
s	i	d
x	9	4.1
y	-1	19.2
z	3	2.2
drop procedure sel2|
delete from t1|
delete from t2|
drop procedure if exists into_test|
create procedure into_test(x char(16), y int)
begin
insert into test.t1 values (x, y);
select id,data into x,y from test.t1 limit 1;
insert into test.t1 values (concat(x, "2"), y+2);
end|
call into_test("into", 100)|
select * from t1 order by data|
id	data
into	100
into2	102
delete from t1|
drop procedure into_test|
drop procedure if exists into_tes2|
create procedure into_test2(x char(16), y int)
begin
insert into test.t1 values (x, y);
select id,data into x,@z from test.t1 limit 1;
insert into test.t1 values (concat(x, "2"), y+2);
end|
call into_test2("into", 100)|
select id,data,@z from t1 order by data|
id	data	@z
into	100	100
into2	102	100
delete from t1|
drop procedure into_test2|
drop procedure if exists into_test3|
create procedure into_test3()
begin
declare x char(16);
declare y int;
select * into x,y from test.t1 limit 1;
insert into test.t2 values (x, y, 0.0);
end|
insert into t1 values ("into3", 19)|
call into_test3()|
call into_test3()|
select * from t2|
s	i	d
into3	19	0
into3	19	0
delete from t1|
delete from t2|
drop procedure into_test3|
drop procedure if exists into_test4|
create procedure into_test4()
begin
declare x int;
select data into x from test.t1 limit 1;
insert into test.t3 values ("into4", x);
end|
delete from t1|
create table t3 ( s char(16), d int)|
call into_test4()|
Warnings:
Warning	1329	No data - zero rows fetched, selected, or processed
select * from t3|
s	d
into4	NULL
insert into t1 values ("i4", 77)|
call into_test4()|
select * from t3|
s	d
into4	NULL
into4	77
delete from t1|
drop table t3|
drop procedure into_test4|
drop procedure if exists into_outfile|
create procedure into_outfile(x char(16), y int)
begin
insert into test.t1 values (x, y);
select * into outfile "../tmp/spout" from test.t1;
insert into test.t1 values (concat(x, "2"), y+2);
end|
call into_outfile("ofile", 1)|
delete from t1|
drop procedure into_outfile|
drop procedure if exists into_dumpfile|
create procedure into_dumpfile(x char(16), y int)
begin
insert into test.t1 values (x, y);
select * into dumpfile "../tmp/spdump" from test.t1 limit 1;
insert into test.t1 values (concat(x, "2"), y+2);
end|
call into_dumpfile("dfile", 1)|
delete from t1|
drop procedure into_dumpfile|
drop procedure if exists create_select|
create procedure create_select(x char(16), y int)
begin
insert into test.t1 values (x, y);
create temporary table test.t3 select * from test.t1;
insert into test.t3 values (concat(x, "2"), y+2);
end|
call create_select("cs", 90)|
select * from t1, t3|
id	data	id	data
cs	90	cs	90
cs	90	cs2	92
drop table t3|
delete from t1|
drop procedure create_select|
drop function if exists e|
create function e() returns double
return 2.7182818284590452354|
set @e = e()|
select e(), @e|
e()	@e
2.718281828459	2.718281828459
drop function if exists inc|
create function inc(i int) returns int
return i+1|
select inc(1), inc(99), inc(-71)|
inc(1)	inc(99)	inc(-71)
2	100	-70
drop function if exists mul|
create function mul(x int, y int) returns int
return x*y|
select mul(1,1), mul(3,5), mul(4711, 666)|
mul(1,1)	mul(3,5)	mul(4711, 666)
1	15	3137526
drop function if exists append|
create function append(s1 char(8), s2 char(8)) returns char(16)
return concat(s1, s2)|
select append("foo", "bar")|
append("foo", "bar")
foobar
drop function if exists fac|
create function fac(n int unsigned) returns bigint unsigned
begin
declare f bigint unsigned default 1;
while n > 1 do
set f = f * n;
set n = n - 1;
end while;
return f;
end|
select fac(1), fac(2), fac(5), fac(10)|
fac(1)	fac(2)	fac(5)	fac(10)
1	2	120	3628800
drop function if exists fun|
create function fun(d double, i int, u int unsigned) returns double
return mul(inc(i), fac(u)) / e()|
select fun(2.3, 3, 5)|
fun(2.3, 3, 5)
176.58213176229
insert into t2 values (append("xxx", "yyy"), mul(4,3), e())|
insert into t2 values (append("a", "b"), mul(2,mul(3,4)), fun(1.7, 4, 6))|
select * from t2 where s = append("a", "b")|
s	i	d
ab	24	1324.36598821719
select * from t2 where i = mul(4,3) or i = mul(mul(3,4),2) order by i|
s	i	d
xxxyyy	12	2.71828182845905
ab	24	1324.36598821719
select * from t2 where d = e()|
s	i	d
xxxyyy	12	2.71828182845905
select * from t2 order by i|
s	i	d
xxxyyy	12	2.71828182845905
ab	24	1324.36598821719
delete from t2|
drop function e|
drop function inc|
drop function mul|
drop function append|
drop function fun|
drop procedure if exists hndlr1|
create procedure hndlr1(val int)
begin
declare x int default 0;
declare foo condition for 1136;
declare bar condition for sqlstate '42S98';        # Just for testing syntax
declare zip condition for sqlstate value '42S99';  # Just for testing syntax
declare continue handler for foo set x = 1;
insert into test.t1 values ("hndlr1", val, 2);  # Too many values
if (x) then
insert into test.t1 values ("hndlr1", val);   # This instead then
end if;
end|
call hndlr1(42)|
select * from t1|
id	data
hndlr1	42
delete from t1|
drop procedure hndlr1|
drop procedure if exists hndlr2|
create procedure hndlr2(val int)
begin
declare x int default 0;
begin
declare exit handler for sqlstate '21S01' set x = 1;
insert into test.t1 values ("hndlr2", val, 2); # Too many values
end;
insert into test.t1 values ("hndlr2", x);
end|
call hndlr2(42)|
select * from t1|
id	data
hndlr2	1
delete from t1|
drop procedure hndlr2|
drop procedure if exists hndlr3|
create procedure hndlr3(val int)
begin
declare x int default 0;
declare continue handler for sqlexception        # Any error
begin
declare z int;
set z = 2 * val;
set x = 1;
end;
if val < 10 then
begin
declare y int;
set y = val + 10;
insert into test.t1 values ("hndlr3", y, 2);  # Too many values
if x then
insert into test.t1 values ("hndlr3", y);
end if;
end;
end if;
end|
call hndlr3(3)|
select * from t1|
id	data
hndlr3	13
delete from t1|
drop procedure hndlr3|
create table t3 ( id   char(16), data int )|
drop procedure if exists hndlr4|
create procedure hndlr4()
begin
declare x int default 0;
declare val int;	                           # No default
declare continue handler for sqlstate '02000' set x=1;
select data into val from test.t3 where id='z' limit 1;  # No hits
insert into test.t3 values ('z', val);
end|
call hndlr4()|
select * from t3|
id	data
z	NULL
drop table t3|
drop procedure hndlr4|
drop procedure if exists cur1|
create procedure cur1()
begin
declare a char(16);
declare b int;
declare c double;
declare done int default 0;
declare c cursor for select * from test.t2;
declare continue handler for sqlstate '02000' set done = 1;
open c;
repeat
fetch c into a, b, c;
if not done then
insert into test.t1 values (a, b+c);
end if;
until done end repeat;
close c;
end|
insert into t2 values ("foo", 42, -1.9), ("bar", 3, 12.1), ("zap", 666, -3.14)|
call cur1()|
select * from t1|
id	data
foo	40
bar	15
zap	663
drop procedure cur1|
create table t3 ( s char(16), i int )|
drop procedure if exists cur2|
create procedure cur2()
begin
declare done int default 0;
declare c1 cursor for select id,data from test.t1 order by id,data;
declare c2 cursor for select i from test.t2 order by i;
declare continue handler for sqlstate '02000' set done = 1;
open c1;
open c2;
repeat
begin
declare a char(16);
declare b,c int;
fetch from c1 into a, b;
fetch next from c2 into c;
if not done then
if b < c then
insert into test.t3 values (a, b);
else
insert into test.t3 values (a, c);
end if;
end if;
end;
until done end repeat;
close c1;
close c2;
end|
call cur2()|
select * from t3 order by i,s|
s	i
bar	3
foo	40
zap	663
delete from t1|
delete from t2|
drop table t3|
drop procedure cur2|
drop procedure if exists chistics|
create procedure chistics()
language sql
modifies sql data
not deterministic
sql security definer
comment 'Characteristics procedure test'
  insert into t1 values ("chistics", 1)|
show create procedure chistics|
Procedure	sql_mode	Create Procedure	character_set_client	collation_connection	Database Collation
chistics		CREATE DEFINER=`root`@`localhost` PROCEDURE `chistics`()
    MODIFIES SQL DATA
    COMMENT 'Characteristics procedure test'
insert into t1 values ("chistics", 1)	latin1	latin1_swedish_ci	latin1_swedish_ci
call chistics()|
select * from t1|
id	data
chistics	1
delete from t1|
alter procedure chistics sql security invoker|
show create procedure chistics|
Procedure	sql_mode	Create Procedure	character_set_client	collation_connection	Database Collation
chistics		CREATE DEFINER=`root`@`localhost` PROCEDURE `chistics`()
    MODIFIES SQL DATA
    SQL SECURITY INVOKER
    COMMENT 'Characteristics procedure test'
insert into t1 values ("chistics", 1)	latin1	latin1_swedish_ci	latin1_swedish_ci
drop procedure chistics|
drop function if exists chistics|
create function chistics() returns int
language sql
deterministic
sql security invoker
comment 'Characteristics procedure test'
  return 42|
show create function chistics|
Function	sql_mode	Create Function	character_set_client	collation_connection	Database Collation
chistics		CREATE DEFINER=`root`@`localhost` FUNCTION `chistics`() RETURNS int(11)
    DETERMINISTIC
    SQL SECURITY INVOKER
    COMMENT 'Characteristics procedure test'
return 42	latin1	latin1_swedish_ci	latin1_swedish_ci
select chistics()|
chistics()
42
alter function chistics
no sql
comment 'Characteristics function test'|
show create function chistics|
Function	sql_mode	Create Function	character_set_client	collation_connection	Database Collation
chistics		CREATE DEFINER=`root`@`localhost` FUNCTION `chistics`() RETURNS int(11)
    NO SQL
    DETERMINISTIC
    SQL SECURITY INVOKER
    COMMENT 'Characteristics function test'
return 42	latin1	latin1_swedish_ci	latin1_swedish_ci
drop function chistics|
insert into t1 values ("foo", 1), ("bar", 2), ("zip", 3)|
set @@sql_mode = 'ANSI'|
drop procedure if exists modes$
create procedure modes(out c1 int, out c2 int)
begin
declare done int default 0;
declare x int;
declare c cursor for select data from t1;
declare continue handler for sqlstate '02000' set done = 1;
select 1 || 2 into c1;
set c2 = 0;
open c;
repeat
fetch c into x;
if not done then
set c2 = c2 + 1;
end if;
until done end repeat;
close c;
end$
set @@sql_mode = ''|
set sql_select_limit = 1|
call modes(@c1, @c2)|
set sql_select_limit = default|
select @c1, @c2|
@c1	@c2
12	3
delete from t1|
drop procedure modes|
create database sp_db1|
drop database sp_db1|
create database sp_db2|
use sp_db2|
create table t3 ( s char(4), t int )|
insert into t3 values ("abcd", 42), ("dcba", 666)|
use test|
drop database sp_db2|
create database sp_db3|
use sp_db3|
drop procedure if exists dummy|
create procedure dummy(out x int)
set x = 42|
use test|
drop database sp_db3|
select type,db,name from mysql.proc where db = 'sp_db3'|
type	db	name
drop procedure if exists rc|
create procedure rc()
begin
delete from t1;
insert into t1 values ("a", 1), ("b", 2), ("c", 3);
end|
call rc()|
select row_count()|
row_count()
3
update t1 set data=42 where id = "b";
select row_count()|
row_count()
1
delete from t1|
select row_count()|
row_count()
3
delete from t1|
select row_count()|
row_count()
0
select * from t1|
id	data
select row_count()|
row_count()
-1
drop procedure rc|
drop function if exists f0|
drop function if exists f1|
drop function if exists f2|
drop function if exists f3|
drop function if exists f4|
drop function if exists f5|
drop function if exists f6|
drop function if exists f7|
drop function if exists f8|
drop function if exists f9|
drop function if exists f10|
drop function if exists f11|
drop function if exists f12_1|
drop function if exists f12_2|
drop view if exists v0|
drop view if exists v1|
drop view if exists v2|
delete from t1|
delete from t2|
insert into t1 values ("a", 1), ("b", 2) |
insert into t2 values ("a", 1, 1.0), ("b", 2, 2.0), ("c", 3, 3.0) |
create function f1() returns int
return (select sum(data) from t1)|
select f1()|
f1()
3
select id, f1() from t1 order by id|
id	f1()
a	3
b	3
create function f2() returns int
return (select data from t1 where data <= (select sum(data) from t1) order by data limit 1)|
select f2()|
f2()
1
select id, f2() from t1 order by id|
id	f2()
a	1
b	1
create function f3() returns int
begin
declare n int;
declare m int;
set n:= (select min(data) from t1);
set m:= (select max(data) from t1);
return n < m;
end|
select f3()|
f3()
1
select id, f3() from t1 order by id|
id	f3()
a	1
b	1
select f1(), f3()|
f1()	f3()
3	1
select id, f1(), f3() from t1 order by id|
id	f1()	f3()
a	3	1
b	3	1
create function f4() returns double 
return (select d from t1, t2 where t1.data = t2.i and t1.id= "b")|
select f4()|
f4()
2
select s, f4() from t2 order by s|
s	f4()
a	2
b	2
c	2
create function f5(i int) returns int
begin
if i <= 0 then
return 0;
elseif i = 1  then
return (select count(*) from t1 where data = i);
else
return (select count(*) + f5( i - 1) from t1 where data = i);
end if;
end|
select f5(1)|
f5(1)
1
select f5(2)|
ERROR HY000: Recursive stored functions and triggers are not allowed.
select f5(3)|
ERROR HY000: Recursive stored functions and triggers are not allowed.
create function f6() returns int
begin
declare n int;
set n:= f1();
return (select count(*) from t1 where data <= f7() and data <= n);
end|
create function f7() returns int
return (select sum(data) from t1 where data <= f1())|
select f6()|
f6()
2
select id, f6() from t1 order by id|
id	f6()
a	2
b	2
create view v1 (a) as select f1()|
select * from v1|
a
3
select id, a from t1, v1 order by id|
id	a
a	3
b	3
select * from v1, v1 as v|
a	a
3	3
create view v2 (a) as select a*10 from v1|
select * from v2|
a
30
select id, a from t1, v2 order by id|
id	a
a	30
b	30
select * from v1, v2|
a	a
3	30
create function f8 () returns int
return (select count(*) from v2)|
select *, f8() from v1|
a	f8()
3	1
drop function f1|
select * from v1|
ERROR HY000: View 'test.v1' references invalid table(s) or column(s) or function(s) or definer/invoker of view lack rights to use them
create function f1() returns int
return (select sum(data) from t1) + (select sum(data) from v1)|
select f1()|
ERROR HY000: Recursive stored functions and triggers are not allowed.
select * from v1|
ERROR HY000: Recursive stored functions and triggers are not allowed.
select * from v2|
ERROR HY000: Recursive stored functions and triggers are not allowed.
drop function f1|
create function f1() returns int
return (select sum(data) from t1)|
create function f0() returns int
return (select * from (select 100) as r)|
select f0()|
f0()
100
select *, f0() from (select 1) as t|
1	f0()
1	100
create view v0 as select f0()|
select * from v0|
f0()
100
select *, f0() from v0|
f0()	f0()
100	100
lock tables t1 read, t1 as t11 read|
select f3()|
f3()
1
select id, f3() from t1 as t11 order by id|
id	f3()
a	1
b	1
select f0()|
f0()
100
select * from v0|
f0()
100
select *, f0() from v0, (select 123) as d1|
f0()	123	f0()
100	123	100
select id, f3() from t1|
ERROR HY000: Table 't1' was not locked with LOCK TABLES
select f4()|
ERROR HY000: Table 't2' was not locked with LOCK TABLES
unlock tables|
lock tables v2 read, mysql.proc read|
select * from v2|
a
30
select * from v1|
a
3
select * from v1, t1|
ERROR HY000: Table 't1' was not locked with LOCK TABLES
select f4()|
ERROR HY000: Table 't2' was not locked with LOCK TABLES
unlock tables|
create function f9() returns int
begin
declare a, b int;
drop temporary table if exists t3;
create temporary table t3 (id int);
insert into t3 values (1), (2), (3);
set a:= (select count(*) from t3);
set b:= (select count(*) from t3 t3_alias);
return a + b;
end|
select f9()|
f9()
6
Warnings:
Note	1051	Unknown table 't3'
select f9() from t1 limit 1|
f9()
6
create function f10() returns int
begin
drop temporary table if exists t3;
create temporary table t3 (id int);
insert into t3 select id from t4;
return (select count(*) from t3);
end|
select f10()|
ERROR 42S02: Table 'test.t4' doesn't exist
create table t4 as select 1 as id|
select f10()|
f10()
1
create function f11() returns int
begin
drop temporary table if exists t3;
create temporary table t3 (id int);
insert into t3 values (1), (2), (3);
return (select count(*) from t3 as a, t3 as b);
end|
select f11()|
ERROR HY000: Can't reopen table: 'a'
select f11() from t1|
ERROR HY000: Can't reopen table: 'a'
create function f12_1() returns int
begin
drop temporary table if exists t3;
create temporary table t3 (id int);
insert into t3 values (1), (2), (3);
return f12_2();
end|
create function f12_2() returns int
return (select count(*) from t3)|
drop temporary table t3|
select f12_1()|
f12_1()
3
Warnings:
Note	1051	Unknown table 't3'
select f12_1() from t1 limit 1|
f12_1()
3
drop function f0|
drop function f1|
drop function f2|
drop function f3|
drop function f4|
drop function f5|
drop function f6|
drop function f7|
drop function f8|
drop function f9|
drop function f10|
drop function f11|
drop function f12_1|
drop function f12_2|
drop view v0|
drop view v1|
drop view v2|
truncate table t1 |
truncate table t2 |
drop table t4|
drop table if exists t3|
create table t3 (n int unsigned not null primary key, f bigint unsigned)|
drop procedure if exists ifac|
create procedure ifac(n int unsigned)
begin
declare i int unsigned default 1;
if n > 20 then
set n = 20;		# bigint overflow otherwise
end if;
while i <= n do
begin
insert into test.t3 values (i, fac(i));
set i = i + 1;
end;
end while;
end|
call ifac(20)|
select * from t3|
n	f
1	1
2	2
3	6
4	24
5	120
6	720
7	5040
8	40320
9	362880
10	3628800
11	39916800
12	479001600
13	6227020800
14	87178291200
15	1307674368000
16	20922789888000
17	355687428096000
18	6402373705728000
19	121645100408832000
20	2432902008176640000
drop table t3|
show function status like '%f%'|
Db	Name	Type	Definer	Modified	Created	Security_type	Comment	character_set_client	collation_connection	Database Collation
test	fac	FUNCTION	root@localhost	0000-00-00 00:00:00	0000-00-00 00:00:00	DEFINER		latin1	latin1_swedish_ci	latin1_swedish_ci
drop procedure ifac|
drop function fac|
show function status like '%f%'|
Db	Name	Type	Definer	Modified	Created	Security_type	Comment	character_set_client	collation_connection	Database Collation
drop table if exists t3|
create table t3 (
i int unsigned not null primary key,
p bigint unsigned not null
)|
insert into t3 values
( 0,   3), ( 1,   5), ( 2,   7), ( 3,  11), ( 4,  13),
( 5,  17), ( 6,  19), ( 7,  23), ( 8,  29), ( 9,  31),
(10,  37), (11,  41), (12,  43), (13,  47), (14,  53),
(15,  59), (16,  61), (17,  67), (18,  71), (19,  73),
(20,  79), (21,  83), (22,  89), (23,  97), (24, 101),
(25, 103), (26, 107), (27, 109), (28, 113), (29, 127),
(30, 131), (31, 137), (32, 139), (33, 149), (34, 151),
(35, 157), (36, 163), (37, 167), (38, 173), (39, 179),
(40, 181), (41, 191), (42, 193), (43, 197), (44, 199)|
drop procedure if exists opp|
create procedure opp(n bigint unsigned, out pp bool)
begin
declare r double;
declare b, s bigint unsigned default 0;
set r = sqrt(n);
again:
loop
if s = 45 then
set b = b+200, s = 0;
else
begin
declare p bigint unsigned;
select t.p into p from test.t3 t where t.i = s;
if b+p > r then
set pp = 1;
leave again;
end if;
if mod(n, b+p) = 0 then
set pp = 0;
leave again;
end if;
set s = s+1;
end;
end if;
end loop;
end|
drop procedure if exists ip|
create procedure ip(m int unsigned)
begin
declare p bigint unsigned;
declare i int unsigned;
set i=45, p=201;
while i < m do
begin
declare pp bool default 0;
call opp(p, pp);
if pp then
insert into test.t3 values (i, p);
set i = i+1;
end if;
set p = p+2;
end;
end while;
end|
show create procedure opp|
Procedure	sql_mode	Create Procedure	character_set_client	collation_connection	Database Collation
opp		CREATE DEFINER=`root`@`localhost` PROCEDURE `opp`(n bigint unsigned, out pp bool)
begin
declare r double;
declare b, s bigint unsigned default 0;
set r = sqrt(n);
again:
loop
if s = 45 then
set b = b+200, s = 0;
else
begin
declare p bigint unsigned;
select t.p into p from test.t3 t where t.i = s;
if b+p > r then
set pp = 1;
leave again;
end if;
if mod(n, b+p) = 0 then
set pp = 0;
leave again;
end if;
set s = s+1;
end;
end if;
end loop;
end	latin1	latin1_swedish_ci	latin1_swedish_ci
show procedure status like '%p%'|
Db	Name	Type	Definer	Modified	Created	Security_type	Comment	character_set_client	collation_connection	Database Collation
test	ip	PROCEDURE	root@localhost	0000-00-00 00:00:00	0000-00-00 00:00:00	DEFINER		latin1	latin1_swedish_ci	latin1_swedish_ci
test	opp	PROCEDURE	root@localhost	0000-00-00 00:00:00	0000-00-00 00:00:00	DEFINER		latin1	latin1_swedish_ci	latin1_swedish_ci
call ip(200)|
select * from t3 where i=45 or i=100 or i=199|
i	p
45	211
100	557
199	1229
drop table t3|
drop procedure opp|
drop procedure ip|
show procedure status like '%p%'|
Db	Name	Type	Definer	Modified	Created	Security_type	Comment	character_set_client	collation_connection	Database Collation
drop table if exists t3|
create table t3 ( f bigint unsigned not null )|
drop procedure if exists fib|
create procedure fib(n int unsigned)
begin
if n > 1 then
begin
declare x, y bigint unsigned;
declare c cursor for select f from t3 order by f desc limit 2;
open c;
fetch c into y;
fetch c into x;
close c;
insert into t3 values (x+y);
call fib(n-1);
end;
end if;
end|
set @@max_sp_recursion_depth= 20|
insert into t3 values (0), (1)|
call fib(3)|
select * from t3 order by f asc|
f
0
1
1
2
truncate table t3|
insert into t3 values (0), (1)|
call fib(10)|
select * from t3 order by f asc|
f
0
1
1
2
3
5
8
13
21
34
55
drop table t3|
drop procedure fib|
set @@max_sp_recursion_depth= 0|
drop procedure if exists bar|
create procedure bar(x char(16), y int)
comment "111111111111" sql security invoker
insert into test.t1 values (x, y)|
show procedure status like 'bar'|
Db	Name	Type	Definer	Modified	Created	Security_type	Comment	character_set_client	collation_connection	Database Collation
test	bar	PROCEDURE	root@localhost	0000-00-00 00:00:00	0000-00-00 00:00:00	INVOKER	111111111111	latin1	latin1_swedish_ci	latin1_swedish_ci
alter procedure bar comment "2222222222" sql security definer|
alter procedure bar comment "3333333333"|
alter procedure bar|
show create procedure bar|
Procedure	sql_mode	Create Procedure	character_set_client	collation_connection	Database Collation
bar		CREATE DEFINER=`root`@`localhost` PROCEDURE `bar`(x char(16), y int)
    COMMENT '3333333333'
insert into test.t1 values (x, y)	latin1	latin1_swedish_ci	latin1_swedish_ci
show procedure status like 'bar'|
Db	Name	Type	Definer	Modified	Created	Security_type	Comment	character_set_client	collation_connection	Database Collation
test	bar	PROCEDURE	root@localhost	0000-00-00 00:00:00	0000-00-00 00:00:00	DEFINER	3333333333	latin1	latin1_swedish_ci	latin1_swedish_ci
drop procedure bar|
drop procedure if exists p1|
create procedure p1 ()
select (select s1 from t3) from t3|
create table t3 (s1 int)|
call p1()|
(select s1 from t3)
insert into t3 values (1)|
call p1()|
(select s1 from t3)
1
drop procedure p1|
drop table t3|
drop function if exists foo|
create function `foo` () returns int
return 5|
select `foo` ()|
`foo` ()
5
drop function `foo`|
drop function if exists t1max|
create function t1max() returns int
begin
declare x int;
select max(data) into x from t1;
return x;
end|
insert into t1 values ("foo", 3), ("bar", 2), ("zip", 5), ("zap", 1)|
select t1max()|
t1max()
5
drop function t1max|
create table t3 (
v char(16) not null primary key,
c int unsigned not null
)|
create function getcount(s char(16)) returns int
begin
declare x int;
select count(*) into x from t3 where v = s;
if x = 0 then
insert into t3 values (s, 1);
else
update t3 set c = c+1 where v = s;
end if;
return x;
end|
select * from t1 where data = getcount("bar")|
id	data
zap	1
select * from t3|
v	c
bar	4
select getcount("zip")|
getcount("zip")
0
select getcount("zip")|
getcount("zip")
1
select * from t3|
v	c
bar	4
zip	2
select getcount(id) from t1 where data = 3|
getcount(id)
0
select getcount(id) from t1 where data = 5|
getcount(id)
1
select * from t3|
v	c
bar	4
zip	3
foo	1
drop table t3|
drop function getcount|
drop table if exists t3|
drop procedure if exists h_ee|
drop procedure if exists h_es|
drop procedure if exists h_en|
drop procedure if exists h_ew|
drop procedure if exists h_ex|
drop procedure if exists h_se|
drop procedure if exists h_ss|
drop procedure if exists h_sn|
drop procedure if exists h_sw|
drop procedure if exists h_sx|
drop procedure if exists h_ne|
drop procedure if exists h_ns|
drop procedure if exists h_nn|
drop procedure if exists h_we|
drop procedure if exists h_ws|
drop procedure if exists h_ww|
drop procedure if exists h_xe|
drop procedure if exists h_xs|
drop procedure if exists h_xx|
create table t3 (a smallint primary key)|
insert into t3 (a) values (1)|
create procedure h_ee()
deterministic
begin
declare continue handler for 1062 -- ER_DUP_ENTRY
select 'Outer (bad)' as 'h_ee';
begin
declare continue handler for 1062 -- ER_DUP_ENTRY
select 'Inner (good)' as 'h_ee';
insert into t3 values (1);
end;
end|
create procedure h_es()
deterministic
begin
declare continue handler for 1062 -- ER_DUP_ENTRY
select 'Outer (good)' as 'h_es';
begin
-- integrity constraint violation
declare continue handler for sqlstate '23000'
      select 'Inner (bad)' as 'h_es';
insert into t3 values (1);
end;
end|
create procedure h_en()
deterministic
begin
declare continue handler for 1329 -- ER_SP_FETCH_NO_DATA
select 'Outer (good)' as 'h_en';
begin
declare x int;
declare continue handler for sqlstate '02000' -- no data
select 'Inner (bad)' as 'h_en';
select a into x from t3 where a = 42;
end;
end|
create procedure h_ew()
deterministic
begin
declare continue handler for 1264 -- ER_WARN_DATA_OUT_OF_RANGE
select 'Outer (good)' as 'h_ew';
begin
declare continue handler for sqlwarning
select 'Inner (bad)' as 'h_ew';
insert into t3 values (123456789012);
end;
delete from t3;
insert into t3 values (1);
end|
create procedure h_ex()
deterministic
begin
declare continue handler for 1062 -- ER_DUP_ENTRY
select 'Outer (good)' as 'h_ex';
begin
declare continue handler for sqlexception
select 'Inner (bad)' as 'h_ex';
insert into t3 values (1);
end;
end|
create procedure h_se()
deterministic
begin
-- integrity constraint violation
declare continue handler for sqlstate '23000' 
select 'Outer (bad)' as 'h_se';
begin
declare continue handler for 1062 -- ER_DUP_ENTRY
select 'Inner (good)' as 'h_se';
insert into t3 values (1);
end;
end|
create procedure h_ss()
deterministic
begin
-- integrity constraint violation
declare continue handler for sqlstate '23000' 
select 'Outer (bad)' as 'h_ss';
begin
-- integrity constraint violation
declare continue handler for sqlstate '23000' 
select 'Inner (good)' as 'h_ss';
insert into t3 values (1);
end;
end|
create procedure h_sn()
deterministic
begin
-- Note: '02000' is more specific than NOT FOUND ;
--       there might be other not found states 
declare continue handler for sqlstate '02000' -- no data
select 'Outer (good)' as 'h_sn';
begin
declare x int;
declare continue handler for not found
select 'Inner (bad)' as 'h_sn';
select a into x from t3 where a = 42;
end;
end|
create procedure h_sw()
deterministic
begin
-- data exception - numeric value out of range
declare continue handler for sqlstate '22003'
    select 'Outer (good)' as 'h_sw';
begin
declare continue handler for sqlwarning
select 'Inner (bad)' as 'h_sw';
insert into t3 values (123456789012);
end;
delete from t3;
insert into t3 values (1);
end|
create procedure h_sx()
deterministic
begin
-- integrity constraint violation
declare continue handler for sqlstate '23000' 
select 'Outer (good)' as 'h_sx';
begin
declare continue handler for sqlexception
select 'Inner (bad)' as 'h_sx';
insert into t3 values (1);
end;
end|
create procedure h_ne()
deterministic
begin
declare continue handler for not found
select 'Outer (bad)' as 'h_ne';
begin
declare x int;
declare continue handler for 1329 -- ER_SP_FETCH_NO_DATA
select 'Inner (good)' as 'h_ne';
select a into x from t3 where a = 42;
end;
end|
create procedure h_ns()
deterministic
begin
declare continue handler for not found
select 'Outer (bad)' as 'h_ns';
begin
declare x int;
declare continue handler for sqlstate '02000' -- no data
select 'Inner (good)' as 'h_ns';
select a into x from t3 where a = 42;
end;
end|
create procedure h_nn()
deterministic
begin
declare continue handler for not found
select 'Outer (bad)' as 'h_nn';
begin
declare x int;
declare continue handler for not found
select 'Inner (good)' as 'h_nn';
select a into x from t3 where a = 42;
end;
end|
create procedure h_we()
deterministic
begin
declare continue handler for sqlwarning
select 'Outer (bad)' as 'h_we';
begin
declare continue handler for 1264 -- ER_WARN_DATA_OUT_OF_RANGE
select 'Inner (good)' as 'h_we';
insert into t3 values (123456789012);
end;
delete from t3;
insert into t3 values (1);
end|
create procedure h_ws()
deterministic
begin
declare continue handler for sqlwarning
select 'Outer (bad)' as 'h_ws';
begin
-- data exception - numeric value out of range
declare continue handler for sqlstate '22003'
      select 'Inner (good)' as 'h_ws';
insert into t3 values (123456789012);
end;
delete from t3;
insert into t3 values (1);
end|
create procedure h_ww()
deterministic
begin
declare continue handler for sqlwarning
select 'Outer (bad)' as 'h_ww';
begin
declare continue handler for sqlwarning
select 'Inner (good)' as 'h_ww';
insert into t3 values (123456789012);
end;
delete from t3;
insert into t3 values (1);
end|
create procedure h_xe()
deterministic
begin
declare continue handler for sqlexception
select 'Outer (bad)' as 'h_xe';
begin
declare continue handler for 1062 -- ER_DUP_ENTRY
select 'Inner (good)' as 'h_xe';
insert into t3 values (1);
end;
end|
create procedure h_xs()
deterministic
begin
declare continue handler for sqlexception
select 'Outer (bad)' as 'h_xs';
begin
-- integrity constraint violation
declare continue handler for sqlstate '23000'
      select 'Inner (good)' as 'h_xs';
insert into t3 values (1);
end;
end|
create procedure h_xx()
deterministic
begin
declare continue handler for sqlexception
select 'Outer (bad)' as 'h_xx';
begin
declare continue handler for sqlexception
select 'Inner (good)' as 'h_xx';
insert into t3 values (1);
end;
end|
call h_ee()|
h_ee
Inner (good)
call h_es()|
h_es
Outer (good)
call h_en()|
h_en
Outer (good)
call h_ew()|
h_ew
Outer (good)
call h_ex()|
h_ex
Outer (good)
call h_se()|
h_se
Inner (good)
call h_ss()|
h_ss
Inner (good)
call h_sn()|
h_sn
Outer (good)
call h_sw()|
h_sw
Outer (good)
call h_sx()|
h_sx
Outer (good)
call h_ne()|
h_ne
Inner (good)
call h_ns()|
h_ns
Inner (good)
call h_nn()|
h_nn
Inner (good)
call h_we()|
h_we
Inner (good)
call h_ws()|
h_ws
Inner (good)
call h_ww()|
h_ww
Inner (good)
call h_xe()|
h_xe
Inner (good)
call h_xs()|
h_xs
Inner (good)
call h_xx()|
h_xx
Inner (good)
drop table t3|
drop procedure h_ee|
drop procedure h_es|
drop procedure h_en|
drop procedure h_ew|
drop procedure h_ex|
drop procedure h_se|
drop procedure h_ss|
drop procedure h_sn|
drop procedure h_sw|
drop procedure h_sx|
drop procedure h_ne|
drop procedure h_ns|
drop procedure h_nn|
drop procedure h_we|
drop procedure h_ws|
drop procedure h_ww|
drop procedure h_xe|
drop procedure h_xs|
drop procedure h_xx|
drop procedure if exists bug822|
create procedure bug822(a_id char(16), a_data int)
begin
declare n int;
select count(*) into n from t1 where id = a_id and data = a_data;
if n = 0 then
insert into t1 (id, data) values (a_id, a_data);
end if;
end|
delete from t1|
call bug822('foo', 42)|
call bug822('foo', 42)|
call bug822('bar', 666)|
select * from t1 order by data|
id	data
foo	42
bar	666
delete from t1|
drop procedure bug822|
drop procedure if exists bug1495|
create procedure bug1495()
begin
declare x int;
select data into x from t1 order by id limit 1;
if x > 10 then
insert into t1 values ("less", x-10);
else
insert into t1 values ("more", x+10);
end if;
end|
insert into t1 values ('foo', 12)|
call bug1495()|
delete from t1 where id='foo'|
insert into t1 values ('bar', 7)|
call bug1495()|
delete from t1 where id='bar'|
select * from t1 order by data|
id	data
less	2
more	17
delete from t1|
drop procedure bug1495|
drop procedure if exists bug1547|
create procedure bug1547(s char(16))
begin
declare x int;
select data into x from t1 where s = id limit 1;
if x > 10 then
insert into t1 values ("less", x-10);
else
insert into t1 values ("more", x+10);
end if;
end|
insert into t1 values ("foo", 12), ("bar", 7)|
call bug1547("foo")|
call bug1547("bar")|
select * from t1 order by id|
id	data
bar	7
foo	12
less	2
more	17
delete from t1|
drop procedure bug1547|
drop table if exists t70|
create table t70 (s1 int,s2 int)|
insert into t70 values (1,2)|
drop procedure if exists bug1656|
create procedure bug1656(out p1 int, out p2 int)
select * into p1, p1 from t70|
call bug1656(@1, @2)|
select @1, @2|
@1	@2
2	NULL
drop table t70|
drop procedure bug1656|
create table t3(a int)|
drop procedure if exists bug1862|
create procedure bug1862()
begin
insert into t3 values(2);    
flush tables;
end|
call bug1862()|
call bug1862()|
select * from t3|
a
2
2
drop table t3|
drop procedure bug1862|
drop procedure if exists bug1874|
create procedure bug1874()
begin
declare x int;
declare y double;
select max(data) into x from t1;
insert into t2 values ("max", x, 0);
select min(data) into x from t1;
insert into t2 values ("min", x, 0);
select sum(data) into x from t1;
insert into t2 values ("sum", x, 0);
select avg(data) into y from t1;
insert into t2 values ("avg", 0, y);
end|
insert into t1 (data) values (3), (1), (5), (9), (4)|
call bug1874()|
select * from t2 order by i|
s	i	d
avg	0	4.4
min	1	0
max	9	0
sum	22	0
delete from t1|
delete from t2|
drop procedure bug1874|
drop procedure if exists bug2260|
create procedure bug2260()
begin
declare v1 int;
declare c1 cursor for select data from t1;
declare continue handler for not found set @x2 = 1;
open c1;
fetch c1 into v1;
set @x2 = 2;
close c1;
end|
call bug2260()|
select @x2|
@x2
2
drop procedure bug2260|
drop procedure if exists bug2267_1|
create procedure bug2267_1()
begin
show procedure status;
end|
drop procedure if exists bug2267_2|
create procedure bug2267_2()
begin
show function status;
end|
drop procedure if exists bug2267_3|
create procedure bug2267_3()
begin
show create procedure bug2267_1;
end|
drop procedure if exists bug2267_4|
drop function if exists bug2267_4|
create procedure bug2267_4()
begin
show create function bug2267_4;
end|
create function bug2267_4() returns int return 100|
call bug2267_1()|
Db	Name	Type	Definer	Modified	Created	Security_type	Comment	character_set_client	collation_connection	Database Collation
test	bug2267_1	PROCEDURE	root@localhost	0000-00-00 00:00:00	0000-00-00 00:00:00	DEFINER		latin1	latin1_swedish_ci	latin1_swedish_ci
test	bug2267_2	PROCEDURE	root@localhost	0000-00-00 00:00:00	0000-00-00 00:00:00	DEFINER		latin1	latin1_swedish_ci	latin1_swedish_ci
test	bug2267_3	PROCEDURE	root@localhost	0000-00-00 00:00:00	0000-00-00 00:00:00	DEFINER		latin1	latin1_swedish_ci	latin1_swedish_ci
test	bug2267_4	PROCEDURE	root@localhost	0000-00-00 00:00:00	0000-00-00 00:00:00	DEFINER		latin1	latin1_swedish_ci	latin1_swedish_ci
call bug2267_2()|
Db	Name	Type	Definer	Modified	Created	Security_type	Comment	character_set_client	collation_connection	Database Collation
test	bug2267_4	FUNCTION	root@localhost	0000-00-00 00:00:00	0000-00-00 00:00:00	DEFINER		latin1	latin1_swedish_ci	latin1_swedish_ci
call bug2267_3()|
Procedure	sql_mode	Create Procedure	character_set_client	collation_connection	Database Collation
bug2267_1		CREATE DEFINER=`root`@`localhost` PROCEDURE `bug2267_1`()
begin
show procedure status;
end	latin1	latin1_swedish_ci	latin1_swedish_ci
call bug2267_4()|
Function	sql_mode	Create Function	character_set_client	collation_connection	Database Collation
bug2267_4		CREATE DEFINER=`root`@`localhost` FUNCTION `bug2267_4`() RETURNS int(11)
return 100	latin1	latin1_swedish_ci	latin1_swedish_ci
drop procedure bug2267_1|
drop procedure bug2267_2|
drop procedure bug2267_3|
drop procedure bug2267_4|
drop function bug2267_4|
drop procedure if exists bug2227|
create procedure bug2227(x int)
begin
declare y float default 2.6;
declare z char(16) default "zzz";
select 1.3, x, y, 42, z;
end|
call bug2227(9)|
1.3	x	y	42	z
1.3	9	2.6	42	zzz
drop procedure bug2227|
drop procedure if exists bug2614|
create procedure bug2614()
begin
drop table if exists t3;
create table t3 (id int default '0' not null);
insert into t3 select 12;
insert into t3 select * from t3;
end|
call bug2614()|
call bug2614()|
drop table t3|
drop procedure bug2614|
drop function if exists bug2674|
create function bug2674() returns int
return @@sort_buffer_size|
set @osbs = @@sort_buffer_size|
set @@sort_buffer_size = 262000|
select bug2674()|
bug2674()
262000
drop function bug2674|
set @@sort_buffer_size = @osbs|
drop procedure if exists bug3259_1 |
create procedure bug3259_1 () begin end|
drop procedure if exists BUG3259_2 |
create procedure BUG3259_2 () begin end|
drop procedure if exists Bug3259_3 |
create procedure Bug3259_3 () begin end|
call BUG3259_1()|
call BUG3259_1()|
call bug3259_2()|
call Bug3259_2()|
call bug3259_3()|
call bUG3259_3()|
drop procedure bUg3259_1|
drop procedure BuG3259_2|
drop procedure BUG3259_3|
drop function if exists bug2772|
create function bug2772() returns char(10) character set latin2
return 'a'|
select bug2772()|
bug2772()
a
drop function bug2772|
drop procedure if exists bug2776_1|
create procedure bug2776_1(out x int)
begin
declare v int;
set v = default;
set x = v;
end|
drop procedure if exists bug2776_2|
create procedure bug2776_2(out x int)
begin
declare v int default 42;
set v = default;
set x = v;
end|
set @x = 1|
call bug2776_1(@x)|
select @x|
@x
NULL
call bug2776_2(@x)|
select @x|
@x
42
drop procedure bug2776_1|
drop procedure bug2776_2|
create table t3 (s1 smallint)|
insert into t3 values (123456789012)|
Warnings:
Warning	1264	Out of range value for column 's1' at row 1
drop procedure if exists bug2780|
create procedure bug2780()
begin
declare exit handler for sqlwarning set @x = 1; 
set @x = 0;
insert into t3 values (123456789012);
insert into t3 values (0);
end|
call bug2780()|
select @x|
@x
1
select * from t3|
s1
32767
32767
drop procedure bug2780|
drop table t3|
create table t3 (content varchar(10) )|
insert into t3 values ("test1")|
insert into t3 values ("test2")|
create table t4 (f1 int, rc int, t3 int)|
drop procedure if exists bug1863|
create procedure bug1863(in1 int)
begin 
declare ind int default 0;
declare t1 int;
declare t2 int;
declare t3 int;
declare rc int default 0;
declare continue handler for 1065 set rc = 1;
drop temporary table if exists temp_t1;
create temporary table temp_t1 (
f1 int auto_increment, f2 varchar(20), primary key (f1)
);
insert into temp_t1 (f2) select content from t3;
select f2 into t3 from temp_t1 where f1 = 10;
if (rc) then
insert into t4 values (1, rc, t3);
end if;
insert into t4 values (2, rc, t3);
end|
call bug1863(10)|
Warnings:
Note	1051	Unknown table 'temp_t1'
Warning	1329	No data - zero rows fetched, selected, or processed
call bug1863(10)|
Warnings:
Warning	1329	No data - zero rows fetched, selected, or processed
select * from t4|
f1	rc	t3
2	0	NULL
2	0	NULL
drop procedure bug1863|
drop temporary table temp_t1;
drop table t3, t4|
create table t3 ( 
OrderID  int not null,
MarketID int,
primary key (OrderID)
)|
create table t4 ( 
MarketID int not null,
Market varchar(60),
Status char(1),
primary key (MarketID)
)|
insert t3 (OrderID,MarketID) values (1,1)|
insert t3 (OrderID,MarketID) values (2,2)|
insert t4 (MarketID,Market,Status) values (1,"MarketID One","A")|
insert t4 (MarketID,Market,Status) values (2,"MarketID Two","A")|
drop procedure if exists bug2656_1|
create procedure bug2656_1()
begin 
select
m.Market
from  t4 m JOIN t3 o 
ON o.MarketID != 1 and o.MarketID = m.MarketID;
end |
drop procedure if exists bug2656_2|
create procedure bug2656_2()
begin 
select
m.Market
from  
t4 m, t3 o
where       
m.MarketID != 1 and m.MarketID = o.MarketID;
end |
call bug2656_1()|
Market
MarketID Two
call bug2656_1()|
Market
MarketID Two
call bug2656_2()|
Market
MarketID Two
call bug2656_2()|
Market
MarketID Two
drop procedure bug2656_1|
drop procedure bug2656_2|
drop table t3, t4|
drop procedure if exists bug3426|
create procedure bug3426(in_time int unsigned, out x int)
begin
if in_time is null then
set @stamped_time=10;
set x=1;
else
set @stamped_time=in_time;
set x=2;
end if;
end|
set time_zone='+03:00';
call bug3426(1000, @i)|
select @i, from_unixtime(@stamped_time, '%d-%m-%Y %h:%i:%s') as time|
@i	time
2	01-01-1970 03:16:40
call bug3426(NULL, @i)|
select @i, from_unixtime(@stamped_time, '%d-%m-%Y %h:%i:%s') as time|
@i	time
1	01-01-1970 03:00:10
alter procedure bug3426 sql security invoker|
call bug3426(NULL, @i)|
select @i, from_unixtime(@stamped_time, '%d-%m-%Y %h:%i:%s') as time|
@i	time
1	01-01-1970 03:00:10
call bug3426(1000, @i)|
select @i, from_unixtime(@stamped_time, '%d-%m-%Y %h:%i:%s') as time|
@i	time
2	01-01-1970 03:16:40
drop procedure bug3426|
create table t3 (
id int unsigned auto_increment not null primary key,
title VARCHAR(200),
body text,
fulltext (title,body)
)|
insert into t3 (title,body) values
('MySQL Tutorial','DBMS stands for DataBase ...'),
('How To Use MySQL Well','After you went through a ...'),
('Optimizing MySQL','In this tutorial we will show ...'),
('1001 MySQL Tricks','1. Never run mysqld as root. 2. ...'),
('MySQL vs. YourSQL','In the following database comparison ...'),
('MySQL Security','When configured properly, MySQL ...')|
drop procedure if exists bug3734 |
create procedure bug3734 (param1 varchar(100))
select * from t3 where match (title,body) against (param1)|
call bug3734('database')|
id	title	body
5	MySQL vs. YourSQL	In the following database comparison ...
1	MySQL Tutorial	DBMS stands for DataBase ...
call bug3734('Security')|
id	title	body
6	MySQL Security	When configured properly, MySQL ...
drop procedure bug3734|
drop table t3|
drop procedure if exists bug3863|
create procedure bug3863()
begin
set @a = 0;
while @a < 5 do
set @a = @a + 1;
end while;
end|
call bug3863()|
select @a|
@a
5
call bug3863()|
select @a|
@a
5
drop procedure bug3863|
create table t3 (
id int(10) unsigned not null default 0,
rid int(10) unsigned not null default 0,
msg text not null,
primary key (id),
unique key rid (rid, id)
)|
drop procedure if exists bug2460_1|
create procedure bug2460_1(in v int)
begin
( select n0.id from t3 as n0 where n0.id = v )
union
( select n0.id from t3 as n0, t3 as n1
where n0.id = n1.rid and n1.id = v )
union
( select n0.id from t3 as n0, t3 as n1, t3 as n2
where n0.id = n1.rid and n1.id = n2.rid and n2.id = v );
end|
call bug2460_1(2)|
id
call bug2460_1(2)|
id
insert into t3 values (1, 1, 'foo'), (2, 1, 'bar'), (3, 1, 'zip zap')|
call bug2460_1(2)|
id
2
1
call bug2460_1(2)|
id
2
1
drop procedure if exists bug2460_2|
create procedure bug2460_2()
begin
drop table if exists t3;
create temporary table t3 (s1 int);
insert into t3 select 1 union select 1;
end|
call bug2460_2()|
call bug2460_2()|
select * from t3|
s1
1
drop procedure bug2460_1|
drop procedure bug2460_2|
drop table t3|
set @@sql_mode = ''|
drop procedure if exists bug2564_1|
create procedure bug2564_1()
comment 'Joe''s procedure'
  insert into `t1` values ("foo", 1)|
set @@sql_mode = 'ANSI_QUOTES'|
drop procedure if exists bug2564_2|
create procedure bug2564_2()
insert into "t1" values ('foo', 1)|
set @@sql_mode = ''$
drop function if exists bug2564_3$
create function bug2564_3(x int, y int) returns int
return x || y$
set @@sql_mode = 'ANSI'$
drop function if exists bug2564_4$
create function bug2564_4(x int, y int) returns int
return x || y$
set @@sql_mode = ''|
show create procedure bug2564_1|
Procedure	sql_mode	Create Procedure	character_set_client	collation_connection	Database Collation
bug2564_1		CREATE DEFINER=`root`@`localhost` PROCEDURE `bug2564_1`()
    COMMENT 'Joe''s procedure'
insert into `t1` values ("foo", 1)	latin1	latin1_swedish_ci	latin1_swedish_ci
show create procedure bug2564_2|
Procedure	sql_mode	Create Procedure	character_set_client	collation_connection	Database Collation
bug2564_2	ANSI_QUOTES	CREATE DEFINER="root"@"localhost" PROCEDURE "bug2564_2"()
insert into "t1" values ('foo', 1)	latin1	latin1_swedish_ci	latin1_swedish_ci
show create function bug2564_3|
Function	sql_mode	Create Function	character_set_client	collation_connection	Database Collation
bug2564_3		CREATE DEFINER=`root`@`localhost` FUNCTION `bug2564_3`(x int, y int) RETURNS int(11)
return x || y	latin1	latin1_swedish_ci	latin1_swedish_ci
show create function bug2564_4|
Function	sql_mode	Create Function	character_set_client	collation_connection	Database Collation
bug2564_4	REAL_AS_FLOAT,PIPES_AS_CONCAT,ANSI_QUOTES,IGNORE_SPACE,ANSI	CREATE DEFINER="root"@"localhost" FUNCTION "bug2564_4"(x int, y int) RETURNS int(11)
return x || y	latin1	latin1_swedish_ci	latin1_swedish_ci
drop procedure bug2564_1|
drop procedure bug2564_2|
drop function bug2564_3|
drop function bug2564_4|
drop function if exists bug3132|
create function bug3132(s char(20)) returns char(50)
return concat('Hello, ', s, '!')|
select bug3132('Bob') union all select bug3132('Judy')|
bug3132('Bob')
Hello, Bob!
Hello, Judy!
drop function bug3132|
drop procedure if exists bug3843|
create procedure bug3843()
analyze table t1|
call bug3843()|
Table	Op	Msg_type	Msg_text
test.t1	analyze	status	OK
call bug3843()|
Table	Op	Msg_type	Msg_text
test.t1	analyze	status	Table is already up to date
select 1+2|
1+2
3
drop procedure bug3843|
create table t3 ( s1 char(10) )|
insert into t3 values ('a'), ('b')|
drop procedure if exists bug3368|
create procedure bug3368(v char(10))
begin
select group_concat(v) from t3;
end|
call bug3368('x')|
group_concat(v)
x,x
call bug3368('yz')|
group_concat(v)
yz,yz
drop procedure bug3368|
drop table t3|
create table t3 (f1 int, f2 int)|
insert into t3 values (1,1)|
drop procedure if exists bug4579_1|
create procedure bug4579_1 ()
begin
declare sf1 int;
select f1 into sf1 from t3 where f1=1 and f2=1;
update t3 set f2 = f2 + 1 where f1=1 and f2=1;
call bug4579_2();
end|
drop procedure if exists bug4579_2|
create procedure bug4579_2 ()
begin
end|
call bug4579_1()|
call bug4579_1()|
Warnings:
Warning	1329	No data - zero rows fetched, selected, or processed
call bug4579_1()|
Warnings:
Warning	1329	No data - zero rows fetched, selected, or processed
drop procedure bug4579_1|
drop procedure bug4579_2|
drop table t3|
drop procedure if exists bug2773|
create function bug2773() returns int return null|
create table t3 as select bug2773()|
show create table t3|
Table	Create Table
t3	CREATE TABLE `t3` (
  `bug2773()` int(11) DEFAULT NULL
) ENGINE=MyISAM DEFAULT CHARSET=latin1
drop table t3|
drop function bug2773|
drop procedure if exists bug3788|
create function bug3788() returns date return cast("2005-03-04" as date)|
select bug3788()|
bug3788()
2005-03-04
drop function bug3788|
create function bug3788() returns binary(1) return 5|
select bug3788()|
bug3788()
5
drop function bug3788|
create table t3 (f1 int, f2 int, f3 int)|
insert into t3 values (1,1,1)|
drop procedure if exists bug4726|
create procedure bug4726()
begin
declare tmp_o_id INT;
declare tmp_d_id INT default 1;
while tmp_d_id <= 2 do
begin
select f1 into tmp_o_id from t3 where f2=1 and f3=1;
set tmp_d_id = tmp_d_id + 1;
end;
end while;
end|
call bug4726()|
call bug4726()|
call bug4726()|
drop procedure bug4726|
drop table t3|
drop procedure if exists bug4902|
create procedure bug4902()
begin
show charset like 'foo';
show collation like 'foo';
show column types;
show create table t1;
show create database test;
show databases like 'foo';
show errors;
show columns from t1;
show keys from t1;
show open tables like 'foo';
show privileges;
show status like 'foo';
show tables like 'foo';
show variables like 'foo';
show warnings;
end|
call bug4902()|
Charset	Description	Default collation	Maxlen
Collation	Charset	Id	Default	Compiled	Sortlen
Type	Size	Min_Value	Max_Value	Prec	Scale	Nullable	Auto_Increment	Unsigned	Zerofill	Searchable	Case_Sensitive	Default	Comment
tinyint	1	-128	127	0	0	YES	YES	NO	YES	YES	NO	NULL,0	A very small integer
tinyint unsigned	1	0	255	0	0	YES	YES	YES	YES	YES	NO	NULL,0	A very small integer
Table	Create Table
t1	CREATE TABLE `t1` (
  `id` char(16) NOT NULL DEFAULT '',
  `data` int(11) NOT NULL
) ENGINE=MyISAM DEFAULT CHARSET=latin1
Database	Create Database
test	CREATE DATABASE `test` /*!40100 DEFAULT CHARACTER SET latin1 */
Database (foo)
Level	Code	Message
Field	Type	Null	Key	Default	Extra
id	char(16)	NO			
data	int(11)	NO			
Table	Non_unique	Key_name	Seq_in_index	Column_name	Collation	Cardinality	Sub_part	Packed	Null	Index_type	Comment
Database	Table	In_use	Name_locked
Privilege	Context	Comment
Alter	Tables	To alter the table
Alter routine	Functions,Procedures	To alter or drop stored functions/procedures
Create	Databases,Tables,Indexes	To create new databases and tables
Create routine	Functions,Procedures	To use CREATE FUNCTION/PROCEDURE
Create temporary tables	Databases	To use CREATE TEMPORARY TABLE
Create view	Tables	To create new views
Create user	Server Admin	To create new users
Delete	Tables	To delete existing rows
Drop	Databases,Tables	To drop databases, tables, and views
Event	Server Admin	To create, alter, drop and execute events
Execute	Functions,Procedures	To execute stored routines
File	File access on server	To read and write files on the server
Grant option	Databases,Tables,Functions,Procedures	To give to other users those privileges you possess
Index	Tables	To create or drop indexes
Insert	Tables	To insert data into tables
Lock tables	Databases	To use LOCK TABLES (together with SELECT privilege)
Process	Server Admin	To view the plain text of currently executing queries
References	Databases,Tables	To have references on tables
Reload	Server Admin	To reload or refresh tables, logs and privileges
Replication client	Server Admin	To ask where the slave or master servers are
Replication slave	Server Admin	To read binary log events from the master
Select	Tables	To retrieve rows from table
Show databases	Server Admin	To see all databases with SHOW DATABASES
Show view	Tables	To see views with SHOW CREATE VIEW
Shutdown	Server Admin	To shut down the server
Super	Server Admin	To use KILL thread, SET GLOBAL, CHANGE MASTER, etc.
Trigger	Tables	To use triggers
Update	Tables	To update existing rows
Usage	Server Admin	No privileges - allow connect only
Variable_name	Value
Tables_in_test (foo)
Variable_name	Value
Level	Code	Message
call bug4902()|
Charset	Description	Default collation	Maxlen
Collation	Charset	Id	Default	Compiled	Sortlen
Type	Size	Min_Value	Max_Value	Prec	Scale	Nullable	Auto_Increment	Unsigned	Zerofill	Searchable	Case_Sensitive	Default	Comment
tinyint	1	-128	127	0	0	YES	YES	NO	YES	YES	NO	NULL,0	A very small integer
tinyint unsigned	1	0	255	0	0	YES	YES	YES	YES	YES	NO	NULL,0	A very small integer
Table	Create Table
t1	CREATE TABLE `t1` (
  `id` char(16) NOT NULL DEFAULT '',
  `data` int(11) NOT NULL
) ENGINE=MyISAM DEFAULT CHARSET=latin1
Database	Create Database
test	CREATE DATABASE `test` /*!40100 DEFAULT CHARACTER SET latin1 */
Database (foo)
Level	Code	Message
Field	Type	Null	Key	Default	Extra
id	char(16)	NO			
data	int(11)	NO			
Table	Non_unique	Key_name	Seq_in_index	Column_name	Collation	Cardinality	Sub_part	Packed	Null	Index_type	Comment
Database	Table	In_use	Name_locked
Privilege	Context	Comment
Alter	Tables	To alter the table
Alter routine	Functions,Procedures	To alter or drop stored functions/procedures
Create	Databases,Tables,Indexes	To create new databases and tables
Create routine	Functions,Procedures	To use CREATE FUNCTION/PROCEDURE
Create temporary tables	Databases	To use CREATE TEMPORARY TABLE
Create view	Tables	To create new views
Create user	Server Admin	To create new users
Delete	Tables	To delete existing rows
Drop	Databases,Tables	To drop databases, tables, and views
Event	Server Admin	To create, alter, drop and execute events
Execute	Functions,Procedures	To execute stored routines
File	File access on server	To read and write files on the server
Grant option	Databases,Tables,Functions,Procedures	To give to other users those privileges you possess
Index	Tables	To create or drop indexes
Insert	Tables	To insert data into tables
Lock tables	Databases	To use LOCK TABLES (together with SELECT privilege)
Process	Server Admin	To view the plain text of currently executing queries
References	Databases,Tables	To have references on tables
Reload	Server Admin	To reload or refresh tables, logs and privileges
Replication client	Server Admin	To ask where the slave or master servers are
Replication slave	Server Admin	To read binary log events from the master
Select	Tables	To retrieve rows from table
Show databases	Server Admin	To see all databases with SHOW DATABASES
Show view	Tables	To see views with SHOW CREATE VIEW
Shutdown	Server Admin	To shut down the server
Super	Server Admin	To use KILL thread, SET GLOBAL, CHANGE MASTER, etc.
Trigger	Tables	To use triggers
Update	Tables	To update existing rows
Usage	Server Admin	No privileges - allow connect only
Variable_name	Value
Tables_in_test (foo)
Variable_name	Value
Level	Code	Message
drop procedure bug4902|
drop procedure if exists bug4904|
create procedure bug4904()
begin
declare continue handler for sqlstate 'HY000' begin end;
create table t2 as select * from t3;
end|
call bug4904()|
ERROR 42S02: Table 'test.t3' doesn't exist
drop procedure bug4904|
create table t3 (s1 char character set latin1, s2 char character set latin2)|
drop procedure if exists bug4904|
create procedure bug4904 ()
begin
declare continue handler for sqlstate 'HY000' begin end;
select s1 from t3 union select s2 from t3; 
end|
call bug4904()|
drop procedure bug4904|
drop table t3|
drop procedure if exists bug336|
create procedure bug336(out y int)
begin
declare x int;
set x = (select sum(t.data) from test.t1 t);
set y = x;
end|
insert into t1 values ("a", 2), ("b", 3)|
call bug336(@y)|
select @y|
@y
5
delete from t1|
drop procedure bug336|
drop procedure if exists bug3157|
create procedure bug3157()
begin
if exists(select * from t1) then
set @n= @n + 1;
end if;
if (select count(*) from t1) then
set @n= @n + 1;
end if;
end|
set @n = 0|
insert into t1 values ("a", 1)|
call bug3157()|
select @n|
@n
2
delete from t1|
drop procedure bug3157|
drop procedure if exists bug5251|
create procedure bug5251()
begin
end|
select created into @c1 from mysql.proc
where db='test' and name='bug5251'|
alter procedure bug5251 comment 'foobar'|
select count(*) from mysql.proc
where  db='test' and name='bug5251' and created = @c1|
count(*)
1
drop procedure bug5251|
drop procedure if exists bug5251|
create procedure bug5251()
checksum table t1|
call bug5251()|
Table	Checksum
test.t1	0
call bug5251()|
Table	Checksum
test.t1	0
drop procedure bug5251|
drop procedure if exists bug5287|
create procedure bug5287(param1 int)
label1:
begin
declare c cursor for select 5;
loop
if param1 >= 0 then
leave label1;
end if;
end loop;
end|
call bug5287(1)|
drop procedure bug5287|
drop procedure if exists bug5307|
create procedure bug5307()
begin
end; set @x = 3|
call bug5307()|
select @x|
@x
3
drop procedure bug5307|
drop procedure if exists bug5258|
create procedure bug5258()
begin
end|
drop procedure if exists bug5258_aux|
create procedure bug5258_aux()
begin
declare c, m char(19);
select created,modified into c,m from mysql.proc where name = 'bug5258';
if c = m then
select 'Ok';
else
select c, m;
end if;
end|
call bug5258_aux()|
Ok
Ok
drop procedure bug5258|
drop procedure bug5258_aux|
drop function if exists bug4487|
create function bug4487() returns char
begin
declare v char;
return v;
end|
select bug4487()|
bug4487()
NULL
drop function bug4487|
drop procedure if exists bug4941|
drop procedure if exists bug4941|
create procedure bug4941(out x int)
begin
declare c cursor for select i from t2 limit 1;
open c;
fetch c into x;
close c;
end|
insert into t2 values (null, null, null)|
set @x = 42|
call bug4941(@x)|
select @x|
@x
NULL
delete from t1|
drop procedure bug4941|
drop procedure if exists bug4905|
create table t3 (s1 int,primary key (s1))|
drop procedure if exists bug4905|
create procedure bug4905()
begin
declare v int;
declare continue handler for sqlstate '23000' set v = 5;
insert into t3 values (1);
end|
call bug4905()|
select row_count()|
row_count()
1
call bug4905()|
select row_count()|
row_count()
-1
call bug4905()|
select row_count()|
row_count()
-1
select * from t3|
s1
1
drop procedure bug4905|
drop table t3|
drop procedure if exists bug6029|
drop procedure if exists bug6029|
create procedure bug6029()
begin
declare exit handler for 1136  select '1136';
declare exit handler for sqlstate '23000'  select 'sqlstate 23000';
declare continue handler for sqlexception  select 'sqlexception';
insert into t3 values (1);
insert into t3 values (1,2);
end|
create table t3 (s1 int, primary key (s1))|
insert into t3 values (1)|
call bug6029()|
sqlstate 23000
sqlstate 23000
delete from t3|
call bug6029()|
1136
1136
drop procedure bug6029|
drop table t3|
drop procedure if exists bug8540|
create procedure bug8540()
begin
declare x int default 1;
select x as y, x+0 as z;
end|
call bug8540()|
y	z
1	1
drop procedure bug8540|
create table t3 (s1 int)|
drop procedure if exists bug6642|
create procedure bug6642()
select abs(count(s1)) from t3|
call bug6642()|
abs(count(s1))
0
call bug6642()|
abs(count(s1))
0
drop procedure bug6642|
insert into t3 values (0),(1)|
drop procedure if exists bug7013|
create procedure bug7013()
select s1,count(s1) from t3 group by s1 with rollup|
call bug7013()|
s1	count(s1)
0	1
1	1
NULL	2
call bug7013()|
s1	count(s1)
0	1
1	1
NULL	2
drop procedure bug7013|
drop table if exists t4|
create table t4 (
a mediumint(8) unsigned not null auto_increment,
b smallint(5) unsigned not null,
c char(32) not null,
primary key  (a)
) engine=myisam default charset=latin1|
insert into t4 values (1, 2, 'oneword')|
insert into t4 values (2, 2, 'anotherword')|
drop procedure if exists bug7743|
create procedure bug7743 ( searchstring char(28) )
begin
declare var mediumint(8) unsigned;
select a into var from t4 where b = 2 and c = binary searchstring limit 1;
select var;
end|
call bug7743("oneword")|
var
1
call bug7743("OneWord")|
var
NULL
Warnings:
Warning	1329	No data - zero rows fetched, selected, or processed
call bug7743("anotherword")|
var
2
call bug7743("AnotherWord")|
var
NULL
Warnings:
Warning	1329	No data - zero rows fetched, selected, or processed
drop procedure bug7743|
drop table t4|
delete from t3|
insert into t3 values(1)|
drop procedure if exists bug7992_1|
Warnings:
Note	1305	PROCEDURE bug7992_1 does not exist
drop procedure if exists bug7992_2|
Warnings:
Note	1305	PROCEDURE bug7992_2 does not exist
create procedure bug7992_1()
begin
declare i int;
select max(s1)+1 into i from t3;
end|
create procedure bug7992_2()
insert into t3 (s1) select max(t4.s1)+1 from t3 as t4|
call bug7992_1()|
call bug7992_1()|
call bug7992_2()|
call bug7992_2()|
drop procedure bug7992_1|
drop procedure bug7992_2|
drop table t3|
create table t3 (  userid bigint(20) not null default 0 )|
drop procedure if exists bug8116|
create procedure bug8116(in _userid int)
select * from t3 where userid = _userid|
call bug8116(42)|
userid
call bug8116(42)|
userid
drop procedure bug8116|
drop table t3|
drop procedure if exists bug6857|
create procedure bug6857(counter int)
begin
declare t0, t1 int;
declare plus bool default 0;
set t0 = current_time();
while counter > 0 do
set counter = counter - 1;
end while;
set t1 = current_time();
if t1 > t0 then
set plus = 1;
end if;
select plus;
end|
drop procedure bug6857|
drop procedure if exists bug8757|
create procedure bug8757()
begin
declare x int;
declare c1 cursor for select data from t1 limit 1;
begin
declare y int;
declare c2 cursor for select i from t2 limit 1;
open c2;
fetch c2 into y;
close c2;
select 2,y;
end;
open c1;
fetch c1 into x;
close c1;
select 1,x;
end|
delete from t1|
delete from t2|
insert into t1 values ("x", 1)|
insert into t2 values ("y", 2, 0.0)|
call bug8757()|
2	y
2	2
1	x
1	1
delete from t1|
delete from t2|
drop procedure bug8757|
drop procedure if exists bug8762|
drop procedure if exists bug8762; create procedure bug8762() begin end|
drop procedure if exists bug8762; create procedure bug8762() begin end|
drop procedure bug8762|
drop function if exists bug5240|
create function bug5240 () returns int
begin
declare x int;
declare c cursor for select data from t1 limit 1;
open c;
fetch c into x;
close c;
return x;
end|
delete from t1|
insert into t1 values ("answer", 42)|
select id, bug5240() from t1|
id	bug5240()
answer	42
drop function bug5240|
drop procedure if exists p1|
create table t3(id int)|
insert into t3 values(1)|
create procedure bug7992()
begin
declare i int;
select max(id)+1 into i from t3;
end|
call bug7992()|
call bug7992()|
drop procedure bug7992|
drop table t3|
create table t3 (
lpitnumber int(11) default null,
lrecordtype int(11) default null
)|
create table t4 (
lbsiid int(11) not null default '0',
ltradingmodeid int(11) not null default '0',
ltradingareaid int(11) not null default '0',
csellingprice decimal(19,4) default null,
primary key  (lbsiid,ltradingmodeid,ltradingareaid)
)|
create table t5 (
lbsiid int(11) not null default '0',
ltradingareaid int(11) not null default '0',
primary key  (lbsiid,ltradingareaid)
)|
drop procedure if exists bug8849|
create procedure bug8849()
begin
insert into t5
(
t5.lbsiid,
t5.ltradingareaid
)
select distinct t3.lpitnumber, t4.ltradingareaid
from
t4 join t3 on
t3.lpitnumber = t4.lbsiid
and t3.lrecordtype = 1
left join t4 as price01 on
price01.lbsiid = t4.lbsiid and
price01.ltradingmodeid = 1 and
t4.ltradingareaid = price01.ltradingareaid;
end|
call bug8849()|
call bug8849()|
call bug8849()|
drop procedure bug8849|
drop tables t3,t4,t5|
drop procedure if exists bug8937|
create procedure bug8937()
begin
declare s,x,y,z int;
declare a float;
select sum(data),avg(data),min(data),max(data) into s,x,y,z from t1;
select s,x,y,z;
select avg(data) into a from t1;
select a;
end|
delete from t1|
insert into t1 (data) values (1), (2), (3), (4), (6)|
call bug8937()|
s	x	y	z
16	3	1	6
a
3.2
drop procedure bug8937|
delete from t1|
drop procedure if exists bug6900|
drop procedure if exists bug9074|
drop procedure if exists bug6900_9074|
create table t3 (w char unique, x char)|
insert into t3 values ('a', 'b')|
create procedure bug6900()
begin
declare exit handler for sqlexception select '1';
begin
declare exit handler for sqlexception select '2';
insert into t3 values ('x', 'y', 'z');
end;
end|
create procedure bug9074()
begin
declare x1, x2, x3, x4, x5, x6 int default 0;
begin    
declare continue handler for sqlstate '23000' set x5 = 1;      
insert into t3 values ('a', 'b');      
set x6 = 1;      
end;
begin1_label:
begin
declare continue handler for sqlstate '23000' set x1 = 1;      
insert into t3 values ('a', 'b');      
set x2 = 1;      
begin2_label:
begin  
declare exit handler for sqlstate '23000' set x3 = 1;         
set x4= 1;         
insert into t3 values ('a','b');
set x4= 0;
end begin2_label;
end begin1_label;
select x1, x2, x3, x4, x5, x6;
end|
create procedure bug6900_9074(z int)
begin
declare exit handler for sqlstate '23000' select '23000';
begin
declare exit handler for sqlexception select 'sqlexception';
if z = 1 then
insert into t3 values ('a', 'b');
else
insert into t3 values ('x', 'y', 'z');
end if;
end;
end|
call bug6900()|
2
2
call bug9074()|
x1	x2	x3	x4	x5	x6
1	1	1	1	1	1
call bug6900_9074(0)|
sqlexception
sqlexception
call bug6900_9074(1)|
23000
23000
drop procedure bug6900|
drop procedure bug9074|
drop procedure bug6900_9074|
drop table t3|
drop procedure if exists avg|
create procedure avg ()
begin
end|
call avg ()|
drop procedure avg|
drop procedure if exists bug6129|
set @old_mode= @@sql_mode;
set @@sql_mode= "ERROR_FOR_DIVISION_BY_ZERO";
create procedure bug6129()
select @@sql_mode|
call bug6129()|
@@sql_mode
ERROR_FOR_DIVISION_BY_ZERO
set @@sql_mode= "NO_ZERO_IN_DATE,NO_ZERO_DATE,ERROR_FOR_DIVISION_BY_ZERO"|
call bug6129()|
@@sql_mode
ERROR_FOR_DIVISION_BY_ZERO
set @@sql_mode= "NO_ZERO_IN_DATE"|
call bug6129()|
@@sql_mode
ERROR_FOR_DIVISION_BY_ZERO
set @@sql_mode=@old_mode;
drop procedure bug6129|
drop procedure if exists bug9856|
create procedure bug9856()
begin
declare v int;
declare c cursor for select data from t1;
declare exit handler for sqlexception, not found select '16';
open c;
fetch c into v;
select v;
end|
delete from t1|
call bug9856()|
16
16
call bug9856()|
16
16
drop procedure bug9856|
drop procedure if exists bug9674_1|
drop procedure if exists bug9674_2|
create procedure bug9674_1(out arg int)
begin
declare temp_in1 int default 0;
declare temp_fl1 int default 0;
set temp_in1 = 100;
set temp_fl1 = temp_in1/10;
set arg = temp_fl1;
end|
create procedure bug9674_2()
begin
declare v int default 100;
select v/10;
end|
call bug9674_1(@sptmp)|
call bug9674_1(@sptmp)|
select @sptmp|
@sptmp
10
call bug9674_2()|
v/10
10.0000
call bug9674_2()|
v/10
10.0000
drop procedure bug9674_1|
drop procedure bug9674_2|
drop procedure if exists bug9598_1|
drop procedure if exists bug9598_2|
create procedure bug9598_1(in var_1 char(16),
out var_2 integer, out var_3 integer)
begin
set var_2 = 50;
set var_3 = 60;
end|
create procedure bug9598_2(in v1 char(16),
in v2 integer,
in v3 integer,
in v4 integer,
in v5 integer)
begin
select v1,v2,v3,v4,v5;
call bug9598_1(v1,@tmp1,@tmp2);
select v1,v2,v3,v4,v5;
end|
call bug9598_2('Test',2,3,4,5)|
v1	v2	v3	v4	v5
Test	2	3	4	5
v1	v2	v3	v4	v5
Test	2	3	4	5
select @tmp1, @tmp2|
@tmp1	@tmp2
50	60
drop procedure bug9598_1|
drop procedure bug9598_2|
drop procedure if exists bug9902|
create function bug9902() returns int(11)
begin
set @x = @x + 1;
return @x;
end|
set @qcs1 = @@query_cache_size|
set global query_cache_size = 100000|
set @x = 1|
insert into t1 values ("qc", 42)|
select bug9902() from t1|
bug9902()
2
select bug9902() from t1|
bug9902()
3
select @x|
@x
3
set global query_cache_size = @qcs1|
delete from t1|
drop function bug9902|
drop function if exists bug9102|
create function bug9102() returns blob return 'a'|
select bug9102()|
bug9102()
a
drop function bug9102|
drop function if exists bug7648|
create function bug7648() returns bit(8) return 'a'|
select bug7648()|
bug7648()
a
drop function bug7648|
drop function if exists bug9775|
create function bug9775(v1 char(1)) returns enum('a','b') return v1|
select bug9775('a'),bug9775('b'),bug9775('c')|
bug9775('a')	bug9775('b')	bug9775('c')
a	b	
Warnings:
Warning	1265	Data truncated for column 'bug9775('c')' at row 1
drop function bug9775|
create function bug9775(v1 int) returns enum('a','b') return v1|
select bug9775(1),bug9775(2),bug9775(3)|
bug9775(1)	bug9775(2)	bug9775(3)
a	b	
Warnings:
Warning	1265	Data truncated for column 'bug9775(3)' at row 1
drop function bug9775|
create function bug9775(v1 char(1)) returns set('a','b') return v1|
select bug9775('a'),bug9775('b'),bug9775('a,b'),bug9775('c')|
bug9775('a')	bug9775('b')	bug9775('a,b')	bug9775('c')
a	b	a	
Warnings:
Warning	1265	Data truncated for column 'v1' at row 1
Warning	1265	Data truncated for column 'bug9775('c')' at row 1
drop function bug9775|
create function bug9775(v1 int) returns set('a','b') return v1|
select bug9775(1),bug9775(2),bug9775(3),bug9775(4)|
bug9775(1)	bug9775(2)	bug9775(3)	bug9775(4)
a	b	a,b	
Warnings:
Warning	1265	Data truncated for column 'bug9775(4)' at row 1
drop function bug9775|
drop function if exists bug8861|
create function bug8861(v1 int) returns year return v1|
select bug8861(05)|
bug8861(05)
2005
set @x = bug8861(05)|
select @x|
@x
2005
drop function bug8861|
drop procedure if exists bug9004_1|
drop procedure if exists bug9004_2|
create procedure bug9004_1(x char(16))
begin
insert into t1 values (x, 42);
insert into t1 values (x, 17);
end|
create procedure bug9004_2(x char(16))
call bug9004_1(x)|
call bug9004_1('12345678901234567')|
Warnings:
Warning	1265	Data truncated for column 'x' at row 1
call bug9004_2('12345678901234567890')|
Warnings:
Warning	1265	Data truncated for column 'x' at row 1
delete from t1|
drop procedure bug9004_1|
drop procedure bug9004_2|
drop procedure if exists bug7293|
insert into t1 values ('secret', 0)|
create procedure bug7293(p1 varchar(100))
begin
if exists (select id from t1 where soundex(p1)=soundex(id)) then
select 'yes';
end if;
end;|
call bug7293('secret')|
yes
yes
call bug7293 ('secrete')|
yes
yes
drop procedure bug7293|
delete from t1|
drop procedure if exists bug9841|
drop view if exists v1|
create view v1 as select * from t1, t2 where id = s|
create procedure bug9841 ()
update v1 set data = 10|
call bug9841()|
drop view v1|
drop procedure bug9841|
drop procedure if exists bug5963|
create procedure bug5963_1 () begin declare v int; set v = (select s1 from t3); select v; end;|
create table t3 (s1 int)|
insert into t3 values (5)|
call bug5963_1()|
v
5
call bug5963_1()|
v
5
drop procedure bug5963_1|
drop table t3|
create procedure bug5963_2 (cfk_value int) 
begin 
if cfk_value in (select cpk from t3) then 
set @x = 5; 
end if; 
end; 
|
create table t3 (cpk int)|
insert into t3 values (1)|
call bug5963_2(1)|
call bug5963_2(1)|
drop procedure bug5963_2|
drop table t3|
drop function if exists bug9559|
create function bug9559()
returns int
begin
set @y = -6/2;
return @y;
end|
select bug9559()|
bug9559()
-3
drop function bug9559|
drop procedure if exists bug10961|
create procedure bug10961()
begin
declare v char;
declare x int;
declare c cursor for select * from dual;
declare continue handler for sqlexception select x;
set x = 1;
open c;
set x = 2;
fetch c into v;
set x = 3;
close c;
end|
call bug10961()|
x
1
x
2
x
3
call bug10961()|
x
1
x
2
x
3
drop procedure bug10961|
DROP PROCEDURE IF EXISTS bug6866|
DROP VIEW IF EXISTS tv|
Warnings:
Note	1051	Unknown table 'test.tv'
DROP TABLE IF EXISTS tt1,tt2,tt3|
Warnings:
Note	1051	Unknown table 'tt1'
Note	1051	Unknown table 'tt2'
Note	1051	Unknown table 'tt3'
CREATE TABLE tt1 (a1 int, a2 int, a3 int, data varchar(10))|
CREATE TABLE tt2 (a2 int, data2 varchar(10))|
CREATE TABLE tt3 (a3 int, data3 varchar(10))|
INSERT INTO tt1 VALUES (1, 1, 4, 'xx')|
INSERT INTO tt2 VALUES (1, 'a')|
INSERT INTO tt2 VALUES (2, 'b')|
INSERT INTO tt2 VALUES (3, 'c')|
INSERT INTO tt3 VALUES (4, 'd')|
INSERT INTO tt3 VALUES (5, 'e')|
INSERT INTO tt3 VALUES (6, 'f')|
CREATE VIEW tv AS
SELECT tt1.*, tt2.data2, tt3.data3
FROM tt1 INNER JOIN tt2 ON tt1.a2 = tt2.a2
LEFT JOIN tt3 ON tt1.a3 = tt3.a3
ORDER BY tt1.a1, tt2.a2, tt3.a3|
CREATE PROCEDURE bug6866 (_a1 int)
BEGIN
SELECT * FROM tv WHERE a1 = _a1;
END|
CALL bug6866(1)|
a1	a2	a3	data	data2	data3
1	1	4	xx	a	d
CALL bug6866(1)|
a1	a2	a3	data	data2	data3
1	1	4	xx	a	d
CALL bug6866(1)|
a1	a2	a3	data	data2	data3
1	1	4	xx	a	d
DROP PROCEDURE bug6866;
DROP VIEW tv|
DROP TABLE tt1, tt2, tt3|
DROP PROCEDURE IF EXISTS bug10136|
create table t3 ( name char(5) not null primary key, val float not null)|
insert into t3 values ('aaaaa', 1), ('bbbbb', 2), ('ccccc', 3)|
create procedure bug10136()
begin
declare done int default 3;
repeat
select * from t3;
set done = done - 1;
until done <= 0 end repeat;
end|
call bug10136()|
name	val
aaaaa	1
bbbbb	2
ccccc	3
name	val
aaaaa	1
bbbbb	2
ccccc	3
name	val
aaaaa	1
bbbbb	2
ccccc	3
call bug10136()|
name	val
aaaaa	1
bbbbb	2
ccccc	3
name	val
aaaaa	1
bbbbb	2
ccccc	3
name	val
aaaaa	1
bbbbb	2
ccccc	3
call bug10136()|
name	val
aaaaa	1
bbbbb	2
ccccc	3
name	val
aaaaa	1
bbbbb	2
ccccc	3
name	val
aaaaa	1
bbbbb	2
ccccc	3
drop procedure bug10136|
drop table t3|
drop procedure if exists bug11529|
create procedure bug11529()
begin
declare c cursor for select id, data from t1 where data in (10,13);
open c;
begin
declare vid char(16);
declare vdata int;
declare exit handler for not found begin end;
while true do
fetch c into vid, vdata;
end while;
end;
close c;
end|
insert into t1 values
('Name1', 10),
('Name2', 11),
('Name3', 12),
('Name4', 13),
('Name5', 14)|
call bug11529()|
call bug11529()|
delete from t1|
drop procedure bug11529|
drop procedure if exists bug6063|
drop procedure if exists bug7088_1|
drop procedure if exists bug7088_2|
drop procedure if exists bug9565_sub|
drop procedure if exists bug9565|
create procedure bug9565_sub()
begin
select * from t1;
end|
create procedure bug9565()
begin
insert into t1 values ("one", 1);
call bug9565_sub();
end|
call bug9565()|
id	data
one	1
delete from t1|
drop procedure bug9565_sub|
drop procedure bug9565|
drop procedure if exists bug9538|
create procedure bug9538()
set @@sort_buffer_size = 1000000|
set @x = @@sort_buffer_size|
set @@sort_buffer_size = 2000000|
select @@sort_buffer_size|
@@sort_buffer_size
2000000
call bug9538()|
select @@sort_buffer_size|
@@sort_buffer_size
1000000
set @@sort_buffer_size = @x|
drop procedure bug9538|
drop procedure if exists bug8692|
create table t3 (c1 varchar(5), c2 char(5), c3 enum('one','two'), c4 text, c5 blob, c6 char(5), c7 varchar(5))|
insert into t3 values ('', '', '', '', '', '', NULL)|
Warnings:
Warning	1265	Data truncated for column 'c3' at row 1
create procedure bug8692()
begin 
declare v1 VARCHAR(10); 
declare v2 VARCHAR(10); 
declare v3 VARCHAR(10); 
declare v4 VARCHAR(10); 
declare v5 VARCHAR(10); 
declare v6 VARCHAR(10); 
declare v7 VARCHAR(10); 
declare c8692 cursor for select c1,c2,c3,c4,c5,c6,c7 from t3; 
open c8692; 
fetch c8692 into v1,v2,v3,v4,v5,v6,v7;
select v1, v2, v3, v4, v5, v6, v7;
end|
call bug8692()|
v1	v2	v3	v4	v5	v6	v7
						NULL
drop procedure bug8692|
drop table t3|
drop function if exists bug10055|
create function bug10055(v char(255)) returns char(255) return lower(v)|
select t.column_name, bug10055(t.column_name)
from information_schema.columns as t
where t.table_schema = 'test' and t.table_name = 't1'|
column_name	bug10055(t.column_name)
id	id
data	data
drop function bug10055|
drop procedure if exists bug12297|
create procedure bug12297(lim int)
begin
set @x = 0;
repeat
insert into t1(id,data)
values('aa', @x);
set @x = @x + 1;
until @x >= lim
end repeat;
end|
call bug12297(10)|
drop procedure bug12297|
drop function if exists f_bug11247|
drop procedure if exists p_bug11247|
create function f_bug11247(param int)
returns int
return param + 1|
create procedure p_bug11247(lim int)
begin
declare v int default 0;
while v < lim do
set v= f_bug11247(v);
end while;
end|
call p_bug11247(10)|
drop function f_bug11247|
drop procedure p_bug11247|
drop procedure if exists bug12168|
drop table if exists t3, t4|
create table t3 (a int)|
insert into t3 values (1),(2),(3),(4)|
create table t4 (a int)|
create procedure bug12168(arg1 char(1))
begin
declare b, c integer;
if arg1 = 'a' then
begin
declare c1 cursor for select a from t3 where a % 2;
declare continue handler for not found set b = 1;
set b = 0;
open c1;
c1_repeat: repeat
fetch c1 into c;
if (b = 1) then
leave c1_repeat;
end if;
insert into t4 values (c);
until b = 1
end repeat;
end;
end if;
if arg1 = 'b' then
begin
declare c2 cursor for select a from t3 where not a % 2;
declare continue handler for not found set b = 1;
set b = 0;
open c2;
c2_repeat: repeat
fetch c2 into c;
if (b = 1) then
leave c2_repeat;
end if;
insert into t4 values (c);
until b = 1
end repeat;
end;
end if;
end|
call bug12168('a')|
select * from t4|
a
1
3
truncate t4|
call bug12168('b')|
select * from t4|
a
2
4
truncate t4|
call bug12168('a')|
select * from t4|
a
1
3
truncate t4|
call bug12168('b')|
select * from t4|
a
2
4
truncate t4|
drop table t3, t4|
drop procedure if exists bug12168|
drop table if exists t3|
drop procedure if exists bug11333|
create table t3 (c1 char(128))|
insert into t3 values 
('AAAAAAAAAAAAAAAAAAAAAAAAAAAAAAAAAAAAAAAAAAAAAAAAAA')|
create procedure bug11333(i int)
begin
declare tmp varchar(128);
set @x = 0;
repeat
select c1 into tmp from t3
where c1 = 'AAAAAAAAAAAAAAAAAAAAAAAAAAAAAAAAAAAAAAAAAAAAAAAAAA';
set @x = @x + 1;
until @x >= i
end repeat;
end|
call bug11333(10)|
drop procedure bug11333|
drop table t3|
drop function if exists bug9048|
create function bug9048(f1 char binary) returns char
begin
set f1= concat( 'hello', f1 );
return f1;
end|
drop function bug9048|
create function bug9048(f1 char binary) returns char binary
begin
set f1= concat( 'hello', f1 );
return f1;
end|
ERROR 42000: This version of MySQL doesn't yet support 'return value collation'
drop procedure if exists bug12849_1|
create procedure bug12849_1(inout x char) select x into x|
set @var='a'|
call bug12849_1(@var)|
select @var|
@var
a
drop procedure bug12849_1|
drop procedure if exists bug12849_2|
create procedure bug12849_2(inout foo varchar(15))
begin
select concat(foo, foo) INTO foo;
end|
set @var='abcd'|
call bug12849_2(@var)|
select @var|
@var
abcdabcd
drop procedure bug12849_2|
drop procedure if exists bug131333|
drop function if exists bug131333|
create procedure bug131333()
begin
begin
declare a int;
select a;
set a = 1;
select a;
end;
begin
declare b int;
select b;
end;
end|
create function bug131333()
returns int
begin
begin
declare a int;
set a = 1;
end;
begin
declare b int;
return b;
end;
end|
call bug131333()|
a
NULL
a
1
b
NULL
select bug131333()|
bug131333()
NULL
drop procedure bug131333|
drop function bug131333|
drop function if exists bug12379|
drop procedure if exists bug12379_1|
drop procedure if exists bug12379_2|
drop procedure if exists bug12379_3|
drop table if exists t3|
create table t3 (c1 char(1) primary key not null)|
create function bug12379()
returns integer
begin
insert into t3 values('X');
insert into t3 values('X');
return 0;
end|
create procedure bug12379_1()
begin
declare exit handler for sqlexception select 42;
select bug12379();
END|
create procedure bug12379_2()
begin
declare exit handler for sqlexception begin end;
select bug12379();
end|
create procedure bug12379_3()
begin
select bug12379();
end|
select bug12379()|
ERROR 23000: Duplicate entry 'X' for key 'PRIMARY'
select 1|
1
1
call bug12379_1()|
bug12379()
42
42
select 2|
2
2
call bug12379_2()|
bug12379()
select 3|
3
3
call bug12379_3()|
ERROR 23000: Duplicate entry 'X' for key 'PRIMARY'
select 4|
4
4
drop function bug12379|
drop procedure bug12379_1|
drop procedure bug12379_2|
drop procedure bug12379_3|
drop table t3|
drop procedure if exists bug13124|
create procedure bug13124()
begin
declare y integer;
set @x=y;
end|
call bug13124()|
drop procedure  bug13124|
drop procedure if exists bug12979_1|
create procedure bug12979_1(inout d decimal(5)) set d = d / 2|
set @bug12979_user_var = NULL|
call bug12979_1(@bug12979_user_var)|
drop procedure bug12979_1|
drop procedure if exists bug12979_2|
create procedure bug12979_2()
begin
declare internal_var decimal(5);
set internal_var= internal_var / 2;
select internal_var;
end|
call bug12979_2()|
internal_var
NULL
drop procedure bug12979_2|
drop table if exists t3|
drop procedure if exists bug6127|
create table t3 (s1 int unique)|
set @sm=@@sql_mode|
set sql_mode='traditional'|
create procedure bug6127()
begin
declare continue handler for sqlstate '23000'
    begin
declare continue handler for sqlstate '22003'
        insert into t3 values (0);
insert into t3 values (1000000000000000);
end;
insert into t3 values (1);
insert into t3 values (1);
end|
call bug6127()|
select * from t3|
s1
0
1
call bug6127()|
ERROR 23000: Duplicate entry '0' for key 's1'
select * from t3|
s1
0
1
set sql_mode=@sm|
drop table t3|
drop procedure bug6127|
drop procedure if exists bug12589_1|
drop procedure if exists bug12589_2|
drop procedure if exists bug12589_3|
create procedure bug12589_1()
begin
declare spv1 decimal(3,3);
set spv1= 123.456;
set spv1 = 'test';
create temporary table tm1 as select spv1;
show create table tm1;
drop temporary table tm1;
end|
create procedure bug12589_2()
begin
declare spv1 decimal(6,3);
set spv1= 123.456;
create temporary table tm1 as select spv1;
show create table tm1;
drop temporary table tm1;
end|
create procedure bug12589_3()
begin
declare spv1 decimal(6,3);
set spv1= -123.456;
create temporary table tm1 as select spv1;
show create table tm1;
drop temporary table tm1;
end|
call bug12589_1()|
Table	Create Table
tm1	CREATE TEMPORARY TABLE `tm1` (
  `spv1` decimal(3,3) DEFAULT NULL
) ENGINE=MyISAM DEFAULT CHARSET=latin1
Warnings:
Warning	1264	Out of range value for column 'spv1' at row 1
Warning	1366	Incorrect decimal value: 'test' for column 'spv1' at row 1
call bug12589_2()|
Table	Create Table
tm1	CREATE TEMPORARY TABLE `tm1` (
  `spv1` decimal(6,3) DEFAULT NULL
) ENGINE=MyISAM DEFAULT CHARSET=latin1
call bug12589_3()|
Table	Create Table
tm1	CREATE TEMPORARY TABLE `tm1` (
  `spv1` decimal(6,3) DEFAULT NULL
) ENGINE=MyISAM DEFAULT CHARSET=latin1
drop procedure bug12589_1|
drop procedure bug12589_2|
drop procedure bug12589_3|
drop table if exists t3|
drop procedure if exists bug7049_1|
drop procedure if exists bug7049_2|
drop procedure if exists bug7049_3|
drop procedure if exists bug7049_4|
drop function if exists bug7049_1|
drop function if exists bug7049_2|
create table t3 ( x int unique )|
create procedure bug7049_1()
begin
insert into t3 values (42);
insert into t3 values (42);
end|
create procedure bug7049_2()
begin
declare exit handler for sqlexception
select 'Caught it' as 'Result';
call bug7049_1();
select 'Missed it' as 'Result';
end|
create procedure bug7049_3()
call bug7049_1()|
create procedure bug7049_4()
begin
declare exit handler for sqlexception
select 'Caught it' as 'Result';
call bug7049_3();
select 'Missed it' as 'Result';
end|
create function bug7049_1()
returns int
begin
insert into t3 values (42);
insert into t3 values (42);
return 42;
end|
create function bug7049_2()
returns int
begin
declare x int default 0;
declare continue handler for sqlexception
set x = 1;
set x = bug7049_1();
return x;
end|
call bug7049_2()|
Result
Caught it
select * from t3|
x
42
delete from t3|
call bug7049_4()|
Result
Caught it
select * from t3|
x
42
select bug7049_2()|
bug7049_2()
1
drop table t3|
drop procedure bug7049_1|
drop procedure bug7049_2|
drop procedure bug7049_3|
drop procedure bug7049_4|
drop function bug7049_1|
drop function bug7049_2|
drop function if exists bug13941|
drop procedure if exists bug13941|
create function bug13941(p_input_str text)
returns text
begin
declare p_output_str text;
set p_output_str = p_input_str;
set p_output_str = replace(p_output_str, 'xyzzy', 'plugh');
set p_output_str = replace(p_output_str, 'test', 'prova');
set p_output_str = replace(p_output_str, 'this', 'questo');
set p_output_str = replace(p_output_str, ' a ', 'una ');
set p_output_str = replace(p_output_str, 'is', '');
return p_output_str;
end|
create procedure bug13941(out sout varchar(128))
begin
set sout = 'Local';
set sout = ifnull(sout, 'DEF');
end|
select bug13941('this is a test')|
bug13941('this is a test')
questo una prova
call bug13941(@a)|
select @a|
@a
Local
drop function bug13941|
drop procedure bug13941|
DROP PROCEDURE IF EXISTS bug13095;
DROP TABLE IF EXISTS bug13095_t1;
DROP VIEW IF EXISTS bug13095_v1;
CREATE PROCEDURE bug13095(tbl_name varchar(32))
BEGIN
SET @str =
CONCAT("CREATE TABLE ", tbl_name, "(stuff char(15))");
SELECT @str;
PREPARE stmt FROM @str;
EXECUTE stmt;
SET @str =
CONCAT("INSERT INTO ", tbl_name, " VALUES('row1'),('row2'),('row3')" );
SELECT @str;
PREPARE stmt FROM @str;
EXECUTE stmt;
SET @str =
CONCAT("CREATE VIEW bug13095_v1(c1) AS SELECT stuff FROM ", tbl_name);
SELECT @str;
PREPARE stmt FROM @str;
EXECUTE stmt;
SELECT * FROM bug13095_v1;
SET @str =
"DROP VIEW bug13095_v1";
SELECT @str;
PREPARE stmt FROM @str;
EXECUTE stmt;
END|
CALL bug13095('bug13095_t1');
@str
CREATE TABLE bug13095_t1(stuff char(15))
@str
INSERT INTO bug13095_t1 VALUES('row1'),('row2'),('row3')
@str
CREATE VIEW bug13095_v1(c1) AS SELECT stuff FROM bug13095_t1
c1
row1
row2
row3
@str
DROP VIEW bug13095_v1
DROP PROCEDURE IF EXISTS bug13095;
DROP VIEW IF EXISTS bug13095_v1;
DROP TABLE IF EXISTS bug13095_t1;
drop function if exists bug14723|
drop procedure if exists bug14723|
/*!50003 create function bug14723()
returns bigint(20)
main_loop: begin
return 42;
end */;;
show create function bug14723;;
Function	sql_mode	Create Function	character_set_client	collation_connection	Database Collation
bug14723		CREATE DEFINER=`root`@`localhost` FUNCTION `bug14723`() RETURNS bigint(20)
main_loop: begin
return 42;
end	latin1	latin1_swedish_ci	latin1_swedish_ci
select bug14723();;
bug14723()
42
/*!50003 create procedure bug14723()
main_loop: begin
select 42;
end */;;
show create procedure bug14723;;
Procedure	sql_mode	Create Procedure	character_set_client	collation_connection	Database Collation
bug14723		CREATE DEFINER=`root`@`localhost` PROCEDURE `bug14723`()
main_loop: begin
select 42;
end	latin1	latin1_swedish_ci	latin1_swedish_ci
call bug14723();;
42
42
drop function bug14723|
drop procedure bug14723|
create procedure bug14845()
begin
declare a char(255);
declare done int default 0;
declare c cursor for select count(*) from t1 where 1 = 0;
declare continue handler for sqlstate '02000' set done = 1;
open c;
repeat
fetch c into a;
if not done then
select a;
end if;
until done end repeat;
close c;
end|
call bug14845()|
a
0
drop procedure bug14845|
drop procedure if exists bug13549_1|
drop procedure if exists bug13549_2|
CREATE PROCEDURE `bug13549_2`()
begin
call bug13549_1();
end|
CREATE PROCEDURE `bug13549_1`()
begin
declare done int default 0;
set done= not done;
end|
CALL bug13549_2()|
drop procedure bug13549_2|
drop procedure bug13549_1|
drop function if exists bug10100f|
drop procedure if exists bug10100p|
drop procedure if exists bug10100t|
drop procedure if exists bug10100pt|
drop procedure if exists bug10100pv|
drop procedure if exists bug10100pd|
drop procedure if exists bug10100pc|
create function bug10100f(prm int) returns int
begin
if prm > 1 then
return prm * bug10100f(prm - 1);
end if;
return 1;
end|
create procedure bug10100p(prm int, inout res int)
begin
set res = res * prm;
if prm > 1 then
call bug10100p(prm - 1, res);  
end if;
end|
create procedure bug10100t(prm int)
begin
declare res int;
set res = 1;
call bug10100p(prm, res);
select res;
end|
create table t3 (a int)|
insert into t3 values (0)|
create view v1 as select a from t3|
create procedure bug10100pt(level int, lim int)
begin
if level < lim then
update t3 set a=level;
FLUSH TABLES;
call bug10100pt(level+1, lim);
else
select * from t3;
end if;
end|
create procedure bug10100pv(level int, lim int)
begin
if level < lim then
update v1 set a=level;
FLUSH TABLES;
call bug10100pv(level+1, lim);
else
select * from v1;
end if;
end|
prepare stmt2 from "select * from t3;"|
create procedure bug10100pd(level int, lim int)
begin
if level < lim then
select level;
prepare stmt1 from "update t3 set a=a+2";
execute stmt1;
FLUSH TABLES;
execute stmt1;
FLUSH TABLES;
execute stmt1;
FLUSH TABLES;
deallocate prepare stmt1;
execute stmt2;
select * from t3;
call bug10100pd(level+1, lim);
else
execute stmt2;
end if;
end|
create procedure bug10100pc(level int, lim int)
begin
declare lv int;
declare c cursor for select a from t3;
open c;
if level < lim then
select level;
fetch c into lv;
select lv;
update t3 set a=level+lv;
FLUSH TABLES;
call bug10100pc(level+1, lim);
else
select * from t3;
end if;
close c;
end|
set @@max_sp_recursion_depth=4|
select @@max_sp_recursion_depth|
@@max_sp_recursion_depth
4
select bug10100f(3)|
ERROR HY000: Recursive stored functions and triggers are not allowed.
select bug10100f(6)|
ERROR HY000: Recursive stored functions and triggers are not allowed.
call bug10100t(5)|
res
120
call bug10100pt(1,5)|
a
4
call bug10100pv(1,5)|
a
4
update t3 set a=1|
call bug10100pd(1,5)|
level
1
a
7
a
7
level
2
a
13
a
13
level
3
a
19
a
19
level
4
a
25
a
25
a
25
select * from t3|
a
25
update t3 set a=1|
call bug10100pc(1,5)|
level
1
lv
1
level
2
lv
2
level
3
lv
4
level
4
lv
7
a
11
select * from t3|
a
11
set @@max_sp_recursion_depth=0|
select @@max_sp_recursion_depth|
@@max_sp_recursion_depth
0
select bug10100f(5)|
ERROR HY000: Recursive stored functions and triggers are not allowed.
call bug10100t(5)|
ERROR HY000: Recursive limit 0 (as set by the max_sp_recursion_depth variable) was exceeded for routine bug10100p
deallocate prepare stmt2|
drop function bug10100f|
drop procedure bug10100p|
drop procedure bug10100t|
drop procedure bug10100pt|
drop procedure bug10100pv|
drop procedure bug10100pd|
drop procedure bug10100pc|
drop view v1|
drop procedure if exists bug13729|
drop table if exists t3|
create table t3 (s1 int, primary key (s1))|
insert into t3 values (1),(2)|
create procedure bug13729()
begin
declare continue handler for sqlexception select 55;
update t3 set s1 = 1;
end|
call bug13729()|
55
55
select * from t3|
s1
1
2
drop procedure bug13729|
drop table t3|
drop procedure if exists bug14643_1|
drop procedure if exists bug14643_2|
create procedure bug14643_1()
begin
declare continue handler for sqlexception select 'boo' as 'Handler';
begin
declare v int default undefined_var;
if v = 1 then
select 1;
else
select v, isnull(v);
end if;
end;
end|
create procedure bug14643_2()
begin
declare continue handler for sqlexception select 'boo' as 'Handler';
case undefined_var
when 1 then
select 1;
else
select 2;
end case;
select undefined_var;
end|
call bug14643_1()|
Handler
boo
v	isnull(v)
NULL	1
call bug14643_2()|
Handler
boo
Handler
boo
drop procedure bug14643_1|
drop procedure bug14643_2|
drop procedure if exists bug14304|
drop table if exists t3, t4|
create table t3(a int primary key auto_increment)|
create table t4(a int primary key auto_increment)|
create procedure bug14304()
begin
insert into t3 set a=null;
insert into t4 set a=null;
insert into t4 set a=null;
insert into t4 set a=null;
insert into t4 set a=null;
insert into t4 set a=null;
insert into t4 select null as a;
insert into t3 set a=null;
insert into t3 set a=null;
select * from t3;
end|
call bug14304()|
a
1
2
3
drop procedure bug14304|
drop table t3, t4|
drop procedure if exists bug14376|
create procedure bug14376()
begin
declare x int default x;
end|
call bug14376()|
ERROR 42S22: Unknown column 'x' in 'field list'
drop procedure bug14376|
create procedure bug14376()
begin
declare x int default 42;
begin
declare x int default x;
select x;
end;
end|
call bug14376()|
x
42
drop procedure bug14376|
create procedure bug14376(x int)
begin
declare x int default x;
select x;
end|
call bug14376(4711)|
x
4711
drop procedure bug14376|
drop procedure if exists bug5967|
drop table if exists t3|
create table t3 (a varchar(255))|
insert into t3 (a) values ("a - table column")|
create procedure bug5967(a varchar(255))
begin
declare i varchar(255);
declare c cursor for select a from t3;
select a;
select a from t3 into i;
select i as 'Parameter takes precedence over table column';                     open c;
fetch c into i;
close c;
select i as 'Parameter takes precedence over table column in cursors';
begin
declare a varchar(255) default 'a - local variable';
declare c1 cursor for select a from t3;
select a as 'A local variable takes precedence over parameter';
open c1;
fetch c1 into i;
close c1;
select i as 'A local variable takes precedence over parameter in cursors';
begin
declare a varchar(255) default 'a - local variable in a nested compound statement';
declare c2 cursor for select a from t3;
select a as 'A local variable in a nested compound statement takes precedence over a local variable in the outer statement';
select a from t3 into i;
select i as  'A local variable in a nested compound statement takes precedence over table column';
open c2;
fetch c2 into i;
close c2;
select i as  'A local variable in a nested compound statement takes precedence over table column in cursors';
end;
end;
end|
call bug5967("a - stored procedure parameter")|
a
a - stored procedure parameter
Parameter takes precedence over table column
a - stored procedure parameter
Parameter takes precedence over table column in cursors
a - stored procedure parameter
A local variable takes precedence over parameter
a - local variable
A local variable takes precedence over parameter in cursors
a - local variable
A local variable in a nested compound statement takes precedence over a local variable in the outer statement
a - local variable in a nested compound statement
A local variable in a nested compound statement takes precedence over table column
a - local variable in a nested compound statement
A local variable in a nested compound statement takes precedence over table column in cursors
a - local variable in a nested compound statement
drop procedure bug5967|
drop procedure if exists bug13012|
create procedure bug13012()
BEGIN
REPAIR TABLE t1;
BACKUP TABLE t1 to '../tmp';
DROP TABLE t1;
RESTORE TABLE t1 FROM '../tmp';
END|
call bug13012()|
Table	Op	Msg_type	Msg_text
test.t1	repair	status	OK
Table	Op	Msg_type	Msg_text
test.t1	backup	Warning	The syntax 'BACKUP TABLE' is deprecated and will be removed in MySQL 5.2. Please use MySQL Administrator (mysqldump, mysql) instead
test.t1	backup	status	OK
Table	Op	Msg_type	Msg_text
test.t1	restore	Warning	The syntax 'RESTORE TABLE' is deprecated and will be removed in MySQL 5.2. Please use MySQL Administrator (mysqldump, mysql) instead
test.t1	restore	status	OK
drop procedure bug13012|
create view v1 as select * from t1|
create procedure bug13012()
BEGIN
REPAIR TABLE t1,t2,t3,v1;
OPTIMIZE TABLE t1,t2,t3,v1;
ANALYZE TABLE t1,t2,t3,v1;
END|
call bug13012()|
Table	Op	Msg_type	Msg_text
test.t1	repair	status	OK
test.t2	repair	status	OK
test.t3	repair	status	OK
test.v1	repair	Error	'test.v1' is not BASE TABLE
test.v1	repair	error	Corrupt
Table	Op	Msg_type	Msg_text
test.t1	optimize	status	OK
test.t2	optimize	status	OK
test.t3	optimize	status	OK
test.v1	optimize	Error	'test.v1' is not BASE TABLE
test.v1	optimize	error	Corrupt
Table	Op	Msg_type	Msg_text
test.t1	analyze	status	Table is already up to date
test.t2	analyze	status	Table is already up to date
test.t3	analyze	status	Table is already up to date
test.v1	analyze	Error	'test.v1' is not BASE TABLE
test.v1	analyze	error	Corrupt
call bug13012()|
Table	Op	Msg_type	Msg_text
test.t1	repair	status	OK
test.t2	repair	status	OK
test.t3	repair	status	OK
test.v1	repair	Error	'test.v1' is not BASE TABLE
test.v1	repair	error	Corrupt
Table	Op	Msg_type	Msg_text
test.t1	optimize	status	OK
test.t2	optimize	status	OK
test.t3	optimize	status	OK
test.v1	optimize	Error	'test.v1' is not BASE TABLE
test.v1	optimize	error	Corrupt
Table	Op	Msg_type	Msg_text
test.t1	analyze	status	Table is already up to date
test.t2	analyze	status	Table is already up to date
test.t3	analyze	status	Table is already up to date
test.v1	analyze	Error	'test.v1' is not BASE TABLE
test.v1	analyze	error	Corrupt
call bug13012()|
Table	Op	Msg_type	Msg_text
test.t1	repair	status	OK
test.t2	repair	status	OK
test.t3	repair	status	OK
test.v1	repair	Error	'test.v1' is not BASE TABLE
test.v1	repair	error	Corrupt
Table	Op	Msg_type	Msg_text
test.t1	optimize	status	OK
test.t2	optimize	status	OK
test.t3	optimize	status	OK
test.v1	optimize	Error	'test.v1' is not BASE TABLE
test.v1	optimize	error	Corrupt
Table	Op	Msg_type	Msg_text
test.t1	analyze	status	Table is already up to date
test.t2	analyze	status	Table is already up to date
test.t3	analyze	status	Table is already up to date
test.v1	analyze	Error	'test.v1' is not BASE TABLE
test.v1	analyze	error	Corrupt
drop procedure bug13012|
drop view v1|
select * from t1 order by data|
id	data
aa	0
aa	1
aa	2
aa	3
aa	4
aa	5
aa	6
aa	7
aa	8
aa	9
drop schema if exists mysqltest1|
Warnings:
Note	1008	Can't drop database 'mysqltest1'; database doesn't exist
drop schema if exists mysqltest2|
Warnings:
Note	1008	Can't drop database 'mysqltest2'; database doesn't exist
drop schema if exists mysqltest3|
Warnings:
Note	1008	Can't drop database 'mysqltest3'; database doesn't exist
create schema mysqltest1|
create schema mysqltest2|
create schema mysqltest3|
use mysqltest3|
create procedure mysqltest1.p1 (out prequestid varchar(100))
begin
call mysqltest2.p2('call mysqltest3.p3(1, 2)');
end|
create procedure mysqltest2.p2(in psql text)
begin
declare lsql text;
set @lsql= psql;
prepare lstatement from @lsql;
execute lstatement;
deallocate prepare lstatement;
end|
create procedure mysqltest3.p3(in p1 int)
begin
select p1;
end|
call mysqltest1.p1(@rs)|
ERROR 42000: Incorrect number of arguments for PROCEDURE mysqltest3.p3; expected 1, got 2
call mysqltest1.p1(@rs)|
ERROR 42000: Incorrect number of arguments for PROCEDURE mysqltest3.p3; expected 1, got 2
call mysqltest1.p1(@rs)|
ERROR 42000: Incorrect number of arguments for PROCEDURE mysqltest3.p3; expected 1, got 2
drop schema if exists mysqltest1|
drop schema if exists mysqltest2|
drop schema if exists mysqltest3|
use test|
drop table if exists t3|
drop procedure if exists bug15441|
create table t3 (id int not null primary key, county varchar(25))|
insert into t3 (id, county) values (1, 'York')|
create procedure bug15441(c varchar(25))
begin
update t3 set id=2, county=values(c);
end|
call bug15441('county')|
ERROR 42S22: Unknown column 'c' in 'field list'
drop procedure bug15441|
create procedure bug15441(county varchar(25))
begin
declare c varchar(25) default "hello";
insert into t3 (id, county) values (1, county)
on duplicate key update county= values(county);
select * from t3;
update t3 set id=2, county=values(id);
select * from t3;
end|
call bug15441('Yale')|
id	county
1	Yale
id	county
2	NULL
drop table t3|
drop procedure bug15441|
drop procedure if exists bug14498_1|
drop procedure if exists bug14498_2|
drop procedure if exists bug14498_3|
drop procedure if exists bug14498_4|
drop procedure if exists bug14498_5|
create procedure bug14498_1()
begin
declare continue handler for sqlexception select 'error' as 'Handler';
if v then
select 'yes' as 'v';
else
select 'no' as 'v';
end if;
select 'done' as 'End';
end|
create procedure bug14498_2()
begin
declare continue handler for sqlexception select 'error' as 'Handler';
while v do
select 'yes' as 'v';
end while;
select 'done' as 'End';
end|
create procedure bug14498_3()
begin
declare continue handler for sqlexception select 'error' as 'Handler';
repeat
select 'maybe' as 'v';
until v end repeat;
select 'done' as 'End';
end|
create procedure bug14498_4()
begin
declare continue handler for sqlexception select 'error' as 'Handler';
case v
when 1 then
select '1' as 'v';
when 2 then
select '2' as 'v';
else
select '?' as 'v';
end case;
select 'done' as 'End';
end|
create procedure bug14498_5()
begin
declare continue handler for sqlexception select 'error' as 'Handler';
case
when v = 1 then
select '1' as 'v';
when v = 2 then
select '2' as 'v';
else
select '?' as 'v';
end case;
select 'done' as 'End';
end|
call bug14498_1()|
Handler
error
End
done
call bug14498_2()|
Handler
error
End
done
call bug14498_3()|
v
maybe
Handler
error
End
done
call bug14498_4()|
Handler
error
End
done
call bug14498_5()|
Handler
error
End
done
drop procedure bug14498_1|
drop procedure bug14498_2|
drop procedure bug14498_3|
drop procedure bug14498_4|
drop procedure bug14498_5|
drop table if exists t3|
drop procedure if exists bug15231_1|
drop procedure if exists bug15231_2|
drop procedure if exists bug15231_3|
drop procedure if exists bug15231_4|
create table t3 (id int not null)|
create procedure bug15231_1()
begin
declare xid integer;
declare xdone integer default 0;
declare continue handler for not found set xdone = 1;
set xid=null;
call bug15231_2(xid);
select xid, xdone;
end|
create procedure bug15231_2(inout ioid integer)
begin
select "Before NOT FOUND condition is triggered" as '1';
select id into ioid from t3 where id=ioid;
select "After NOT FOUND condtition is triggered" as '2';
if ioid is null then
set ioid=1;
end if;
end|
create procedure bug15231_3()
begin
declare exit handler for sqlwarning
select 'Caught it (wrong)' as 'Result';
call bug15231_4();
end|
create procedure bug15231_4()
begin
declare x decimal(2,1);
set x = 'zap';
select 'Missed it (correct)' as 'Result';
end|
call bug15231_1()|
1
Before NOT FOUND condition is triggered
2
After NOT FOUND condtition is triggered
xid	xdone
1	0
Warnings:
Warning	1329	No data - zero rows fetched, selected, or processed
call bug15231_3()|
Result
Missed it (correct)
Warnings:
Warning	1366	Incorrect decimal value: 'zap' for column 'x' at row 1
drop table if exists t3|
drop procedure if exists bug15231_1|
drop procedure if exists bug15231_2|
drop procedure if exists bug15231_3|
drop procedure if exists bug15231_4|
drop procedure if exists bug15011|
create table t3 (c1 int primary key)|
insert into t3 values (1)|
create procedure bug15011()
deterministic
begin
declare continue handler for 1062
select 'Outer' as 'Handler';
begin
declare continue handler for 1062
select 'Inner' as 'Handler';
insert into t3 values (1);
end;
end|
call bug15011()|
Handler
Inner
drop procedure bug15011|
drop table t3|
drop procedure if exists bug17476|
create table t3 ( d date )|
insert into t3 values
( '2005-01-01' ), ( '2005-01-02' ), ( '2005-01-03' ),
( '2005-01-04' ), ( '2005-02-01' ), ( '2005-02-02' )|
create procedure bug17476(pDateFormat varchar(10))
select date_format(t3.d, pDateFormat), count(*)
from t3 
group by date_format(t3.d, pDateFormat)|
call bug17476('%Y-%m')|
date_format(t3.d, pDateFormat)	count(*)
2005-01	4
2005-02	2
call bug17476('%Y-%m')|
date_format(t3.d, pDateFormat)	count(*)
2005-01	4
2005-02	2
drop table t3|
drop procedure bug17476|
drop table if exists t3|
drop procedure if exists bug16887|
create table t3 ( c varchar(1) )|
insert into t3 values
(' '),('.'),(';'),(','),('-'),('_'),('('),(')'),('/'),('\\')|
create procedure bug16887()
begin
declare i int default 10;
again:
while i > 0 do
begin
declare breakchar varchar(1);
declare done int default 0;
declare t3_cursor cursor for select c from t3;
declare continue handler for not found set done = 1;
set i = i - 1;
select i;
if i = 3 then
iterate again;
end if;
open t3_cursor;
loop
fetch t3_cursor into breakchar;
if done = 1 then
begin
close t3_cursor;
iterate again;
end;
end if;
end loop;
end;
end while;
end|
call bug16887()|
i
9
i
8
i
7
i
6
i
5
i
4
i
3
i
2
i
1
i
0
drop table t3|
drop procedure bug16887|
drop procedure if exists bug16474_1|
drop procedure if exists bug16474_2|
delete from t1|
insert into t1 values ('c', 2), ('b', 3), ('a', 1)|
create procedure bug16474_1()
begin
declare x int;
select id from t1 order by x, id;
end|
drop procedure if exists bug14945|
create table t3 (id int not null auto_increment primary key)|
create procedure bug14945() deterministic truncate t3|
insert into t3 values (null)|
call bug14945()|
insert into t3 values (null)|
select * from t3|
id
1
drop table t3|
drop procedure bug14945|
create procedure bug16474_2(x int)
select id from t1 order by x, id|
call bug16474_1()|
id
a
b
c
call bug16474_2(1)|
id
a
b
c
call bug16474_2(2)|
id
a
b
c
drop procedure bug16474_1|
drop procedure bug16474_2|
set @x = 2|
select * from t1 order by @x, data|
id	data
a	1
c	2
b	3
delete from t1|
drop function if exists bug15728|
drop table if exists t3|
create table t3 (
id int not null auto_increment,
primary key (id)
)|
create function bug15728() returns int(11)
return last_insert_id()|
insert into t3 values (0)|
select last_insert_id()|
last_insert_id()
1
select bug15728()|
bug15728()
1
drop function bug15728|
drop table t3|
drop procedure if exists bug18787|
create procedure bug18787()
begin
declare continue handler for sqlexception begin end;
select no_such_function();
end|
call bug18787()|
drop procedure bug18787|
create database bug18344_012345678901|
use bug18344_012345678901|
create procedure bug18344() begin end|
create procedure bug18344_2() begin end|
create database bug18344_0123456789012|
use bug18344_0123456789012|
create procedure bug18344() begin end|
create procedure bug18344_2() begin end|
use test|
select schema_name from information_schema.schemata where 
schema_name like 'bug18344%'|
schema_name
bug18344_012345678901
bug18344_0123456789012
select routine_name,routine_schema from information_schema.routines where
routine_schema like 'bug18344%'|
routine_name	routine_schema
bug18344	bug18344_012345678901
bug18344_2	bug18344_012345678901
bug18344	bug18344_0123456789012
bug18344_2	bug18344_0123456789012
drop database bug18344_012345678901|
drop database bug18344_0123456789012|
select schema_name from information_schema.schemata where 
schema_name like 'bug18344%'|
schema_name
select routine_name,routine_schema from information_schema.routines where
routine_schema like 'bug18344%'|
routine_name	routine_schema
drop function if exists bug12472|
create function bug12472() returns int return (select count(*) from t1)|
create table t3 as select bug12472() as i|
show create table t3|
Table	Create Table
t3	CREATE TABLE `t3` (
  `i` int(11) DEFAULT NULL
) ENGINE=MyISAM DEFAULT CHARSET=latin1
select * from t3|
i
0
drop table t3|
create view v1 as select bug12472() as j|
create table t3 as select * from v1|
show create table t3|
Table	Create Table
t3	CREATE TABLE `t3` (
  `j` bigint(11) DEFAULT NULL
) ENGINE=MyISAM DEFAULT CHARSET=latin1
select * from t3|
j
0
drop table t3|
drop view v1|
drop function bug12472|
DROP FUNCTION IF EXISTS bug18589_f1|
DROP PROCEDURE IF EXISTS bug18589_p1|
DROP PROCEDURE IF EXISTS bug18589_p2|
CREATE FUNCTION bug18589_f1(arg TEXT) RETURNS TEXT
BEGIN
RETURN CONCAT(arg, "");
END|
CREATE PROCEDURE bug18589_p1(arg TEXT, OUT ret TEXT)
BEGIN
SET ret = CONCAT(arg, "");
END|
CREATE PROCEDURE bug18589_p2(arg TEXT)
BEGIN
DECLARE v TEXT;
CALL bug18589_p1(arg, v);
SELECT v;
END|
SELECT bug18589_f1(REPEAT("a", 767))|
bug18589_f1(REPEAT("a", 767))
aaaaaaaaaaaaaaaaaaaaaaaaaaaaaaaaaaaaaaaaaaaaaaaaaaaaaaaaaaaaaaaaaaaaaaaaaaaaaaaaaaaaaaaaaaaaaaaaaaaaaaaaaaaaaaaaaaaaaaaaaaaaaaaaaaaaaaaaaaaaaaaaaaaaaaaaaaaaaaaaaaaaaaaaaaaaaaaaaaaaaaaaaaaaaaaaaaaaaaaaaaaaaaaaaaaaaaaaaaaaaaaaaaaaaaaaaaaaaaaaaaaaaaaaaaaaaaaaaaaaaaaaaaaaaaaaaaaaaaaaaaaaaaaaaaaaaaaaaaaaaaaaaaaaaaaaaaaaaaaaaaaaaaaaaaaaaaaaaaaaaaaaaaaaaaaaaaaaaaaaaaaaaaaaaaaaaaaaaaaaaaaaaaaaaaaaaaaaaaaaaaaaaaaaaaaaaaaaaaaaaaaaaaaaaaaaaaaaaaaaaaaaaaaaaaaaaaaaaaaaaaaaaaaaaaaaaaaaaaaaaaaaaaaaaaaaaaaaaaaaaaaaaaaaaaaaaaaaaaaaaaaaaaaaaaaaaaaaaaaaaaaaaaaaaaaaaaaaaaaaaaaaaaaaaaaaaaaaaaaaaaaaaaaaaaaaaaaaaaaaaaaaaaaaaaaaaaaaaaaaaaaaaaaaaaaaaaaaaaaaaaaaaaaaaaaaaaaaaaaaaaaaaaaaaaaaaaaaaaaaaaaaaaaaaaaaaaaaaaaaaaaaaaaaaaaaaaaaaaaaaaaaaaaaaaaaaaaaaaaaaaaaaaaaaaaaaaaaaaaaaaaaaaa
SET @bug18589_v1 = ""|
CALL bug18589_p1(REPEAT("a", 767), @bug18589_v1)|
SELECT @bug18589_v1|
@bug18589_v1
aaaaaaaaaaaaaaaaaaaaaaaaaaaaaaaaaaaaaaaaaaaaaaaaaaaaaaaaaaaaaaaaaaaaaaaaaaaaaaaaaaaaaaaaaaaaaaaaaaaaaaaaaaaaaaaaaaaaaaaaaaaaaaaaaaaaaaaaaaaaaaaaaaaaaaaaaaaaaaaaaaaaaaaaaaaaaaaaaaaaaaaaaaaaaaaaaaaaaaaaaaaaaaaaaaaaaaaaaaaaaaaaaaaaaaaaaaaaaaaaaaaaaaaaaaaaaaaaaaaaaaaaaaaaaaaaaaaaaaaaaaaaaaaaaaaaaaaaaaaaaaaaaaaaaaaaaaaaaaaaaaaaaaaaaaaaaaaaaaaaaaaaaaaaaaaaaaaaaaaaaaaaaaaaaaaaaaaaaaaaaaaaaaaaaaaaaaaaaaaaaaaaaaaaaaaaaaaaaaaaaaaaaaaaaaaaaaaaaaaaaaaaaaaaaaaaaaaaaaaaaaaaaaaaaaaaaaaaaaaaaaaaaaaaaaaaaaaaaaaaaaaaaaaaaaaaaaaaaaaaaaaaaaaaaaaaaaaaaaaaaaaaaaaaaaaaaaaaaaaaaaaaaaaaaaaaaaaaaaaaaaaaaaaaaaaaaaaaaaaaaaaaaaaaaaaaaaaaaaaaaaaaaaaaaaaaaaaaaaaaaaaaaaaaaaaaaaaaaaaaaaaaaaaaaaaaaaaaaaaaaaaaaaaaaaaaaaaaaaaaaaaaaaaaaaaaaaaaaaaaaaaaaaaaaaaaaaaaaaaaaaaaaaaaaaaaaaaaaaaaaaaaaaa
CALL bug18589_p2(REPEAT("a", 767))|
v
aaaaaaaaaaaaaaaaaaaaaaaaaaaaaaaaaaaaaaaaaaaaaaaaaaaaaaaaaaaaaaaaaaaaaaaaaaaaaaaaaaaaaaaaaaaaaaaaaaaaaaaaaaaaaaaaaaaaaaaaaaaaaaaaaaaaaaaaaaaaaaaaaaaaaaaaaaaaaaaaaaaaaaaaaaaaaaaaaaaaaaaaaaaaaaaaaaaaaaaaaaaaaaaaaaaaaaaaaaaaaaaaaaaaaaaaaaaaaaaaaaaaaaaaaaaaaaaaaaaaaaaaaaaaaaaaaaaaaaaaaaaaaaaaaaaaaaaaaaaaaaaaaaaaaaaaaaaaaaaaaaaaaaaaaaaaaaaaaaaaaaaaaaaaaaaaaaaaaaaaaaaaaaaaaaaaaaaaaaaaaaaaaaaaaaaaaaaaaaaaaaaaaaaaaaaaaaaaaaaaaaaaaaaaaaaaaaaaaaaaaaaaaaaaaaaaaaaaaaaaaaaaaaaaaaaaaaaaaaaaaaaaaaaaaaaaaaaaaaaaaaaaaaaaaaaaaaaaaaaaaaaaaaaaaaaaaaaaaaaaaaaaaaaaaaaaaaaaaaaaaaaaaaaaaaaaaaaaaaaaaaaaaaaaaaaaaaaaaaaaaaaaaaaaaaaaaaaaaaaaaaaaaaaaaaaaaaaaaaaaaaaaaaaaaaaaaaaaaaaaaaaaaaaaaaaaaaaaaaaaaaaaaaaaaaaaaaaaaaaaaaaaaaaaaaaaaaaaaaaaaaaaaaaaaaaaaaaaaaaaaaaaaaaaaaaaaaaaaaaaaaaaaaa
DROP FUNCTION bug18589_f1|
DROP PROCEDURE bug18589_p1|
DROP PROCEDURE bug18589_p2|
DROP FUNCTION IF EXISTS bug18037_f1|
DROP PROCEDURE IF EXISTS bug18037_p1|
DROP PROCEDURE IF EXISTS bug18037_p2|
CREATE FUNCTION bug18037_f1() RETURNS INT
BEGIN
RETURN @@server_id;
END|
CREATE PROCEDURE bug18037_p1()
BEGIN
DECLARE v INT DEFAULT @@server_id;
END|
CREATE PROCEDURE bug18037_p2()
BEGIN
CASE @@server_id
WHEN -1 THEN
SELECT 0;
ELSE
SELECT 1;
END CASE;
END|
SELECT bug18037_f1()|
bug18037_f1()
1
CALL bug18037_p1()|
CALL bug18037_p2()|
1
1
DROP FUNCTION bug18037_f1|
DROP PROCEDURE bug18037_p1|
DROP PROCEDURE bug18037_p2|
use test|
create table t3 (i int)|
insert into t3 values (1), (2)|
create database mysqltest1|
use mysqltest1|
create function bug17199() returns varchar(2) deterministic return 'ok'|
use test|
select *, mysqltest1.bug17199() from t3|
i	mysqltest1.bug17199()
1	ok
2	ok
use mysqltest1|
create function bug18444(i int) returns int no sql deterministic return i + 1|
use test|
select mysqltest1.bug18444(i) from t3|
mysqltest1.bug18444(i)
2
3
drop database mysqltest1|
create database mysqltest1 charset=utf8|
create database mysqltest2 charset=utf8|
create procedure mysqltest1.p1()
begin
-- alters the default collation of database test 
alter database character set koi8r;
end|
use mysqltest1|
call p1()|
show create database mysqltest1|
Database	Create Database
mysqltest1	CREATE DATABASE `mysqltest1` /*!40100 DEFAULT CHARACTER SET koi8r */
show create database mysqltest2|
Database	Create Database
mysqltest2	CREATE DATABASE `mysqltest2` /*!40100 DEFAULT CHARACTER SET utf8 */
alter database mysqltest1 character set utf8|
use mysqltest2|
call mysqltest1.p1()|
show create database mysqltest1|
Database	Create Database
mysqltest1	CREATE DATABASE `mysqltest1` /*!40100 DEFAULT CHARACTER SET koi8r */
show create database mysqltest2|
Database	Create Database
mysqltest2	CREATE DATABASE `mysqltest2` /*!40100 DEFAULT CHARACTER SET utf8 */
drop database mysqltest1|
drop database mysqltest2|
use test|
drop table if exists t3|
drop procedure if exists bug15217|
create table t3 as select 1|
create procedure bug15217()
begin
declare var1 char(255);
declare cur1 cursor for select * from t3;
open cur1;
fetch cur1 into var1;
select concat('data was: /', var1, '/');
close cur1;
end |
call bug15217()|
concat('data was: /', var1, '/')
data was: /1/
flush tables |
call bug15217()|
concat('data was: /', var1, '/')
data was: /1/
drop table t3|
drop procedure bug15217|
DROP PROCEDURE IF EXISTS bug21013 |
CREATE PROCEDURE bug21013(IN lim INT)
BEGIN
DECLARE i INT DEFAULT 0;
WHILE (i < lim) DO
SET @b = LOCATE(_latin1'b', @a, 1);
SET i = i + 1;
END WHILE;
END |
SET @a = _latin2"aaaaaaaaaa" |
CALL bug21013(10) |
DROP PROCEDURE bug21013 |
DROP DATABASE IF EXISTS mysqltest1|
DROP DATABASE IF EXISTS mysqltest2|
CREATE DATABASE mysqltest1 DEFAULT CHARACTER SET utf8|
CREATE DATABASE mysqltest2 DEFAULT CHARACTER SET utf8|
use mysqltest1|
CREATE FUNCTION bug16211_f1() RETURNS CHAR(10)
RETURN ""|
CREATE FUNCTION bug16211_f2() RETURNS CHAR(10) CHARSET koi8r
RETURN ""|
CREATE FUNCTION mysqltest2.bug16211_f3() RETURNS CHAR(10)
RETURN ""|
CREATE FUNCTION mysqltest2.bug16211_f4() RETURNS CHAR(10) CHARSET koi8r
RETURN ""|
SHOW CREATE FUNCTION bug16211_f1|
Function	sql_mode	Create Function	character_set_client	collation_connection	Database Collation
bug16211_f1		CREATE DEFINER=`root`@`localhost` FUNCTION `bug16211_f1`() RETURNS char(10) CHARSET utf8
RETURN ""	latin1	latin1_swedish_ci	utf8_general_ci
SHOW CREATE FUNCTION bug16211_f2|
Function	sql_mode	Create Function	character_set_client	collation_connection	Database Collation
bug16211_f2		CREATE DEFINER=`root`@`localhost` FUNCTION `bug16211_f2`() RETURNS char(10) CHARSET koi8r
RETURN ""	latin1	latin1_swedish_ci	utf8_general_ci
SHOW CREATE FUNCTION mysqltest2.bug16211_f3|
Function	sql_mode	Create Function	character_set_client	collation_connection	Database Collation
bug16211_f3		CREATE DEFINER=`root`@`localhost` FUNCTION `bug16211_f3`() RETURNS char(10) CHARSET utf8
RETURN ""	latin1	latin1_swedish_ci	utf8_general_ci
SHOW CREATE FUNCTION mysqltest2.bug16211_f4|
Function	sql_mode	Create Function	character_set_client	collation_connection	Database Collation
bug16211_f4		CREATE DEFINER=`root`@`localhost` FUNCTION `bug16211_f4`() RETURNS char(10) CHARSET koi8r
RETURN ""	latin1	latin1_swedish_ci	utf8_general_ci
SELECT dtd_identifier
FROM INFORMATION_SCHEMA.ROUTINES
WHERE ROUTINE_SCHEMA = "mysqltest1" AND ROUTINE_NAME = "bug16211_f1"|
dtd_identifier
char(10) CHARSET utf8
SELECT dtd_identifier
FROM INFORMATION_SCHEMA.ROUTINES
WHERE ROUTINE_SCHEMA = "mysqltest1" AND ROUTINE_NAME = "bug16211_f2"|
dtd_identifier
char(10) CHARSET koi8r
SELECT dtd_identifier
FROM INFORMATION_SCHEMA.ROUTINES
WHERE ROUTINE_SCHEMA = "mysqltest2" AND ROUTINE_NAME = "bug16211_f3"|
dtd_identifier
char(10) CHARSET utf8
SELECT dtd_identifier
FROM INFORMATION_SCHEMA.ROUTINES
WHERE ROUTINE_SCHEMA = "mysqltest2" AND ROUTINE_NAME = "bug16211_f4"|
dtd_identifier
char(10) CHARSET koi8r
SELECT CHARSET(bug16211_f1())|
CHARSET(bug16211_f1())
utf8
SELECT CHARSET(bug16211_f2())|
CHARSET(bug16211_f2())
koi8r
SELECT CHARSET(mysqltest2.bug16211_f3())|
CHARSET(mysqltest2.bug16211_f3())
utf8
SELECT CHARSET(mysqltest2.bug16211_f4())|
CHARSET(mysqltest2.bug16211_f4())
koi8r
ALTER DATABASE mysqltest1 CHARACTER SET cp1251|
ALTER DATABASE mysqltest2 CHARACTER SET cp1251|
SHOW CREATE FUNCTION bug16211_f1|
Function	sql_mode	Create Function	character_set_client	collation_connection	Database Collation
bug16211_f1		CREATE DEFINER=`root`@`localhost` FUNCTION `bug16211_f1`() RETURNS char(10) CHARSET utf8
RETURN ""	latin1	latin1_swedish_ci	utf8_general_ci
SHOW CREATE FUNCTION bug16211_f2|
Function	sql_mode	Create Function	character_set_client	collation_connection	Database Collation
bug16211_f2		CREATE DEFINER=`root`@`localhost` FUNCTION `bug16211_f2`() RETURNS char(10) CHARSET koi8r
RETURN ""	latin1	latin1_swedish_ci	utf8_general_ci
SHOW CREATE FUNCTION mysqltest2.bug16211_f3|
Function	sql_mode	Create Function	character_set_client	collation_connection	Database Collation
bug16211_f3		CREATE DEFINER=`root`@`localhost` FUNCTION `bug16211_f3`() RETURNS char(10) CHARSET utf8
RETURN ""	latin1	latin1_swedish_ci	utf8_general_ci
SHOW CREATE FUNCTION mysqltest2.bug16211_f4|
Function	sql_mode	Create Function	character_set_client	collation_connection	Database Collation
bug16211_f4		CREATE DEFINER=`root`@`localhost` FUNCTION `bug16211_f4`() RETURNS char(10) CHARSET koi8r
RETURN ""	latin1	latin1_swedish_ci	utf8_general_ci
SELECT dtd_identifier
FROM INFORMATION_SCHEMA.ROUTINES
WHERE ROUTINE_SCHEMA = "mysqltest1" AND ROUTINE_NAME = "bug16211_f1"|
dtd_identifier
char(10) CHARSET utf8
SELECT dtd_identifier
FROM INFORMATION_SCHEMA.ROUTINES
WHERE ROUTINE_SCHEMA = "mysqltest1" AND ROUTINE_NAME = "bug16211_f2"|
dtd_identifier
char(10) CHARSET koi8r
SELECT dtd_identifier
FROM INFORMATION_SCHEMA.ROUTINES
WHERE ROUTINE_SCHEMA = "mysqltest2" AND ROUTINE_NAME = "bug16211_f3"|
dtd_identifier
char(10) CHARSET utf8
SELECT dtd_identifier
FROM INFORMATION_SCHEMA.ROUTINES
WHERE ROUTINE_SCHEMA = "mysqltest2" AND ROUTINE_NAME = "bug16211_f4"|
dtd_identifier
char(10) CHARSET koi8r
SELECT CHARSET(bug16211_f1())|
CHARSET(bug16211_f1())
utf8
SELECT CHARSET(bug16211_f2())|
CHARSET(bug16211_f2())
koi8r
SELECT CHARSET(mysqltest2.bug16211_f3())|
CHARSET(mysqltest2.bug16211_f3())
utf8
SELECT CHARSET(mysqltest2.bug16211_f4())|
CHARSET(mysqltest2.bug16211_f4())
koi8r
use test|
DROP DATABASE mysqltest1|
DROP DATABASE mysqltest2|
DROP DATABASE IF EXISTS mysqltest1|
CREATE DATABASE mysqltest1 DEFAULT CHARACTER SET utf8|
use mysqltest1|
CREATE PROCEDURE bug16676_p1(
IN p1 CHAR(10),
INOUT p2 CHAR(10),
OUT p3 CHAR(10))
BEGIN
SELECT CHARSET(p1), COLLATION(p1);
SELECT CHARSET(p2), COLLATION(p2);
SELECT CHARSET(p3), COLLATION(p3);
END|
CREATE PROCEDURE bug16676_p2(
IN p1 CHAR(10) CHARSET koi8r,
INOUT p2 CHAR(10) CHARSET cp1251,
OUT p3 CHAR(10) CHARSET greek)
BEGIN
SELECT CHARSET(p1), COLLATION(p1);
SELECT CHARSET(p2), COLLATION(p2);
SELECT CHARSET(p3), COLLATION(p3);
END|
SET @v2 = 'b'|
SET @v3 = 'c'|
CALL bug16676_p1('a', @v2, @v3)|
CHARSET(p1)	COLLATION(p1)
utf8	utf8_general_ci
CHARSET(p2)	COLLATION(p2)
utf8	utf8_general_ci
CHARSET(p3)	COLLATION(p3)
utf8	utf8_general_ci
CALL bug16676_p2('a', @v2, @v3)|
CHARSET(p1)	COLLATION(p1)
koi8r	koi8r_general_ci
CHARSET(p2)	COLLATION(p2)
cp1251	cp1251_general_ci
CHARSET(p3)	COLLATION(p3)
greek	greek_general_ci
use test|
DROP DATABASE mysqltest1|
drop table if exists t3|
drop table if exists t4|
drop procedure if exists bug8153_subselect|
drop procedure if exists bug8153_subselect_a|
drop procedure if exists bug8153_subselect_b|
drop procedure if exists bug8153_proc_a|
drop procedure if exists bug8153_proc_b|
create table t3 (a int)|
create table t4 (a int)|
insert into t3 values (1), (1), (2), (3)|
insert into t4 values (1), (1)|
create procedure bug8153_subselect()
begin
declare continue handler for sqlexception
begin
select 'statement failed';
end;
update t3 set a=a+1 where (select a from t4 where a=1) is null;
select 'statement after update';
end|
call bug8153_subselect()|
statement failed
statement failed
statement after update
statement after update
select * from t3|
a
1
1
2
3
call bug8153_subselect()|
statement failed
statement failed
statement after update
statement after update
select * from t3|
a
1
1
2
3
drop procedure bug8153_subselect|
create procedure bug8153_subselect_a()
begin
declare continue handler for sqlexception
begin
select 'in continue handler';
end;
select 'reachable code a1';
call bug8153_subselect_b();
select 'reachable code a2';
end|
create procedure bug8153_subselect_b()
begin
select 'reachable code b1';
update t3 set a=a+1 where (select a from t4 where a=1) is null;
select 'unreachable code b2';
end|
call bug8153_subselect_a()|
reachable code a1
reachable code a1
reachable code b1
reachable code b1
in continue handler
in continue handler
reachable code a2
reachable code a2
select * from t3|
a
1
1
2
3
call bug8153_subselect_a()|
reachable code a1
reachable code a1
reachable code b1
reachable code b1
in continue handler
in continue handler
reachable code a2
reachable code a2
select * from t3|
a
1
1
2
3
drop procedure bug8153_subselect_a|
drop procedure bug8153_subselect_b|
create procedure bug8153_proc_a()
begin
declare continue handler for sqlexception
begin
select 'in continue handler';
end;
select 'reachable code a1';
call bug8153_proc_b();
select 'reachable code a2';
end|
create procedure bug8153_proc_b()
begin
select 'reachable code b1';
select no_such_function();
select 'unreachable code b2';
end|
call bug8153_proc_a()|
reachable code a1
reachable code a1
reachable code b1
reachable code b1
in continue handler
in continue handler
reachable code a2
reachable code a2
drop procedure bug8153_proc_a|
drop procedure bug8153_proc_b|
drop table t3|
drop table t4|
drop procedure if exists bug19862|
CREATE TABLE t11 (a INT)|
CREATE TABLE t12 (a INT)|
CREATE FUNCTION bug19862(x INT) RETURNS INT
BEGIN
INSERT INTO t11 VALUES (x);
RETURN x+1;
END|
INSERT INTO t12 VALUES (1), (2)|
SELECT bug19862(a) FROM t12 ORDER BY 1|
bug19862(a)
2
3
SELECT * FROM t11|
a
1
2
DROP TABLE t11, t12|
DROP FUNCTION bug19862|
drop table if exists t3|
drop database if exists mysqltest1|
create table t3 (a int)|
insert into t3 (a) values (1), (2)|
create database mysqltest1|
use mysqltest1|
drop database mysqltest1|
select database()|
database()
NULL
select * from (select 1 as a) as t1 natural join (select * from test.t3) as t2|
a
1
use test|
drop table t3|
DROP PROCEDURE IF EXISTS bug16899_p1|
DROP FUNCTION IF EXISTS bug16899_f1|
CREATE DEFINER=1234567890abcdefGHIKL@localhost PROCEDURE bug16899_p1()
BEGIN
SET @a = 1;
END|
ERROR HY000: String '1234567890abcdefGHIKL' is too long for user name (should be no longer than 16)
CREATE DEFINER=some_user_name@1234567890abcdefghij1234567890abcdefghij1234567890abcdefghijQWERTY
FUNCTION bug16899_f1() RETURNS INT
BEGIN
RETURN 1;
END|
ERROR HY000: String '1234567890abcdefghij1234567890abcdefghij1234567890abcdefghijQWERTY' is too long for host name (should be no longer than 60)
drop procedure if exists bug21416|
create procedure bug21416() show create procedure bug21416|
call bug21416()|
Procedure	sql_mode	Create Procedure	character_set_client	collation_connection	Database Collation
bug21416		CREATE DEFINER=`root`@`localhost` PROCEDURE `bug21416`()
show create procedure bug21416	latin1	latin1_swedish_ci	latin1_swedish_ci
drop procedure bug21416|
DROP PROCEDURE IF EXISTS bug21414|
CREATE PROCEDURE bug21414() SELECT 1|
FLUSH TABLES WITH READ LOCK|
DROP PROCEDURE bug21414|
ERROR HY000: Can't execute the query because you have a conflicting read lock
UNLOCK TABLES|
The following should succeed.
DROP PROCEDURE bug21414|
set names utf8|
drop database if exists това_е_дълго_име_за_база_данни_нали|
create database това_е_дълго_име_за_база_данни_нали|
INSERT INTO mysql.proc VALUES ('това_е_дълго_име_за_база_данни_нали','това_е_процедура_с_доста_дълго_име_нали_и_още_по_дълго','PROCEDURE','това_е_процедура_с_доста_дълго_име_нали_и_още_по_дълго','SQL','CONTAINS_SQL','NO','DEFINER','','','bad_body','root@localhost',now(), now(),'','', 'utf8', 'utf8_general_ci', 'utf8_general_ci', 'n/a')|
call това_е_дълго_име_за_база_данни_нали.това_е_процедура_с_доста_дълго_име_нали_и_още_по_дълго()|
ERROR HY000: Failed to load routine това_е_дълго_име_за_база_данни_нали.това_е_процедура_с_доста_дълго_име_нали_и_още_по_дълго. The table mysql.proc is missing, corrupt, or contains bad data (internal code -6)
drop database това_е_дълго_име_за_база_данни_нали|
CREATE TABLE t3 (
Member_ID varchar(15) NOT NULL,
PRIMARY KEY (Member_ID)
)|
CREATE TABLE t4 (
ID int(10) unsigned NOT NULL auto_increment,
Member_ID varchar(15) NOT NULL default '',
Action varchar(12) NOT NULL,
Action_Date datetime NOT NULL,
Track varchar(15) default NULL,
User varchar(12) default NULL,
Date_Updated timestamp NOT NULL default CURRENT_TIMESTAMP on update
CURRENT_TIMESTAMP,
PRIMARY KEY (ID),
KEY Action (Action),
KEY Action_Date (Action_Date)
)|
INSERT INTO t3(Member_ID) VALUES
('111111'), ('222222'), ('333333'), ('444444'), ('555555'), ('666666')|
INSERT INTO t4(Member_ID, Action, Action_Date, Track) VALUES
('111111', 'Disenrolled', '2006-03-01', 'CAD' ),
('111111', 'Enrolled', '2006-03-01', 'CAD' ),
('111111', 'Disenrolled', '2006-07-03', 'CAD' ),
('222222', 'Enrolled', '2006-03-07', 'CAD' ),
('222222', 'Enrolled', '2006-03-07', 'CHF' ),
('222222', 'Disenrolled', '2006-08-02', 'CHF' ),
('333333', 'Enrolled', '2006-03-01', 'CAD' ),
('333333', 'Disenrolled', '2006-03-01', 'CAD' ),
('444444', 'Enrolled', '2006-03-01', 'CAD' ),
('555555', 'Disenrolled', '2006-03-01', 'CAD' ),
('555555', 'Enrolled', '2006-07-21', 'CAD' ),
('555555', 'Disenrolled', '2006-03-01', 'CHF' ),
('666666', 'Enrolled', '2006-02-09', 'CAD' ),
('666666', 'Enrolled', '2006-05-12', 'CHF' ),
('666666', 'Disenrolled', '2006-06-01', 'CAD' )|
DROP FUNCTION IF EXISTS bug21493|
CREATE FUNCTION bug21493(paramMember VARCHAR(15)) RETURNS varchar(45)
BEGIN
DECLARE tracks VARCHAR(45);
SELECT GROUP_CONCAT(Track SEPARATOR ', ') INTO tracks FROM t4
WHERE Member_ID=paramMember AND Action='Enrolled' AND 
(Track,Action_Date) IN (SELECT Track, MAX(Action_Date) FROM t4
WHERE Member_ID=paramMember GROUP BY Track);
RETURN tracks;
END|
SELECT bug21493('111111')|
bug21493('111111')
NULL
SELECT bug21493('222222')|
bug21493('222222')
CAD
SELECT bug21493(Member_ID) FROM t3|
bug21493(Member_ID)
NULL
CAD
CAD
CAD
CAD
CHF
DROP FUNCTION bug21493|
DROP TABLE t3,t4|
drop function if exists func_20028_a|
drop function if exists func_20028_b|
drop function if exists func_20028_c|
drop procedure if exists proc_20028_a|
drop procedure if exists proc_20028_b|
drop procedure if exists proc_20028_c|
drop table if exists table_20028|
create table table_20028 (i int)|
SET @save_sql_mode=@@sql_mode|
SET sql_mode=''|
create function func_20028_a() returns integer
begin
declare temp integer;
select i into temp from table_20028 limit 1;
return ifnull(temp, 0);
end|
create function func_20028_b() returns integer
begin
return func_20028_a();
end|
create function func_20028_c() returns integer
begin
declare div_zero integer;
set SQL_MODE='TRADITIONAL';
select 1/0 into div_zero;
return div_zero;
end|
create procedure proc_20028_a()
begin
declare temp integer;
select i into temp from table_20028 limit 1;
end|
create procedure proc_20028_b()
begin
call proc_20028_a();
end|
create procedure proc_20028_c()
begin
declare div_zero integer;
set SQL_MODE='TRADITIONAL';
select 1/0 into div_zero;
end|
select func_20028_a()|
func_20028_a()
0
Warnings:
Warning	1329	No data - zero rows fetched, selected, or processed
select func_20028_b()|
func_20028_b()
0
Warnings:
Warning	1329	No data - zero rows fetched, selected, or processed
select func_20028_c()|
ERROR 22012: Division by 0
call proc_20028_a()|
Warnings:
Warning	1329	No data - zero rows fetched, selected, or processed
call proc_20028_b()|
Warnings:
Warning	1329	No data - zero rows fetched, selected, or processed
call proc_20028_c()|
ERROR 22012: Division by 0
SET sql_mode='TRADITIONAL'|
drop function func_20028_a|
drop function func_20028_b|
drop function func_20028_c|
drop procedure proc_20028_a|
drop procedure proc_20028_b|
drop procedure proc_20028_c|
create function func_20028_a() returns integer
begin
declare temp integer;
select i into temp from table_20028 limit 1;
return ifnull(temp, 0);
end|
create function func_20028_b() returns integer
begin
return func_20028_a();
end|
create function func_20028_c() returns integer
begin
declare div_zero integer;
set SQL_MODE='';
select 1/0 into div_zero;
return div_zero;
end|
create procedure proc_20028_a()
begin
declare temp integer;
select i into temp from table_20028 limit 1;
end|
create procedure proc_20028_b()
begin
call proc_20028_a();
end|
create procedure proc_20028_c()
begin
declare div_zero integer;
set SQL_MODE='';
select 1/0 into div_zero;
end|
select func_20028_a()|
func_20028_a()
0
Warnings:
Warning	1329	No data - zero rows fetched, selected, or processed
select func_20028_b()|
func_20028_b()
0
Warnings:
Warning	1329	No data - zero rows fetched, selected, or processed
select func_20028_c()|
func_20028_c()
NULL
call proc_20028_a()|
Warnings:
Warning	1329	No data - zero rows fetched, selected, or processed
call proc_20028_b()|
Warnings:
Warning	1329	No data - zero rows fetched, selected, or processed
call proc_20028_c()|
SET @@sql_mode=@save_sql_mode|
drop function func_20028_a|
drop function func_20028_b|
drop function func_20028_c|
drop procedure proc_20028_a|
drop procedure proc_20028_b|
drop procedure proc_20028_c|
drop table table_20028|
drop procedure if exists proc_21462_a|
drop procedure if exists proc_21462_b|
create procedure proc_21462_a()
begin
select "Called A";
end|
create procedure proc_21462_b(x int)
begin
select "Called B";
end|
call proc_21462_a|
Called A
Called A
call proc_21462_a()|
Called A
Called A
call proc_21462_a(1)|
ERROR 42000: Incorrect number of arguments for PROCEDURE test.proc_21462_a; expected 0, got 1
call proc_21462_b|
ERROR 42000: Incorrect number of arguments for PROCEDURE test.proc_21462_b; expected 1, got 0
call proc_21462_b()|
ERROR 42000: Incorrect number of arguments for PROCEDURE test.proc_21462_b; expected 1, got 0
call proc_21462_b(1)|
Called B
Called B
drop procedure proc_21462_a|
drop procedure proc_21462_b|
drop table if exists t3|
drop procedure if exists proc_bug19733|
create table t3 (s1 int)|
create procedure proc_bug19733()
begin
declare v int default 0;
while v < 100 do
create index i on t3 (s1);
drop index i on t3;
set v = v + 1;
end while;
end|
call proc_bug19733()|
call proc_bug19733()|
call proc_bug19733()|
drop procedure proc_bug19733|
drop table t3|
DROP PROCEDURE IF EXISTS p1|
DROP VIEW IF EXISTS v1, v2|
DROP TABLE IF EXISTS t3, t4|
CREATE TABLE t3 (t3_id INT)|
INSERT INTO t3 VALUES (0)|
INSERT INTO t3 VALUES (1)|
CREATE TABLE t4 (t4_id INT)|
INSERT INTO t4 VALUES (2)|
CREATE VIEW v1 AS
SELECT t3.t3_id, t4.t4_id
FROM t3 JOIN t4 ON t3.t3_id = 0|
CREATE VIEW v2 AS
SELECT t3.t3_id AS t3_id_1, v1.t3_id AS t3_id_2, v1.t4_id
FROM t3 LEFT JOIN v1 ON t3.t3_id = 0|
CREATE PROCEDURE p1() SELECT * FROM v2|
CALL p1()|
t3_id_1	t3_id_2	t4_id
0	0	2
1	NULL	NULL
CALL p1()|
t3_id_1	t3_id_2	t4_id
0	0	2
1	NULL	NULL
DROP PROCEDURE p1|
DROP VIEW v1, v2|
DROP TABLE t3, t4|
End of 5.0 tests
Begin of 5.1 tests
drop function if exists pi;
create function pi() returns varchar(50)
return "pie, my favorite desert.";
Warnings:
Note	1582	This function 'pi' has the same name as a native function
SET @save_sql_mode=@@sql_mode;
SET SQL_MODE='IGNORE_SPACE';
select pi(), pi ();
pi()	pi ()
3.141593	3.141593
select test.pi(), test.pi ();
test.pi()	test.pi ()
pie, my favorite desert.	pie, my favorite desert.
SET SQL_MODE='';
select pi(), pi ();
pi()	pi ()
3.141593	3.141593
select test.pi(), test.pi ();
test.pi()	test.pi ()
pie, my favorite desert.	pie, my favorite desert.
SET @@sql_mode=@save_sql_mode;
drop function pi;
drop function if exists test.database;
drop function if exists test.current_user;
drop function if exists test.md5;
create database nowhere;
use nowhere;
drop database nowhere;
SET @save_sql_mode=@@sql_mode;
SET SQL_MODE='IGNORE_SPACE';
select database(), database ();
database()	database ()
NULL	NULL
select current_user(), current_user ();
current_user()	current_user ()
root@localhost	root@localhost
select md5("aaa"), md5 ("aaa");
md5("aaa")	md5 ("aaa")
47bce5c74f589f4867dbd57e9ca9f808	47bce5c74f589f4867dbd57e9ca9f808
SET SQL_MODE='';
select database(), database ();
database()	database ()
NULL	NULL
select current_user(), current_user ();
current_user()	current_user ()
root@localhost	root@localhost
select md5("aaa"), md5 ("aaa");
md5("aaa")	md5 ("aaa")
47bce5c74f589f4867dbd57e9ca9f808	47bce5c74f589f4867dbd57e9ca9f808
use test;
create function `database`() returns varchar(50)
return "Stored function database";
Warnings:
Note	1582	This function 'database' has the same name as a native function
create function `current_user`() returns varchar(50)
return "Stored function current_user";
Warnings:
Note	1582	This function 'current_user' has the same name as a native function
create function md5(x varchar(50)) returns varchar(50)
return "Stored function md5";
Warnings:
Note	1582	This function 'md5' has the same name as a native function
SET SQL_MODE='IGNORE_SPACE';
select database(), database ();
database()	database ()
test	test
select current_user(), current_user ();
current_user()	current_user ()
root@localhost	root@localhost
select md5("aaa"), md5 ("aaa");
md5("aaa")	md5 ("aaa")
47bce5c74f589f4867dbd57e9ca9f808	47bce5c74f589f4867dbd57e9ca9f808
select test.database(), test.database ();
test.database()	test.database ()
Stored function database	Stored function database
select test.current_user(), test.current_user ();
test.current_user()	test.current_user ()
Stored function current_user	Stored function current_user
select test.md5("aaa"), test.md5 ("aaa");
test.md5("aaa")	test.md5 ("aaa")
Stored function md5	Stored function md5
SET SQL_MODE='';
select database(), database ();
database()	database ()
test	test
select current_user(), current_user ();
current_user()	current_user ()
root@localhost	root@localhost
select md5("aaa"), md5 ("aaa");
md5("aaa")	md5 ("aaa")
47bce5c74f589f4867dbd57e9ca9f808	47bce5c74f589f4867dbd57e9ca9f808
select test.database(), test.database ();
test.database()	test.database ()
Stored function database	Stored function database
select test.current_user(), test.current_user ();
test.current_user()	test.current_user ()
Stored function current_user	Stored function current_user
select test.md5("aaa"), test.md5 ("aaa");
test.md5("aaa")	test.md5 ("aaa")
Stored function md5	Stored function md5
SET @@sql_mode=@save_sql_mode;
drop function test.database;
drop function test.current_user;
drop function md5;
use test;
End of 5.1 tests
DROP TABLE IF EXISTS bug23760|
DROP TABLE IF EXISTS bug23760_log|
DROP PROCEDURE IF EXISTS bug23760_update_log|
DROP PROCEDURE IF EXISTS bug23760_test_row_count|
DROP FUNCTION IF EXISTS bug23760_rc_test|
CREATE TABLE bug23760 (
id INT NOT NULL AUTO_INCREMENT ,
num INT NOT NULL ,
PRIMARY KEY ( id ) 
)|
CREATE TABLE bug23760_log (
id INT NOT NULL AUTO_INCREMENT ,
reason VARCHAR(50)NULL ,
ammount INT NOT NULL ,
PRIMARY KEY ( id ) 
)|
CREATE PROCEDURE bug23760_update_log(r Varchar(50), a INT)
BEGIN
INSERT INTO bug23760_log (reason, ammount) VALUES(r, a);
END|
CREATE PROCEDURE bug23760_test_row_count()
BEGIN
UPDATE bug23760 SET num = num + 1;
CALL bug23760_update_log('Test is working', ROW_COUNT());
UPDATE bug23760 SET num = num - 1;
END|
CREATE PROCEDURE bug23760_test_row_count2(level INT)
BEGIN
IF level THEN
UPDATE bug23760 SET num = num + 1;
CALL bug23760_update_log('Test2 is working', ROW_COUNT());
CALL bug23760_test_row_count2(level - 1);
END IF;
END|
CREATE FUNCTION bug23760_rc_test(in_var INT) RETURNS INT RETURN in_var|
INSERT INTO bug23760 (num) VALUES (0), (1), (1), (2), (3), (5), (8)|
SELECT ROW_COUNT()|
ROW_COUNT()
7
CALL bug23760_test_row_count()|
SELECT * FROM bug23760_log ORDER BY id|
id	reason	ammount
1	Test is working	7
SET @save_max_sp_recursion= @@max_sp_recursion_depth|
SELECT @save_max_sp_recursion|
@save_max_sp_recursion
0
SET max_sp_recursion_depth= 5|
SELECT @@max_sp_recursion_depth|
@@max_sp_recursion_depth
5
CALL bug23760_test_row_count2(2)|
SELECT ROW_COUNT()|
ROW_COUNT()
1
SELECT * FROM bug23760_log ORDER BY id|
id	reason	ammount
1	Test is working	7
2	Test2 is working	7
3	Test2 is working	7
SELECT * FROM bug23760 ORDER by ID|
id	num
1	2
2	3
3	3
4	4
5	5
6	7
7	10
SET max_sp_recursion_depth= @save_max_sp_recursion|
SELECT bug23760_rc_test(123)|
bug23760_rc_test(123)
123
INSERT INTO bug23760 (num) VALUES (13), (21), (34), (55)|
SELECT bug23760_rc_test(ROW_COUNT())|
bug23760_rc_test(ROW_COUNT())
4
DROP TABLE bug23760, bug23760_log|
DROP PROCEDURE bug23760_update_log|
DROP PROCEDURE bug23760_test_row_count|
DROP PROCEDURE bug23760_test_row_count2|
DROP FUNCTION bug23760_rc_test|
DROP PROCEDURE IF EXISTS bug24117|
DROP TABLE IF EXISTS t3|
CREATE TABLE t3(c1 ENUM('abc'))|
INSERT INTO t3 VALUES('abc')|
CREATE PROCEDURE bug24117()
BEGIN
DECLARE t3c1 ENUM('abc');
DECLARE mycursor CURSOR FOR SELECT c1 FROM t3;
OPEN mycursor;
FLUSH TABLES;
FETCH mycursor INTO t3c1;
CLOSE mycursor;
END|
CALL bug24117()|
DROP PROCEDURE bug24117|
DROP TABLE t3|
drop function if exists func_8407_a|
drop function if exists func_8407_b|
create function func_8407_a() returns int
begin
declare x int;
declare continue handler for sqlexception
begin
end;
select 1 from no_such_view limit 1 into x;
return x;
end|
create function func_8407_b() returns int
begin
declare x int default 0;
declare continue handler for sqlstate '42S02'
  begin
set x:= x+1000;
end;
case (select 1 from no_such_view limit 1)
when 1 then set x:= x+1;
when 2 then set x:= x+2;
else set x:= x+100;
end case;
set x:=x + 500;
return x;
end|
select func_8407_a()|
func_8407_a()
NULL
select func_8407_b()|
func_8407_b()
1500
drop function func_8407_a|
drop function func_8407_b|
drop table if exists table_26503|
drop procedure if exists proc_26503_ok_1|
drop procedure if exists proc_26503_ok_2|
drop procedure if exists proc_26503_ok_3|
drop procedure if exists proc_26503_ok_4|
create table table_26503(a int unique)|
create procedure proc_26503_ok_1(v int)
begin
declare i int default 5;
declare continue handler for sqlexception
begin
select 'caught something';
retry:
while i > 0 do
begin
set i = i - 1;
select 'looping', i;
iterate retry;
select 'dead code';
end;
end while retry;
select 'leaving handler';
end;
select 'do something';
insert into table_26503 values (v);
select 'do something again';
insert into table_26503 values (v);
end|
create procedure proc_26503_ok_2(v int)
begin
declare i int default 5;
declare continue handler for sqlexception
begin
select 'caught something';
retry:
while i > 0 do
begin
set i = i - 1;
select 'looping', i;
leave retry;
select 'dead code';
end;
end while;
select 'leaving handler';
end;
select 'do something';
insert into table_26503 values (v);
select 'do something again';
insert into table_26503 values (v);
end|
create procedure proc_26503_ok_3(v int)
begin
declare i int default 5;
retry:
begin
declare continue handler for sqlexception
begin
select 'caught something';
retry:
while i > 0 do
begin
set i = i - 1;
select 'looping', i;
iterate retry;
select 'dead code';
end;
end while retry;
select 'leaving handler';
end;
select 'do something';
insert into table_26503 values (v);
select 'do something again';
insert into table_26503 values (v);
end;
end|
create procedure proc_26503_ok_4(v int)
begin
declare i int default 5;
retry:
begin
declare continue handler for sqlexception
begin
select 'caught something';
retry:
while i > 0 do
begin
set i = i - 1;
select 'looping', i;
leave retry;
select 'dead code';
end;
end while;
select 'leaving handler';
end;
select 'do something';
insert into table_26503 values (v);
select 'do something again';
insert into table_26503 values (v);
end;
end|
call proc_26503_ok_1(1)|
do something
do something
do something again
do something again
caught something
caught something
looping	i
looping	4
looping	i
looping	3
looping	i
looping	2
looping	i
looping	1
looping	i
looping	0
leaving handler
leaving handler
call proc_26503_ok_2(2)|
do something
do something
do something again
do something again
caught something
caught something
looping	i
looping	4
leaving handler
leaving handler
call proc_26503_ok_3(3)|
do something
do something
do something again
do something again
caught something
caught something
looping	i
looping	4
looping	i
looping	3
looping	i
looping	2
looping	i
looping	1
looping	i
looping	0
leaving handler
leaving handler
call proc_26503_ok_4(4)|
do something
do something
do something again
do something again
caught something
caught something
looping	i
looping	4
leaving handler
leaving handler
drop table table_26503|
drop procedure proc_26503_ok_1|
drop procedure proc_26503_ok_2|
drop procedure proc_26503_ok_3|
drop procedure proc_26503_ok_4|
DROP FUNCTION IF EXISTS bug25373|
CREATE FUNCTION bug25373(p1 INTEGER) RETURNS INTEGER
LANGUAGE SQL DETERMINISTIC
RETURN p1;|
CREATE TABLE t3 (f1 INT, f2 FLOAT)|
INSERT INTO t3 VALUES (1, 3.4), (1, 2), (1, 0.9), (2, 8), (2, 7)|
SELECT SUM(f2), bug25373(f1) FROM t3 GROUP BY bug25373(f1) WITH ROLLUP|
SUM(f2)	bug25373(f1)
6.3000000715256	1
15	2
21.300000071526	NULL
DROP FUNCTION bug25373|
DROP TABLE t3|
DROP DATABASE IF EXISTS mysqltest1|
DROP DATABASE IF EXISTS mysqltest2|
CREATE DATABASE mysqltest1|
CREATE DATABASE mysqltest2|
CREATE PROCEDURE mysqltest1.p1()
DROP DATABASE mysqltest2|
use mysqltest2|
CALL mysqltest1.p1()|
Warnings:
Note	1049	Unknown database 'mysqltest2'
SELECT DATABASE()|
DATABASE()
NULL
DROP DATABASE mysqltest1|
use test|
drop function if exists bug20777|
drop table if exists examplebug20777|
create function bug20777(f1 bigint unsigned) returns bigint unsigned
begin
set f1 = (f1 - 10); set f1 = (f1 + 10);
return f1;
end|
select bug20777(9223372036854775803) as '9223372036854775803   2**63-5';
9223372036854775803   2**63-5
9223372036854775803
select bug20777(9223372036854775804) as '9223372036854775804   2**63-4';
9223372036854775804   2**63-4
9223372036854775804
select bug20777(9223372036854775805) as '9223372036854775805   2**63-3';
9223372036854775805   2**63-3
9223372036854775805
select bug20777(9223372036854775806) as '9223372036854775806   2**63-2';
9223372036854775806   2**63-2
9223372036854775806
select bug20777(9223372036854775807) as '9223372036854775807   2**63-1';
9223372036854775807   2**63-1
9223372036854775807
select bug20777(9223372036854775808) as '9223372036854775808   2**63+0';
9223372036854775808   2**63+0
9223372036854775808
select bug20777(9223372036854775809) as '9223372036854775809   2**63+1';
9223372036854775809   2**63+1
9223372036854775809
select bug20777(9223372036854775810) as '9223372036854775810   2**63+2';
9223372036854775810   2**63+2
9223372036854775810
select bug20777(-9223372036854775808) as 'lower bounds signed bigint';
lower bounds signed bigint
0
Warnings:
Warning	1264	Out of range value for column 'f1' at row 1
select bug20777(9223372036854775807) as 'upper bounds signed bigint';
upper bounds signed bigint
9223372036854775807
select bug20777(0) as 'lower bounds unsigned bigint';
lower bounds unsigned bigint
0
select bug20777(18446744073709551615) as 'upper bounds unsigned bigint';
upper bounds unsigned bigint
18446744073709551615
select bug20777(18446744073709551616) as 'upper bounds unsigned bigint + 1';
upper bounds unsigned bigint + 1
18446744073709551615
Warnings:
Warning	1264	Out of range value for column 'f1' at row 1
select bug20777(-1) as 'lower bounds unsigned bigint - 1';
lower bounds unsigned bigint - 1
0
Warnings:
Warning	1264	Out of range value for column 'f1' at row 1
create table examplebug20777 as select 
0 as 'i',
bug20777(9223372036854775806) as '2**63-2',
bug20777(9223372036854775807) as '2**63-1',
bug20777(9223372036854775808) as '2**63',
bug20777(9223372036854775809) as '2**63+1',
bug20777(18446744073709551614) as '2**64-2',
bug20777(18446744073709551615) as '2**64-1', 
bug20777(18446744073709551616) as '2**64',
bug20777(0) as '0',
bug20777(-1) as '-1';
Warnings:
Warning	1264	Out of range value for column 'f1' at row 1
Warning	1264	Out of range value for column 'f1' at row 1
insert into examplebug20777 values (1, 9223372036854775806, 9223372036854775807, 223372036854775808, 9223372036854775809, 18446744073709551614, 18446744073709551615, 8446744073709551616, 0, -1);
Warnings:
Warning	1264	Out of range value for column '-1' at row 1
show create table examplebug20777;
Table	Create Table
examplebug20777	CREATE TABLE `examplebug20777` (
  `i` int(1) NOT NULL DEFAULT '0',
  `2**63-2` bigint(20) unsigned DEFAULT NULL,
  `2**63-1` bigint(20) unsigned DEFAULT NULL,
  `2**63` bigint(20) unsigned DEFAULT NULL,
  `2**63+1` bigint(20) unsigned DEFAULT NULL,
  `2**64-2` bigint(20) unsigned DEFAULT NULL,
  `2**64-1` bigint(20) unsigned DEFAULT NULL,
  `2**64` bigint(20) unsigned DEFAULT NULL,
  `0` bigint(20) unsigned DEFAULT NULL,
  `-1` bigint(20) unsigned DEFAULT NULL
) ENGINE=MyISAM DEFAULT CHARSET=latin1
select * from examplebug20777 order by i;
i	2**63-2	2**63-1	2**63	2**63+1	2**64-2	2**64-1	2**64	0	-1
0	9223372036854775806	9223372036854775807	9223372036854775808	9223372036854775809	18446744073709551614	18446744073709551615	18446744073709551615	0	0
1	9223372036854775806	9223372036854775807	223372036854775808	9223372036854775809	18446744073709551614	18446744073709551615	8446744073709551616	0	0
drop table examplebug20777;
select bug20777(18446744073709551613)+1;
bug20777(18446744073709551613)+1
18446744073709551614
drop function bug20777;
DROP FUNCTION IF EXISTS bug5274_f1|
DROP FUNCTION IF EXISTS bug5274_f2|
CREATE FUNCTION bug5274_f1(p1 CHAR) RETURNS CHAR
RETURN CONCAT(p1, p1)|
CREATE FUNCTION bug5274_f2() RETURNS CHAR
BEGIN
DECLARE v1 INT DEFAULT 0;
DECLARE v2 CHAR DEFAULT 'x';
WHILE v1 < 30 DO
SET v1 = v1 + 1;
SET v2 = bug5274_f1(v2);
END WHILE;
RETURN v2;
END|
SELECT bug5274_f2()|
bug5274_f2()
x
Warnings:
Warning	1265	Data truncated for column 'bug5274_f1' at row 1
Warning	1265	Data truncated for column 'bug5274_f1' at row 1
Warning	1265	Data truncated for column 'bug5274_f1' at row 1
Warning	1265	Data truncated for column 'bug5274_f1' at row 1
Warning	1265	Data truncated for column 'bug5274_f1' at row 1
Warning	1265	Data truncated for column 'bug5274_f1' at row 1
Warning	1265	Data truncated for column 'bug5274_f1' at row 1
Warning	1265	Data truncated for column 'bug5274_f1' at row 1
Warning	1265	Data truncated for column 'bug5274_f1' at row 1
Warning	1265	Data truncated for column 'bug5274_f1' at row 1
Warning	1265	Data truncated for column 'bug5274_f1' at row 1
Warning	1265	Data truncated for column 'bug5274_f1' at row 1
Warning	1265	Data truncated for column 'bug5274_f1' at row 1
Warning	1265	Data truncated for column 'bug5274_f1' at row 1
Warning	1265	Data truncated for column 'bug5274_f1' at row 1
Warning	1265	Data truncated for column 'bug5274_f1' at row 1
Warning	1265	Data truncated for column 'bug5274_f1' at row 1
Warning	1265	Data truncated for column 'bug5274_f1' at row 1
Warning	1265	Data truncated for column 'bug5274_f1' at row 1
Warning	1265	Data truncated for column 'bug5274_f1' at row 1
Warning	1265	Data truncated for column 'bug5274_f1' at row 1
Warning	1265	Data truncated for column 'bug5274_f1' at row 1
Warning	1265	Data truncated for column 'bug5274_f1' at row 1
Warning	1265	Data truncated for column 'bug5274_f1' at row 1
Warning	1265	Data truncated for column 'bug5274_f1' at row 1
Warning	1265	Data truncated for column 'bug5274_f1' at row 1
Warning	1265	Data truncated for column 'bug5274_f1' at row 1
Warning	1265	Data truncated for column 'bug5274_f1' at row 1
Warning	1265	Data truncated for column 'bug5274_f1' at row 1
Warning	1265	Data truncated for column 'bug5274_f1' at row 1
DROP FUNCTION bug5274_f1|
DROP FUNCTION bug5274_f2|
drop procedure if exists proc_21513|
create procedure proc_21513()`my_label`:BEGIN END|
show create procedure proc_21513|
Procedure	sql_mode	Create Procedure	character_set_client	collation_connection	Database Collation
proc_21513		CREATE DEFINER=`root`@`localhost` PROCEDURE `proc_21513`()
`my_label`:BEGIN END	utf8	utf8_general_ci	latin1_swedish_ci
drop procedure proc_21513|
End of 5.0 tests.
drop table t1,t2;
CREATE TABLE t1 (a int auto_increment primary key) engine=MyISAM;
CREATE TABLE t2 (a int auto_increment primary key, b int) engine=innodb;
set @a=0;
CREATE function bug27354() RETURNS int not deterministic
begin
insert into t1 values (null);
set @a=@a+1;
return @a;
end|
update t2 set b=1 where a=bug27354();
select count(t_1.a),count(t_2.a) from t1 as t_1, t2 as t_2 /* must be 0,0 */;
count(t_1.a)	count(t_2.a)
0	0
insert into t2 values (1,1),(2,2),(3,3);
update t2 set b=-b where a=bug27354();
select * from t2 /* must return 1,-1 ... */;
a	b
1	-1
2	-2
3	-3
select count(*) from t1 /* must be 3 */;
count(*)
3
drop table t1,t2;
drop function   bug27354;
CREATE TABLE t1 (a INT);
INSERT INTO t1 VALUES (1),(2);
CREATE FUNCTION metered(a INT) RETURNS INT RETURN 12;
CREATE VIEW v1 AS SELECT test.metered(a) as metered FROM t1;
SHOW CREATE VIEW v1;
View	Create View	character_set_client	collation_connection
v1	CREATE ALGORITHM=UNDEFINED DEFINER=`root`@`localhost` SQL SECURITY DEFINER VIEW `v1` AS select `test`.`metered`(`t1`.`a`) AS `metered` from `t1`	utf8	utf8_general_ci
DROP VIEW v1;
DROP FUNCTION metered;
DROP TABLE t1;
drop database if exists mysqltest_db1;
create database mysqltest_db1;
create procedure mysqltest_db1.sp_bug28551() begin end;
call mysqltest_db1.sp_bug28551();
show warnings;
Level	Code	Message
drop database mysqltest_db1;
drop database if exists mysqltest_db1;
drop table if exists test.t1;
create database mysqltest_db1;
use mysqltest_db1;
drop database mysqltest_db1;
create table test.t1 (id int);
insert into test.t1 (id) values (1);
create procedure test.sp_bug29050() begin select * from t1; end//
show warnings;
Level	Code	Message
call test.sp_bug29050();
id
1
show warnings;
Level	Code	Message
use test;
drop procedure sp_bug29050;
drop table t1;
<<<<<<< HEAD
drop procedure if exists proc_25411_a;
drop procedure if exists proc_25411_b;
drop procedure if exists proc_25411_c;
create procedure proc_25411_a()
begin
/* real comment */
select 1;
/*! select 2; */
select 3;
/*!00000 select 4; */
/*!99999 select 5; */
end
$$
create procedure proc_25411_b(
/* real comment */
/*! p1 int, */
/*!00000 p2 int */
/*!99999 ,p3 int */
)
begin
select p1, p2;
end
$$
create procedure proc_25411_c()
begin
select 1/*!,2*//*!00000,3*//*!99999,4*/;
select 1/*! ,2*//*!00000 ,3*//*!99999 ,4*/;
select 1/*!,2 *//*!00000,3 *//*!99999,4 */;
select 1/*! ,2 *//*!00000 ,3 *//*!99999 ,4 */;
select 1 /*!,2*/ /*!00000,3*/ /*!99999,4*/ ;
end
$$
show create procedure proc_25411_a;
Procedure	sql_mode	Create Procedure	character_set_client	collation_connection	Database Collation
proc_25411_a		CREATE DEFINER=`root`@`localhost` PROCEDURE `proc_25411_a`()
begin
/* real comment */
select 1;
 select 2; 
select 3;
 select 4; 

end	utf8	utf8_general_ci	latin1_swedish_ci
call proc_25411_a();
1
1
2
2
3
3
4
4
show create procedure proc_25411_b;
Procedure	sql_mode	Create Procedure	character_set_client	collation_connection	Database Collation
proc_25411_b		CREATE DEFINER=`root`@`localhost` PROCEDURE `proc_25411_b`(
/* real comment */
 p1 int, 
 p2 int 

)
begin
select p1, p2;
end	utf8	utf8_general_ci	latin1_swedish_ci
select name, param_list, body from mysql.proc where name like "%25411%";
name	param_list	body
proc_25411_a		begin
/* real comment */
select 1;
 select 2; 
select 3;
 select 4; 

end
proc_25411_b	
/* real comment */
 p1 int, 
 p2 int 

	begin
select p1, p2;
end
proc_25411_c		begin
select 1,2,3;
select 1 ,2 ,3;
select 1,2 ,3 ;
select 1 ,2  ,3 ;
select 1 ,2 ,3  ;
end
call proc_25411_b(10, 20);
p1	p2
10	20
show create procedure proc_25411_c;
Procedure	sql_mode	Create Procedure	character_set_client	collation_connection	Database Collation
proc_25411_c		CREATE DEFINER=`root`@`localhost` PROCEDURE `proc_25411_c`()
begin
select 1,2,3;
select 1 ,2 ,3;
select 1,2 ,3 ;
select 1 ,2  ,3 ;
select 1 ,2 ,3  ;
end	utf8	utf8_general_ci	latin1_swedish_ci
call proc_25411_c();
1	2	3
1	2	3
1	2	3
1	2	3
1	2	3
1	2	3
1	2	3
1	2	3
1	2	3
1	2	3
drop procedure proc_25411_a;
drop procedure proc_25411_b;
drop procedure proc_25411_c;
drop procedure if exists proc_26302;
create procedure proc_26302()
select 1 /* testing */;
show create procedure proc_26302;
Procedure	sql_mode	Create Procedure	character_set_client	collation_connection	Database Collation
proc_26302		CREATE DEFINER=`root`@`localhost` PROCEDURE `proc_26302`()
select 1 /* testing */	utf8	utf8_general_ci	latin1_swedish_ci
select ROUTINE_NAME, ROUTINE_DEFINITION from information_schema.ROUTINES
where ROUTINE_NAME = "proc_26302";
ROUTINE_NAME	ROUTINE_DEFINITION
proc_26302	select 1 /* testing */
drop procedure proc_26302;
=======
CREATE FUNCTION f1() RETURNS INT DETERMINISTIC RETURN 2;
CREATE FUNCTION f2(I INT) RETURNS INT DETERMINISTIC RETURN 3;
CREATE TABLE t1 (c1 INT, INDEX(c1));
INSERT INTO t1 VALUES (1), (2), (3), (4), (5);
CREATE VIEW v1 AS SELECT c1 FROM t1;
EXPLAIN SELECT * FROM t1 WHERE c1=1;
id	select_type	table	type	possible_keys	key	key_len	ref	rows	Extra
1	SIMPLE	t1	ref	c1	c1	5	const	1	Using where; Using index
EXPLAIN SELECT * FROM t1 WHERE c1=f1();
id	select_type	table	type	possible_keys	key	key_len	ref	rows	Extra
1	SIMPLE	t1	ref	c1	c1	5	const	1	Using where; Using index
EXPLAIN SELECT * FROM v1 WHERE c1=1;
id	select_type	table	type	possible_keys	key	key_len	ref	rows	Extra
1	SIMPLE	t1	ref	c1	c1	5	const	1	Using where; Using index
EXPLAIN SELECT * FROM v1 WHERE c1=f1();
id	select_type	table	type	possible_keys	key	key_len	ref	rows	Extra
1	SIMPLE	t1	ref	c1	c1	5	const	1	Using where; Using index
EXPLAIN SELECT * FROM t1 WHERE c1=f2(10);
id	select_type	table	type	possible_keys	key	key_len	ref	rows	Extra
1	SIMPLE	t1	ref	c1	c1	5	const	1	Using where; Using index
EXPLAIN SELECT * FROM t1 WHERE c1=f2(c1);
id	select_type	table	type	possible_keys	key	key_len	ref	rows	Extra
1	SIMPLE	t1	index	NULL	c1	5	NULL	5	Using where; Using index
EXPLAIN SELECT * FROM t1 WHERE c1=f2(rand());
id	select_type	table	type	possible_keys	key	key_len	ref	rows	Extra
1	SIMPLE	t1	index	NULL	c1	5	NULL	5	Using where; Using index
DROP VIEW v1;
DROP FUNCTION f1;
DROP TABLE t1;
End of 5.0 tests
>>>>>>> aed9a5fe
<|MERGE_RESOLUTION|>--- conflicted
+++ resolved
@@ -6308,7 +6308,6 @@
 use test;
 drop procedure sp_bug29050;
 drop table t1;
-<<<<<<< HEAD
 drop procedure if exists proc_25411_a;
 drop procedure if exists proc_25411_b;
 drop procedure if exists proc_25411_c;
@@ -6436,7 +6435,6 @@
 ROUTINE_NAME	ROUTINE_DEFINITION
 proc_26302	select 1 /* testing */
 drop procedure proc_26302;
-=======
 CREATE FUNCTION f1() RETURNS INT DETERMINISTIC RETURN 2;
 CREATE FUNCTION f2(I INT) RETURNS INT DETERMINISTIC RETURN 3;
 CREATE TABLE t1 (c1 INT, INDEX(c1));
@@ -6466,5 +6464,4 @@
 DROP VIEW v1;
 DROP FUNCTION f1;
 DROP TABLE t1;
-End of 5.0 tests
->>>>>>> aed9a5fe
+End of 5.0 tests