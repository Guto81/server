drop table if exists t1,t2,t3;
create table t1 (a int not null);
insert into t1 values (1);
insert into t1 values (a+2);
insert into t1 values (a+3),(a+4);
insert into t1 values (5),(a+6);
select * from t1;
a
1
2
3
4
5
6
drop table t1;
create table t1 (id int not null auto_increment primary key, username varchar(32) not null, unique (username));
insert into t1 values (0,"mysql");
insert into t1 values (0,"mysql ab");
insert into t1 values (0,"mysql a");
insert into t1 values (0,"r1manic");
insert into t1 values (0,"r1man");
drop table t1;
create table t1 (a int not null auto_increment, primary key (a), t timestamp, c char(10) default "hello", i int);
insert into t1 values (default,default,default,default), (default,default,default,default), (4,0,"a",5),(default,default,default,default);
select a,t>0,c,i from t1;
a	t>0	c	i
1	1	hello	NULL
2	1	hello	NULL
4	0	a	5
5	1	hello	NULL
truncate table t1;
insert into t1 set a=default,t=default,c=default;
insert into t1 set a=default,t=default,c=default,i=default;
insert into t1 set a=4,t=0,c="a",i=5;
insert into t1 set a=5,t=0,c="a",i=null;
insert into t1 set a=default,t=default,c=default,i=default;
select a,t>0,c,i from t1;
a	t>0	c	i
1	1	hello	NULL
2	1	hello	NULL
4	0	a	5
5	0	a	NULL
6	1	hello	NULL
drop table t1;
create table t1 (sid char(20), id int(2) NOT NULL auto_increment, key(sid, id));
insert into t1 values ('skr',NULL),('skr',NULL),('test',NULL);
select * from t1;
sid	id
skr	1
skr	2
test	1
insert into t1 values ('rts',NULL),('rts',NULL),('test',NULL);
select * from t1;
sid	id
rts	1
rts	2
skr	1
skr	2
test	1
test	2
drop table t1;
create table t1 (id int NOT NULL DEFAULT 8);
insert into t1 values(NULL);
ERROR 23000: Column 'id' cannot be null
insert into t1 values (1), (NULL), (2);
Warnings:
Warning	1048	Column 'id' cannot be null
select * from t1;
id
1
0
2
drop table t1;
create table t1 (email varchar(50));
insert into t1 values ('sasha@mysql.com'),('monty@mysql.com'),('foo@hotmail.com'),('foo@aol.com'),('bar@aol.com');
create table t2(id int not null auto_increment primary key, t2 varchar(50), unique(t2));
insert delayed into t2 (t2) select distinct substring(email, locate('@', email)+1) from t1;
select * from t2;
id	t2
1	mysql.com
2	hotmail.com
3	aol.com
drop table t1,t2;
drop database if exists mysqltest;
create database mysqltest;
use mysqltest;
create table t1 (c int);
insert into mysqltest.t1 set mysqltest.t1.c = '1';
drop database mysqltest;
use test;
create table t1(number int auto_increment primary key, original_value varchar(50), f_double double, f_float float, f_double_7_2 double(7,2), f_float_4_3 float (4,3), f_double_u double unsigned, f_float_u float unsigned, f_double_15_1_u double(15,1) unsigned, f_float_3_1_u float (3,1) unsigned);
set @value= "aa";
insert into t1 values(null,@value,@value,@value,@value,@value,@value,@value,@value,@value);
Warnings:
Warning	1265	Data truncated for column 'f_double' at row 1
Warning	1265	Data truncated for column 'f_float' at row 1
Warning	1265	Data truncated for column 'f_double_7_2' at row 1
Warning	1265	Data truncated for column 'f_float_4_3' at row 1
Warning	1265	Data truncated for column 'f_double_u' at row 1
Warning	1265	Data truncated for column 'f_float_u' at row 1
Warning	1265	Data truncated for column 'f_double_15_1_u' at row 1
Warning	1265	Data truncated for column 'f_float_3_1_u' at row 1
select * from t1 where number =last_insert_id();
number	1
original_value	aa
f_double	0
f_float	0
f_double_7_2	0.00
f_float_4_3	0.000
f_double_u	0
f_float_u	0
f_double_15_1_u	0.0
f_float_3_1_u	0.0
set @value= "1aa";
insert into t1 values(null,@value,@value,@value,@value,@value,@value,@value,@value,@value);
Warnings:
Warning	1265	Data truncated for column 'f_double' at row 1
Warning	1265	Data truncated for column 'f_float' at row 1
Warning	1265	Data truncated for column 'f_double_7_2' at row 1
Warning	1265	Data truncated for column 'f_float_4_3' at row 1
Warning	1265	Data truncated for column 'f_double_u' at row 1
Warning	1265	Data truncated for column 'f_float_u' at row 1
Warning	1265	Data truncated for column 'f_double_15_1_u' at row 1
Warning	1265	Data truncated for column 'f_float_3_1_u' at row 1
select * from t1 where number =last_insert_id();
number	2
original_value	1aa
f_double	1
f_float	1
f_double_7_2	1.00
f_float_4_3	1.000
f_double_u	1
f_float_u	1
f_double_15_1_u	1.0
f_float_3_1_u	1.0
set @value= "aa1";
insert into t1 values(null,@value,@value,@value,@value,@value,@value,@value,@value,@value);
Warnings:
Warning	1265	Data truncated for column 'f_double' at row 1
Warning	1265	Data truncated for column 'f_float' at row 1
Warning	1265	Data truncated for column 'f_double_7_2' at row 1
Warning	1265	Data truncated for column 'f_float_4_3' at row 1
Warning	1265	Data truncated for column 'f_double_u' at row 1
Warning	1265	Data truncated for column 'f_float_u' at row 1
Warning	1265	Data truncated for column 'f_double_15_1_u' at row 1
Warning	1265	Data truncated for column 'f_float_3_1_u' at row 1
select * from t1 where number =last_insert_id();
number	3
original_value	aa1
f_double	0
f_float	0
f_double_7_2	0.00
f_float_4_3	0.000
f_double_u	0
f_float_u	0
f_double_15_1_u	0.0
f_float_3_1_u	0.0
set @value= "1e+1111111111a";
insert into t1 values(null,@value,@value,@value,@value,@value,@value,@value,@value,@value);
Warnings:
Warning	1264	Out of range value for column 'f_double' at row 1
Warning	1264	Out of range value for column 'f_float' at row 1
Warning	1264	Out of range value for column 'f_float' at row 1
Warning	1264	Out of range value for column 'f_double_7_2' at row 1
Warning	1264	Out of range value for column 'f_double_7_2' at row 1
Warning	1264	Out of range value for column 'f_float_4_3' at row 1
Warning	1264	Out of range value for column 'f_float_4_3' at row 1
Warning	1264	Out of range value for column 'f_double_u' at row 1
Warning	1264	Out of range value for column 'f_float_u' at row 1
Warning	1264	Out of range value for column 'f_float_u' at row 1
Warning	1264	Out of range value for column 'f_double_15_1_u' at row 1
Warning	1264	Out of range value for column 'f_double_15_1_u' at row 1
Warning	1264	Out of range value for column 'f_float_3_1_u' at row 1
Warning	1264	Out of range value for column 'f_float_3_1_u' at row 1
select * from t1 where number =last_insert_id();
number	4
original_value	1e+1111111111a
f_double	1.7976931348623157e308
f_float	3.40282e38
f_double_7_2	99999.99
f_float_4_3	9.999
f_double_u	1.7976931348623157e308
f_float_u	3.40282e38
f_double_15_1_u	99999999999999.9
f_float_3_1_u	99.9
set @value= "-1e+1111111111a";
insert into t1 values(null,@value,@value,@value,@value,@value,@value,@value,@value,@value);
Warnings:
Warning	1264	Out of range value for column 'f_double' at row 1
Warning	1264	Out of range value for column 'f_float' at row 1
Warning	1264	Out of range value for column 'f_float' at row 1
Warning	1264	Out of range value for column 'f_double_7_2' at row 1
Warning	1264	Out of range value for column 'f_double_7_2' at row 1
Warning	1264	Out of range value for column 'f_float_4_3' at row 1
Warning	1264	Out of range value for column 'f_float_4_3' at row 1
Warning	1264	Out of range value for column 'f_double_u' at row 1
Warning	1264	Out of range value for column 'f_double_u' at row 1
Warning	1264	Out of range value for column 'f_float_u' at row 1
Warning	1264	Out of range value for column 'f_float_u' at row 1
Warning	1264	Out of range value for column 'f_double_15_1_u' at row 1
Warning	1264	Out of range value for column 'f_double_15_1_u' at row 1
Warning	1264	Out of range value for column 'f_float_3_1_u' at row 1
Warning	1264	Out of range value for column 'f_float_3_1_u' at row 1
select * from t1 where number =last_insert_id();
number	5
original_value	-1e+1111111111a
f_double	-1.7976931348623157e308
f_float	-3.40282e38
f_double_7_2	-99999.99
f_float_4_3	-9.999
f_double_u	0
f_float_u	0
f_double_15_1_u	0.0
f_float_3_1_u	0.0
set @value= 1e+1111111111;
ERROR 22007: Illegal double '1e+1111111111' value found during parsing
set @value= -1e+1111111111;
ERROR 22007: Illegal double '1e+1111111111' value found during parsing
set @value= 1e+111;
insert into t1 values(null,@value,@value,@value,@value,@value,@value,@value,@value,@value);
Warnings:
Warning	1264	Out of range value for column 'f_float' at row 1
Warning	1264	Out of range value for column 'f_double_7_2' at row 1
Warning	1264	Out of range value for column 'f_float_4_3' at row 1
Warning	1264	Out of range value for column 'f_float_u' at row 1
Warning	1264	Out of range value for column 'f_double_15_1_u' at row 1
Warning	1264	Out of range value for column 'f_float_3_1_u' at row 1
select * from t1 where number =last_insert_id();
number	6
original_value	1e111
f_double	1e111
f_float	3.40282e38
f_double_7_2	99999.99
f_float_4_3	9.999
f_double_u	1e111
f_float_u	3.40282e38
f_double_15_1_u	99999999999999.9
f_float_3_1_u	99.9
set @value= -1e+111;
insert into t1 values(null,@value,@value,@value,@value,@value,@value,@value,@value,@value);
Warnings:
Warning	1264	Out of range value for column 'f_float' at row 1
Warning	1264	Out of range value for column 'f_double_7_2' at row 1
Warning	1264	Out of range value for column 'f_float_4_3' at row 1
Warning	1264	Out of range value for column 'f_double_u' at row 1
Warning	1264	Out of range value for column 'f_float_u' at row 1
Warning	1264	Out of range value for column 'f_double_15_1_u' at row 1
Warning	1264	Out of range value for column 'f_float_3_1_u' at row 1
select * from t1 where number =last_insert_id();
number	7
original_value	-1e111
f_double	-1e111
f_float	-3.40282e38
f_double_7_2	-99999.99
f_float_4_3	-9.999
f_double_u	0
f_float_u	0
f_double_15_1_u	0.0
f_float_3_1_u	0.0
set @value= 1;
insert into t1 values(null,@value,@value,@value,@value,@value,@value,@value,@value,@value);
select * from t1 where number =last_insert_id();
number	8
original_value	1
f_double	1
f_float	1
f_double_7_2	1.00
f_float_4_3	1.000
f_double_u	1
f_float_u	1
f_double_15_1_u	1.0
f_float_3_1_u	1.0
set @value= -1;
insert into t1 values(null,@value,@value,@value,@value,@value,@value,@value,@value,@value);
Warnings:
Warning	1264	Out of range value for column 'f_double_u' at row 1
Warning	1264	Out of range value for column 'f_float_u' at row 1
Warning	1264	Out of range value for column 'f_double_15_1_u' at row 1
Warning	1264	Out of range value for column 'f_float_3_1_u' at row 1
select * from t1 where number =last_insert_id();
number	9
original_value	-1
f_double	-1
f_float	-1
f_double_7_2	-1.00
f_float_4_3	-1.000
f_double_u	0
f_float_u	0
f_double_15_1_u	0.0
f_float_3_1_u	0.0
drop table t1;
create table t1(id1 int not null auto_increment primary key, t char(12));
create table t2(id2 int not null, t char(12));
create table t3(id3 int not null, t char(12), index(id3));
select count(*) from t2;
count(*)
500
insert into  t2 select t1.* from t1, t2 t, t3 where  t1.id1 = t.id2 and t.id2 = t3.id3;
select count(*) from t2;
count(*)
25500
drop table t1,t2,t3;
create table t1 (a int, b int);
insert into t1 (a,b) values (a,b);
insert into t1 SET a=1, b=a+1;
insert into t1 (a,b) select 1,2;
INSERT INTO t1 ( a ) SELECT 0 ON DUPLICATE KEY UPDATE a = a + VALUES (a);
prepare stmt1 from ' replace into t1 (a,a) select 100, ''hundred'' ';
execute stmt1;
ERROR 42000: Column 'a' specified twice
insert into t1 (a,b,b) values (1,1,1);
ERROR 42000: Column 'b' specified twice
insert into t1 (a,a) values (1,1,1);
ERROR 21S01: Column count doesn't match value count at row 1
insert into t1 (a,a) values (1,1);
ERROR 42000: Column 'a' specified twice
insert into t1 SET a=1,b=2,a=1;
ERROR 42000: Column 'a' specified twice
insert into t1 (b,b) select 1,2;
ERROR 42000: Column 'b' specified twice
INSERT INTO t1 (b,b) SELECT 0,0 ON DUPLICATE KEY UPDATE a = a + VALUES (a);
ERROR 42000: Column 'b' specified twice
drop table t1;
create table t1 (id int primary key, data int);
insert into t1 values (1, 1), (2, 2), (3, 3);
select row_count();
row_count()
3
insert ignore into t1 values (1, 1);
select row_count();
row_count()
0
replace into t1 values (1, 11);
select row_count();
row_count()
2
replace into t1 values (4, 4);
select row_count();
row_count()
1
insert into t1 values (2, 2) on duplicate key update data= data + 10;
select row_count();
row_count()
2
insert into t1 values (5, 5) on duplicate key update data= data + 10;
select row_count();
row_count()
1
drop table t1;
create table t1 (f1 int unique, f2 int);
create table t2 (f3 int, f4 int);
create view v1 as select * from t1, t2 where f1= f3;
insert into t1 values (1,11), (2,22);
insert into t2 values (1,12), (2,24);
insert into v1 (f1) values (3) on duplicate key update f3= f3 + 10;
ERROR HY000: Can not modify more than one base table through a join view 'test.v1'
insert into v1 (f1) values (3) on duplicate key update f1= f3 + 10;
ERROR HY000: Can not modify more than one base table through a join view 'test.v1'
select * from t1;
f1	f2
1	11
2	22
insert into v1 (f1) values (3) on duplicate key update f1= f3 + 10;
ERROR HY000: Can not modify more than one base table through a join view 'test.v1'
select * from t1;
f1	f2
1	11
2	22
drop view v1;
drop table t1,t2;
create table t1 (id int primary key auto_increment, data int, unique(data));
insert ignore into t1 values(NULL,100),(NULL,110),(NULL,120);
insert ignore into t1 values(NULL,10),(NULL,20),(NULL,110),(NULL,120),(NULL,100),(NULL,90);
insert ignore into t1 values(NULL,130),(NULL,140),(500,110),(550,120),(450,100),(NULL,150);
select * from t1 order by id;
id	data
1	100
2	110
3	120
4	10
5	20
6	90
7	130
8	140
9	150
drop table t1;
DROP TABLE IF EXISTS t1;
DROP FUNCTION IF EXISTS f1;
DROP FUNCTION IF EXISTS f2;
CREATE TABLE t1 (i INT);
CREATE FUNCTION f1() RETURNS INT
BEGIN
INSERT INTO t1 VALUES (1);
RETURN 1;
END |
CREATE FUNCTION f2() RETURNS INT
BEGIN
INSERT DELAYED INTO t1 VALUES (2);
RETURN 1;
END |
SELECT f1();
f1()
1
SELECT f2();
f2()
1
INSERT INTO t1 VALUES (3);
INSERT DELAYED INTO t1 VALUES (4);
INSERT INTO t1 VALUES (f1());
ERROR HY000: Can't update table 't1' in stored function/trigger because it is already used by statement which invoked this stored function/trigger.
INSERT DELAYED INTO t1 VALUES (f1());
ERROR HY000: Can't update table 't1' in stored function/trigger because it is already used by statement which invoked this stored function/trigger.
INSERT INTO t1 VALUES (f2());
ERROR HY000: Can't update table 't1' in stored function/trigger because it is already used by statement which invoked this stored function/trigger.
INSERT DELAYED INTO t1 VALUES (f2());
ERROR HY000: Can't update table 't1' in stored function/trigger because it is already used by statement which invoked this stored function/trigger.
CREATE TRIGGER t1_bi BEFORE INSERT ON t1 FOR EACH ROW
INSERT INTO t1 VALUES (NEW.i);
INSERT INTO t1 VALUES (1);
ERROR HY000: Can't update table 't1' in stored function/trigger because it is already used by statement which invoked this stored function/trigger.
INSERT DELAYED INTO t1 VALUES (1);
ERROR HY000: Can't update table 't1' in stored function/trigger because it is already used by statement which invoked this stored function/trigger.
SELECT * FROM t1;
i
1
2
3
4
DROP FUNCTION f2;
DROP FUNCTION f1;
DROP TABLE t1;
DROP TABLE IF EXISTS t1, t2;
CREATE TABLE t1 (i INT);
CREATE TABLE t2 (i INT);
CREATE TRIGGER t1_bi BEFORE INSERT ON t1 FOR EACH ROW
INSERT DELAYED INTO t2 VALUES (NEW.i);
CREATE TRIGGER t1_bu BEFORE UPDATE ON t1 FOR EACH ROW
INSERT DELAYED INTO t2 VALUES (NEW.i);
CREATE TRIGGER t1_bd BEFORE DELETE ON t1 FOR EACH ROW
INSERT DELAYED INTO t2 VALUES (OLD.i);
INSERT INTO t1 VALUES (1);
INSERT DELAYED INTO t1 VALUES (2);
SELECT * FROM t1;
i
1
2
UPDATE t1 SET i = 3 WHERE i = 1;
SELECT * FROM t1;
i
3
2
DELETE FROM t1 WHERE i = 3;
SELECT * FROM t1;
i
2
SELECT * FROM t2;
i
1
2
3
3
DROP TABLE t1, t2;
DROP TABLE IF EXISTS t1, t2;
CREATE TABLE t1 (i INT);
CREATE TRIGGER t1_bi BEFORE INSERT ON t1 FOR EACH ROW
SET @a= NEW.i;
SET @a= 0;
INSERT DELAYED INTO t1 VALUES (1);
SELECT @a;
@a
1
INSERT DELAYED INTO t1 VALUES (2);
SELECT @a;
@a
2
DROP TABLE t1;
CREATE TABLE t1 (i INT);
CREATE TABLE t2 (i INT);
CREATE TRIGGER t1_ai AFTER INSERT ON t1 FOR EACH ROW
INSERT INTO t2 VALUES (NEW.i);
CREATE TRIGGER t1_au AFTER UPDATE ON t1 FOR EACH ROW
INSERT DELAYED INTO t2 VALUES (NEW.i);
CREATE TRIGGER t1_ad AFTER DELETE ON t1 FOR EACH ROW
INSERT DELAYED INTO t2 VALUES (OLD.i);
INSERT DELAYED INTO t1 VALUES (1);
SELECT * FROM t1;
i
1
UPDATE t1 SET i = 2 WHERE i = 1;
SELECT * FROM t1;
i
2
DELETE FROM t1 WHERE i = 2;
SELECT * FROM t1;
i
SELECT * FROM t2;
i
1
2
2
DROP TABLE t1, t2;
CREATE TABLE t1 (
a char(20) NOT NULL,
b char(7) DEFAULT NULL,
c char(4) DEFAULT NULL
);
INSERT INTO t1(a,b,c) VALUES (9.999999e+0, 9.999999e+0, 9.999e+0);
INSERT INTO t1(a,b,c) VALUES (1.225e-05, 1.225e-05, 1.225e-05);
Warnings:
Warning	1265	Data truncated for column 'c' at row 1
INSERT INTO t1(a,b) VALUES (1.225e-04, 1.225e-04);
INSERT INTO t1(a,b) VALUES (1.225e-01, 1.225e-01);
INSERT INTO t1(a,b) VALUES (1.225877e-01, 1.225877e-01);
INSERT INTO t1(a,b) VALUES (1.225e+01, 1.225e+01);
INSERT INTO t1(a,b,c) VALUES (1.225e+01, 1.225e+01, 1.225e+01);
INSERT INTO t1(a,b) VALUES (1.225e+05, 1.225e+05);
INSERT INTO t1(a,b) VALUES (1.225e+10, 1.225e+10);
INSERT INTO t1(a,b) VALUES (1.225e+15, 1.225e+15);
INSERT INTO t1(a,b) VALUES (5000000e+0, 5000000e+0);
INSERT INTO t1(a,b) VALUES (1.25e+78, 1.25e+78);
INSERT INTO t1(a,b) VALUES (1.25e-94, 1.25e-94);
INSERT INTO t1(a,b) VALUES (1.25e+203, 1.25e+203);
INSERT INTO t1(a,b) VALUES (1.25e-175, 1.25e-175);
INSERT INTO t1(a,c) VALUES (1.225e+0, 1.225e+0);
INSERT INTO t1(a,c) VALUES (1.37e+0, 1.37e+0);
INSERT INTO t1(a,c) VALUES (-1.37e+0, -1.37e+0);
INSERT INTO t1(a,c) VALUES (1.87e-3, 1.87e-3);
Warnings:
Warning	1265	Data truncated for column 'c' at row 1
INSERT INTO t1(a,c) VALUES (-1.87e-2, -1.87e-2);
INSERT INTO t1(a,c) VALUES (5000e+0, 5000e+0);
INSERT INTO t1(a,c) VALUES (-5000e+0, -5000e+0);
SELECT * FROM t1;
a	b	c
9.999999	10	10
0.00001225	1.22e-5	1e-5
0.0001225	1.22e-4	NULL
0.1225	0.1225	NULL
0.1225877	0.12259	NULL
12.25	12.25	NULL
12.25	12.25	12.2
122500	122500	NULL
12250000000	1.22e10	NULL
1.225e15	1.22e15	NULL
5000000	5000000	NULL
1.25e78	1.25e78	NULL
1.25e-94	1.2e-94	NULL
1.25e203	1.2e203	NULL
1.25e-175	1e-175	NULL
1.225	NULL	1.23
1.37	NULL	1.37
-1.37	NULL	-1.4
0.00187	NULL	2e-3
-0.0187	NULL	0
5000	NULL	5000
-5000	NULL	-5e3
DROP TABLE t1;
CREATE TABLE t1 (
a char(20) NOT NULL,
b char(7) DEFAULT NULL,
c char(5)
);
INSERT INTO t1(a,b,c) VALUES (9.999999e+0, 9.999999e+0, 9.999e+0);
INSERT INTO t1(a,b,c) VALUES (1.225e-05, 1.225e-05, 1.225e-05);
INSERT INTO t1(a,b) VALUES (1.225e-04, 1.225e-04);
INSERT INTO t1(a,b) VALUES (1.225e-01, 1.225e-01);
INSERT INTO t1(a,b) VALUES (1.225877e-01, 1.225877e-01);
INSERT INTO t1(a,b) VALUES (1.225e+01, 1.225e+01);
INSERT INTO t1(a,b,c) VALUES (1.225e+01, 1.225e+01, 1.225e+01);
INSERT INTO t1(a,b) VALUES (1.225e+05, 1.225e+05);
INSERT INTO t1(a,b) VALUES (1.225e+10, 1.225e+10);
INSERT INTO t1(a,b) VALUES (1.225e+15, 1.225e+15);
INSERT INTO t1(a,b) VALUES (5000000e+0, 5000000e+0);
INSERT INTO t1(a,b) VALUES (1.25e+78, 1.25e+78);
INSERT INTO t1(a,b) VALUES (1.25e-94, 1.25e-94);
INSERT INTO t1(a,b) VALUES (1.25e+203, 1.25e+203);
INSERT INTO t1(a,b) VALUES (1.25e-175, 1.25e-175);
INSERT INTO t1(a,c) VALUES (1.225e+0, 1.225e+0);
INSERT INTO t1(a,c) VALUES (1.37e+0, 1.37e+0);
INSERT INTO t1(a,c) VALUES (-1.37e+0, -1.37e+0);
INSERT INTO t1(a,c) VALUES (1.87e-3, 1.87e-3);
INSERT INTO t1(a,c) VALUES (-1.87e-2, -1.87e-2);
INSERT INTO t1(a,c) VALUES (5000e+0, 5000e+0);
INSERT INTO t1(a,c) VALUES (-5000e+0, -5000e+0);
SELECT * FROM t1;
a	b	c
9.999999	10	9.999
0.00001225	1.22e-5	1e-5
0.0001225	1.22e-4	NULL
0.1225	0.1225	NULL
0.1225877	0.12259	NULL
12.25	12.25	NULL
12.25	12.25	12.25
122500	122500	NULL
12250000000	1.22e10	NULL
1.225e15	1.22e15	NULL
5000000	5000000	NULL
1.25e78	1.25e78	NULL
1.25e-94	1.2e-94	NULL
1.25e203	1.2e203	NULL
1.25e-175	1e-175	NULL
1.225	NULL	1.225
1.37	NULL	1.37
-1.37	NULL	-1.37
0.00187	NULL	0.002
-0.0187	NULL	-0.02
5000	NULL	5000
-5000	NULL	-5000
DROP TABLE t1;
CREATE TABLE t (a CHAR(10),b INT);
INSERT INTO t VALUES (),(),();
INSERT INTO t(a) SELECT rand() FROM t;
DROP TABLE t;
CREATE TABLE t1 (c1 INT NOT NULL);
INSERT INTO t1 VALUES(4188.32999999999992724042385816574096679687500),
('4188.32999999999992724042385816574096679687500'), (4188);
SELECT * FROM t1;
c1
4188
4188
4188
CREATE TABLE t2 (c1 BIGINT);
INSERT INTO t2 VALUES('15449237462.0000000000');
SELECT * FROM t2;
c1
15449237462
DROP TABLE t1, t2;
CREATE TABLE t1(f1 FLOAT);
INSERT INTO t1 VALUES (1.23);
CREATE TABLE t2(f1 CHAR(1));
INSERT INTO t2 SELECT f1 FROM t1;
DROP TABLE t1, t2;
End of 5.0 tests.
#
<<<<<<< HEAD
# Bug#34898 "mysql_info() reports 0 warnings while
# mysql_warning_count() reports 1"
# Check that the number of warnings reported by
# mysql_info() is correct.
#
drop table if exists t1;
create table t1 (data varchar(4) not null);
set sql_mode='error_for_division_by_zero';
#
# Demonstrate that the number of warnings matches
# the information in mysql_info().
#
insert t1 (data) values ('letter'), (1/0);
affected rows: 2
info: Records: 2  Duplicates: 0  Warnings: 3
Warnings:
Warning	1265	Data truncated for column 'data' at row 1
Warning	1365	Division by 0
Warning	1048	Column 'data' cannot be null
update t1 set data='envelope' where 1/0 or 1;
affected rows: 2
info: Rows matched: 2  Changed: 2  Warnings: 3
Warnings:
Warning	1365	Division by 0
Warning	1265	Data truncated for column 'data' at row 1
Warning	1265	Data truncated for column 'data' at row 2
insert t1 (data) values (default), (1/0), ('dead beef');
affected rows: 3
info: Records: 3  Duplicates: 0  Warnings: 4
Warnings:
Warning	1364	Field 'data' doesn't have a default value
Warning	1365	Division by 0
Warning	1048	Column 'data' cannot be null
Warning	1265	Data truncated for column 'data' at row 3
set sql_mode=default;
drop table t1;
#
# End of 5.4 tests
#
=======
# Bug#54106 assert in Protocol::end_statement,
#           INSERT IGNORE ... SELECT ... UNION SELECT ...
#
DROP TABLE IF EXISTS t1;
CREATE TABLE t1 (a INT);
INSERT INTO t1 (a, a) VALUES (1, 1);
ERROR 42000: Column 'a' specified twice
INSERT IGNORE t1 (a, a) VALUES (1, 1);
ERROR 42000: Column 'a' specified twice
INSERT IGNORE t1 (a, a) SELECT 1,1;
ERROR 42000: Column 'a' specified twice
INSERT IGNORE t1 (a, a) SELECT 1,1 UNION SELECT 2,2;
ERROR 42000: Column 'a' specified twice
DROP TABLE t1;
>>>>>>> cc3be1ae
<|MERGE_RESOLUTION|>--- conflicted
+++ resolved
@@ -632,7 +632,6 @@
 DROP TABLE t1, t2;
 End of 5.0 tests.
 #
-<<<<<<< HEAD
 # Bug#34898 "mysql_info() reports 0 warnings while
 # mysql_warning_count() reports 1"
 # Check that the number of warnings reported by
@@ -672,7 +671,7 @@
 #
 # End of 5.4 tests
 #
-=======
+#
 # Bug#54106 assert in Protocol::end_statement,
 #           INSERT IGNORE ... SELECT ... UNION SELECT ...
 #
@@ -686,5 +685,4 @@
 ERROR 42000: Column 'a' specified twice
 INSERT IGNORE t1 (a, a) SELECT 1,1 UNION SELECT 2,2;
 ERROR 42000: Column 'a' specified twice
-DROP TABLE t1;
->>>>>>> cc3be1ae
+DROP TABLE t1;