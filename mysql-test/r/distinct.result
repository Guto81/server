drop table if exists t1,t2,t3;
CREATE TABLE t1 (id int,facility char(20));
CREATE TABLE t2 (facility char(20));
INSERT INTO t1 VALUES (NULL,NULL);
INSERT INTO t1 VALUES (-1,'');
INSERT INTO t1 VALUES (0,'');
INSERT INTO t1 VALUES (1,'/L');
INSERT INTO t1 VALUES (2,'A01');
INSERT INTO t1 VALUES (3,'ANC');
INSERT INTO t1 VALUES (4,'F01');
INSERT INTO t1 VALUES (5,'FBX');
INSERT INTO t1 VALUES (6,'MT');
INSERT INTO t1 VALUES (7,'P');
INSERT INTO t1 VALUES (8,'RV');
INSERT INTO t1 VALUES (9,'SRV');
INSERT INTO t1 VALUES (10,'VMT');
INSERT INTO t2 SELECT DISTINCT FACILITY FROM t1;
select id from t1 group by id;
id
NULL
-1
0
1
2
3
4
5
6
7
8
9
10
select * from t1 order by id;
id	facility
NULL	NULL
-1	
0	
1	/L
2	A01
3	ANC
4	F01
5	FBX
6	MT
7	P
8	RV
9	SRV
10	VMT
select id-5,facility from t1 order by "id-5";
id-5	facility
NULL	NULL
-6	
-5	
-4	/L
-3	A01
-2	ANC
-1	F01
0	FBX
1	MT
2	P
3	RV
4	SRV
5	VMT
select id,concat(facility) from t1 group by id ;
id	concat(facility)
NULL	NULL
-1	
0	
1	/L
2	A01
3	ANC
4	F01
5	FBX
6	MT
7	P
8	RV
9	SRV
10	VMT
select id+0 as a,max(id),concat(facility) as b from t1 group by a order by b desc,a;
a	max(id)	b
10	10	VMT
9	9	SRV
8	8	RV
7	7	P
6	6	MT
5	5	FBX
4	4	F01
3	3	ANC
2	2	A01
1	1	/L
-1	-1	
0	0	
NULL	NULL	NULL
select id >= 0 and id <= 5 as grp,count(*) from t1 group by grp;
grp	count(*)
NULL	1
0	6
1	6
SELECT DISTINCT FACILITY FROM t1;
FACILITY
NULL

/L
A01
ANC
F01
FBX
MT
P
RV
SRV
VMT
SELECT FACILITY FROM t2;
FACILITY
NULL

/L
A01
ANC
F01
FBX
MT
P
RV
SRV
VMT
SELECT count(*) from t1,t2 where t1.facility=t2.facility;
count(*)
12
select count(facility) from t1;
count(facility)
12
select count(*) from t1;
count(*)
13
select count(*) from t1 where facility IS NULL;
count(*)
1
select count(*) from t1 where facility = NULL;
count(*)
0
select count(*) from t1 where facility IS NOT NULL;
count(*)
12
select count(*) from t1 where id IS NULL;
count(*)
1
select count(*) from t1 where id IS NOT NULL;
count(*)
12
drop table t1,t2;
CREATE TABLE t1 (UserId int(11) DEFAULT '0' NOT NULL);
INSERT INTO t1 VALUES (20);
INSERT INTO t1 VALUES (27);
SELECT UserId FROM t1 WHERE Userid=22;
UserId
SELECT UserId FROM t1 WHERE UserId=22 group by Userid;
UserId
SELECT DISTINCT UserId FROM t1 WHERE UserId=22 group by Userid;
UserId
SELECT DISTINCT UserId FROM t1 WHERE UserId=22;
UserId
drop table t1;
CREATE TABLE t1 (a int(10) unsigned not null primary key,b int(10) unsigned);
INSERT INTO t1 VALUES (1,1),(2,1),(3,1),(4,1);
CREATE TABLE t2 (a int(10) unsigned not null, key (A));
INSERT INTO t2 VALUES (1),(2);
CREATE TABLE t3 (a int(10) unsigned, key(A), b text);
INSERT INTO t3 VALUES (1,'1'),(2,'2');
SELECT DISTINCT t3.b FROM t3,t2,t1 WHERE t3.a=t1.b AND t1.a=t2.a;
b
1
INSERT INTO t2 values (1),(2),(3);
INSERT INTO t3 VALUES (1,'1'),(2,'2'),(1,'1'),(2,'2');
explain SELECT distinct t3.a FROM t3,t2,t1 WHERE t3.a=t1.b AND t1.a=t2.a;
id	select_type	table	type	possible_keys	key	key_len	ref	rows	Extra
1	SIMPLE	t1	ALL	PRIMARY	NULL	NULL	NULL	4	Using temporary
1	SIMPLE	t3	ref	a	a	5	test.t1.b	2	Using where; Using index
1	SIMPLE	t2	index	a	a	4	NULL	4	Using where; Using index; Distinct
SELECT distinct t3.a FROM t3,t2,t1 WHERE t3.a=t1.b AND t1.a=t2.a;
a
1
create temporary table t4 select * from t3;
insert into t3 select * from t4;
insert into t4 select * from t3;
insert into t3 select * from t4;
insert into t4 select * from t3;
insert into t3 select * from t4;
insert into t4 select * from t3;
insert into t3 select * from t4;
explain select distinct t1.a from t1,t3 where t1.a=t3.a;
<<<<<<< HEAD
id	select_type	table	type	possible_keys	key	key_len	ref	rows	Extra
1	SIMPLE	t1	index	PRIMARY	PRIMARY	4	NULL	4	Using index; Using temporary
1	SIMPLE	t3	ref	a	a	5	test.t1.a	10	Using where; Using index; Distinct
=======
table	type	possible_keys	key	key_len	ref	rows	Extra
t1	index	PRIMARY	PRIMARY	4	NULL	4	Using index; Using temporary
t3	ref	a	a	5	t1.a	12	Using where; Using index; Distinct
>>>>>>> cf78ff69
select distinct t1.a from t1,t3 where t1.a=t3.a;
a
1
2
select distinct 1 from t1,t3 where t1.a=t3.a;
1
1
explain SELECT distinct t1.a from t1;
id	select_type	table	type	possible_keys	key	key_len	ref	rows	Extra
1	SIMPLE	t1	index	NULL	PRIMARY	4	NULL	4	Using index
explain SELECT distinct t1.a from t1 order by a desc;
id	select_type	table	type	possible_keys	key	key_len	ref	rows	Extra
1	SIMPLE	t1	index	NULL	PRIMARY	4	NULL	4	Using index
explain SELECT t1.a from t1 group by a order by a desc;
id	select_type	table	type	possible_keys	key	key_len	ref	rows	Extra
1	SIMPLE	t1	index	NULL	PRIMARY	4	NULL	4	Using index
explain SELECT distinct t1.a from t1 order by a desc limit 1;
id	select_type	table	type	possible_keys	key	key_len	ref	rows	Extra
1	SIMPLE	t1	index	NULL	PRIMARY	4	NULL	4	Using index
explain SELECT distinct a from t3 order by a desc limit 2;
id	select_type	table	type	possible_keys	key	key_len	ref	rows	Extra
1	SIMPLE	t3	index	NULL	a	5	NULL	204	Using index
explain SELECT distinct a,b from t3 order by a+1;
id	select_type	table	type	possible_keys	key	key_len	ref	rows	Extra
1	SIMPLE	t3	ALL	NULL	NULL	NULL	NULL	204	Using temporary; Using filesort
explain SELECT distinct a,b from t3 order by a limit 10;
id	select_type	table	type	possible_keys	key	key_len	ref	rows	Extra
1	SIMPLE	t3	index	NULL	a	5	NULL	204	Using temporary
explain SELECT a,b from t3 group by a,b order by a+1;
id	select_type	table	type	possible_keys	key	key_len	ref	rows	Extra
1	SIMPLE	t3	ALL	NULL	NULL	NULL	NULL	204	Using temporary; Using filesort
drop table t1,t2,t3,t4;
CREATE TABLE t1 (name varchar(255));
INSERT INTO t1 VALUES ('aa'),('ab'),('ac'),('ad'),('ae');
SELECT DISTINCT * FROM t1 LIMIT 2;
name
aa
ab
SELECT DISTINCT name FROM t1 LIMIT 2;
name
aa
ab
SELECT DISTINCT 1 FROM t1 LIMIT 2;
1
1
drop table t1;
CREATE TABLE t1 (
ID int(11) NOT NULL auto_increment,
NAME varchar(75) DEFAULT '' NOT NULL,
LINK_ID int(11) DEFAULT '0' NOT NULL,
PRIMARY KEY (ID),
KEY NAME (NAME),
KEY LINK_ID (LINK_ID)
);
INSERT INTO t1 (ID, NAME, LINK_ID) VALUES (1,'Mike',0),(2,'Jack',0),(3,'Bill',0);
CREATE TABLE t2 (
ID int(11) NOT NULL auto_increment,
NAME varchar(150) DEFAULT '' NOT NULL,
PRIMARY KEY (ID),
KEY NAME (NAME)
);
SELECT DISTINCT
t2.id AS key_link_id,
t2.name AS link
FROM t1
LEFT JOIN t2 ON t1.link_id=t2.id
GROUP BY t1.id
ORDER BY link;
key_link_id	link
NULL	NULL
drop table t1,t2;
create table t1 (
id		int not null,
name	tinytext not null,
unique	(id)
);
create table t2 (
id		int not null,
idx		int not null,
unique	(id, idx)
);
create table t3 (
id		int not null,
idx		int not null,
unique	(id, idx)
);
insert into t1 values (1,'yes'), (2,'no');
insert into t2 values (1,1);
insert into t3 values (1,1);
EXPLAIN
SELECT DISTINCT
t1.id
from
t1
straight_join
t2
straight_join
t3
straight_join
t1 as j_lj_t2 left join t2 as t2_lj
on j_lj_t2.id=t2_lj.id
straight_join
t1 as j_lj_t3 left join t3 as t3_lj
on j_lj_t3.id=t3_lj.id
WHERE
((t1.id=j_lj_t2.id AND t2_lj.id IS NULL) OR (t1.id=t2.id AND t2.idx=2))
AND ((t1.id=j_lj_t3.id AND t3_lj.id IS NULL) OR (t1.id=t3.id AND t3.idx=2));
id	select_type	table	type	possible_keys	key	key_len	ref	rows	Extra
1	SIMPLE	t1	index	id	id	4	NULL	2	Using index; Using temporary
1	SIMPLE	t2	index	id	id	8	NULL	1	Using index; Distinct
1	SIMPLE	t3	index	id	id	8	NULL	1	Using index; Distinct
1	SIMPLE	j_lj_t2	index	id	id	4	NULL	2	Using where; Using index; Distinct
1	SIMPLE	t2_lj	ref	id	id	4	test.j_lj_t2.id	1	Using where; Using index; Distinct
1	SIMPLE	j_lj_t3	index	id	id	4	NULL	2	Using where; Using index; Distinct
1	SIMPLE	t3_lj	ref	id	id	4	test.j_lj_t3.id	1	Using where; Using index; Distinct
SELECT DISTINCT
t1.id
from
t1
straight_join
t2
straight_join
t3
straight_join
t1 as j_lj_t2 left join t2 as t2_lj
on j_lj_t2.id=t2_lj.id
straight_join
t1 as j_lj_t3 left join t3 as t3_lj
on j_lj_t3.id=t3_lj.id
WHERE
((t1.id=j_lj_t2.id AND t2_lj.id IS NULL) OR (t1.id=t2.id AND t2.idx=2))
AND ((t1.id=j_lj_t3.id AND t3_lj.id IS NULL) OR (t1.id=t3.id AND t3.idx=2));
id
2
drop table t1,t2,t3;
create table t1 (a int not null, b int not null, t time);
insert into t1 values (1,1,"00:06:15"),(1,2,"00:06:15"),(1,2,"00:30:15"),(1,3,"00:06:15"),(1,3,"00:30:15");
select a,sec_to_time(sum(time_to_sec(t))) from t1 group by a,b;
a	sec_to_time(sum(time_to_sec(t)))
1	00:06:15
1	00:36:30
1	00:36:30
select distinct a,sec_to_time(sum(time_to_sec(t))) from t1 group by a,b;
a	sec_to_time(sum(time_to_sec(t)))
1	00:06:15
1	00:36:30
create table t2 (a int not null primary key, b int);
insert into t2 values (1,1),(2,2),(3,3);
select t1.a,sec_to_time(sum(time_to_sec(t))) from t1 left join t2 on (t1.b=t2.a) group by t1.a,t2.b;
a	sec_to_time(sum(time_to_sec(t)))
1	00:06:15
1	00:36:30
1	00:36:30
select distinct t1.a,sec_to_time(sum(time_to_sec(t))) from t1 left join t2 on (t1.b=t2.a) group by t1.a,t2.b;
a	sec_to_time(sum(time_to_sec(t)))
1	00:06:15
1	00:36:30
drop table t1,t2;
create table t1 (a int not null,b char(5), c text);
insert into t1 (a) values (1),(2),(3),(4),(1),(2),(3),(4);
select distinct a from t1 group by b,a having a > 2 order by a desc;
a
4
3
select distinct a,c from t1 group by b,c,a having a > 2 order by a desc;
a	c
4	NULL
3	NULL
drop table t1;
create table t1 (a char(1), key(a)) engine=myisam;
insert into t1 values('1'),('1');
select * from t1 where a >= '1';
a
1
1
select distinct a from t1 order by a desc;
a
1
select distinct a from t1 where a >= '1' order by a desc;
a
1
drop table t1;
CREATE TABLE t1 (email varchar(50), infoID BIGINT, dateentered DATETIME);
CREATE TABLE t2 (infoID BIGINT, shipcode varchar(10));
INSERT INTO t1 (email, infoID, dateentered) VALUES
('test1@testdomain.com', 1, '2002-07-30 22:56:38'),
('test1@testdomain.com', 1, '2002-07-27 22:58:16'),
('test2@testdomain.com', 1, '2002-06-19 15:22:19'),
('test2@testdomain.com', 2, '2002-06-18 14:23:47'),
('test3@testdomain.com', 1, '2002-05-19 22:17:32');
INSERT INTO t2(infoID, shipcode) VALUES
(1, 'Z001'),
(2, 'R002');
SELECT DISTINCTROW email, shipcode FROM t1, t2 WHERE t1.infoID=t2.infoID;
email	shipcode
test1@testdomain.com	Z001
test2@testdomain.com	Z001
test3@testdomain.com	Z001
test2@testdomain.com	R002
SELECT DISTINCTROW email FROM t1 ORDER BY dateentered DESC;
email
test1@testdomain.com
test2@testdomain.com
test3@testdomain.com
SELECT DISTINCTROW email, shipcode FROM t1, t2 WHERE t1.infoID=t2.infoID ORDER BY dateentered DESC;
email	shipcode
test1@testdomain.com	Z001
test2@testdomain.com	Z001
test2@testdomain.com	R002
test3@testdomain.com	Z001
drop table t1,t2;
CREATE TABLE t1 (privatemessageid int(10) unsigned NOT NULL auto_increment,  folderid smallint(6) NOT NULL default '0',  userid int(10) unsigned NOT NULL default '0',  touserid int(10) unsigned NOT NULL default '0',  fromuserid int(10) unsigned NOT NULL default '0',  title varchar(250) NOT NULL default '',  message mediumtext NOT NULL,  dateline int(10) unsigned NOT NULL default '0',  showsignature smallint(6) NOT NULL default '0',  iconid smallint(5) unsigned NOT NULL default '0',  messageread smallint(6) NOT NULL default '0',  readtime int(10) unsigned NOT NULL default '0',  receipt smallint(6) unsigned NOT NULL default '0',  deleteprompt smallint(6) unsigned NOT NULL default '0',  multiplerecipients smallint(6) unsigned NOT NULL default '0',  PRIMARY KEY  (privatemessageid),  KEY userid (userid)) ENGINE=MyISAM;
INSERT INTO t1 VALUES (128,0,33,33,8,':D','',996121863,1,0,2,996122850,2,0,0);
CREATE TABLE t2 (userid int(10) unsigned NOT NULL auto_increment,  usergroupid smallint(5) unsigned NOT NULL default '0',  username varchar(50) NOT NULL default '',  password varchar(50) NOT NULL default '',  email varchar(50) NOT NULL default '',  styleid smallint(5) unsigned NOT NULL default '0',  parentemail varchar(50) NOT NULL default '',  coppauser smallint(6) NOT NULL default '0',  homepage varchar(100) NOT NULL default '',  icq varchar(20) NOT NULL default '',  aim varchar(20) NOT NULL default '',  yahoo varchar(20) NOT NULL default '',  signature mediumtext NOT NULL,  adminemail smallint(6) NOT NULL default '0',  showemail smallint(6) NOT NULL default '0',  invisible smallint(6) NOT NULL default '0',  usertitle varchar(250) NOT NULL default '',  customtitle smallint(6) NOT NULL default '0',  joindate int(10) unsigned NOT NULL default '0',  cookieuser smallint(6) NOT NULL default '0',  daysprune smallint(6) NOT NULL default '0',  lastvisit int(10) unsigned NOT NULL default '0',  lastactivity int(10) unsigned NOT NULL default '0',  lastpost int(10) unsigned NOT NULL default '0',  posts smallint(5) unsigned NOT NULL default '0',  timezoneoffset varchar(4) NOT NULL default '',  emailnotification smallint(6) NOT NULL default '0',  buddylist mediumtext NOT NULL,  ignorelist mediumtext NOT NULL,  pmfolders mediumtext NOT NULL,  receivepm smallint(6) NOT NULL default '0',  emailonpm smallint(6) NOT NULL default '0',  pmpopup smallint(6) NOT NULL default '0',  avatarid smallint(6) NOT NULL default '0',  avatarrevision int(6) unsigned NOT NULL default '0',  options smallint(6) NOT NULL default '15',  birthday date NOT NULL default '0000-00-00',  maxposts smallint(6) NOT NULL default '-1',  startofweek smallint(6) NOT NULL default '1',  ipaddress varchar(20) NOT NULL default '',  referrerid int(10) unsigned NOT NULL default '0',  nosessionhash smallint(6) NOT NULL default '0',  autorefresh smallint(6) NOT NULL default '-1',  messagepopup tinyint(2) NOT NULL default '0',  inforum smallint(5) unsigned NOT NULL default '0',  ratenum smallint(5) unsigned NOT NULL default '0',  ratetotal smallint(5) unsigned NOT NULL default '0',  allowrate smallint(5) unsigned NOT NULL default '1',  PRIMARY KEY  (userid),  KEY usergroupid (usergroupid),  KEY username (username),  KEY inforum (inforum)) ENGINE=MyISAM;
INSERT INTO t2 VALUES (33,6,'Kevin','0','kevin@stileproject.com',1,'',0,'http://www.stileproject.com','','','','',1,1,0,'Administrator',0,996120694,1,-1,1030996168,1031027028,1030599436,36,'-6',0,'','','',1,0,1,0,0,15,'0000-00-00',-1,1,'64.0.0.0',0,1,-1,0,0,4,19,1);
SELECT DISTINCT t1.*, t2.* FROM t1 LEFT JOIN t2 ON (t2.userid = t1.touserid);
privatemessageid	folderid	userid	touserid	fromuserid	title	message	dateline	showsignature	iconid	messageread	readtime	receipt	deleteprompt	multiplerecipients	userid	usergroupid	username	password	email	styleid	parentemail	coppauser	homepage	icq	aim	yahoo	signature	adminemail	showemail	invisible	usertitle	customtitle	joindate	cookieuser	daysprune	lastvisit	lastactivity	lastpost	posts	timezoneoffset	emailnotification	buddylist	ignorelist	pmfolders	receivepm	emailonpm	pmpopup	avatarid	avatarrevision	options	birthday	maxposts	startofweek	ipaddress	referrerid	nosessionhash	autorefresh	messagepopup	inforum	ratenum	ratetotal	allowrate
128	0	33	33	8	:D		996121863	1	0	2	996122850	2	0	0	33	6	Kevin	0	kevin@stileproject.com	1		0	http://www.stileproject.com					1	1	0	Administrator	0	996120694	1	-1	1030996168	1031027028	1030599436	36	-6	0				1	0	1	0	0	15	0000-00-00	-1	1	64.0.0.0	0	1	-1	0	0	4	19	1
DROP TABLE t1,t2;
CREATE TABLE t1 (a int primary key, b int, c int);
INSERT t1 VALUES (1,2,3);
CREATE TABLE t2 (a int primary key, b int, c int);
INSERT t2 VALUES (3,4,5);
SELECT DISTINCT t1.a, t2.b FROM t1, t2 WHERE t1.a=1 ORDER BY t2.c;
a	b
1	4
DROP TABLE t1,t2;
CREATE table t1 (  `id` int(11) NOT NULL auto_increment,  `name` varchar(50) NOT NULL default '',  PRIMARY KEY  (`id`)) ENGINE=MyISAM AUTO_INCREMENT=3 ;
INSERT INTO t1 VALUES (1, 'aaaaa');
INSERT INTO t1 VALUES (3, 'aaaaa');
INSERT INTO t1 VALUES (2, 'eeeeeee');
select distinct left(name,1) as name from t1;
name
a
e
drop  table t1;
CREATE TABLE t1 (
ID int(11) NOT NULL auto_increment,
NAME varchar(75) DEFAULT '' NOT NULL,
LINK_ID int(11) DEFAULT '0' NOT NULL,
PRIMARY KEY (ID),
KEY NAME (NAME),
KEY LINK_ID (LINK_ID)
);
INSERT INTO t1 (ID, NAME, LINK_ID) VALUES (1,'Mike',0);
INSERT INTO t1 (ID, NAME, LINK_ID) VALUES (2,'Jack',0);
INSERT INTO t1 (ID, NAME, LINK_ID) VALUES (3,'Bill',0);
CREATE TABLE t2 (
ID int(11) NOT NULL auto_increment,
NAME varchar(150) DEFAULT '' NOT NULL,
PRIMARY KEY (ID),
KEY NAME (NAME)
);
SELECT DISTINCT
t2.id AS key_link_id,
t2.name AS link
FROM t1
LEFT JOIN t2 ON t1.link_id=t2.id
GROUP BY t1.id
ORDER BY link;
key_link_id	link
NULL	NULL
drop table t1,t2;
CREATE TABLE t1 (
html varchar(5) default NULL,
rin int(11) default '0',
out int(11) default '0'
) ENGINE=MyISAM;
INSERT INTO t1 VALUES ('1',1,0);
SELECT DISTINCT html,SUM(out)/(SUM(rin)+1) as 'prod' FROM t1 GROUP BY rin;
html	prod
1	0.00
drop table t1;<|MERGE_RESOLUTION|>--- conflicted
+++ resolved
@@ -188,15 +188,9 @@
 insert into t4 select * from t3;
 insert into t3 select * from t4;
 explain select distinct t1.a from t1,t3 where t1.a=t3.a;
-<<<<<<< HEAD
 id	select_type	table	type	possible_keys	key	key_len	ref	rows	Extra
 1	SIMPLE	t1	index	PRIMARY	PRIMARY	4	NULL	4	Using index; Using temporary
-1	SIMPLE	t3	ref	a	a	5	test.t1.a	10	Using where; Using index; Distinct
-=======
-table	type	possible_keys	key	key_len	ref	rows	Extra
-t1	index	PRIMARY	PRIMARY	4	NULL	4	Using index; Using temporary
-t3	ref	a	a	5	t1.a	12	Using where; Using index; Distinct
->>>>>>> cf78ff69
+1	SIMPLE	t3	ref	a	a	5	test.t1.a	11	Using where; Using index; Distinct
 select distinct t1.a from t1,t3 where t1.a=t3.a;
 a
 1
