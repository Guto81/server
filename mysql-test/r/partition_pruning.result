drop table if exists t1,t2,t3,t4,t5,t6,t7,t8,t9;
<<<<<<< HEAD
# test of RANGE and index
CREATE TABLE t1 (a DATE, KEY(a))
PARTITION BY RANGE (TO_DAYS(a))
(PARTITION `pNULL` VALUES LESS THAN (0),
PARTITION `p0001-01-01` VALUES LESS THAN (366 + 1),
PARTITION `p1001-01-01` VALUES LESS THAN (TO_DAYS('1001-01-01') + 1),
PARTITION `p2001-01-01` VALUES LESS THAN (TO_DAYS('2001-01-01') + 1));
INSERT INTO t1 VALUES ('0000-00-00'), ('0000-01-02'), ('0001-01-01'),
('1001-00-00'), ('1001-01-01'), ('1002-00-00'), ('2001-01-01');
SELECT * FROM t1 WHERE a < '1001-01-01';
a
0000-00-00
0000-01-02
0001-01-01
1001-00-00
SELECT * FROM t1 WHERE a <= '1001-01-01';
a
0000-00-00
0000-01-02
0001-01-01
1001-00-00
1001-01-01
SELECT * FROM t1 WHERE a >= '1001-01-01';
a
1001-01-01
1002-00-00
2001-01-01
SELECT * FROM t1 WHERE a > '1001-01-01';
a
1002-00-00
2001-01-01
SELECT * FROM t1 WHERE a = '1001-01-01';
a
1001-01-01
SELECT * FROM t1 WHERE a < '1001-00-00';
a
0000-00-00
0000-01-02
0001-01-01
SELECT * FROM t1 WHERE a <= '1001-00-00';
a
0000-00-00
0000-01-02
0001-01-01
1001-00-00
SELECT * FROM t1 WHERE a >= '1001-00-00';
a
1001-00-00
1001-01-01
1002-00-00
2001-01-01
SELECT * FROM t1 WHERE a > '1001-00-00';
a
1001-01-01
1002-00-00
2001-01-01
SELECT * FROM t1 WHERE a = '1001-00-00';
a
1001-00-00
SELECT * FROM t1 WHERE a < '1999-02-31';
a
0000-00-00
0000-01-02
0001-01-01
1001-00-00
1001-01-01
1002-00-00
SELECT * FROM t1 WHERE a <= '1999-02-31';
a
0000-00-00
0000-01-02
0001-01-01
1001-00-00
1001-01-01
1002-00-00
SELECT * FROM t1 WHERE a >= '1999-02-31';
a
2001-01-01
SELECT * FROM t1 WHERE a > '1999-02-31';
a
2001-01-01
SELECT * FROM t1 WHERE a = '1999-02-31';
a
Warning	1292	Incorrect date value: '1999-02-31' for column 'a' at row 1
Warnings:
SELECT * FROM t1 WHERE a BETWEEN '0000-00-00' AND '1002-00-00';
a
0000-00-00
0000-01-02
0001-01-01
1001-00-00
1001-01-01
1002-00-00
SELECT * FROM t1 WHERE a BETWEEN '0000-00-00' AND '1001-01-01';
a
0000-00-00
0000-01-02
0001-01-01
1001-00-00
1001-01-01
SELECT * FROM t1 WHERE a BETWEEN '0001-01-02' AND '1002-00-00';
a
1001-00-00
1001-01-01
1002-00-00
SELECT * FROM t1 WHERE a BETWEEN '0001-01-01' AND '1001-01-01';
a
0001-01-01
1001-00-00
1001-01-01
# test without index
ALTER TABLE t1 DROP KEY a;
SELECT * FROM t1 WHERE a < '1001-01-01';
a
0000-00-00
0000-01-02
0001-01-01
1001-00-00
SELECT * FROM t1 WHERE a <= '1001-01-01';
a
0000-00-00
0000-01-02
0001-01-01
1001-00-00
1001-01-01
SELECT * FROM t1 WHERE a >= '1001-01-01';
a
1001-01-01
1002-00-00
2001-01-01
SELECT * FROM t1 WHERE a > '1001-01-01';
a
1002-00-00
2001-01-01
SELECT * FROM t1 WHERE a = '1001-01-01';
a
1001-01-01
SELECT * FROM t1 WHERE a < '1001-00-00';
a
0000-00-00
0000-01-02
0001-01-01
SELECT * FROM t1 WHERE a <= '1001-00-00';
a
0000-00-00
0000-01-02
0001-01-01
1001-00-00
SELECT * FROM t1 WHERE a >= '1001-00-00';
a
1001-00-00
1001-01-01
1002-00-00
2001-01-01
SELECT * FROM t1 WHERE a > '1001-00-00';
a
1001-01-01
1002-00-00
2001-01-01
SELECT * FROM t1 WHERE a = '1001-00-00';
a
1001-00-00
SELECT * FROM t1 WHERE a < '1999-02-31';
a
0000-00-00
0000-01-02
0001-01-01
1001-00-00
1001-01-01
1002-00-00
SELECT * FROM t1 WHERE a <= '1999-02-31';
a
0000-00-00
0000-01-02
0001-01-01
1001-00-00
1001-01-01
1002-00-00
SELECT * FROM t1 WHERE a >= '1999-02-31';
a
2001-01-01
SELECT * FROM t1 WHERE a > '1999-02-31';
a
2001-01-01
SELECT * FROM t1 WHERE a = '1999-02-31';
a
SELECT * FROM t1 WHERE a BETWEEN '0000-00-00' AND '1002-00-00';
a
0000-00-00
0000-01-02
0001-01-01
1001-00-00
1001-01-01
1002-00-00
SELECT * FROM t1 WHERE a BETWEEN '0000-00-00' AND '1001-01-01';
a
0000-00-00
0000-01-02
0001-01-01
1001-00-00
1001-01-01
SELECT * FROM t1 WHERE a BETWEEN '0001-01-02' AND '1002-00-00';
a
1001-00-00
1001-01-01
1002-00-00
SELECT * FROM t1 WHERE a BETWEEN '0001-01-01' AND '1001-01-01';
a
0001-01-01
1001-00-00
1001-01-01
DROP TABLE t1;
# test of LIST and index
CREATE TABLE t1 (a DATE, KEY(a))
PARTITION BY LIST (TO_DAYS(a))
(PARTITION `p0001-01-01` VALUES IN (TO_DAYS('0001-01-01')),
PARTITION `p2001-01-01` VALUES IN (TO_DAYS('2001-01-01')),
PARTITION `pNULL` VALUES IN (NULL),
PARTITION `p0000-01-02` VALUES IN (TO_DAYS('0000-01-02')),
PARTITION `p1001-01-01` VALUES IN (TO_DAYS('1001-01-01')));
INSERT INTO t1 VALUES ('0000-00-00'), ('0000-01-02'), ('0001-01-01'),
('1001-00-00'), ('1001-01-01'), ('1002-00-00'), ('2001-01-01');
SELECT * FROM t1 WHERE a < '1001-01-01';
a
0000-00-00
0000-01-02
0001-01-01
1001-00-00
SELECT * FROM t1 WHERE a <= '1001-01-01';
a
0000-00-00
0000-01-02
0001-01-01
1001-00-00
1001-01-01
SELECT * FROM t1 WHERE a >= '1001-01-01';
a
1001-01-01
1002-00-00
2001-01-01
SELECT * FROM t1 WHERE a > '1001-01-01';
a
1002-00-00
2001-01-01
SELECT * FROM t1 WHERE a = '1001-01-01';
a
1001-01-01
SELECT * FROM t1 WHERE a < '1001-00-00';
a
0000-00-00
0000-01-02
0001-01-01
SELECT * FROM t1 WHERE a <= '1001-00-00';
a
0000-00-00
0000-01-02
0001-01-01
1001-00-00
SELECT * FROM t1 WHERE a >= '1001-00-00';
a
1001-00-00
1001-01-01
1002-00-00
2001-01-01
SELECT * FROM t1 WHERE a > '1001-00-00';
a
1001-01-01
1002-00-00
2001-01-01
SELECT * FROM t1 WHERE a = '1001-00-00';
a
1001-00-00
SELECT * FROM t1 WHERE a < '1999-02-31';
a
0000-00-00
0000-01-02
0001-01-01
1001-00-00
1001-01-01
1002-00-00
SELECT * FROM t1 WHERE a <= '1999-02-31';
a
0000-00-00
0000-01-02
0001-01-01
1001-00-00
1001-01-01
1002-00-00
SELECT * FROM t1 WHERE a >= '1999-02-31';
a
2001-01-01
SELECT * FROM t1 WHERE a > '1999-02-31';
a
2001-01-01
SELECT * FROM t1 WHERE a = '1999-02-31';
a
Warning	1292	Incorrect date value: '1999-02-31' for column 'a' at row 1
Warnings:
SELECT * FROM t1 WHERE a BETWEEN '0000-00-00' AND '1002-00-00';
a
0000-00-00
0000-01-02
0001-01-01
1001-00-00
1001-01-01
1002-00-00
SELECT * FROM t1 WHERE a BETWEEN '0000-00-00' AND '1001-01-01';
a
0000-00-00
0000-01-02
0001-01-01
1001-00-00
1001-01-01
SELECT * FROM t1 WHERE a BETWEEN '0001-01-02' AND '1002-00-00';
a
1001-00-00
1001-01-01
1002-00-00
SELECT * FROM t1 WHERE a BETWEEN '0001-01-01' AND '1001-01-01';
a
0001-01-01
1001-00-00
1001-01-01
# test without index
ALTER TABLE t1 DROP KEY a;
SELECT * FROM t1 WHERE a < '1001-01-01';
a
0000-00-00
0000-01-02
0001-01-01
1001-00-00
SELECT * FROM t1 WHERE a <= '1001-01-01';
a
0000-00-00
0000-01-02
0001-01-01
1001-00-00
1001-01-01
SELECT * FROM t1 WHERE a >= '1001-01-01';
a
1001-01-01
1002-00-00
2001-01-01
SELECT * FROM t1 WHERE a > '1001-01-01';
a
1002-00-00
2001-01-01
SELECT * FROM t1 WHERE a = '1001-01-01';
a
1001-01-01
SELECT * FROM t1 WHERE a < '1001-00-00';
a
0000-00-00
0000-01-02
0001-01-01
SELECT * FROM t1 WHERE a <= '1001-00-00';
a
0000-00-00
0000-01-02
0001-01-01
1001-00-00
SELECT * FROM t1 WHERE a >= '1001-00-00';
a
1001-00-00
1001-01-01
1002-00-00
2001-01-01
SELECT * FROM t1 WHERE a > '1001-00-00';
a
1001-01-01
1002-00-00
2001-01-01
SELECT * FROM t1 WHERE a = '1001-00-00';
a
1001-00-00
SELECT * FROM t1 WHERE a < '1999-02-31';
a
0000-00-00
0000-01-02
0001-01-01
1001-00-00
1001-01-01
1002-00-00
SELECT * FROM t1 WHERE a <= '1999-02-31';
a
0000-00-00
0000-01-02
0001-01-01
1001-00-00
1001-01-01
1002-00-00
SELECT * FROM t1 WHERE a >= '1999-02-31';
a
2001-01-01
SELECT * FROM t1 WHERE a > '1999-02-31';
a
2001-01-01
SELECT * FROM t1 WHERE a = '1999-02-31';
a
SELECT * FROM t1 WHERE a BETWEEN '0000-00-00' AND '1002-00-00';
a
0000-00-00
0000-01-02
0001-01-01
1001-00-00
1001-01-01
1002-00-00
SELECT * FROM t1 WHERE a BETWEEN '0000-00-00' AND '1001-01-01';
a
0000-00-00
0000-01-02
0001-01-01
1001-00-00
1001-01-01
SELECT * FROM t1 WHERE a BETWEEN '0001-01-02' AND '1002-00-00';
a
1001-00-00
1001-01-01
1002-00-00
SELECT * FROM t1 WHERE a BETWEEN '0001-01-01' AND '1001-01-01';
a
0001-01-01
1001-00-00
1001-01-01
=======
# Test with DATETIME column NOT NULL
CREATE TABLE t1 (
a int(10) unsigned NOT NULL,
b DATETIME NOT NULL,
PRIMARY KEY (a, b)
) PARTITION BY RANGE (TO_DAYS(b))
(PARTITION p20090401 VALUES LESS THAN (TO_DAYS('2009-04-02')),
PARTITION p20090402 VALUES LESS THAN (TO_DAYS('2009-04-03')),
PARTITION p20090403 VALUES LESS THAN (TO_DAYS('2009-04-04')),
PARTITION p20090404 VALUES LESS THAN (TO_DAYS('2009-04-05')),
PARTITION p20090405 VALUES LESS THAN MAXVALUE);
INSERT INTO t1 VALUES (1, '2009-01-01'), (1, '2009-04-01'), (2, '2009-04-01'),
(1, '2009-04-02'), (2, '2009-04-02'), (1, '2009-04-02 23:59:59'),
(1, '2009-04-03'), (2, '2009-04-03'), (1, '2009-04-04'), (2, '2009-04-04'),
(1, '2009-04-05'), (1, '2009-04-06'), (1, '2009-04-07');
EXPLAIN PARTITIONS SELECT * FROM t1 WHERE b < CAST('2009-04-03' AS DATETIME);
id	select_type	table	partitions	type	possible_keys	key	key_len	ref	rows	Extra
1	SIMPLE	t1	p20090401,p20090402	index	NULL	PRIMARY	12	NULL	6	Using where; Using index
EXPLAIN PARTITIONS SELECT * FROM t1 WHERE b <= CAST('2009-04-03' AS DATETIME);
id	select_type	table	partitions	type	possible_keys	key	key_len	ref	rows	Extra
1	SIMPLE	t1	p20090401,p20090402,p20090403	index	NULL	PRIMARY	12	NULL	8	Using where; Using index
EXPLAIN PARTITIONS SELECT * FROM t1 WHERE b = CAST('2009-04-03' AS DATETIME);
id	select_type	table	partitions	type	possible_keys	key	key_len	ref	rows	Extra
1	SIMPLE	t1	p20090403	index	NULL	PRIMARY	12	NULL	8	Using where; Using index
EXPLAIN PARTITIONS SELECT * FROM t1 WHERE b >= CAST('2009-04-03' AS DATETIME);
id	select_type	table	partitions	type	possible_keys	key	key_len	ref	rows	Extra
1	SIMPLE	t1	p20090403,p20090404,p20090405	index	NULL	PRIMARY	12	NULL	13	Using where; Using index
EXPLAIN PARTITIONS SELECT * FROM t1 WHERE b > CAST('2009-04-03' AS DATETIME);
id	select_type	table	partitions	type	possible_keys	key	key_len	ref	rows	Extra
1	SIMPLE	t1	p20090403,p20090404,p20090405	index	NULL	PRIMARY	12	NULL	13	Using where; Using index
EXPLAIN PARTITIONS SELECT * FROM t1
WHERE b < CAST('2009-04-02 23:59:59' AS DATETIME);
id	select_type	table	partitions	type	possible_keys	key	key_len	ref	rows	Extra
1	SIMPLE	t1	p20090401,p20090402	index	NULL	PRIMARY	12	NULL	13	Using where; Using index
EXPLAIN PARTITIONS SELECT * FROM t1
WHERE b <= CAST('2009-04-02 23:59:59' AS DATETIME);
id	select_type	table	partitions	type	possible_keys	key	key_len	ref	rows	Extra
1	SIMPLE	t1	p20090401,p20090402	index	NULL	PRIMARY	12	NULL	13	Using where; Using index
EXPLAIN PARTITIONS SELECT * FROM t1
WHERE b = CAST('2009-04-02 23:59:59' AS DATETIME);
id	select_type	table	partitions	type	possible_keys	key	key_len	ref	rows	Extra
1	SIMPLE	t1	p20090402	index	NULL	PRIMARY	12	NULL	13	Using where; Using index
EXPLAIN PARTITIONS SELECT * FROM t1
WHERE b >= CAST('2009-04-02 23:59:59' AS DATETIME);
id	select_type	table	partitions	type	possible_keys	key	key_len	ref	rows	Extra
1	SIMPLE	t1	p20090402,p20090403,p20090404,p20090405	index	NULL	PRIMARY	12	NULL	13	Using where; Using index
EXPLAIN PARTITIONS SELECT * FROM t1
WHERE b > CAST('2009-04-02 23:59:59' AS DATETIME);
id	select_type	table	partitions	type	possible_keys	key	key_len	ref	rows	Extra
1	SIMPLE	t1	p20090403,p20090404,p20090405	index	NULL	PRIMARY	12	NULL	13	Using where; Using index
EXPLAIN PARTITIONS SELECT * FROM t1 WHERE b < CAST('2009-04-03' AS DATE);
id	select_type	table	partitions	type	possible_keys	key	key_len	ref	rows	Extra
1	SIMPLE	t1	p20090401,p20090402	index	NULL	PRIMARY	12	NULL	13	Using where; Using index
EXPLAIN PARTITIONS SELECT * FROM t1 WHERE b <= CAST('2009-04-03' AS DATE);
id	select_type	table	partitions	type	possible_keys	key	key_len	ref	rows	Extra
1	SIMPLE	t1	p20090401,p20090402,p20090403	index	NULL	PRIMARY	12	NULL	13	Using where; Using index
EXPLAIN PARTITIONS SELECT * FROM t1 WHERE b = CAST('2009-04-03' AS DATE);
id	select_type	table	partitions	type	possible_keys	key	key_len	ref	rows	Extra
1	SIMPLE	t1	p20090403	index	NULL	PRIMARY	12	NULL	13	Using where; Using index
EXPLAIN PARTITIONS SELECT * FROM t1 WHERE b >= CAST('2009-04-03' AS DATE);
id	select_type	table	partitions	type	possible_keys	key	key_len	ref	rows	Extra
1	SIMPLE	t1	p20090403,p20090404,p20090405	index	NULL	PRIMARY	12	NULL	13	Using where; Using index
EXPLAIN PARTITIONS SELECT * FROM t1 WHERE b > CAST('2009-04-03' AS DATE);
id	select_type	table	partitions	type	possible_keys	key	key_len	ref	rows	Extra
1	SIMPLE	t1	p20090403,p20090404,p20090405	index	NULL	PRIMARY	12	NULL	13	Using where; Using index
EXPLAIN PARTITIONS SELECT * FROM t1 WHERE b < '2009-04-03 00:00:00';
id	select_type	table	partitions	type	possible_keys	key	key_len	ref	rows	Extra
1	SIMPLE	t1	p20090401,p20090402	index	NULL	PRIMARY	12	NULL	13	Using where; Using index
EXPLAIN PARTITIONS SELECT * FROM t1 WHERE b <= '2009-04-03 00:00:00';
id	select_type	table	partitions	type	possible_keys	key	key_len	ref	rows	Extra
1	SIMPLE	t1	p20090401,p20090402,p20090403	index	NULL	PRIMARY	12	NULL	13	Using where; Using index
EXPLAIN PARTITIONS SELECT * FROM t1 WHERE b = '2009-04-03 00:00:00';
id	select_type	table	partitions	type	possible_keys	key	key_len	ref	rows	Extra
1	SIMPLE	t1	p20090403	index	NULL	PRIMARY	12	NULL	13	Using where; Using index
EXPLAIN PARTITIONS SELECT * FROM t1 WHERE b >= '2009-04-03 00:00:00';
id	select_type	table	partitions	type	possible_keys	key	key_len	ref	rows	Extra
1	SIMPLE	t1	p20090403,p20090404,p20090405	index	NULL	PRIMARY	12	NULL	13	Using where; Using index
EXPLAIN PARTITIONS SELECT * FROM t1 WHERE b > '2009-04-03 00:00:00';
id	select_type	table	partitions	type	possible_keys	key	key_len	ref	rows	Extra
1	SIMPLE	t1	p20090403,p20090404,p20090405	index	NULL	PRIMARY	12	NULL	13	Using where; Using index
EXPLAIN PARTITIONS SELECT * FROM t1 WHERE b < '2009-04-02 23:59:59';
id	select_type	table	partitions	type	possible_keys	key	key_len	ref	rows	Extra
1	SIMPLE	t1	p20090401,p20090402	index	NULL	PRIMARY	12	NULL	13	Using where; Using index
EXPLAIN PARTITIONS SELECT * FROM t1 WHERE b <= '2009-04-02 23:59:59';
id	select_type	table	partitions	type	possible_keys	key	key_len	ref	rows	Extra
1	SIMPLE	t1	p20090401,p20090402	index	NULL	PRIMARY	12	NULL	13	Using where; Using index
EXPLAIN PARTITIONS SELECT * FROM t1 WHERE b = '2009-04-02 23:59:59';
id	select_type	table	partitions	type	possible_keys	key	key_len	ref	rows	Extra
1	SIMPLE	t1	p20090402	index	NULL	PRIMARY	12	NULL	13	Using where; Using index
EXPLAIN PARTITIONS SELECT * FROM t1 WHERE b >= '2009-04-02 23:59:59';
id	select_type	table	partitions	type	possible_keys	key	key_len	ref	rows	Extra
1	SIMPLE	t1	p20090402,p20090403,p20090404,p20090405	index	NULL	PRIMARY	12	NULL	13	Using where; Using index
EXPLAIN PARTITIONS SELECT * FROM t1 WHERE b > '2009-04-02 23:59:59';
id	select_type	table	partitions	type	possible_keys	key	key_len	ref	rows	Extra
1	SIMPLE	t1	p20090403,p20090404,p20090405	index	NULL	PRIMARY	12	NULL	13	Using where; Using index
EXPLAIN PARTITIONS SELECT * FROM t1 WHERE b < '2009-04-03';
id	select_type	table	partitions	type	possible_keys	key	key_len	ref	rows	Extra
1	SIMPLE	t1	p20090401,p20090402	index	NULL	PRIMARY	12	NULL	13	Using where; Using index
EXPLAIN PARTITIONS SELECT * FROM t1 WHERE b <= '2009-04-03';
id	select_type	table	partitions	type	possible_keys	key	key_len	ref	rows	Extra
1	SIMPLE	t1	p20090401,p20090402,p20090403	index	NULL	PRIMARY	12	NULL	13	Using where; Using index
EXPLAIN PARTITIONS SELECT * FROM t1 WHERE b = '2009-04-03';
id	select_type	table	partitions	type	possible_keys	key	key_len	ref	rows	Extra
1	SIMPLE	t1	p20090403	index	NULL	PRIMARY	12	NULL	13	Using where; Using index
EXPLAIN PARTITIONS SELECT * FROM t1 WHERE b >= '2009-04-03';
id	select_type	table	partitions	type	possible_keys	key	key_len	ref	rows	Extra
1	SIMPLE	t1	p20090403,p20090404,p20090405	index	NULL	PRIMARY	12	NULL	13	Using where; Using index
EXPLAIN PARTITIONS SELECT * FROM t1 WHERE b > '2009-04-03';
id	select_type	table	partitions	type	possible_keys	key	key_len	ref	rows	Extra
1	SIMPLE	t1	p20090403,p20090404,p20090405	index	NULL	PRIMARY	12	NULL	13	Using where; Using index
EXPLAIN PARTITIONS SELECT * FROM t1
WHERE b < CAST('2009-04-03 00:00:01' AS DATETIME);
id	select_type	table	partitions	type	possible_keys	key	key_len	ref	rows	Extra
1	SIMPLE	t1	p20090401,p20090402,p20090403	index	NULL	PRIMARY	12	NULL	13	Using where; Using index
EXPLAIN PARTITIONS SELECT * FROM t1
WHERE b <= CAST('2009-04-03 00:00:01' AS DATETIME);
id	select_type	table	partitions	type	possible_keys	key	key_len	ref	rows	Extra
1	SIMPLE	t1	p20090401,p20090402,p20090403	index	NULL	PRIMARY	12	NULL	13	Using where; Using index
EXPLAIN PARTITIONS SELECT * FROM t1
WHERE b = CAST('2009-04-03 00:00:01' AS DATETIME);
id	select_type	table	partitions	type	possible_keys	key	key_len	ref	rows	Extra
1	SIMPLE	t1	p20090403	index	NULL	PRIMARY	12	NULL	13	Using where; Using index
EXPLAIN PARTITIONS SELECT * FROM t1
WHERE b >= CAST('2009-04-03 00:00:01' AS DATETIME);
id	select_type	table	partitions	type	possible_keys	key	key_len	ref	rows	Extra
1	SIMPLE	t1	p20090403,p20090404,p20090405	index	NULL	PRIMARY	12	NULL	13	Using where; Using index
EXPLAIN PARTITIONS SELECT * FROM t1
WHERE b > CAST('2009-04-03 00:00:01' AS DATETIME);
id	select_type	table	partitions	type	possible_keys	key	key_len	ref	rows	Extra
1	SIMPLE	t1	p20090403,p20090404,p20090405	index	NULL	PRIMARY	12	NULL	13	Using where; Using index
EXPLAIN PARTITIONS SELECT * FROM t1
WHERE b < CAST('2009-04-02 23:59:58' AS DATETIME);
id	select_type	table	partitions	type	possible_keys	key	key_len	ref	rows	Extra
1	SIMPLE	t1	p20090401,p20090402	index	NULL	PRIMARY	12	NULL	13	Using where; Using index
EXPLAIN PARTITIONS SELECT * FROM t1
WHERE b <= CAST('2009-04-02 23:59:58' AS DATETIME);
id	select_type	table	partitions	type	possible_keys	key	key_len	ref	rows	Extra
1	SIMPLE	t1	p20090401,p20090402	index	NULL	PRIMARY	12	NULL	13	Using where; Using index
EXPLAIN PARTITIONS SELECT * FROM t1
WHERE b = CAST('2009-04-02 23:59:58' AS DATETIME);
id	select_type	table	partitions	type	possible_keys	key	key_len	ref	rows	Extra
1	SIMPLE	t1	p20090402	index	NULL	PRIMARY	12	NULL	13	Using where; Using index
EXPLAIN PARTITIONS SELECT * FROM t1
WHERE b >= CAST('2009-04-02 23:59:58' AS DATETIME);
id	select_type	table	partitions	type	possible_keys	key	key_len	ref	rows	Extra
1	SIMPLE	t1	p20090402,p20090403,p20090404,p20090405	index	NULL	PRIMARY	12	NULL	13	Using where; Using index
EXPLAIN PARTITIONS SELECT * FROM t1
WHERE b > CAST('2009-04-02 23:59:58' AS DATETIME);
id	select_type	table	partitions	type	possible_keys	key	key_len	ref	rows	Extra
1	SIMPLE	t1	p20090402,p20090403,p20090404,p20090405	index	NULL	PRIMARY	12	NULL	13	Using where; Using index
DROP TABLE t1;
# Test with DATE column NOT NULL
CREATE TABLE t1 (
a int(10) unsigned NOT NULL,
b DATE NOT NULL,
PRIMARY KEY (a, b)
) PARTITION BY RANGE (TO_DAYS(b))
(PARTITION p20090401 VALUES LESS THAN (TO_DAYS('2009-04-02')),
PARTITION p20090402 VALUES LESS THAN (TO_DAYS('2009-04-03')),
PARTITION p20090403 VALUES LESS THAN (TO_DAYS('2009-04-04')),
PARTITION p20090404 VALUES LESS THAN (TO_DAYS('2009-04-05')),
PARTITION p20090405 VALUES LESS THAN MAXVALUE);
INSERT INTO t1 VALUES (1, '2009-01-01'), (1, '2009-04-01'), (2, '2009-04-01'),
(1, '2009-04-02'), (2, '2009-04-02'), (1, '2009-04-03'), (2, '2009-04-03'),
(1, '2009-04-04'), (2, '2009-04-04'), (1, '2009-04-05'), (1, '2009-04-06'),
(1, '2009-04-07');
EXPLAIN PARTITIONS SELECT * FROM t1 WHERE b < CAST('2009-04-03' AS DATETIME);
id	select_type	table	partitions	type	possible_keys	key	key_len	ref	rows	Extra
1	SIMPLE	t1	p20090401,p20090402	index	NULL	PRIMARY	7	NULL	5	Using where; Using index
EXPLAIN PARTITIONS SELECT * FROM t1 WHERE b <= CAST('2009-04-03' AS DATETIME);
id	select_type	table	partitions	type	possible_keys	key	key_len	ref	rows	Extra
1	SIMPLE	t1	p20090401,p20090402,p20090403	index	NULL	PRIMARY	7	NULL	7	Using where; Using index
EXPLAIN PARTITIONS SELECT * FROM t1 WHERE b = CAST('2009-04-03' AS DATETIME);
id	select_type	table	partitions	type	possible_keys	key	key_len	ref	rows	Extra
1	SIMPLE	t1	p20090403	index	NULL	PRIMARY	7	NULL	7	Using where; Using index
EXPLAIN PARTITIONS SELECT * FROM t1 WHERE b >= CAST('2009-04-03' AS DATETIME);
id	select_type	table	partitions	type	possible_keys	key	key_len	ref	rows	Extra
1	SIMPLE	t1	p20090403,p20090404,p20090405	index	NULL	PRIMARY	7	NULL	12	Using where; Using index
EXPLAIN PARTITIONS SELECT * FROM t1 WHERE b > CAST('2009-04-03' AS DATETIME);
id	select_type	table	partitions	type	possible_keys	key	key_len	ref	rows	Extra
1	SIMPLE	t1	p20090404,p20090405	index	NULL	PRIMARY	7	NULL	12	Using where; Using index
EXPLAIN PARTITIONS SELECT * FROM t1
WHERE b < CAST('2009-04-02 23:59:59' AS DATETIME);
id	select_type	table	partitions	type	possible_keys	key	key_len	ref	rows	Extra
1	SIMPLE	t1	p20090401,p20090402	index	NULL	PRIMARY	7	NULL	12	Using where; Using index
EXPLAIN PARTITIONS SELECT * FROM t1
WHERE b <= CAST('2009-04-02 23:59:59' AS DATETIME);
id	select_type	table	partitions	type	possible_keys	key	key_len	ref	rows	Extra
1	SIMPLE	t1	p20090401,p20090402	index	NULL	PRIMARY	7	NULL	12	Using where; Using index
EXPLAIN PARTITIONS SELECT * FROM t1
WHERE b = CAST('2009-04-02 23:59:59' AS DATETIME);
id	select_type	table	partitions	type	possible_keys	key	key_len	ref	rows	Extra
1	SIMPLE	NULL	NULL	NULL	NULL	NULL	NULL	NULL	NULL	Impossible WHERE noticed after reading const tables
EXPLAIN PARTITIONS SELECT * FROM t1
WHERE b >= CAST('2009-04-02 23:59:59' AS DATETIME);
id	select_type	table	partitions	type	possible_keys	key	key_len	ref	rows	Extra
1	SIMPLE	t1	p20090403,p20090404,p20090405	index	NULL	PRIMARY	7	NULL	12	Using where; Using index
EXPLAIN PARTITIONS SELECT * FROM t1
WHERE b > CAST('2009-04-02 23:59:59' AS DATETIME);
id	select_type	table	partitions	type	possible_keys	key	key_len	ref	rows	Extra
1	SIMPLE	t1	p20090403,p20090404,p20090405	index	NULL	PRIMARY	7	NULL	12	Using where; Using index
EXPLAIN PARTITIONS SELECT * FROM t1 WHERE b < CAST('2009-04-03' AS DATE);
id	select_type	table	partitions	type	possible_keys	key	key_len	ref	rows	Extra
1	SIMPLE	t1	p20090401,p20090402	index	NULL	PRIMARY	7	NULL	12	Using where; Using index
EXPLAIN PARTITIONS SELECT * FROM t1 WHERE b <= CAST('2009-04-03' AS DATE);
id	select_type	table	partitions	type	possible_keys	key	key_len	ref	rows	Extra
1	SIMPLE	t1	p20090401,p20090402,p20090403	index	NULL	PRIMARY	7	NULL	12	Using where; Using index
EXPLAIN PARTITIONS SELECT * FROM t1 WHERE b = CAST('2009-04-03' AS DATE);
id	select_type	table	partitions	type	possible_keys	key	key_len	ref	rows	Extra
1	SIMPLE	t1	p20090403	index	NULL	PRIMARY	7	NULL	12	Using where; Using index
EXPLAIN PARTITIONS SELECT * FROM t1 WHERE b >= CAST('2009-04-03' AS DATE);
id	select_type	table	partitions	type	possible_keys	key	key_len	ref	rows	Extra
1	SIMPLE	t1	p20090403,p20090404,p20090405	index	NULL	PRIMARY	7	NULL	12	Using where; Using index
EXPLAIN PARTITIONS SELECT * FROM t1 WHERE b > CAST('2009-04-03' AS DATE);
id	select_type	table	partitions	type	possible_keys	key	key_len	ref	rows	Extra
1	SIMPLE	t1	p20090404,p20090405	index	NULL	PRIMARY	7	NULL	12	Using where; Using index
EXPLAIN PARTITIONS SELECT * FROM t1 WHERE b < '2009-04-03 00:00:00';
id	select_type	table	partitions	type	possible_keys	key	key_len	ref	rows	Extra
1	SIMPLE	t1	p20090401,p20090402	index	NULL	PRIMARY	7	NULL	12	Using where; Using index
EXPLAIN PARTITIONS SELECT * FROM t1 WHERE b <= '2009-04-03 00:00:00';
id	select_type	table	partitions	type	possible_keys	key	key_len	ref	rows	Extra
1	SIMPLE	t1	p20090401,p20090402,p20090403	index	NULL	PRIMARY	7	NULL	12	Using where; Using index
EXPLAIN PARTITIONS SELECT * FROM t1 WHERE b = '2009-04-03 00:00:00';
id	select_type	table	partitions	type	possible_keys	key	key_len	ref	rows	Extra
1	SIMPLE	t1	p20090403	index	NULL	PRIMARY	7	NULL	12	Using where; Using index
EXPLAIN PARTITIONS SELECT * FROM t1 WHERE b >= '2009-04-03 00:00:00';
id	select_type	table	partitions	type	possible_keys	key	key_len	ref	rows	Extra
1	SIMPLE	t1	p20090403,p20090404,p20090405	index	NULL	PRIMARY	7	NULL	12	Using where; Using index
EXPLAIN PARTITIONS SELECT * FROM t1 WHERE b > '2009-04-03 00:00:00';
id	select_type	table	partitions	type	possible_keys	key	key_len	ref	rows	Extra
1	SIMPLE	t1	p20090404,p20090405	index	NULL	PRIMARY	7	NULL	12	Using where; Using index
EXPLAIN PARTITIONS SELECT * FROM t1 WHERE b < '2009-04-02 23:59:59';
id	select_type	table	partitions	type	possible_keys	key	key_len	ref	rows	Extra
1	SIMPLE	t1	p20090401,p20090402	index	NULL	PRIMARY	7	NULL	12	Using where; Using index
EXPLAIN PARTITIONS SELECT * FROM t1 WHERE b <= '2009-04-02 23:59:59';
id	select_type	table	partitions	type	possible_keys	key	key_len	ref	rows	Extra
1	SIMPLE	t1	p20090401,p20090402	index	NULL	PRIMARY	7	NULL	12	Using where; Using index
EXPLAIN PARTITIONS SELECT * FROM t1 WHERE b = '2009-04-02 23:59:59';
id	select_type	table	partitions	type	possible_keys	key	key_len	ref	rows	Extra
1	SIMPLE	NULL	NULL	NULL	NULL	NULL	NULL	NULL	NULL	Impossible WHERE noticed after reading const tables
EXPLAIN PARTITIONS SELECT * FROM t1 WHERE b >= '2009-04-02 23:59:59';
id	select_type	table	partitions	type	possible_keys	key	key_len	ref	rows	Extra
1	SIMPLE	t1	p20090403,p20090404,p20090405	index	NULL	PRIMARY	7	NULL	12	Using where; Using index
EXPLAIN PARTITIONS SELECT * FROM t1 WHERE b > '2009-04-02 23:59:59';
id	select_type	table	partitions	type	possible_keys	key	key_len	ref	rows	Extra
1	SIMPLE	t1	p20090403,p20090404,p20090405	index	NULL	PRIMARY	7	NULL	12	Using where; Using index
EXPLAIN PARTITIONS SELECT * FROM t1 WHERE b < '2009-04-03';
id	select_type	table	partitions	type	possible_keys	key	key_len	ref	rows	Extra
1	SIMPLE	t1	p20090401,p20090402	index	NULL	PRIMARY	7	NULL	12	Using where; Using index
EXPLAIN PARTITIONS SELECT * FROM t1 WHERE b <= '2009-04-03';
id	select_type	table	partitions	type	possible_keys	key	key_len	ref	rows	Extra
1	SIMPLE	t1	p20090401,p20090402,p20090403	index	NULL	PRIMARY	7	NULL	12	Using where; Using index
EXPLAIN PARTITIONS SELECT * FROM t1 WHERE b = '2009-04-03';
id	select_type	table	partitions	type	possible_keys	key	key_len	ref	rows	Extra
1	SIMPLE	t1	p20090403	index	NULL	PRIMARY	7	NULL	12	Using where; Using index
EXPLAIN PARTITIONS SELECT * FROM t1 WHERE b >= '2009-04-03';
id	select_type	table	partitions	type	possible_keys	key	key_len	ref	rows	Extra
1	SIMPLE	t1	p20090403,p20090404,p20090405	index	NULL	PRIMARY	7	NULL	12	Using where; Using index
EXPLAIN PARTITIONS SELECT * FROM t1 WHERE b > '2009-04-03';
id	select_type	table	partitions	type	possible_keys	key	key_len	ref	rows	Extra
1	SIMPLE	t1	p20090404,p20090405	index	NULL	PRIMARY	7	NULL	12	Using where; Using index
EXPLAIN PARTITIONS SELECT * FROM t1
WHERE b < CAST('2009-04-03 00:00:01' AS DATETIME);
id	select_type	table	partitions	type	possible_keys	key	key_len	ref	rows	Extra
1	SIMPLE	t1	p20090401,p20090402,p20090403	index	NULL	PRIMARY	7	NULL	12	Using where; Using index
EXPLAIN PARTITIONS SELECT * FROM t1
WHERE b <= CAST('2009-04-03 00:00:01' AS DATETIME);
id	select_type	table	partitions	type	possible_keys	key	key_len	ref	rows	Extra
1	SIMPLE	t1	p20090401,p20090402,p20090403	index	NULL	PRIMARY	7	NULL	12	Using where; Using index
EXPLAIN PARTITIONS SELECT * FROM t1
WHERE b = CAST('2009-04-03 00:00:01' AS DATETIME);
id	select_type	table	partitions	type	possible_keys	key	key_len	ref	rows	Extra
1	SIMPLE	NULL	NULL	NULL	NULL	NULL	NULL	NULL	NULL	Impossible WHERE noticed after reading const tables
EXPLAIN PARTITIONS SELECT * FROM t1
WHERE b >= CAST('2009-04-03 00:00:01' AS DATETIME);
id	select_type	table	partitions	type	possible_keys	key	key_len	ref	rows	Extra
1	SIMPLE	t1	p20090404,p20090405	index	NULL	PRIMARY	7	NULL	12	Using where; Using index
EXPLAIN PARTITIONS SELECT * FROM t1
WHERE b > CAST('2009-04-03 00:00:01' AS DATETIME);
id	select_type	table	partitions	type	possible_keys	key	key_len	ref	rows	Extra
1	SIMPLE	t1	p20090404,p20090405	index	NULL	PRIMARY	7	NULL	12	Using where; Using index
EXPLAIN PARTITIONS SELECT * FROM t1
WHERE b < CAST('2009-04-02 23:59:58' AS DATETIME);
id	select_type	table	partitions	type	possible_keys	key	key_len	ref	rows	Extra
1	SIMPLE	t1	p20090401,p20090402	index	NULL	PRIMARY	7	NULL	12	Using where; Using index
EXPLAIN PARTITIONS SELECT * FROM t1
WHERE b <= CAST('2009-04-02 23:59:58' AS DATETIME);
id	select_type	table	partitions	type	possible_keys	key	key_len	ref	rows	Extra
1	SIMPLE	t1	p20090401,p20090402	index	NULL	PRIMARY	7	NULL	12	Using where; Using index
EXPLAIN PARTITIONS SELECT * FROM t1
WHERE b = CAST('2009-04-02 23:59:58' AS DATETIME);
id	select_type	table	partitions	type	possible_keys	key	key_len	ref	rows	Extra
1	SIMPLE	NULL	NULL	NULL	NULL	NULL	NULL	NULL	NULL	Impossible WHERE noticed after reading const tables
EXPLAIN PARTITIONS SELECT * FROM t1
WHERE b >= CAST('2009-04-02 23:59:58' AS DATETIME);
id	select_type	table	partitions	type	possible_keys	key	key_len	ref	rows	Extra
1	SIMPLE	t1	p20090403,p20090404,p20090405	index	NULL	PRIMARY	7	NULL	12	Using where; Using index
EXPLAIN PARTITIONS SELECT * FROM t1
WHERE b > CAST('2009-04-02 23:59:58' AS DATETIME);
id	select_type	table	partitions	type	possible_keys	key	key_len	ref	rows	Extra
1	SIMPLE	t1	p20090403,p20090404,p20090405	index	NULL	PRIMARY	7	NULL	12	Using where; Using index
DROP TABLE t1;
# Test with DATETIME column NULL
CREATE TABLE t1 (
a int(10) unsigned NOT NULL,
b DATETIME NULL
) PARTITION BY RANGE (TO_DAYS(b))
(PARTITION p20090401 VALUES LESS THAN (TO_DAYS('2009-04-02')),
PARTITION p20090402 VALUES LESS THAN (TO_DAYS('2009-04-03')),
PARTITION p20090403 VALUES LESS THAN (TO_DAYS('2009-04-04')),
PARTITION p20090404 VALUES LESS THAN (TO_DAYS('2009-04-05')),
PARTITION p20090405 VALUES LESS THAN MAXVALUE);
INSERT INTO t1 VALUES (1, '2009-01-01'), (1, '2009-04-01'), (2, '2009-04-01'),
(1, '2009-04-02'), (2, '2009-04-02'), (1, '2009-04-02 23:59:59'),
(1, '2009-04-03'), (2, '2009-04-03'), (1, '2009-04-04'), (2, '2009-04-04'),
(1, '2009-04-05'), (1, '2009-04-06'), (1, '2009-04-07');
EXPLAIN PARTITIONS SELECT * FROM t1 WHERE b < CAST('2009-04-03' AS DATETIME);
id	select_type	table	partitions	type	possible_keys	key	key_len	ref	rows	Extra
1	SIMPLE	t1	p20090401,p20090402	ALL	NULL	NULL	NULL	NULL	6	Using where
EXPLAIN PARTITIONS SELECT * FROM t1 WHERE b <= CAST('2009-04-03' AS DATETIME);
id	select_type	table	partitions	type	possible_keys	key	key_len	ref	rows	Extra
1	SIMPLE	t1	p20090401,p20090402,p20090403	ALL	NULL	NULL	NULL	NULL	8	Using where
EXPLAIN PARTITIONS SELECT * FROM t1 WHERE b = CAST('2009-04-03' AS DATETIME);
id	select_type	table	partitions	type	possible_keys	key	key_len	ref	rows	Extra
1	SIMPLE	t1	p20090403	ALL	NULL	NULL	NULL	NULL	8	Using where
EXPLAIN PARTITIONS SELECT * FROM t1 WHERE b >= CAST('2009-04-03' AS DATETIME);
id	select_type	table	partitions	type	possible_keys	key	key_len	ref	rows	Extra
1	SIMPLE	t1	p20090403,p20090404,p20090405	ALL	NULL	NULL	NULL	NULL	13	Using where
EXPLAIN PARTITIONS SELECT * FROM t1 WHERE b > CAST('2009-04-03' AS DATETIME);
id	select_type	table	partitions	type	possible_keys	key	key_len	ref	rows	Extra
1	SIMPLE	t1	p20090403,p20090404,p20090405	ALL	NULL	NULL	NULL	NULL	13	Using where
EXPLAIN PARTITIONS SELECT * FROM t1
WHERE b < CAST('2009-04-02 23:59:59' AS DATETIME);
id	select_type	table	partitions	type	possible_keys	key	key_len	ref	rows	Extra
1	SIMPLE	t1	p20090401,p20090402	ALL	NULL	NULL	NULL	NULL	13	Using where
EXPLAIN PARTITIONS SELECT * FROM t1
WHERE b <= CAST('2009-04-02 23:59:59' AS DATETIME);
id	select_type	table	partitions	type	possible_keys	key	key_len	ref	rows	Extra
1	SIMPLE	t1	p20090401,p20090402	ALL	NULL	NULL	NULL	NULL	13	Using where
EXPLAIN PARTITIONS SELECT * FROM t1
WHERE b = CAST('2009-04-02 23:59:59' AS DATETIME);
id	select_type	table	partitions	type	possible_keys	key	key_len	ref	rows	Extra
1	SIMPLE	t1	p20090402	ALL	NULL	NULL	NULL	NULL	13	Using where
EXPLAIN PARTITIONS SELECT * FROM t1
WHERE b >= CAST('2009-04-02 23:59:59' AS DATETIME);
id	select_type	table	partitions	type	possible_keys	key	key_len	ref	rows	Extra
1	SIMPLE	t1	p20090402,p20090403,p20090404,p20090405	ALL	NULL	NULL	NULL	NULL	13	Using where
EXPLAIN PARTITIONS SELECT * FROM t1
WHERE b > CAST('2009-04-02 23:59:59' AS DATETIME);
id	select_type	table	partitions	type	possible_keys	key	key_len	ref	rows	Extra
1	SIMPLE	t1	p20090403,p20090404,p20090405	ALL	NULL	NULL	NULL	NULL	13	Using where
EXPLAIN PARTITIONS SELECT * FROM t1 WHERE b < CAST('2009-04-03' AS DATE);
id	select_type	table	partitions	type	possible_keys	key	key_len	ref	rows	Extra
1	SIMPLE	t1	p20090401,p20090402	ALL	NULL	NULL	NULL	NULL	13	Using where
EXPLAIN PARTITIONS SELECT * FROM t1 WHERE b <= CAST('2009-04-03' AS DATE);
id	select_type	table	partitions	type	possible_keys	key	key_len	ref	rows	Extra
1	SIMPLE	t1	p20090401,p20090402,p20090403	ALL	NULL	NULL	NULL	NULL	13	Using where
EXPLAIN PARTITIONS SELECT * FROM t1 WHERE b = CAST('2009-04-03' AS DATE);
id	select_type	table	partitions	type	possible_keys	key	key_len	ref	rows	Extra
1	SIMPLE	t1	p20090403	ALL	NULL	NULL	NULL	NULL	13	Using where
EXPLAIN PARTITIONS SELECT * FROM t1 WHERE b >= CAST('2009-04-03' AS DATE);
id	select_type	table	partitions	type	possible_keys	key	key_len	ref	rows	Extra
1	SIMPLE	t1	p20090403,p20090404,p20090405	ALL	NULL	NULL	NULL	NULL	13	Using where
EXPLAIN PARTITIONS SELECT * FROM t1 WHERE b > CAST('2009-04-03' AS DATE);
id	select_type	table	partitions	type	possible_keys	key	key_len	ref	rows	Extra
1	SIMPLE	t1	p20090403,p20090404,p20090405	ALL	NULL	NULL	NULL	NULL	13	Using where
EXPLAIN PARTITIONS SELECT * FROM t1 WHERE b < '2009-04-03 00:00:00';
id	select_type	table	partitions	type	possible_keys	key	key_len	ref	rows	Extra
1	SIMPLE	t1	p20090401,p20090402	ALL	NULL	NULL	NULL	NULL	13	Using where
EXPLAIN PARTITIONS SELECT * FROM t1 WHERE b <= '2009-04-03 00:00:00';
id	select_type	table	partitions	type	possible_keys	key	key_len	ref	rows	Extra
1	SIMPLE	t1	p20090401,p20090402,p20090403	ALL	NULL	NULL	NULL	NULL	13	Using where
EXPLAIN PARTITIONS SELECT * FROM t1 WHERE b = '2009-04-03 00:00:00';
id	select_type	table	partitions	type	possible_keys	key	key_len	ref	rows	Extra
1	SIMPLE	t1	p20090403	ALL	NULL	NULL	NULL	NULL	13	Using where
EXPLAIN PARTITIONS SELECT * FROM t1 WHERE b >= '2009-04-03 00:00:00';
id	select_type	table	partitions	type	possible_keys	key	key_len	ref	rows	Extra
1	SIMPLE	t1	p20090403,p20090404,p20090405	ALL	NULL	NULL	NULL	NULL	13	Using where
EXPLAIN PARTITIONS SELECT * FROM t1 WHERE b > '2009-04-03 00:00:00';
id	select_type	table	partitions	type	possible_keys	key	key_len	ref	rows	Extra
1	SIMPLE	t1	p20090403,p20090404,p20090405	ALL	NULL	NULL	NULL	NULL	13	Using where
EXPLAIN PARTITIONS SELECT * FROM t1 WHERE b < '2009-04-02 23:59:59';
id	select_type	table	partitions	type	possible_keys	key	key_len	ref	rows	Extra
1	SIMPLE	t1	p20090401,p20090402	ALL	NULL	NULL	NULL	NULL	13	Using where
EXPLAIN PARTITIONS SELECT * FROM t1 WHERE b <= '2009-04-02 23:59:59';
id	select_type	table	partitions	type	possible_keys	key	key_len	ref	rows	Extra
1	SIMPLE	t1	p20090401,p20090402	ALL	NULL	NULL	NULL	NULL	13	Using where
EXPLAIN PARTITIONS SELECT * FROM t1 WHERE b = '2009-04-02 23:59:59';
id	select_type	table	partitions	type	possible_keys	key	key_len	ref	rows	Extra
1	SIMPLE	t1	p20090402	ALL	NULL	NULL	NULL	NULL	13	Using where
EXPLAIN PARTITIONS SELECT * FROM t1 WHERE b >= '2009-04-02 23:59:59';
id	select_type	table	partitions	type	possible_keys	key	key_len	ref	rows	Extra
1	SIMPLE	t1	p20090402,p20090403,p20090404,p20090405	ALL	NULL	NULL	NULL	NULL	13	Using where
EXPLAIN PARTITIONS SELECT * FROM t1 WHERE b > '2009-04-02 23:59:59';
id	select_type	table	partitions	type	possible_keys	key	key_len	ref	rows	Extra
1	SIMPLE	t1	p20090403,p20090404,p20090405	ALL	NULL	NULL	NULL	NULL	13	Using where
EXPLAIN PARTITIONS SELECT * FROM t1 WHERE b < '2009-04-03';
id	select_type	table	partitions	type	possible_keys	key	key_len	ref	rows	Extra
1	SIMPLE	t1	p20090401,p20090402	ALL	NULL	NULL	NULL	NULL	13	Using where
EXPLAIN PARTITIONS SELECT * FROM t1 WHERE b <= '2009-04-03';
id	select_type	table	partitions	type	possible_keys	key	key_len	ref	rows	Extra
1	SIMPLE	t1	p20090401,p20090402,p20090403	ALL	NULL	NULL	NULL	NULL	13	Using where
EXPLAIN PARTITIONS SELECT * FROM t1 WHERE b = '2009-04-03';
id	select_type	table	partitions	type	possible_keys	key	key_len	ref	rows	Extra
1	SIMPLE	t1	p20090403	ALL	NULL	NULL	NULL	NULL	13	Using where
EXPLAIN PARTITIONS SELECT * FROM t1 WHERE b >= '2009-04-03';
id	select_type	table	partitions	type	possible_keys	key	key_len	ref	rows	Extra
1	SIMPLE	t1	p20090403,p20090404,p20090405	ALL	NULL	NULL	NULL	NULL	13	Using where
EXPLAIN PARTITIONS SELECT * FROM t1 WHERE b > '2009-04-03';
id	select_type	table	partitions	type	possible_keys	key	key_len	ref	rows	Extra
1	SIMPLE	t1	p20090403,p20090404,p20090405	ALL	NULL	NULL	NULL	NULL	13	Using where
EXPLAIN PARTITIONS SELECT * FROM t1
WHERE b < CAST('2009-04-03 00:00:01' AS DATETIME);
id	select_type	table	partitions	type	possible_keys	key	key_len	ref	rows	Extra
1	SIMPLE	t1	p20090401,p20090402,p20090403	ALL	NULL	NULL	NULL	NULL	13	Using where
EXPLAIN PARTITIONS SELECT * FROM t1
WHERE b <= CAST('2009-04-03 00:00:01' AS DATETIME);
id	select_type	table	partitions	type	possible_keys	key	key_len	ref	rows	Extra
1	SIMPLE	t1	p20090401,p20090402,p20090403	ALL	NULL	NULL	NULL	NULL	13	Using where
EXPLAIN PARTITIONS SELECT * FROM t1
WHERE b = CAST('2009-04-03 00:00:01' AS DATETIME);
id	select_type	table	partitions	type	possible_keys	key	key_len	ref	rows	Extra
1	SIMPLE	t1	p20090403	ALL	NULL	NULL	NULL	NULL	13	Using where
EXPLAIN PARTITIONS SELECT * FROM t1
WHERE b >= CAST('2009-04-03 00:00:01' AS DATETIME);
id	select_type	table	partitions	type	possible_keys	key	key_len	ref	rows	Extra
1	SIMPLE	t1	p20090403,p20090404,p20090405	ALL	NULL	NULL	NULL	NULL	13	Using where
EXPLAIN PARTITIONS SELECT * FROM t1
WHERE b > CAST('2009-04-03 00:00:01' AS DATETIME);
id	select_type	table	partitions	type	possible_keys	key	key_len	ref	rows	Extra
1	SIMPLE	t1	p20090403,p20090404,p20090405	ALL	NULL	NULL	NULL	NULL	13	Using where
EXPLAIN PARTITIONS SELECT * FROM t1
WHERE b < CAST('2009-04-02 23:59:58' AS DATETIME);
id	select_type	table	partitions	type	possible_keys	key	key_len	ref	rows	Extra
1	SIMPLE	t1	p20090401,p20090402	ALL	NULL	NULL	NULL	NULL	13	Using where
EXPLAIN PARTITIONS SELECT * FROM t1
WHERE b <= CAST('2009-04-02 23:59:58' AS DATETIME);
id	select_type	table	partitions	type	possible_keys	key	key_len	ref	rows	Extra
1	SIMPLE	t1	p20090401,p20090402	ALL	NULL	NULL	NULL	NULL	13	Using where
EXPLAIN PARTITIONS SELECT * FROM t1
WHERE b = CAST('2009-04-02 23:59:58' AS DATETIME);
id	select_type	table	partitions	type	possible_keys	key	key_len	ref	rows	Extra
1	SIMPLE	t1	p20090402	ALL	NULL	NULL	NULL	NULL	13	Using where
EXPLAIN PARTITIONS SELECT * FROM t1
WHERE b >= CAST('2009-04-02 23:59:58' AS DATETIME);
id	select_type	table	partitions	type	possible_keys	key	key_len	ref	rows	Extra
1	SIMPLE	t1	p20090402,p20090403,p20090404,p20090405	ALL	NULL	NULL	NULL	NULL	13	Using where
EXPLAIN PARTITIONS SELECT * FROM t1
WHERE b > CAST('2009-04-02 23:59:58' AS DATETIME);
id	select_type	table	partitions	type	possible_keys	key	key_len	ref	rows	Extra
1	SIMPLE	t1	p20090402,p20090403,p20090404,p20090405	ALL	NULL	NULL	NULL	NULL	13	Using where
DROP TABLE t1;
# Test with DATE column NULL
CREATE TABLE t1 (
a int(10) unsigned NOT NULL,
b DATE NULL
) PARTITION BY RANGE (TO_DAYS(b))
(PARTITION p20090401 VALUES LESS THAN (TO_DAYS('2009-04-02')),
PARTITION p20090402 VALUES LESS THAN (TO_DAYS('2009-04-03')),
PARTITION p20090403 VALUES LESS THAN (TO_DAYS('2009-04-04')),
PARTITION p20090404 VALUES LESS THAN (TO_DAYS('2009-04-05')),
PARTITION p20090405 VALUES LESS THAN MAXVALUE);
INSERT INTO t1 VALUES (1, '2009-01-01'), (1, '2009-04-01'), (2, '2009-04-01'),
(1, '2009-04-02'), (2, '2009-04-02'), (1, '2009-04-03'), (2, '2009-04-03'),
(1, '2009-04-04'), (2, '2009-04-04'), (1, '2009-04-05'), (1, '2009-04-06'),
(1, '2009-04-07');
EXPLAIN PARTITIONS SELECT * FROM t1 WHERE b < CAST('2009-04-03' AS DATETIME);
id	select_type	table	partitions	type	possible_keys	key	key_len	ref	rows	Extra
1	SIMPLE	t1	p20090401,p20090402	ALL	NULL	NULL	NULL	NULL	5	Using where
EXPLAIN PARTITIONS SELECT * FROM t1 WHERE b <= CAST('2009-04-03' AS DATETIME);
id	select_type	table	partitions	type	possible_keys	key	key_len	ref	rows	Extra
1	SIMPLE	t1	p20090401,p20090402,p20090403	ALL	NULL	NULL	NULL	NULL	7	Using where
EXPLAIN PARTITIONS SELECT * FROM t1 WHERE b = CAST('2009-04-03' AS DATETIME);
id	select_type	table	partitions	type	possible_keys	key	key_len	ref	rows	Extra
1	SIMPLE	t1	p20090403	ALL	NULL	NULL	NULL	NULL	7	Using where
EXPLAIN PARTITIONS SELECT * FROM t1 WHERE b >= CAST('2009-04-03' AS DATETIME);
id	select_type	table	partitions	type	possible_keys	key	key_len	ref	rows	Extra
1	SIMPLE	t1	p20090403,p20090404,p20090405	ALL	NULL	NULL	NULL	NULL	12	Using where
EXPLAIN PARTITIONS SELECT * FROM t1 WHERE b > CAST('2009-04-03' AS DATETIME);
id	select_type	table	partitions	type	possible_keys	key	key_len	ref	rows	Extra
1	SIMPLE	t1	p20090404,p20090405	ALL	NULL	NULL	NULL	NULL	12	Using where
EXPLAIN PARTITIONS SELECT * FROM t1
WHERE b < CAST('2009-04-02 23:59:59' AS DATETIME);
id	select_type	table	partitions	type	possible_keys	key	key_len	ref	rows	Extra
1	SIMPLE	t1	p20090401,p20090402	ALL	NULL	NULL	NULL	NULL	12	Using where
EXPLAIN PARTITIONS SELECT * FROM t1
WHERE b <= CAST('2009-04-02 23:59:59' AS DATETIME);
id	select_type	table	partitions	type	possible_keys	key	key_len	ref	rows	Extra
1	SIMPLE	t1	p20090401,p20090402	ALL	NULL	NULL	NULL	NULL	12	Using where
EXPLAIN PARTITIONS SELECT * FROM t1
WHERE b = CAST('2009-04-02 23:59:59' AS DATETIME);
id	select_type	table	partitions	type	possible_keys	key	key_len	ref	rows	Extra
1	SIMPLE	NULL	NULL	NULL	NULL	NULL	NULL	NULL	NULL	Impossible WHERE noticed after reading const tables
EXPLAIN PARTITIONS SELECT * FROM t1
WHERE b >= CAST('2009-04-02 23:59:59' AS DATETIME);
id	select_type	table	partitions	type	possible_keys	key	key_len	ref	rows	Extra
1	SIMPLE	t1	p20090403,p20090404,p20090405	ALL	NULL	NULL	NULL	NULL	12	Using where
EXPLAIN PARTITIONS SELECT * FROM t1
WHERE b > CAST('2009-04-02 23:59:59' AS DATETIME);
id	select_type	table	partitions	type	possible_keys	key	key_len	ref	rows	Extra
1	SIMPLE	t1	p20090403,p20090404,p20090405	ALL	NULL	NULL	NULL	NULL	12	Using where
EXPLAIN PARTITIONS SELECT * FROM t1 WHERE b < CAST('2009-04-03' AS DATE);
id	select_type	table	partitions	type	possible_keys	key	key_len	ref	rows	Extra
1	SIMPLE	t1	p20090401,p20090402	ALL	NULL	NULL	NULL	NULL	12	Using where
EXPLAIN PARTITIONS SELECT * FROM t1 WHERE b <= CAST('2009-04-03' AS DATE);
id	select_type	table	partitions	type	possible_keys	key	key_len	ref	rows	Extra
1	SIMPLE	t1	p20090401,p20090402,p20090403	ALL	NULL	NULL	NULL	NULL	12	Using where
EXPLAIN PARTITIONS SELECT * FROM t1 WHERE b = CAST('2009-04-03' AS DATE);
id	select_type	table	partitions	type	possible_keys	key	key_len	ref	rows	Extra
1	SIMPLE	t1	p20090403	ALL	NULL	NULL	NULL	NULL	12	Using where
EXPLAIN PARTITIONS SELECT * FROM t1 WHERE b >= CAST('2009-04-03' AS DATE);
id	select_type	table	partitions	type	possible_keys	key	key_len	ref	rows	Extra
1	SIMPLE	t1	p20090403,p20090404,p20090405	ALL	NULL	NULL	NULL	NULL	12	Using where
EXPLAIN PARTITIONS SELECT * FROM t1 WHERE b > CAST('2009-04-03' AS DATE);
id	select_type	table	partitions	type	possible_keys	key	key_len	ref	rows	Extra
1	SIMPLE	t1	p20090404,p20090405	ALL	NULL	NULL	NULL	NULL	12	Using where
EXPLAIN PARTITIONS SELECT * FROM t1 WHERE b < '2009-04-03 00:00:00';
id	select_type	table	partitions	type	possible_keys	key	key_len	ref	rows	Extra
1	SIMPLE	t1	p20090401,p20090402	ALL	NULL	NULL	NULL	NULL	12	Using where
EXPLAIN PARTITIONS SELECT * FROM t1 WHERE b <= '2009-04-03 00:00:00';
id	select_type	table	partitions	type	possible_keys	key	key_len	ref	rows	Extra
1	SIMPLE	t1	p20090401,p20090402,p20090403	ALL	NULL	NULL	NULL	NULL	12	Using where
EXPLAIN PARTITIONS SELECT * FROM t1 WHERE b = '2009-04-03 00:00:00';
id	select_type	table	partitions	type	possible_keys	key	key_len	ref	rows	Extra
1	SIMPLE	t1	p20090403	ALL	NULL	NULL	NULL	NULL	12	Using where
EXPLAIN PARTITIONS SELECT * FROM t1 WHERE b >= '2009-04-03 00:00:00';
id	select_type	table	partitions	type	possible_keys	key	key_len	ref	rows	Extra
1	SIMPLE	t1	p20090403,p20090404,p20090405	ALL	NULL	NULL	NULL	NULL	12	Using where
EXPLAIN PARTITIONS SELECT * FROM t1 WHERE b > '2009-04-03 00:00:00';
id	select_type	table	partitions	type	possible_keys	key	key_len	ref	rows	Extra
1	SIMPLE	t1	p20090404,p20090405	ALL	NULL	NULL	NULL	NULL	12	Using where
EXPLAIN PARTITIONS SELECT * FROM t1 WHERE b < '2009-04-02 23:59:59';
id	select_type	table	partitions	type	possible_keys	key	key_len	ref	rows	Extra
1	SIMPLE	t1	p20090401,p20090402	ALL	NULL	NULL	NULL	NULL	12	Using where
EXPLAIN PARTITIONS SELECT * FROM t1 WHERE b <= '2009-04-02 23:59:59';
id	select_type	table	partitions	type	possible_keys	key	key_len	ref	rows	Extra
1	SIMPLE	t1	p20090401,p20090402	ALL	NULL	NULL	NULL	NULL	12	Using where
EXPLAIN PARTITIONS SELECT * FROM t1 WHERE b = '2009-04-02 23:59:59';
id	select_type	table	partitions	type	possible_keys	key	key_len	ref	rows	Extra
1	SIMPLE	NULL	NULL	NULL	NULL	NULL	NULL	NULL	NULL	Impossible WHERE noticed after reading const tables
EXPLAIN PARTITIONS SELECT * FROM t1 WHERE b >= '2009-04-02 23:59:59';
id	select_type	table	partitions	type	possible_keys	key	key_len	ref	rows	Extra
1	SIMPLE	t1	p20090403,p20090404,p20090405	ALL	NULL	NULL	NULL	NULL	12	Using where
EXPLAIN PARTITIONS SELECT * FROM t1 WHERE b > '2009-04-02 23:59:59';
id	select_type	table	partitions	type	possible_keys	key	key_len	ref	rows	Extra
1	SIMPLE	t1	p20090403,p20090404,p20090405	ALL	NULL	NULL	NULL	NULL	12	Using where
EXPLAIN PARTITIONS SELECT * FROM t1 WHERE b < '2009-04-03';
id	select_type	table	partitions	type	possible_keys	key	key_len	ref	rows	Extra
1	SIMPLE	t1	p20090401,p20090402	ALL	NULL	NULL	NULL	NULL	12	Using where
EXPLAIN PARTITIONS SELECT * FROM t1 WHERE b <= '2009-04-03';
id	select_type	table	partitions	type	possible_keys	key	key_len	ref	rows	Extra
1	SIMPLE	t1	p20090401,p20090402,p20090403	ALL	NULL	NULL	NULL	NULL	12	Using where
EXPLAIN PARTITIONS SELECT * FROM t1 WHERE b = '2009-04-03';
id	select_type	table	partitions	type	possible_keys	key	key_len	ref	rows	Extra
1	SIMPLE	t1	p20090403	ALL	NULL	NULL	NULL	NULL	12	Using where
EXPLAIN PARTITIONS SELECT * FROM t1 WHERE b >= '2009-04-03';
id	select_type	table	partitions	type	possible_keys	key	key_len	ref	rows	Extra
1	SIMPLE	t1	p20090403,p20090404,p20090405	ALL	NULL	NULL	NULL	NULL	12	Using where
EXPLAIN PARTITIONS SELECT * FROM t1 WHERE b > '2009-04-03';
id	select_type	table	partitions	type	possible_keys	key	key_len	ref	rows	Extra
1	SIMPLE	t1	p20090404,p20090405	ALL	NULL	NULL	NULL	NULL	12	Using where
EXPLAIN PARTITIONS SELECT * FROM t1
WHERE b < CAST('2009-04-03 00:00:01' AS DATETIME);
id	select_type	table	partitions	type	possible_keys	key	key_len	ref	rows	Extra
1	SIMPLE	t1	p20090401,p20090402,p20090403	ALL	NULL	NULL	NULL	NULL	12	Using where
EXPLAIN PARTITIONS SELECT * FROM t1
WHERE b <= CAST('2009-04-03 00:00:01' AS DATETIME);
id	select_type	table	partitions	type	possible_keys	key	key_len	ref	rows	Extra
1	SIMPLE	t1	p20090401,p20090402,p20090403	ALL	NULL	NULL	NULL	NULL	12	Using where
EXPLAIN PARTITIONS SELECT * FROM t1
WHERE b = CAST('2009-04-03 00:00:01' AS DATETIME);
id	select_type	table	partitions	type	possible_keys	key	key_len	ref	rows	Extra
1	SIMPLE	NULL	NULL	NULL	NULL	NULL	NULL	NULL	NULL	Impossible WHERE noticed after reading const tables
EXPLAIN PARTITIONS SELECT * FROM t1
WHERE b >= CAST('2009-04-03 00:00:01' AS DATETIME);
id	select_type	table	partitions	type	possible_keys	key	key_len	ref	rows	Extra
1	SIMPLE	t1	p20090404,p20090405	ALL	NULL	NULL	NULL	NULL	12	Using where
EXPLAIN PARTITIONS SELECT * FROM t1
WHERE b > CAST('2009-04-03 00:00:01' AS DATETIME);
id	select_type	table	partitions	type	possible_keys	key	key_len	ref	rows	Extra
1	SIMPLE	t1	p20090404,p20090405	ALL	NULL	NULL	NULL	NULL	12	Using where
EXPLAIN PARTITIONS SELECT * FROM t1
WHERE b < CAST('2009-04-02 23:59:58' AS DATETIME);
id	select_type	table	partitions	type	possible_keys	key	key_len	ref	rows	Extra
1	SIMPLE	t1	p20090401,p20090402	ALL	NULL	NULL	NULL	NULL	12	Using where
EXPLAIN PARTITIONS SELECT * FROM t1
WHERE b <= CAST('2009-04-02 23:59:58' AS DATETIME);
id	select_type	table	partitions	type	possible_keys	key	key_len	ref	rows	Extra
1	SIMPLE	t1	p20090401,p20090402	ALL	NULL	NULL	NULL	NULL	12	Using where
EXPLAIN PARTITIONS SELECT * FROM t1
WHERE b = CAST('2009-04-02 23:59:58' AS DATETIME);
id	select_type	table	partitions	type	possible_keys	key	key_len	ref	rows	Extra
1	SIMPLE	NULL	NULL	NULL	NULL	NULL	NULL	NULL	NULL	Impossible WHERE noticed after reading const tables
EXPLAIN PARTITIONS SELECT * FROM t1
WHERE b >= CAST('2009-04-02 23:59:58' AS DATETIME);
id	select_type	table	partitions	type	possible_keys	key	key_len	ref	rows	Extra
1	SIMPLE	t1	p20090403,p20090404,p20090405	ALL	NULL	NULL	NULL	NULL	12	Using where
EXPLAIN PARTITIONS SELECT * FROM t1
WHERE b > CAST('2009-04-02 23:59:58' AS DATETIME);
id	select_type	table	partitions	type	possible_keys	key	key_len	ref	rows	Extra
1	SIMPLE	t1	p20090403,p20090404,p20090405	ALL	NULL	NULL	NULL	NULL	12	Using where
DROP TABLE t1;
# For better code coverage of the patch
CREATE TABLE t1 (
a int(10) unsigned NOT NULL,
b DATE
) PARTITION BY RANGE ( TO_DAYS(b) )
(PARTITION p20090401 VALUES LESS THAN (TO_DAYS('2009-04-02')),
PARTITION p20090402 VALUES LESS THAN (TO_DAYS('2009-04-03')),
PARTITION p20090403 VALUES LESS THAN (TO_DAYS('2009-04-04')),
PARTITION p20090404 VALUES LESS THAN (TO_DAYS('2009-04-05')),
PARTITION p20090405 VALUES LESS THAN MAXVALUE);
INSERT INTO t1 VALUES (1, '2009-01-01'), (2, NULL);
# test with an invalid date, which lead to item->null_value is set.
EXPLAIN PARTITIONS SELECT * FROM t1 WHERE b < CAST('2009-04-99' AS DATETIME);
id	select_type	table	partitions	type	possible_keys	key	key_len	ref	rows	Extra
1	SIMPLE	NULL	NULL	NULL	NULL	NULL	NULL	NULL	NULL	Impossible WHERE noticed after reading const tables
Warnings:
Warning	1292	Incorrect datetime value: '2009-04-99'
Warning	1292	Incorrect datetime value: '2009-04-99'
>>>>>>> 4655118b
DROP TABLE t1;
CREATE TABLE t1
(a INT NOT NULL AUTO_INCREMENT,
b DATETIME,
PRIMARY KEY (a,b),
KEY (b))
PARTITION BY RANGE (to_days(b))
(PARTITION p0 VALUES LESS THAN (733681) COMMENT = 'LESS THAN 2008-10-01',
PARTITION p1 VALUES LESS THAN (733712) COMMENT = 'LESS THAN 2008-11-01',
PARTITION pX VALUES LESS THAN MAXVALUE);
SELECT a,b FROM t1 WHERE b >= '2008-12-01' AND b < '2009-12-00';
a	b
DROP TABLE t1;
create table t1 ( a int not null) partition by hash(a) partitions 2;
insert into t1 values (1),(2),(3);
explain select * from t1 where a=5 and a=6;
id	select_type	table	type	possible_keys	key	key_len	ref	rows	Extra
1	SIMPLE	NULL	NULL	NULL	NULL	NULL	NULL	NULL	Impossible WHERE
drop table t1;
create table t1 (
a int(11) not null
) partition by hash (a) partitions 2;
insert into t1 values (1),(2),(3);
explain partitions select * from t1 where a=1;
id	select_type	table	partitions	type	possible_keys	key	key_len	ref	rows	Extra
1	SIMPLE	t1	p1	ALL	NULL	NULL	NULL	NULL	2	Using where
explain partitions select * from t1 where a=2;
id	select_type	table	partitions	type	possible_keys	key	key_len	ref	rows	Extra
1	SIMPLE	t1	p0	system	NULL	NULL	NULL	NULL	1	
explain partitions select * from t1 where a=1 or a=2;
id	select_type	table	partitions	type	possible_keys	key	key_len	ref	rows	Extra
1	SIMPLE	t1	p0,p1	ALL	NULL	NULL	NULL	NULL	3	Using where
create table t2 (
a int not null,
b int not null
) partition by key(a,b) partitions 2;
insert into t2 values (1,1),(2,2),(3,3);
explain partitions select * from t2 where a=1;
id	select_type	table	partitions	type	possible_keys	key	key_len	ref	rows	Extra
1	SIMPLE	t2	p0,p1	ALL	NULL	NULL	NULL	NULL	3	Using where
explain partitions select * from t2 where b=1;
id	select_type	table	partitions	type	possible_keys	key	key_len	ref	rows	Extra
1	SIMPLE	t2	p0,p1	ALL	NULL	NULL	NULL	NULL	3	Using where
explain partitions select * from t2 where a=1 and b=1;
id	select_type	table	partitions	type	possible_keys	key	key_len	ref	rows	Extra
1	SIMPLE	t2	p0	ALL	NULL	NULL	NULL	NULL	3	Using where
create table t3 (
a int
)
partition by range (a*1) ( 
partition p0 values less than (10),
partition p1 values less than (20)
);
insert into t3 values (5),(15);
explain partitions select * from t3 where a=11;
id	select_type	table	partitions	type	possible_keys	key	key_len	ref	rows	Extra
1	SIMPLE	NULL	NULL	NULL	NULL	NULL	NULL	NULL	NULL	Impossible WHERE noticed after reading const tables
explain partitions select * from t3 where a=10;
id	select_type	table	partitions	type	possible_keys	key	key_len	ref	rows	Extra
1	SIMPLE	NULL	NULL	NULL	NULL	NULL	NULL	NULL	NULL	Impossible WHERE noticed after reading const tables
explain partitions select * from t3 where a=20;
id	select_type	table	partitions	type	possible_keys	key	key_len	ref	rows	Extra
1	SIMPLE	NULL	NULL	NULL	NULL	NULL	NULL	NULL	NULL	Impossible WHERE noticed after reading const tables
explain partitions select * from t3 where a=30;
id	select_type	table	partitions	type	possible_keys	key	key_len	ref	rows	Extra
1	SIMPLE	NULL	NULL	NULL	NULL	NULL	NULL	NULL	NULL	Impossible WHERE noticed after reading const tables
create table t4 (a int not null, b int not null) partition by LIST (a+b) (
partition p0 values in (12),
partition p1 values in (14)
);
insert into t4 values (10,2), (10,4);
explain partitions select * from t4 where (a=10 and b=1) or (a=10 and b=2);
id	select_type	table	partitions	type	possible_keys	key	key_len	ref	rows	Extra
1	SIMPLE	t4	p0	system	NULL	NULL	NULL	NULL	1	
explain partitions select * from t4 
where (a=10 and b=1) or (a=10 and b=2) or (a=10 and b = 3);
id	select_type	table	partitions	type	possible_keys	key	key_len	ref	rows	Extra
1	SIMPLE	t4	p0	system	NULL	NULL	NULL	NULL	1	
explain partitions select * from t4 where (a=10 and b=2) or (a=10 and b=3)
or (a=10 and b = 4);
id	select_type	table	partitions	type	possible_keys	key	key_len	ref	rows	Extra
1	SIMPLE	t4	p0,p1	ALL	NULL	NULL	NULL	NULL	2	Using where
explain partitions select * from t4 where (a=10 and b=1) or a=11;
id	select_type	table	partitions	type	possible_keys	key	key_len	ref	rows	Extra
1	SIMPLE	t4	p0,p1	ALL	NULL	NULL	NULL	NULL	2	Using where
explain partitions select * from t4 where (a=10 and b=2) or a=11;
id	select_type	table	partitions	type	possible_keys	key	key_len	ref	rows	Extra
1	SIMPLE	t4	p0,p1	ALL	NULL	NULL	NULL	NULL	2	Using where
drop table t1, t2, t3, t4;
create table t5 (a int not null, b int not null, 
c int not null, d int not null) 
partition by LIST(a+b) subpartition by HASH (c+d) subpartitions 2
(
partition p0 values in (12),
partition p1 values in (14)
);
insert into t5 values (10,2,0,0), (10,4,0,0), (10,2,0,1), (10,4,0,1);
explain partitions select * from t5;
id	select_type	table	partitions	type	possible_keys	key	key_len	ref	rows	Extra
1	SIMPLE	t5	p0_p0sp0,p0_p0sp1,p1_p1sp0,p1_p1sp1	ALL	NULL	NULL	NULL	NULL	4	
explain partitions select * from t5
where (a=10 and b=1) or (a=10 and b=2) or (a=10 and b = 3);
id	select_type	table	partitions	type	possible_keys	key	key_len	ref	rows	Extra
1	SIMPLE	t5	p0_p0sp0,p0_p0sp1	ALL	NULL	NULL	NULL	NULL	4	Using where
explain partitions select * from t5 where (a=10 and b=2) or (a=10 and b=3)
or (a=10 and b = 4);
id	select_type	table	partitions	type	possible_keys	key	key_len	ref	rows	Extra
1	SIMPLE	t5	p0_p0sp0,p0_p0sp1,p1_p1sp0,p1_p1sp1	ALL	NULL	NULL	NULL	NULL	4	Using where
explain partitions select * from t5 where (c=1 and d=1);
id	select_type	table	partitions	type	possible_keys	key	key_len	ref	rows	Extra
1	SIMPLE	t5	p0_p0sp0,p1_p1sp0	ALL	NULL	NULL	NULL	NULL	4	Using where
explain partitions select * from t5 where (c=2 and d=1);
id	select_type	table	partitions	type	possible_keys	key	key_len	ref	rows	Extra
1	SIMPLE	t5	p0_p0sp1,p1_p1sp1	ALL	NULL	NULL	NULL	NULL	4	Using where
explain partitions select * from t5 where (a=10 and b=2 and c=1 and d=1) or 
(c=2 and d=1);
id	select_type	table	partitions	type	possible_keys	key	key_len	ref	rows	Extra
1	SIMPLE	t5	p0_p0sp0,p0_p0sp1,p1_p1sp1	ALL	NULL	NULL	NULL	NULL	4	Using where
explain partitions select * from t5 where (a=10 and b=2 and c=1 and d=1) or 
(b=2 and c=2 and d=1);
id	select_type	table	partitions	type	possible_keys	key	key_len	ref	rows	Extra
1	SIMPLE	t5	p0_p0sp0,p0_p0sp1,p1_p1sp1	ALL	NULL	NULL	NULL	NULL	4	Using where
create table t6 (a int not null) partition by LIST(a) (
partition p1 values in (1),
partition p3 values in (3),
partition p5 values in (5),
partition p7 values in (7),
partition p9 values in (9)
);
insert into t6 values (1),(3),(5);
explain partitions select * from t6 where a <  1;
id	select_type	table	partitions	type	possible_keys	key	key_len	ref	rows	Extra
1	SIMPLE	NULL	NULL	NULL	NULL	NULL	NULL	NULL	NULL	Impossible WHERE noticed after reading const tables
explain partitions select * from t6 where a <= 1;
id	select_type	table	partitions	type	possible_keys	key	key_len	ref	rows	Extra
1	SIMPLE	t6	p1	system	NULL	NULL	NULL	NULL	1	
explain partitions select * from t6 where a >  9;
id	select_type	table	partitions	type	possible_keys	key	key_len	ref	rows	Extra
1	SIMPLE	NULL	NULL	NULL	NULL	NULL	NULL	NULL	NULL	Impossible WHERE noticed after reading const tables
explain partitions select * from t6 where a >= 9;
id	select_type	table	partitions	type	possible_keys	key	key_len	ref	rows	Extra
1	SIMPLE	NULL	NULL	NULL	NULL	NULL	NULL	NULL	NULL	Impossible WHERE noticed after reading const tables
explain partitions select * from t6 where a > 0 and a < 5;
id	select_type	table	partitions	type	possible_keys	key	key_len	ref	rows	Extra
1	SIMPLE	t6	p1,p3	ALL	NULL	NULL	NULL	NULL	2	Using where
explain partitions select * from t6 where a > 5 and a < 12;
id	select_type	table	partitions	type	possible_keys	key	key_len	ref	rows	Extra
1	SIMPLE	NULL	NULL	NULL	NULL	NULL	NULL	NULL	NULL	Impossible WHERE noticed after reading const tables
explain partitions select * from t6 where a > 3 and a < 8 ;
id	select_type	table	partitions	type	possible_keys	key	key_len	ref	rows	Extra
1	SIMPLE	t6	p5,p7	system	NULL	NULL	NULL	NULL	1	
explain partitions select * from t6 where a >= 0 and a <= 5;
id	select_type	table	partitions	type	possible_keys	key	key_len	ref	rows	Extra
1	SIMPLE	t6	p1,p3,p5	ALL	NULL	NULL	NULL	NULL	3	Using where
explain partitions select * from t6 where a >= 5 and a <= 12;
id	select_type	table	partitions	type	possible_keys	key	key_len	ref	rows	Extra
1	SIMPLE	t6	p5,p7,p9	system	NULL	NULL	NULL	NULL	1	
explain partitions select * from t6 where a >= 3 and a <= 8;
id	select_type	table	partitions	type	possible_keys	key	key_len	ref	rows	Extra
1	SIMPLE	t6	p3,p5,p7	ALL	NULL	NULL	NULL	NULL	3	Using where
explain partitions select * from t6 where a > 3 and a < 5;
id	select_type	table	partitions	type	possible_keys	key	key_len	ref	rows	Extra
1	SIMPLE	NULL	NULL	NULL	NULL	NULL	NULL	NULL	NULL	Impossible WHERE noticed after reading const tables
drop table t6;
create table t6 (a int unsigned not null) partition by LIST(a) (
partition p1 values in (1),
partition p3 values in (3),
partition p5 values in (5),
partition p7 values in (7),
partition p9 values in (9)
);
insert into t6 values (1),(3),(5);
explain partitions select * from t6 where a <  1;
id	select_type	table	partitions	type	possible_keys	key	key_len	ref	rows	Extra
1	SIMPLE	NULL	NULL	NULL	NULL	NULL	NULL	NULL	NULL	Impossible WHERE noticed after reading const tables
explain partitions select * from t6 where a <= 1;
id	select_type	table	partitions	type	possible_keys	key	key_len	ref	rows	Extra
1	SIMPLE	t6	p1	system	NULL	NULL	NULL	NULL	1	
explain partitions select * from t6 where a >  9;
id	select_type	table	partitions	type	possible_keys	key	key_len	ref	rows	Extra
1	SIMPLE	NULL	NULL	NULL	NULL	NULL	NULL	NULL	NULL	Impossible WHERE noticed after reading const tables
explain partitions select * from t6 where a >= 9;
id	select_type	table	partitions	type	possible_keys	key	key_len	ref	rows	Extra
1	SIMPLE	NULL	NULL	NULL	NULL	NULL	NULL	NULL	NULL	Impossible WHERE noticed after reading const tables
explain partitions select * from t6 where a > 0 and a < 5;
id	select_type	table	partitions	type	possible_keys	key	key_len	ref	rows	Extra
1	SIMPLE	t6	p1,p3	ALL	NULL	NULL	NULL	NULL	2	Using where
explain partitions select * from t6 where a > 5 and a < 12;
id	select_type	table	partitions	type	possible_keys	key	key_len	ref	rows	Extra
1	SIMPLE	NULL	NULL	NULL	NULL	NULL	NULL	NULL	NULL	Impossible WHERE noticed after reading const tables
explain partitions select * from t6 where a > 3 and a < 8 ;
id	select_type	table	partitions	type	possible_keys	key	key_len	ref	rows	Extra
1	SIMPLE	t6	p5,p7	system	NULL	NULL	NULL	NULL	1	
explain partitions select * from t6 where a >= 0 and a <= 5;
id	select_type	table	partitions	type	possible_keys	key	key_len	ref	rows	Extra
1	SIMPLE	t6	p1,p3,p5	ALL	NULL	NULL	NULL	NULL	3	Using where
explain partitions select * from t6 where a >= 5 and a <= 12;
id	select_type	table	partitions	type	possible_keys	key	key_len	ref	rows	Extra
1	SIMPLE	t6	p5,p7,p9	system	NULL	NULL	NULL	NULL	1	
explain partitions select * from t6 where a >= 3 and a <= 8;
id	select_type	table	partitions	type	possible_keys	key	key_len	ref	rows	Extra
1	SIMPLE	t6	p3,p5,p7	ALL	NULL	NULL	NULL	NULL	3	Using where
explain partitions select * from t6 where a > 3 and a < 5;
id	select_type	table	partitions	type	possible_keys	key	key_len	ref	rows	Extra
1	SIMPLE	NULL	NULL	NULL	NULL	NULL	NULL	NULL	NULL	Impossible WHERE noticed after reading const tables
create table t7 (a int not null) partition by RANGE(a) (
partition p10 values less than (10),
partition p30 values less than (30),
partition p50 values less than (50),
partition p70 values less than (70),
partition p90 values less than (90)
);
insert into t7 values (10),(30),(50);
explain partitions select * from t7 where a < 5;
id	select_type	table	partitions	type	possible_keys	key	key_len	ref	rows	Extra
1	SIMPLE	NULL	NULL	NULL	NULL	NULL	NULL	NULL	NULL	Impossible WHERE noticed after reading const tables
explain partitions select * from t7 where a < 10;
id	select_type	table	partitions	type	possible_keys	key	key_len	ref	rows	Extra
1	SIMPLE	NULL	NULL	NULL	NULL	NULL	NULL	NULL	NULL	Impossible WHERE noticed after reading const tables
explain partitions select * from t7 where a <= 10;
id	select_type	table	partitions	type	possible_keys	key	key_len	ref	rows	Extra
1	SIMPLE	t7	p10,p30	system	NULL	NULL	NULL	NULL	1	
explain partitions select * from t7 where a = 10;
id	select_type	table	partitions	type	possible_keys	key	key_len	ref	rows	Extra
1	SIMPLE	t7	p30	system	NULL	NULL	NULL	NULL	1	
explain partitions select * from t7 where a < 90;
id	select_type	table	partitions	type	possible_keys	key	key_len	ref	rows	Extra
1	SIMPLE	t7	p10,p30,p50,p70,p90	ALL	NULL	NULL	NULL	NULL	3	Using where
explain partitions select * from t7 where a = 90;
id	select_type	table	partitions	type	possible_keys	key	key_len	ref	rows	Extra
1	SIMPLE	NULL	NULL	NULL	NULL	NULL	NULL	NULL	NULL	Impossible WHERE noticed after reading const tables
explain partitions select * from t7 where a > 90;
id	select_type	table	partitions	type	possible_keys	key	key_len	ref	rows	Extra
1	SIMPLE	NULL	NULL	NULL	NULL	NULL	NULL	NULL	NULL	Impossible WHERE noticed after reading const tables
explain partitions select * from t7 where a >= 90;
id	select_type	table	partitions	type	possible_keys	key	key_len	ref	rows	Extra
1	SIMPLE	NULL	NULL	NULL	NULL	NULL	NULL	NULL	NULL	Impossible WHERE noticed after reading const tables
explain partitions select * from t7 where a > 11 and a < 29;
id	select_type	table	partitions	type	possible_keys	key	key_len	ref	rows	Extra
1	SIMPLE	NULL	NULL	NULL	NULL	NULL	NULL	NULL	NULL	Impossible WHERE noticed after reading const tables
drop table t7;
create table t7 (a int unsigned not null) partition by RANGE(a) (
partition p10 values less than (10),
partition p30 values less than (30),
partition p50 values less than (50),
partition p70 values less than (70),
partition p90 values less than (90)
);
insert into t7 values (10),(30),(50);
explain partitions select * from t7 where a < 5;
id	select_type	table	partitions	type	possible_keys	key	key_len	ref	rows	Extra
1	SIMPLE	NULL	NULL	NULL	NULL	NULL	NULL	NULL	NULL	Impossible WHERE noticed after reading const tables
explain partitions select * from t7 where a < 10;
id	select_type	table	partitions	type	possible_keys	key	key_len	ref	rows	Extra
1	SIMPLE	NULL	NULL	NULL	NULL	NULL	NULL	NULL	NULL	Impossible WHERE noticed after reading const tables
explain partitions select * from t7 where a <= 10;
id	select_type	table	partitions	type	possible_keys	key	key_len	ref	rows	Extra
1	SIMPLE	t7	p10,p30	system	NULL	NULL	NULL	NULL	1	
explain partitions select * from t7 where a = 10;
id	select_type	table	partitions	type	possible_keys	key	key_len	ref	rows	Extra
1	SIMPLE	t7	p30	system	NULL	NULL	NULL	NULL	1	
explain partitions select * from t7 where a < 90;
id	select_type	table	partitions	type	possible_keys	key	key_len	ref	rows	Extra
1	SIMPLE	t7	p10,p30,p50,p70,p90	ALL	NULL	NULL	NULL	NULL	3	Using where
explain partitions select * from t7 where a = 90;
id	select_type	table	partitions	type	possible_keys	key	key_len	ref	rows	Extra
1	SIMPLE	NULL	NULL	NULL	NULL	NULL	NULL	NULL	NULL	Impossible WHERE noticed after reading const tables
explain partitions select * from t7 where a > 90;
id	select_type	table	partitions	type	possible_keys	key	key_len	ref	rows	Extra
1	SIMPLE	NULL	NULL	NULL	NULL	NULL	NULL	NULL	NULL	Impossible WHERE noticed after reading const tables
explain partitions select * from t7 where a >= 90;
id	select_type	table	partitions	type	possible_keys	key	key_len	ref	rows	Extra
1	SIMPLE	NULL	NULL	NULL	NULL	NULL	NULL	NULL	NULL	Impossible WHERE noticed after reading const tables
explain partitions select * from t7 where a > 11 and a < 29;
id	select_type	table	partitions	type	possible_keys	key	key_len	ref	rows	Extra
1	SIMPLE	NULL	NULL	NULL	NULL	NULL	NULL	NULL	NULL	Impossible WHERE noticed after reading const tables
create table t8 (a date not null) partition by RANGE(YEAR(a)) (
partition p0 values less than (1980),
partition p1 values less than (1990),
partition p2 values less than (2000)
);
insert into t8 values ('1985-05-05'),('1995-05-05');
explain partitions select * from t8 where a < '1980-02-02';
id	select_type	table	partitions	type	possible_keys	key	key_len	ref	rows	Extra
1	SIMPLE	NULL	NULL	NULL	NULL	NULL	NULL	NULL	NULL	Impossible WHERE noticed after reading const tables
create table t9 (a date not null) partition by RANGE(TO_DAYS(a)) (
partition p0 values less than (732299), -- 2004-12-19
partition p1 values less than (732468), -- 2005-06-06
partition p2 values less than (732664)  -- 2005-12-19
);
insert into t9 values ('2005-05-05'), ('2005-04-04');
explain partitions select * from t9 where a <  '2004-12-19';
id	select_type	table	partitions	type	possible_keys	key	key_len	ref	rows	Extra
1	SIMPLE	NULL	NULL	NULL	NULL	NULL	NULL	NULL	NULL	Impossible WHERE noticed after reading const tables
explain partitions select * from t9 where a <= '2004-12-19';
id	select_type	table	partitions	type	possible_keys	key	key_len	ref	rows	Extra
1	SIMPLE	t9	p0,p1	ALL	NULL	NULL	NULL	NULL	2	Using where
drop table t5,t6,t7,t8,t9;
create table t1 (
a1 int not null
)
partition by range (a1) (
partition p0 values less than (3),
partition p1 values less than (6),
partition p2 values less than (9)
);
insert into t1 values (1),(2),(3);
explain partitions select * from t1 where a1 > 3;
id	select_type	table	partitions	type	possible_keys	key	key_len	ref	rows	Extra
1	SIMPLE	NULL	NULL	NULL	NULL	NULL	NULL	NULL	NULL	Impossible WHERE noticed after reading const tables
explain partitions select * from t1 where a1 >= 3;
id	select_type	table	partitions	type	possible_keys	key	key_len	ref	rows	Extra
1	SIMPLE	t1	p1,p2	system	NULL	NULL	NULL	NULL	1	
explain partitions select * from t1 where a1 < 3 and a1 > 3;
id	select_type	table	partitions	type	possible_keys	key	key_len	ref	rows	Extra
1	SIMPLE	NULL	NULL	NULL	NULL	NULL	NULL	NULL	NULL	Impossible WHERE noticed after reading const tables
drop table t1;
create table t3 (a int, b int) 
partition by list(a) subpartition by hash(b) subpartitions 4 (
partition p0 values in (1),
partition p1 values in (2),
partition p2 values in (3),
partition p3 values in (4)
);
insert into t3 values (1,1),(2,2),(3,3);
explain partitions select * from t3 where a=2 or b=1;
id	select_type	table	partitions	type	possible_keys	key	key_len	ref	rows	Extra
1	SIMPLE	t3	p0_p0sp1,p1_p1sp0,p1_p1sp1,p1_p1sp2,p1_p1sp3,p2_p2sp1,p3_p3sp1	ALL	NULL	NULL	NULL	NULL	2	Using where
explain partitions select * from t3 where a=4 or b=2;
id	select_type	table	partitions	type	possible_keys	key	key_len	ref	rows	Extra
1	SIMPLE	t3	p0_p0sp2,p1_p1sp2,p2_p2sp2,p3_p3sp0,p3_p3sp1,p3_p3sp2,p3_p3sp3	system	NULL	NULL	NULL	NULL	1	
explain partitions select * from t3 where (a=2 or b=1) and (a=4 or b=2) ;
id	select_type	table	partitions	type	possible_keys	key	key_len	ref	rows	Extra
1	SIMPLE	t3	p1_p1sp2,p3_p3sp1	system	NULL	NULL	NULL	NULL	1	
drop table t3;
create table t1 (a int) partition by hash(a) partitions 2;
insert into t1 values (1),(2);
explain partitions select * from t1 where a is null;
id	select_type	table	partitions	type	possible_keys	key	key_len	ref	rows	Extra
1	SIMPLE	NULL	NULL	NULL	NULL	NULL	NULL	NULL	NULL	Impossible WHERE noticed after reading const tables
explain partitions select * from t1 where a is not null;
id	select_type	table	partitions	type	possible_keys	key	key_len	ref	rows	Extra
1	SIMPLE	t1	p0,p1	ALL	NULL	NULL	NULL	NULL	2	Using where
drop table t1;
create table t1 (a int not null, b int not null, key(a), key(b))
partition by hash(a) partitions 4;
insert into t1 values (1,1),(2,2),(3,3),(4,4);
explain partitions 
select * from t1 X, t1 Y 
where X.b = Y.b and (X.a=1 or X.a=2) and (Y.a=2 or Y.a=3);
id	select_type	table	partitions	type	possible_keys	key	key_len	ref	rows	Extra
1	SIMPLE	X	p1,p2	ALL	a,b	NULL	NULL	NULL	2	Using where
1	SIMPLE	Y	p2,p3	ref	a,b	b	4	test.X.b	2	Using where
explain partitions
select * from t1 X, t1 Y where X.a = Y.a and (X.a=1 or X.a=2);
id	select_type	table	partitions	type	possible_keys	key	key_len	ref	rows	Extra
1	SIMPLE	X	p1,p2	ALL	a	NULL	NULL	NULL	4	Using where
1	SIMPLE	Y	p1,p2	ref	a	a	4	test.X.a	2	
drop table t1;
create table t1 (a int) partition by hash(a) partitions 20;
insert into t1 values (1),(2),(3);
explain partitions select * from t1 where a >  1 and a < 3;
id	select_type	table	partitions	type	possible_keys	key	key_len	ref	rows	Extra
1	SIMPLE	t1	p2	system	NULL	NULL	NULL	NULL	1	
explain partitions select * from t1 where a >= 1 and a < 3;
id	select_type	table	partitions	type	possible_keys	key	key_len	ref	rows	Extra
1	SIMPLE	t1	p1,p2	ALL	NULL	NULL	NULL	NULL	2	Using where
explain partitions select * from t1 where a >  1 and a <= 3;
id	select_type	table	partitions	type	possible_keys	key	key_len	ref	rows	Extra
1	SIMPLE	t1	p2,p3	ALL	NULL	NULL	NULL	NULL	3	Using where
explain partitions select * from t1 where a >= 1 and a <= 3;
id	select_type	table	partitions	type	possible_keys	key	key_len	ref	rows	Extra
1	SIMPLE	t1	p1,p2,p3	ALL	NULL	NULL	NULL	NULL	3	Using where
drop table t1;
create table t1 (a int, b int) 
partition by list(a) subpartition by hash(b) subpartitions 20 
(
partition p0 values in (0),
partition p1 values in (1),
partition p2 values in (2),
partition p3 values in (3)
);
insert into t1 values (1,1),(2,2),(3,3);
explain partitions select * from t1 where b >  1 and b < 3;
id	select_type	table	partitions	type	possible_keys	key	key_len	ref	rows	Extra
1	SIMPLE	t1	p0_p0sp2,p1_p1sp2,p2_p2sp2,p3_p3sp2	system	NULL	NULL	NULL	NULL	1	
explain partitions select * from t1 where b >  1 and b < 3 and (a =1 or a =2);
id	select_type	table	partitions	type	possible_keys	key	key_len	ref	rows	Extra
1	SIMPLE	t1	p1_p1sp2,p2_p2sp2	system	NULL	NULL	NULL	NULL	1	
drop table t1;
create table t1 (a int) partition by list(a) (
partition p0 values in (1,2),
partition p1 values in (3,4)
);
insert into t1 values (1),(1),(2),(2),(3),(4),(3),(4);
flush status;
update t1 set a=100 where a=5;
show status like 'Handler_read_rnd_next';
Variable_name	Value
Handler_read_rnd_next	0
flush status;
update t1 set a=100 where a+1=5+1;
show status like 'Handler_read_rnd_next';
Variable_name	Value
Handler_read_rnd_next	10
flush status;
delete from t1 where a=5;
show status like 'Handler_read_rnd_next';
Variable_name	Value
Handler_read_rnd_next	0
flush status;
delete from t1 where a+1=5+1;
show status like 'Handler_read_rnd_next';
Variable_name	Value
Handler_read_rnd_next	10
create table t2 like t1;
insert into t2 select * from t2;
flush status;
update t1,t2 set t1.a=1000, t2.a=1000 where t1.a=5 and t2.a=5;
show status like 'Handler_read_rnd_next';
Variable_name	Value
Handler_read_rnd_next	0
flush status;
delete t1,t2 from t1, t2 where t1.a=5 and t2.a=5;
show status like 'Handler_read_rnd_next';
Variable_name	Value
Handler_read_rnd_next	0
drop table t1,t2;
CREATE TABLE `t1` (
`a` int(11) default NULL
);
INSERT INTO t1 VALUES (0),(1),(2),(3),(4),(5),(6),(7),(8),(9);
CREATE TABLE `t2` (
`a` int(11) default NULL,
KEY `a` (`a`)
) ;
insert into t2 select A.a + 10*(B.a + 10* C.a) from t1 A, t1 B, t1 C ;
insert into t1 select a from t2;
drop table t2;
CREATE TABLE `t2` (
`a` int(11) default NULL,
`b` int(11) default NULL
) 
PARTITION BY RANGE (a) (
PARTITION p0 VALUES LESS THAN (200),
PARTITION p1 VALUES LESS THAN (400),
PARTITION p2 VALUES LESS THAN (600),
PARTITION p3 VALUES LESS THAN (800),
PARTITION p4 VALUES LESS THAN (1001));
insert into t2 select a,1 from t1 where a < 200;
insert into t2 select a,2 from t1 where a >= 200 and a < 400;
insert into t2 select a,3 from t1 where a >= 400 and a < 600;
insert into t2 select a,4 from t1 where a >= 600 and a < 800;
insert into t2 select a,5 from t1 where a >= 800 and a < 1001;
explain partitions select * from t2;
id	select_type	table	partitions	type	possible_keys	key	key_len	ref	rows	Extra
1	SIMPLE	t2	p0,p1,p2,p3,p4	ALL	NULL	NULL	NULL	NULL	1010	
explain partitions select * from t2 where a < 801 and a > 200;
id	select_type	table	partitions	type	possible_keys	key	key_len	ref	rows	Extra
1	SIMPLE	t2	p1,p2,p3,p4	ALL	NULL	NULL	NULL	NULL	1010	Using where
explain partitions select * from t2 where a < 801 and a > 800;
id	select_type	table	partitions	type	possible_keys	key	key_len	ref	rows	Extra
1	SIMPLE	t2	p4	ALL	NULL	NULL	NULL	NULL	1010	Using where
explain partitions select * from t2 where a > 600;
id	select_type	table	partitions	type	possible_keys	key	key_len	ref	rows	Extra
1	SIMPLE	t2	p3,p4	ALL	NULL	NULL	NULL	NULL	1010	Using where
explain partitions select * from t2 where a > 600 and b = 1;
id	select_type	table	partitions	type	possible_keys	key	key_len	ref	rows	Extra
1	SIMPLE	t2	p3,p4	ALL	NULL	NULL	NULL	NULL	1010	Using where
explain partitions select * from t2 where a > 600 and b = 4;
id	select_type	table	partitions	type	possible_keys	key	key_len	ref	rows	Extra
1	SIMPLE	t2	p3,p4	ALL	NULL	NULL	NULL	NULL	1010	Using where
explain partitions select * from t2 where a > 600 and b = 5;
id	select_type	table	partitions	type	possible_keys	key	key_len	ref	rows	Extra
1	SIMPLE	t2	p3,p4	ALL	NULL	NULL	NULL	NULL	1010	Using where
explain partitions select * from t2 where b = 5;
id	select_type	table	partitions	type	possible_keys	key	key_len	ref	rows	Extra
1	SIMPLE	t2	p0,p1,p2,p3,p4	ALL	NULL	NULL	NULL	NULL	1010	Using where
flush status;
update t2 set b = 100 where b = 6;
show status like 'Handler_read_rnd_next';
Variable_name	Value
Handler_read_rnd_next	1015
flush status;
update t2 set a = 1002 where a = 1001;
show status like 'Handler_read_rnd_next';
Variable_name	Value
Handler_read_rnd_next	0
flush status;
update t2 set b = 6 where a = 600;
show status like 'Handler_read_rnd_next';
Variable_name	Value
Handler_read_rnd_next	201
flush status;
update t2 set b = 6 where a > 600 and a < 800;
show status like 'Handler_read_rnd_next';
Variable_name	Value
Handler_read_rnd_next	201
flush status;
delete from t2 where a > 600;
show status like 'Handler_read_rnd_next';
Variable_name	Value
Handler_read_rnd_next	402
drop table t2;
CREATE TABLE `t2` (
`a` int(11) default NULL,
`b` int(11) default NULL,
index (b)
) 
PARTITION BY RANGE (a) (
PARTITION p0 VALUES LESS THAN (200),
PARTITION p1 VALUES LESS THAN (400),
PARTITION p2 VALUES LESS THAN (600),
PARTITION p3 VALUES LESS THAN (800),
PARTITION p4 VALUES LESS THAN (1001));
insert into t2 select a,1 from t1 where a < 100;
insert into t2 select a,2 from t1 where a >= 200 and a < 300;
insert into t2 select a,3 from t1 where a >= 300 and a < 400;
insert into t2 select a,4 from t1 where a >= 400 and a < 500;
insert into t2 select a,5 from t1 where a >= 500 and a < 600;
insert into t2 select a,6 from t1 where a >= 600 and a < 700;
insert into t2 select a,7 from t1 where a >= 700 and a < 800;
insert into t2 select a,8 from t1 where a >= 800 and a < 900;
insert into t2 select a,9 from t1 where a >= 900 and a < 1001;
explain partitions select * from t2;
id	select_type	table	partitions	type	possible_keys	key	key_len	ref	rows	Extra
1	SIMPLE	t2	p0,p1,p2,p3,p4	ALL	NULL	NULL	NULL	NULL	910	
explain partitions select * from t2 where a = 101;
id	select_type	table	partitions	type	possible_keys	key	key_len	ref	rows	Extra
1	SIMPLE	t2	p0	ALL	NULL	NULL	NULL	NULL	910	Using where
explain partitions select * from t2 where a = 550;
id	select_type	table	partitions	type	possible_keys	key	key_len	ref	rows	Extra
1	SIMPLE	t2	p2	ALL	NULL	NULL	NULL	NULL	910	Using where
explain partitions select * from t2 where a = 833;
id	select_type	table	partitions	type	possible_keys	key	key_len	ref	rows	Extra
1	SIMPLE	t2	p4	ALL	NULL	NULL	NULL	NULL	910	Using where
explain partitions select * from t2 where (a = 100 OR a = 900);
id	select_type	table	partitions	type	possible_keys	key	key_len	ref	rows	Extra
1	SIMPLE	t2	p0,p4	ALL	NULL	NULL	NULL	NULL	910	Using where
explain partitions select * from t2 where (a > 100 AND a < 600);
id	select_type	table	partitions	type	possible_keys	key	key_len	ref	rows	Extra
1	SIMPLE	t2	p0,p1,p2,p3	ALL	NULL	NULL	NULL	NULL	910	Using where
explain partitions select * from t2 where b = 4;
id	select_type	table	partitions	type	possible_keys	key	key_len	ref	rows	Extra
1	SIMPLE	t2	p0,p1,p2,p3,p4	ref	b	b	5	const	76	Using where
explain extended select * from t2 where b = 6;
id	select_type	table	type	possible_keys	key	key_len	ref	rows	filtered	Extra
1	SIMPLE	t2	ref	b	b	5	const	76	100.00	Using where
Warnings:
Note	1003	select `test`.`t2`.`a` AS `a`,`test`.`t2`.`b` AS `b` from `test`.`t2` where (`test`.`t2`.`b` = 6)
explain partitions select * from t2 where b = 6;
id	select_type	table	partitions	type	possible_keys	key	key_len	ref	rows	Extra
1	SIMPLE	t2	p0,p1,p2,p3,p4	ref	b	b	5	const	76	Using where
explain extended select * from t2 where b in (1,3,5);
id	select_type	table	type	possible_keys	key	key_len	ref	rows	filtered	Extra
1	SIMPLE	t2	ALL	b	NULL	NULL	NULL	910	40.66	Using where
Warnings:
Note	1003	select `test`.`t2`.`a` AS `a`,`test`.`t2`.`b` AS `b` from `test`.`t2` where (`test`.`t2`.`b` in (1,3,5))
explain partitions select * from t2 where b in (1,3,5);
id	select_type	table	partitions	type	possible_keys	key	key_len	ref	rows	Extra
1	SIMPLE	t2	p0,p1,p2,p3,p4	ALL	b	NULL	NULL	NULL	910	Using where
explain extended select * from t2 where b in (2,4,6);
id	select_type	table	type	possible_keys	key	key_len	ref	rows	filtered	Extra
1	SIMPLE	t2	ALL	b	NULL	NULL	NULL	910	25.05	Using where
Warnings:
Note	1003	select `test`.`t2`.`a` AS `a`,`test`.`t2`.`b` AS `b` from `test`.`t2` where (`test`.`t2`.`b` in (2,4,6))
explain partitions select * from t2 where b in (2,4,6);
id	select_type	table	partitions	type	possible_keys	key	key_len	ref	rows	Extra
1	SIMPLE	t2	p0,p1,p2,p3,p4	ALL	b	NULL	NULL	NULL	910	Using where
explain extended select * from t2 where b in (7,8,9);
id	select_type	table	type	possible_keys	key	key_len	ref	rows	filtered	Extra
1	SIMPLE	t2	ALL	b	NULL	NULL	NULL	910	36.70	Using where
Warnings:
Note	1003	select `test`.`t2`.`a` AS `a`,`test`.`t2`.`b` AS `b` from `test`.`t2` where (`test`.`t2`.`b` in (7,8,9))
explain partitions select * from t2 where b in (7,8,9);
id	select_type	table	partitions	type	possible_keys	key	key_len	ref	rows	Extra
1	SIMPLE	t2	p0,p1,p2,p3,p4	ALL	b	NULL	NULL	NULL	910	Using where
explain extended select * from t2 where b > 5;
id	select_type	table	type	possible_keys	key	key_len	ref	rows	filtered	Extra
1	SIMPLE	t2	ALL	b	NULL	NULL	NULL	910	44.84	Using where
Warnings:
Note	1003	select `test`.`t2`.`a` AS `a`,`test`.`t2`.`b` AS `b` from `test`.`t2` where (`test`.`t2`.`b` > 5)
explain partitions select * from t2 where b > 5;
id	select_type	table	partitions	type	possible_keys	key	key_len	ref	rows	Extra
1	SIMPLE	t2	p0,p1,p2,p3,p4	ALL	b	NULL	NULL	NULL	910	Using where
explain extended select * from t2 where b > 5 and b < 8;
id	select_type	table	type	possible_keys	key	key_len	ref	rows	filtered	Extra
1	SIMPLE	t2	ALL	b	NULL	NULL	NULL	910	22.09	Using where
Warnings:
Note	1003	select `test`.`t2`.`a` AS `a`,`test`.`t2`.`b` AS `b` from `test`.`t2` where ((`test`.`t2`.`b` > 5) and (`test`.`t2`.`b` < 8))
explain partitions select * from t2 where b > 5 and b < 8;
id	select_type	table	partitions	type	possible_keys	key	key_len	ref	rows	Extra
1	SIMPLE	t2	p0,p1,p2,p3,p4	ALL	b	NULL	NULL	NULL	910	Using where
explain extended select * from t2 where b > 5 and b < 7;
id	select_type	table	type	possible_keys	key	key_len	ref	rows	filtered	Extra
1	SIMPLE	t2	range	b	b	5	NULL	76	100.00	Using where
Warnings:
Note	1003	select `test`.`t2`.`a` AS `a`,`test`.`t2`.`b` AS `b` from `test`.`t2` where ((`test`.`t2`.`b` > 5) and (`test`.`t2`.`b` < 7))
explain partitions select * from t2 where b > 5 and b < 7;
id	select_type	table	partitions	type	possible_keys	key	key_len	ref	rows	Extra
1	SIMPLE	t2	p0,p1,p2,p3,p4	range	b	b	5	NULL	76	Using where
explain extended select * from t2 where b > 0 and b < 5;
id	select_type	table	type	possible_keys	key	key_len	ref	rows	filtered	Extra
1	SIMPLE	t2	ALL	b	NULL	NULL	NULL	910	41.65	Using where
Warnings:
Note	1003	select `test`.`t2`.`a` AS `a`,`test`.`t2`.`b` AS `b` from `test`.`t2` where ((`test`.`t2`.`b` > 0) and (`test`.`t2`.`b` < 5))
explain partitions select * from t2 where b > 0 and b < 5;
id	select_type	table	partitions	type	possible_keys	key	key_len	ref	rows	Extra
1	SIMPLE	t2	p0,p1,p2,p3,p4	ALL	b	NULL	NULL	NULL	910	Using where
flush status;
update t2 set a = 111 where b = 10;
show status like 'Handler_read_rnd_next';
Variable_name	Value
Handler_read_rnd_next	0
show status like 'Handler_read_key';
Variable_name	Value
Handler_read_key	5
flush status;
update t2 set a = 111 where b in (5,6);
show status like 'Handler_read_rnd_next';
Variable_name	Value
Handler_read_rnd_next	915
show status like 'Handler_read_key';
Variable_name	Value
Handler_read_key	0
flush status;
update t2 set a = 222 where b = 7;
show status like 'Handler_read_rnd_next';
Variable_name	Value
Handler_read_rnd_next	0
show status like 'Handler_read_key';
Variable_name	Value
Handler_read_key	5
flush status;
delete from t2 where b = 7;
show status like 'Handler_read_rnd_next';
Variable_name	Value
Handler_read_rnd_next	0
show status like 'Handler_read_key';
Variable_name	Value
Handler_read_key	5
flush status;
delete from t2 where b > 5;
show status like 'Handler_read_rnd_next';
Variable_name	Value
Handler_read_rnd_next	1215
show status like 'Handler_read_key';
Variable_name	Value
Handler_read_key	0
show status like 'Handler_read_prev';
Variable_name	Value
Handler_read_prev	0
show status like 'Handler_read_next';
Variable_name	Value
Handler_read_next	0
flush status;
delete from t2 where b < 5 or b > 3;
show status like 'Handler_read_rnd_next';
Variable_name	Value
Handler_read_rnd_next	1215
show status like 'Handler_read_key';
Variable_name	Value
Handler_read_key	0
show status like 'Handler_read_prev';
Variable_name	Value
Handler_read_prev	0
show status like 'Handler_read_next';
Variable_name	Value
Handler_read_next	0
drop table t1, t2;
create table t1 ( f_int1 mediumint, f_int2 integer) 
partition by list(mod(f_int1,4)) (
partition p_3 values in (-3),
partition p_2 values in (-2),
partition p_1 values in (-1),
partition p0 values in (0),
partition p1 values in (1),
partition p2 values in (2),
partition p3 values in (3)
);
insert into t1 values (9, 9), (8, 8), (7, 7), (6, 6), (5, 5), 
(4, 4), (3, 3), (2, 2), (1, 1);
select * from t1 where f_int1 between 5 and 15 order by f_int1;
f_int1	f_int2
5	5
6	6
7	7
8	8
9	9
drop table t1;
create table t1 (f_int1 integer) partition by list(abs(mod(f_int1,2)))
subpartition by hash(f_int1) subpartitions 2
(
partition part1 values in (0),
partition part2 values in (1),
partition part4 values in (null)
);
insert into t1 set f_int1 = null;
select * from t1 where f_int1 is null;
f_int1
NULL
explain partitions select * from t1 where f_int1 is null;
id	select_type	table	partitions	type	possible_keys	key	key_len	ref	rows	Extra
1	SIMPLE	t1	part4_part4sp0	system	NULL	NULL	NULL	NULL	1	
drop table t1;
create table t1 (a int not null, b int not null)
partition by list(a) 
subpartition by hash(b) subpartitions 4 
(
partition p0 values in (1),
partition p1 values in (2),
partition p2 values in (3)
);
insert into t1 values (1,1),(1,2),(1,3),(1,4),
(2,1),(2,2),(2,3),(2,4);
explain partitions select * from t1 where a=1 AND (b=1 OR b=2);
id	select_type	table	partitions	type	possible_keys	key	key_len	ref	rows	Extra
1	SIMPLE	t1	p0_p0sp1,p0_p0sp2	ALL	NULL	NULL	NULL	NULL	2	Using where
drop table t1;
create table t1 (a int, b int not null)
partition by list(a) 
subpartition by hash(b) subpartitions 2
(
partition p0 values in (1),
partition p1 values in (2),
partition p2 values in (3),
partition pn values in (NULL)
);
insert into t1 values (1,1),(1,2),(1,3),(1,4),
(2,1),(2,2),(2,3),(2,4), (NULL,1);
explain partitions select * from t1 where a IS NULL AND (b=1 OR b=2);
id	select_type	table	partitions	type	possible_keys	key	key_len	ref	rows	Extra
1	SIMPLE	t1	pn_pnsp0,pn_pnsp1	system	NULL	NULL	NULL	NULL	1	
explain partitions select * from t1 where (a IS NULL or a < 1) AND (b=1 OR b=2);
id	select_type	table	partitions	type	possible_keys	key	key_len	ref	rows	Extra
1	SIMPLE	t1	pn_pnsp0,pn_pnsp1	system	NULL	NULL	NULL	NULL	1	
explain partitions select * from t1 where (a IS NULL or a < 2) AND (b=1 OR b=2);
id	select_type	table	partitions	type	possible_keys	key	key_len	ref	rows	Extra
1	SIMPLE	t1	p0_p0sp0,p0_p0sp1,pn_pnsp0,pn_pnsp1	ALL	NULL	NULL	NULL	NULL	5	Using where
explain partitions select * from t1 where (a IS NULL or a <= 1) AND (b=1 OR b=2);
id	select_type	table	partitions	type	possible_keys	key	key_len	ref	rows	Extra
1	SIMPLE	t1	p0_p0sp0,p0_p0sp1,pn_pnsp0,pn_pnsp1	ALL	NULL	NULL	NULL	NULL	5	Using where
drop table t1;
create table t1 ( a int)  partition by list (MOD(a, 10))
( partition p0  values in (0), partition p1 values in (1),
partition p2 values in (2), partition p3 values in (3),
partition p4 values in (4), partition p5 values in (5),
partition p6 values in (6), partition pn values in (NULL)
);
insert into t1 values (NULL), (0),(1),(2),(3),(4),(5),(6);
explain partitions select * from t1 where a is null or a < 2;
id	select_type	table	partitions	type	possible_keys	key	key_len	ref	rows	Extra
1	SIMPLE	t1	p0,p1,p2,p3,p4,p5,p6,pn	ALL	NULL	NULL	NULL	NULL	8	Using where
drop table t1;
create table t1 (s1 int) partition by list (s1) 
(partition p1 values in (0), 
partition p2 values in (1), 
partition p3 values in (null));
insert into t1 values (0),(1),(null);
select count(*) from t1 where s1 < 0 or s1 is null;
count(*)
1
explain partitions select count(*) from t1 where s1 < 0 or s1 is null;
id	select_type	table	partitions	type	possible_keys	key	key_len	ref	rows	Extra
1	SIMPLE	t1	p3	system	NULL	NULL	NULL	NULL	1	
drop table t1;
create table t1 (a char(32) primary key)
partition by key()
partitions 100;
insert into t1 values ('na');
select * from t1;
a
na
select * from t1 where a like 'n%';
a
na
drop table t1;
create table t1 (s1 varchar(15)) partition by key (s1);
select * from t1 where s1 = 0 or s1 is null;
s1
insert into t1 values ('aa'),('bb'),('0');
explain partitions select * from t1 where s1 = 0 or s1 is null;
id	select_type	table	partitions	type	possible_keys	key	key_len	ref	rows	Extra
1	SIMPLE	t1	p0	ALL	NULL	NULL	NULL	NULL	3	Using where
drop table t1;
create table t2 (a int, b int)
partition by LIST(a)
subpartition by HASH(b) subpartitions 40
( partition p_0_long_partition_name values in(1),
partition p_1_long_partition_name values in(2));
insert into t2 values (1,1),(2,2);
explain partitions select * from t2;
id	1
select_type	SIMPLE
table	t2
partitions	p_0_long_partition_name_p_0_long_partition_namesp0,p_0_long_partition_name_p_0_long_partition_namesp1,p_0_long_partition_name_p_0_long_partition_namesp2,p_0_long_partition_name_p_0_long_partition_namesp3,p_0_long_partition_name_p_0_long_partition_namesp4,p_0_long_partition_name_p_0_long_partition_namesp5,p_0_long_partition_name_p_0_long_partition_namesp6,p_0_long_partition_name_p_0_long_partition_namesp7,p_0_long_partition_name_p_0_long_partition_namesp8,p_0_long_partition_name_p_0_long_partition_namesp9,p_0_long_partition_name_p_0_long_partition_namesp10,p_0_long_partition_name_p_0_long_partition_namesp11,p_0_long_partition_name_p_0_long_partition_namesp12,p_0_long_partition_name_p_0_long_partition_namesp13,p_0_long_partition_name_p_0_long_partition_namesp14,p_0_long_partition_name_p_0_long_partition_namesp15,p_0_long_partition_name_p_0_long_partition_namesp16,p_0_long_partition_name_p_0_long_partition_namesp17,p_0_long_partition_name_p_0_long_partition_namesp18,p_0_long_partition_name_p_0_long_partition_namesp19,p_0_long_partition_name_p_0_long_partition_namesp20,p_0_long_partition_name_p_0_long_partition_namesp21,p_0_long_partition_name_p_0_long_partition_namesp22,p_0_long_partition_name_p_0_long_partition_namesp23,p_0_long_partition_name_p_0_long_partition_namesp24,p_0_long_partition_name_p_0_long_partition_namesp25,p_0_long_partition_name_p_0_long_partition_namesp26,p_0_long_partition_name_p_0_long_partition_namesp27,p_0_long_partition_name_p_0_long_partition_namesp28,p_0_long_partition_name_p_0_long_partition_namesp29,p_0_long_partition_name_p_0_long_partition_namesp30,p_0_long_partition_name_p_0_long_partition_namesp31,p_0_long_partition_name_p_0_long_partition_namesp32,p_0_long_partition_name_p_0_long_partition_namesp33,p_0_long_partition_name_p_0_long_partition_namesp34,p_0_long_partition_name_p_0_long_partition_namesp35,p_0_long_partition_name_p_0_long_partition_namesp36,p_0_long_partition_name_p_0_long_partition_namesp37,p_0_long_partition_name_p_0_long_partition_namesp38,p_0_long_partition_name_p_0_long_partition_namesp39,p_1_long_partition_name_p_1_long_partition_namesp0,p_1_long_partition_name_p_1_long_partition_namesp1,p_1_long_partition_name_p_1_long_partition_namesp2,p_1_long_partition_name_p_1_long_partition_namesp3,p_1_long_partition_name_p_1_long_partition_namesp4,p_1_long_partition_name_p_1_long_partition_namesp5,p_1_long_partition_name_p_1_long_partition_namesp6,p_1_long_partition_name_p_1_long_partition_namesp7,p_1_long_partition_name_p_1_long_partition_namesp8,p_1_long_partition_name_p_1_long_partition_namesp9,p_1_long_partition_name_p_1_long_partition_namesp10,p_1_long_partition_name_p_1_long_partition_namesp11,p_1_long_partition_name_p_1_long_partition_namesp12,p_1_long_partition_name_p_1_long_partition_namesp13,p_1_long_partition_name_p_1_long_partition_namesp14,p_1_long_partition_name_p_1_long_partition_namesp15,p_1_long_partition_name_p_1_long_partition_namesp16,p_1_long_partition_name_p_1_long_partition_namesp17,p_1_long_partition_name_p_1_long_partition_namesp18,p_1_long_partition_name_p_1_long_partition_namesp19,p_1_long_partition_name_p_1_long_partition_namesp20,p_1_long_partition_name_p_1_long_partition_namesp21,p_1_long_partition_name_p_1_long_partition_namesp22,p_1_long_partition_name_p_1_long_partition_namesp23,p_1_long_partition_name_p_1_long_partition_namesp24,p_1_long_partition_name_p_1_long_partition_namesp25,p_1_long_partition_name_p_1_long_partition_namesp26,p_1_long_partition_name_p_1_long_partition_namesp27,p_1_long_partition_name_p_1_long_partition_namesp28,p_1_long_partition_name_p_1_long_partition_namesp29,p_1_long_partition_name_p_1_long_partition_namesp30,p_1_long_partition_name_p_1_long_partition_namesp31,p_1_long_partition_name_p_1_long_partition_namesp32,p_1_long_partition_name_p_1_long_partition_namesp33,p_1_long_partition_name_p_1_long_partition_namesp34,p_1_long_partition_name_p_1_long_partition_namesp35,p_1_long_partition_name_p_1_long_partition_namesp36,p_1_long_partition_name_p_1_long_partition_namesp37,p_1_long_partition_name_p_1_long_partition_namesp38,p_1_long_partition_name_p_1_long_partition_namesp39
type	ALL
possible_keys	NULL
key	NULL
key_len	NULL
ref	NULL
rows	2
Extra	
drop table t2;
create table t1 (s1 int);
explain partitions select 1 from t1 union all select 2;
id	select_type	table	partitions	type	possible_keys	key	key_len	ref	rows	Extra
1	PRIMARY	t1	NULL	system	NULL	NULL	NULL	NULL	0	const row not found
2	UNION	NULL	NULL	NULL	NULL	NULL	NULL	NULL	NULL	No tables used
NULL	UNION RESULT	<union1,2>	NULL	ALL	NULL	NULL	NULL	NULL	NULL	
drop table t1;
create table t1 (a bigint unsigned not null) partition by range(a) (
partition p0 values less than (10),
partition p1 values less than (100),
partition p2 values less than (1000),
partition p3 values less than (18446744073709551000),
partition p4 values less than (18446744073709551614)
);
insert into t1 values (5),(15),(105),(1005);
insert into t1 values (18446744073709551000+1);
insert into t1 values (18446744073709551614-1);
explain partitions select * from t1 where a < 10;
id	select_type	table	partitions	type	possible_keys	key	key_len	ref	rows	Extra
1	SIMPLE	t1	p0	system	NULL	NULL	NULL	NULL	1	
explain partitions select * from t1 
where a >= 18446744073709551000-1 and a <= 18446744073709551000+1;
id	select_type	table	partitions	type	possible_keys	key	key_len	ref	rows	Extra
1	SIMPLE	t1	p3,p4	ALL	NULL	NULL	NULL	NULL	4	Using where
explain partitions select * from t1 
where a between 18446744073709551001 and 18446744073709551002;
id	select_type	table	partitions	type	possible_keys	key	key_len	ref	rows	Extra
1	SIMPLE	t1	p4	ALL	NULL	NULL	NULL	NULL	4	Using where
explain partitions select * from t1 where a = 18446744073709551000;
id	select_type	table	partitions	type	possible_keys	key	key_len	ref	rows	Extra
1	SIMPLE	t1	p4	ALL	NULL	NULL	NULL	NULL	4	Using where
explain partitions select * from t1 where a = 18446744073709551613;
id	select_type	table	partitions	type	possible_keys	key	key_len	ref	rows	Extra
1	SIMPLE	t1	p4	ALL	NULL	NULL	NULL	NULL	4	Using where
explain partitions select * from t1 where a = 18446744073709551614;
id	select_type	table	partitions	type	possible_keys	key	key_len	ref	rows	Extra
1	SIMPLE	NULL	NULL	NULL	NULL	NULL	NULL	NULL	NULL	Impossible WHERE noticed after reading const tables
drop table t1;
create table t1 (a int)
partition by range(a) (
partition p0 values less than (64),
partition p1 values less than (128),
partition p2 values less than (255)
);
create table t2 (a int)
partition by range(a+0) (
partition p0 values less than (64),
partition p1 values less than (128),
partition p2 values less than (255)
);
insert into t1 values (0x20), (0x20), (0x41), (0x41), (0xFE), (0xFE);
insert into t2 values (0x20), (0x20), (0x41), (0x41), (0xFE), (0xFE);
explain partitions select * from t1 where a=0;
id	select_type	table	partitions	type	possible_keys	key	key_len	ref	rows	Extra
1	SIMPLE	t1	p0	ALL	NULL	NULL	NULL	NULL	2	Using where
explain partitions select * from t2 where a=0;
id	select_type	table	partitions	type	possible_keys	key	key_len	ref	rows	Extra
1	SIMPLE	t2	p0	ALL	NULL	NULL	NULL	NULL	2	Using where
explain partitions select * from t1 where a=0xFE;
id	select_type	table	partitions	type	possible_keys	key	key_len	ref	rows	Extra
1	SIMPLE	t1	p2	ALL	NULL	NULL	NULL	NULL	4	Using where
explain partitions select * from t2 where a=0xFE;
id	select_type	table	partitions	type	possible_keys	key	key_len	ref	rows	Extra
1	SIMPLE	t2	p2	ALL	NULL	NULL	NULL	NULL	4	Using where
explain partitions select * from t1 where a > 0xFE AND a <= 0xFF;
id	select_type	table	partitions	type	possible_keys	key	key_len	ref	rows	Extra
1	SIMPLE	NULL	NULL	NULL	NULL	NULL	NULL	NULL	NULL	Impossible WHERE noticed after reading const tables
explain partitions select * from t2 where a > 0xFE AND a <= 0xFF;
id	select_type	table	partitions	type	possible_keys	key	key_len	ref	rows	Extra
1	SIMPLE	NULL	NULL	NULL	NULL	NULL	NULL	NULL	NULL	Impossible WHERE noticed after reading const tables
explain partitions select * from t1 where a >= 0xFE AND a <= 0xFF;
id	select_type	table	partitions	type	possible_keys	key	key_len	ref	rows	Extra
1	SIMPLE	t1	p2	ALL	NULL	NULL	NULL	NULL	4	Using where
explain partitions select * from t2 where a >= 0xFE AND a <= 0xFF;
id	select_type	table	partitions	type	possible_keys	key	key_len	ref	rows	Extra
1	SIMPLE	t2	p2	ALL	NULL	NULL	NULL	NULL	4	Using where
explain partitions select * from t1 where a < 64 AND a >= 63;
id	select_type	table	partitions	type	possible_keys	key	key_len	ref	rows	Extra
1	SIMPLE	t1	p0	ALL	NULL	NULL	NULL	NULL	4	Using where
explain partitions select * from t2 where a < 64 AND a >= 63;
id	select_type	table	partitions	type	possible_keys	key	key_len	ref	rows	Extra
1	SIMPLE	t2	p0	ALL	NULL	NULL	NULL	NULL	4	Using where
explain partitions select * from t1 where a <= 64 AND a >= 63;
id	select_type	table	partitions	type	possible_keys	key	key_len	ref	rows	Extra
1	SIMPLE	t1	p0,p1	ALL	NULL	NULL	NULL	NULL	6	Using where
explain partitions select * from t2 where a <= 64 AND a >= 63;
id	select_type	table	partitions	type	possible_keys	key	key_len	ref	rows	Extra
1	SIMPLE	t2	p0,p1	ALL	NULL	NULL	NULL	NULL	6	Using where
drop table t1;
drop table t2;
create table t1(a bigint unsigned not null) partition by range(a+0) (
partition p1 values less than (10),
partition p2 values less than (20),
partition p3 values less than (2305561538531885056),
partition p4 values less than (2305561538531950591)
);
insert into t1 values (9),(19),(0xFFFF0000FFFF000-1), (0xFFFF0000FFFFFFF-1);
insert into t1 values (9),(19),(0xFFFF0000FFFF000-1), (0xFFFF0000FFFFFFF-1);
explain partitions select * from t1 where 
a >= 2305561538531885056-10 and a <= 2305561538531885056-8;
id	select_type	table	partitions	type	possible_keys	key	key_len	ref	rows	Extra
1	SIMPLE	t1	p3	ALL	NULL	NULL	NULL	NULL	4	Using where
explain partitions select * from t1 where 
a > 0xFFFFFFFFFFFFFFEC and a < 0xFFFFFFFFFFFFFFEE;
id	select_type	table	partitions	type	possible_keys	key	key_len	ref	rows	Extra
1	SIMPLE	NULL	NULL	NULL	NULL	NULL	NULL	NULL	NULL	Impossible WHERE noticed after reading const tables
explain partitions select * from t1 where a>=0 and a <= 0xFFFFFFFFFFFFFFFF;
id	select_type	table	partitions	type	possible_keys	key	key_len	ref	rows	Extra
1	SIMPLE	t1	p1,p2,p3,p4	ALL	NULL	NULL	NULL	NULL	8	Using where
drop table t1;
create table t1 (a bigint) partition by range(a+0) (
partition p1 values less than (-1000),
partition p2 values less than (-10),
partition p3 values less than (10),
partition p4 values less than (1000)
);
insert into t1 values (-15),(-5),(5),(15),(-15),(-5),(5),(15);
explain partitions select * from t1 where a>-2 and a <=0;
id	select_type	table	partitions	type	possible_keys	key	key_len	ref	rows	Extra
1	SIMPLE	t1	p3	ALL	NULL	NULL	NULL	NULL	4	Using where
drop table t1;
CREATE TABLE t1 ( recdate  DATETIME NOT NULL )
PARTITION BY RANGE( TO_DAYS(recdate) ) (
PARTITION p0 VALUES LESS THAN ( TO_DAYS('2007-03-08') ),
PARTITION p1 VALUES LESS THAN ( TO_DAYS('2007-04-01') )
);
INSERT INTO t1 VALUES ('2007-03-01 12:00:00');
INSERT INTO t1 VALUES ('2007-03-07 12:00:00');
INSERT INTO t1 VALUES ('2007-03-08 12:00:00');
INSERT INTO t1 VALUES ('2007-03-15 12:00:00');
must use p0 only:
explain partitions select * from t1 where recdate < '2007-03-08 00:00:00';
id	select_type	table	partitions	type	possible_keys	key	key_len	ref	rows	Extra
1	SIMPLE	t1	p0	ALL	NULL	NULL	NULL	NULL	2	Using where
drop table t1;
CREATE TABLE t1 ( recdate  DATETIME NOT NULL )
PARTITION BY RANGE( YEAR(recdate) ) (
PARTITION p0 VALUES LESS THAN (2006),
PARTITION p1 VALUES LESS THAN (2007)
);
INSERT INTO t1 VALUES ('2005-03-01 12:00:00');
INSERT INTO t1 VALUES ('2005-03-01 12:00:00');
INSERT INTO t1 VALUES ('2006-03-01 12:00:00');
INSERT INTO t1 VALUES ('2006-03-01 12:00:00');
must use p0 only:
explain partitions select * from t1 where recdate < '2006-01-01 00:00:00';
id	select_type	table	partitions	type	possible_keys	key	key_len	ref	rows	Extra
1	SIMPLE	t1	p0	ALL	NULL	NULL	NULL	NULL	2	Using where
drop table t1;<|MERGE_RESOLUTION|>--- conflicted
+++ resolved
@@ -1,5 +1,4 @@
 drop table if exists t1,t2,t3,t4,t5,t6,t7,t8,t9;
-<<<<<<< HEAD
 # test of RANGE and index
 CREATE TABLE t1 (a DATE, KEY(a))
 PARTITION BY RANGE (TO_DAYS(a))
@@ -110,6 +109,63 @@
 0001-01-01
 1001-00-00
 1001-01-01
+EXPLAIN PARTITIONS SELECT * FROM t1 WHERE a < '1001-01-01';
+id	select_type	table	partitions	type	possible_keys	key	key_len	ref	rows	Extra
+1	SIMPLE	t1	pNULL,p0001-01-01,p1001-01-01	range	a	a	4	NULL	3	Using where; Using index
+EXPLAIN PARTITIONS SELECT * FROM t1 WHERE a <= '1001-01-01';
+id	select_type	table	partitions	type	possible_keys	key	key_len	ref	rows	Extra
+1	SIMPLE	t1	pNULL,p0001-01-01,p1001-01-01	range	a	a	4	NULL	3	Using where; Using index
+EXPLAIN PARTITIONS SELECT * FROM t1 WHERE a >= '1001-01-01';
+id	select_type	table	partitions	type	possible_keys	key	key_len	ref	rows	Extra
+1	SIMPLE	t1	pNULL,p1001-01-01,p2001-01-01	range	a	a	4	NULL	4	Using where; Using index
+EXPLAIN PARTITIONS SELECT * FROM t1 WHERE a > '1001-01-01';
+id	select_type	table	partitions	type	possible_keys	key	key_len	ref	rows	Extra
+1	SIMPLE	t1	pNULL,p2001-01-01	range	a	a	4	NULL	3	Using where; Using index
+EXPLAIN PARTITIONS SELECT * FROM t1 WHERE a = '1001-01-01';
+id	select_type	table	partitions	type	possible_keys	key	key_len	ref	rows	Extra
+1	SIMPLE	t1	p1001-01-01	system	a	NULL	NULL	NULL	1	
+EXPLAIN PARTITIONS SELECT * FROM t1 WHERE a < '1001-00-00';
+id	select_type	table	partitions	type	possible_keys	key	key_len	ref	rows	Extra
+1	SIMPLE	t1	pNULL,p0001-01-01,p1001-01-01	range	a	a	4	NULL	3	Using where; Using index
+EXPLAIN PARTITIONS SELECT * FROM t1 WHERE a <= '1001-00-00';
+id	select_type	table	partitions	type	possible_keys	key	key_len	ref	rows	Extra
+1	SIMPLE	t1	pNULL,p0001-01-01,p1001-01-01	range	a	a	4	NULL	3	Using where; Using index
+EXPLAIN PARTITIONS SELECT * FROM t1 WHERE a >= '1001-00-00';
+id	select_type	table	partitions	type	possible_keys	key	key_len	ref	rows	Extra
+1	SIMPLE	t1	pNULL,p1001-01-01,p2001-01-01	range	a	a	4	NULL	4	Using where; Using index
+EXPLAIN PARTITIONS SELECT * FROM t1 WHERE a > '1001-00-00';
+id	select_type	table	partitions	type	possible_keys	key	key_len	ref	rows	Extra
+1	SIMPLE	t1	pNULL,p1001-01-01,p2001-01-01	range	a	a	4	NULL	4	Using where; Using index
+EXPLAIN PARTITIONS SELECT * FROM t1 WHERE a = '1001-00-00';
+id	select_type	table	partitions	type	possible_keys	key	key_len	ref	rows	Extra
+1	SIMPLE	t1	pNULL	ref	a	a	4	const	1	Using where; Using index
+EXPLAIN PARTITIONS SELECT * FROM t1 WHERE a < '1999-02-31';
+id	select_type	table	partitions	type	possible_keys	key	key_len	ref	rows	Extra
+1	SIMPLE	t1	pNULL,p0001-01-01,p1001-01-01,p2001-01-01	range	a	a	4	NULL	5	Using where; Using index
+EXPLAIN PARTITIONS SELECT * FROM t1 WHERE a <= '1999-02-31';
+id	select_type	table	partitions	type	possible_keys	key	key_len	ref	rows	Extra
+1	SIMPLE	t1	pNULL,p0001-01-01,p1001-01-01,p2001-01-01	range	a	a	4	NULL	5	Using where; Using index
+EXPLAIN PARTITIONS SELECT * FROM t1 WHERE a >= '1999-02-31';
+id	select_type	table	partitions	type	possible_keys	key	key_len	ref	rows	Extra
+1	SIMPLE	t1	pNULL,p2001-01-01	range	a	a	4	NULL	2	Using where; Using index
+EXPLAIN PARTITIONS SELECT * FROM t1 WHERE a > '1999-02-31';
+id	select_type	table	partitions	type	possible_keys	key	key_len	ref	rows	Extra
+1	SIMPLE	t1	pNULL,p2001-01-01	range	a	a	4	NULL	2	Using where; Using index
+EXPLAIN PARTITIONS SELECT * FROM t1 WHERE a = '1999-02-31';
+id	select_type	table	partitions	type	possible_keys	key	key_len	ref	rows	Extra
+1	SIMPLE	t1	pNULL	ref	a	a	4	const	1	Using where; Using index
+EXPLAIN PARTITIONS SELECT * FROM t1 WHERE a BETWEEN '0000-00-00' AND '1002-00-00';
+id	select_type	table	partitions	type	possible_keys	key	key_len	ref	rows	Extra
+1	SIMPLE	t1	pNULL,p0001-01-01,p1001-01-01,p2001-01-01	range	a	a	4	NULL	5	Using where; Using index
+EXPLAIN PARTITIONS SELECT * FROM t1 WHERE a BETWEEN '0000-00-00' AND '1001-01-01';
+id	select_type	table	partitions	type	possible_keys	key	key_len	ref	rows	Extra
+1	SIMPLE	t1	pNULL,p0001-01-01,p1001-01-01	range	a	a	4	NULL	3	Using where; Using index
+EXPLAIN PARTITIONS SELECT * FROM t1 WHERE a BETWEEN '0001-01-02' AND '1002-00-00';
+id	select_type	table	partitions	type	possible_keys	key	key_len	ref	rows	Extra
+1	SIMPLE	t1	pNULL,p1001-01-01,p2001-01-01	range	a	a	4	NULL	3	Using where; Using index
+EXPLAIN PARTITIONS SELECT * FROM t1 WHERE a BETWEEN '0001-01-01' AND '1001-01-01';
+id	select_type	table	partitions	type	possible_keys	key	key_len	ref	rows	Extra
+1	SIMPLE	t1	pNULL,p0001-01-01,p1001-01-01	range	a	a	4	NULL	3	Using where; Using index
 # test without index
 ALTER TABLE t1 DROP KEY a;
 SELECT * FROM t1 WHERE a < '1001-01-01';
@@ -211,6 +267,63 @@
 0001-01-01
 1001-00-00
 1001-01-01
+EXPLAIN PARTITIONS SELECT * FROM t1 WHERE a < '1001-01-01';
+id	select_type	table	partitions	type	possible_keys	key	key_len	ref	rows	Extra
+1	SIMPLE	t1	pNULL,p0001-01-01,p1001-01-01	ALL	NULL	NULL	NULL	NULL	7	Using where
+EXPLAIN PARTITIONS SELECT * FROM t1 WHERE a <= '1001-01-01';
+id	select_type	table	partitions	type	possible_keys	key	key_len	ref	rows	Extra
+1	SIMPLE	t1	pNULL,p0001-01-01,p1001-01-01	ALL	NULL	NULL	NULL	NULL	7	Using where
+EXPLAIN PARTITIONS SELECT * FROM t1 WHERE a >= '1001-01-01';
+id	select_type	table	partitions	type	possible_keys	key	key_len	ref	rows	Extra
+1	SIMPLE	t1	pNULL,p1001-01-01,p2001-01-01	ALL	NULL	NULL	NULL	NULL	7	Using where
+EXPLAIN PARTITIONS SELECT * FROM t1 WHERE a > '1001-01-01';
+id	select_type	table	partitions	type	possible_keys	key	key_len	ref	rows	Extra
+1	SIMPLE	t1	pNULL,p2001-01-01	ALL	NULL	NULL	NULL	NULL	7	Using where
+EXPLAIN PARTITIONS SELECT * FROM t1 WHERE a = '1001-01-01';
+id	select_type	table	partitions	type	possible_keys	key	key_len	ref	rows	Extra
+1	SIMPLE	t1	p1001-01-01	system	NULL	NULL	NULL	NULL	1	
+EXPLAIN PARTITIONS SELECT * FROM t1 WHERE a < '1001-00-00';
+id	select_type	table	partitions	type	possible_keys	key	key_len	ref	rows	Extra
+1	SIMPLE	t1	pNULL,p0001-01-01,p1001-01-01	ALL	NULL	NULL	NULL	NULL	7	Using where
+EXPLAIN PARTITIONS SELECT * FROM t1 WHERE a <= '1001-00-00';
+id	select_type	table	partitions	type	possible_keys	key	key_len	ref	rows	Extra
+1	SIMPLE	t1	pNULL,p0001-01-01,p1001-01-01	ALL	NULL	NULL	NULL	NULL	7	Using where
+EXPLAIN PARTITIONS SELECT * FROM t1 WHERE a >= '1001-00-00';
+id	select_type	table	partitions	type	possible_keys	key	key_len	ref	rows	Extra
+1	SIMPLE	t1	pNULL,p1001-01-01,p2001-01-01	ALL	NULL	NULL	NULL	NULL	7	Using where
+EXPLAIN PARTITIONS SELECT * FROM t1 WHERE a > '1001-00-00';
+id	select_type	table	partitions	type	possible_keys	key	key_len	ref	rows	Extra
+1	SIMPLE	t1	pNULL,p1001-01-01,p2001-01-01	ALL	NULL	NULL	NULL	NULL	7	Using where
+EXPLAIN PARTITIONS SELECT * FROM t1 WHERE a = '1001-00-00';
+id	select_type	table	partitions	type	possible_keys	key	key_len	ref	rows	Extra
+1	SIMPLE	t1	pNULL	ALL	NULL	NULL	NULL	NULL	7	Using where
+EXPLAIN PARTITIONS SELECT * FROM t1 WHERE a < '1999-02-31';
+id	select_type	table	partitions	type	possible_keys	key	key_len	ref	rows	Extra
+1	SIMPLE	t1	pNULL,p0001-01-01,p1001-01-01,p2001-01-01	ALL	NULL	NULL	NULL	NULL	7	Using where
+EXPLAIN PARTITIONS SELECT * FROM t1 WHERE a <= '1999-02-31';
+id	select_type	table	partitions	type	possible_keys	key	key_len	ref	rows	Extra
+1	SIMPLE	t1	pNULL,p0001-01-01,p1001-01-01,p2001-01-01	ALL	NULL	NULL	NULL	NULL	7	Using where
+EXPLAIN PARTITIONS SELECT * FROM t1 WHERE a >= '1999-02-31';
+id	select_type	table	partitions	type	possible_keys	key	key_len	ref	rows	Extra
+1	SIMPLE	t1	pNULL,p2001-01-01	ALL	NULL	NULL	NULL	NULL	7	Using where
+EXPLAIN PARTITIONS SELECT * FROM t1 WHERE a > '1999-02-31';
+id	select_type	table	partitions	type	possible_keys	key	key_len	ref	rows	Extra
+1	SIMPLE	t1	pNULL,p2001-01-01	ALL	NULL	NULL	NULL	NULL	7	Using where
+EXPLAIN PARTITIONS SELECT * FROM t1 WHERE a = '1999-02-31';
+id	select_type	table	partitions	type	possible_keys	key	key_len	ref	rows	Extra
+1	SIMPLE	t1	pNULL	ALL	NULL	NULL	NULL	NULL	7	Using where
+EXPLAIN PARTITIONS SELECT * FROM t1 WHERE a BETWEEN '0000-00-00' AND '1002-00-00';
+id	select_type	table	partitions	type	possible_keys	key	key_len	ref	rows	Extra
+1	SIMPLE	t1	pNULL,p0001-01-01,p1001-01-01,p2001-01-01	ALL	NULL	NULL	NULL	NULL	7	Using where
+EXPLAIN PARTITIONS SELECT * FROM t1 WHERE a BETWEEN '0000-00-00' AND '1001-01-01';
+id	select_type	table	partitions	type	possible_keys	key	key_len	ref	rows	Extra
+1	SIMPLE	t1	pNULL,p0001-01-01,p1001-01-01	ALL	NULL	NULL	NULL	NULL	7	Using where
+EXPLAIN PARTITIONS SELECT * FROM t1 WHERE a BETWEEN '0001-01-02' AND '1002-00-00';
+id	select_type	table	partitions	type	possible_keys	key	key_len	ref	rows	Extra
+1	SIMPLE	t1	pNULL,p1001-01-01,p2001-01-01	ALL	NULL	NULL	NULL	NULL	7	Using where
+EXPLAIN PARTITIONS SELECT * FROM t1 WHERE a BETWEEN '0001-01-01' AND '1001-01-01';
+id	select_type	table	partitions	type	possible_keys	key	key_len	ref	rows	Extra
+1	SIMPLE	t1	pNULL,p0001-01-01,p1001-01-01	ALL	NULL	NULL	NULL	NULL	7	Using where
 DROP TABLE t1;
 # test of LIST and index
 CREATE TABLE t1 (a DATE, KEY(a))
@@ -323,6 +436,63 @@
 0001-01-01
 1001-00-00
 1001-01-01
+EXPLAIN PARTITIONS SELECT * FROM t1 WHERE a < '1001-01-01';
+id	select_type	table	partitions	type	possible_keys	key	key_len	ref	rows	Extra
+1	SIMPLE	t1	p0001-01-01,pNULL,p0000-01-02	range	a	a	4	NULL	3	Using where; Using index
+EXPLAIN PARTITIONS SELECT * FROM t1 WHERE a <= '1001-01-01';
+id	select_type	table	partitions	type	possible_keys	key	key_len	ref	rows	Extra
+1	SIMPLE	t1	p0001-01-01,pNULL,p0000-01-02,p1001-01-01	range	a	a	4	NULL	4	Using where; Using index
+EXPLAIN PARTITIONS SELECT * FROM t1 WHERE a >= '1001-01-01';
+id	select_type	table	partitions	type	possible_keys	key	key_len	ref	rows	Extra
+1	SIMPLE	t1	p2001-01-01,pNULL,p1001-01-01	range	a	a	4	NULL	4	Using where; Using index
+EXPLAIN PARTITIONS SELECT * FROM t1 WHERE a > '1001-01-01';
+id	select_type	table	partitions	type	possible_keys	key	key_len	ref	rows	Extra
+1	SIMPLE	t1	p2001-01-01,pNULL	range	a	a	4	NULL	3	Using where; Using index
+EXPLAIN PARTITIONS SELECT * FROM t1 WHERE a = '1001-01-01';
+id	select_type	table	partitions	type	possible_keys	key	key_len	ref	rows	Extra
+1	SIMPLE	t1	p1001-01-01	system	a	NULL	NULL	NULL	1	
+EXPLAIN PARTITIONS SELECT * FROM t1 WHERE a < '1001-00-00';
+id	select_type	table	partitions	type	possible_keys	key	key_len	ref	rows	Extra
+1	SIMPLE	t1	p0001-01-01,pNULL,p0000-01-02	range	a	a	4	NULL	3	Using where; Using index
+EXPLAIN PARTITIONS SELECT * FROM t1 WHERE a <= '1001-00-00';
+id	select_type	table	partitions	type	possible_keys	key	key_len	ref	rows	Extra
+1	SIMPLE	t1	p0001-01-01,pNULL,p0000-01-02	range	a	a	4	NULL	3	Using where; Using index
+EXPLAIN PARTITIONS SELECT * FROM t1 WHERE a >= '1001-00-00';
+id	select_type	table	partitions	type	possible_keys	key	key_len	ref	rows	Extra
+1	SIMPLE	t1	p2001-01-01,pNULL,p1001-01-01	range	a	a	4	NULL	4	Using where; Using index
+EXPLAIN PARTITIONS SELECT * FROM t1 WHERE a > '1001-00-00';
+id	select_type	table	partitions	type	possible_keys	key	key_len	ref	rows	Extra
+1	SIMPLE	t1	p2001-01-01,pNULL,p1001-01-01	range	a	a	4	NULL	4	Using where; Using index
+EXPLAIN PARTITIONS SELECT * FROM t1 WHERE a = '1001-00-00';
+id	select_type	table	partitions	type	possible_keys	key	key_len	ref	rows	Extra
+1	SIMPLE	t1	pNULL	ref	a	a	4	const	1	Using where; Using index
+EXPLAIN PARTITIONS SELECT * FROM t1 WHERE a < '1999-02-31';
+id	select_type	table	partitions	type	possible_keys	key	key_len	ref	rows	Extra
+1	SIMPLE	t1	p0001-01-01,pNULL,p0000-01-02,p1001-01-01	range	a	a	4	NULL	5	Using where; Using index
+EXPLAIN PARTITIONS SELECT * FROM t1 WHERE a <= '1999-02-31';
+id	select_type	table	partitions	type	possible_keys	key	key_len	ref	rows	Extra
+1	SIMPLE	t1	p0001-01-01,pNULL,p0000-01-02,p1001-01-01	range	a	a	4	NULL	5	Using where; Using index
+EXPLAIN PARTITIONS SELECT * FROM t1 WHERE a >= '1999-02-31';
+id	select_type	table	partitions	type	possible_keys	key	key_len	ref	rows	Extra
+1	SIMPLE	t1	p2001-01-01,pNULL	range	a	a	4	NULL	2	Using where; Using index
+EXPLAIN PARTITIONS SELECT * FROM t1 WHERE a > '1999-02-31';
+id	select_type	table	partitions	type	possible_keys	key	key_len	ref	rows	Extra
+1	SIMPLE	t1	p2001-01-01,pNULL	range	a	a	4	NULL	2	Using where; Using index
+EXPLAIN PARTITIONS SELECT * FROM t1 WHERE a = '1999-02-31';
+id	select_type	table	partitions	type	possible_keys	key	key_len	ref	rows	Extra
+1	SIMPLE	t1	pNULL	ref	a	a	4	const	1	Using where; Using index
+EXPLAIN PARTITIONS SELECT * FROM t1 WHERE a BETWEEN '0000-00-00' AND '1002-00-00';
+id	select_type	table	partitions	type	possible_keys	key	key_len	ref	rows	Extra
+1	SIMPLE	t1	p0001-01-01,pNULL,p0000-01-02,p1001-01-01	range	a	a	4	NULL	5	Using where; Using index
+EXPLAIN PARTITIONS SELECT * FROM t1 WHERE a BETWEEN '0000-00-00' AND '1001-01-01';
+id	select_type	table	partitions	type	possible_keys	key	key_len	ref	rows	Extra
+1	SIMPLE	t1	p0001-01-01,pNULL,p0000-01-02,p1001-01-01	range	a	a	4	NULL	4	Using where; Using index
+EXPLAIN PARTITIONS SELECT * FROM t1 WHERE a BETWEEN '0001-01-02' AND '1002-00-00';
+id	select_type	table	partitions	type	possible_keys	key	key_len	ref	rows	Extra
+1	SIMPLE	t1	pNULL,p1001-01-01	range	a	a	4	NULL	2	Using where; Using index
+EXPLAIN PARTITIONS SELECT * FROM t1 WHERE a BETWEEN '0001-01-01' AND '1001-01-01';
+id	select_type	table	partitions	type	possible_keys	key	key_len	ref	rows	Extra
+1	SIMPLE	t1	p0001-01-01,pNULL,p1001-01-01	range	a	a	4	NULL	3	Using where; Using index
 # test without index
 ALTER TABLE t1 DROP KEY a;
 SELECT * FROM t1 WHERE a < '1001-01-01';
@@ -424,7 +594,64 @@
 0001-01-01
 1001-00-00
 1001-01-01
-=======
+EXPLAIN PARTITIONS SELECT * FROM t1 WHERE a < '1001-01-01';
+id	select_type	table	partitions	type	possible_keys	key	key_len	ref	rows	Extra
+1	SIMPLE	t1	p0001-01-01,pNULL,p0000-01-02	ALL	NULL	NULL	NULL	NULL	7	Using where
+EXPLAIN PARTITIONS SELECT * FROM t1 WHERE a <= '1001-01-01';
+id	select_type	table	partitions	type	possible_keys	key	key_len	ref	rows	Extra
+1	SIMPLE	t1	p0001-01-01,pNULL,p0000-01-02,p1001-01-01	ALL	NULL	NULL	NULL	NULL	7	Using where
+EXPLAIN PARTITIONS SELECT * FROM t1 WHERE a >= '1001-01-01';
+id	select_type	table	partitions	type	possible_keys	key	key_len	ref	rows	Extra
+1	SIMPLE	t1	p2001-01-01,pNULL,p1001-01-01	ALL	NULL	NULL	NULL	NULL	7	Using where
+EXPLAIN PARTITIONS SELECT * FROM t1 WHERE a > '1001-01-01';
+id	select_type	table	partitions	type	possible_keys	key	key_len	ref	rows	Extra
+1	SIMPLE	t1	p2001-01-01,pNULL	ALL	NULL	NULL	NULL	NULL	7	Using where
+EXPLAIN PARTITIONS SELECT * FROM t1 WHERE a = '1001-01-01';
+id	select_type	table	partitions	type	possible_keys	key	key_len	ref	rows	Extra
+1	SIMPLE	t1	p1001-01-01	system	NULL	NULL	NULL	NULL	1	
+EXPLAIN PARTITIONS SELECT * FROM t1 WHERE a < '1001-00-00';
+id	select_type	table	partitions	type	possible_keys	key	key_len	ref	rows	Extra
+1	SIMPLE	t1	p0001-01-01,pNULL,p0000-01-02	ALL	NULL	NULL	NULL	NULL	7	Using where
+EXPLAIN PARTITIONS SELECT * FROM t1 WHERE a <= '1001-00-00';
+id	select_type	table	partitions	type	possible_keys	key	key_len	ref	rows	Extra
+1	SIMPLE	t1	p0001-01-01,pNULL,p0000-01-02	ALL	NULL	NULL	NULL	NULL	7	Using where
+EXPLAIN PARTITIONS SELECT * FROM t1 WHERE a >= '1001-00-00';
+id	select_type	table	partitions	type	possible_keys	key	key_len	ref	rows	Extra
+1	SIMPLE	t1	p2001-01-01,pNULL,p1001-01-01	ALL	NULL	NULL	NULL	NULL	7	Using where
+EXPLAIN PARTITIONS SELECT * FROM t1 WHERE a > '1001-00-00';
+id	select_type	table	partitions	type	possible_keys	key	key_len	ref	rows	Extra
+1	SIMPLE	t1	p2001-01-01,pNULL,p1001-01-01	ALL	NULL	NULL	NULL	NULL	7	Using where
+EXPLAIN PARTITIONS SELECT * FROM t1 WHERE a = '1001-00-00';
+id	select_type	table	partitions	type	possible_keys	key	key_len	ref	rows	Extra
+1	SIMPLE	t1	pNULL	ALL	NULL	NULL	NULL	NULL	7	Using where
+EXPLAIN PARTITIONS SELECT * FROM t1 WHERE a < '1999-02-31';
+id	select_type	table	partitions	type	possible_keys	key	key_len	ref	rows	Extra
+1	SIMPLE	t1	p0001-01-01,pNULL,p0000-01-02,p1001-01-01	ALL	NULL	NULL	NULL	NULL	7	Using where
+EXPLAIN PARTITIONS SELECT * FROM t1 WHERE a <= '1999-02-31';
+id	select_type	table	partitions	type	possible_keys	key	key_len	ref	rows	Extra
+1	SIMPLE	t1	p0001-01-01,pNULL,p0000-01-02,p1001-01-01	ALL	NULL	NULL	NULL	NULL	7	Using where
+EXPLAIN PARTITIONS SELECT * FROM t1 WHERE a >= '1999-02-31';
+id	select_type	table	partitions	type	possible_keys	key	key_len	ref	rows	Extra
+1	SIMPLE	t1	p2001-01-01,pNULL	ALL	NULL	NULL	NULL	NULL	7	Using where
+EXPLAIN PARTITIONS SELECT * FROM t1 WHERE a > '1999-02-31';
+id	select_type	table	partitions	type	possible_keys	key	key_len	ref	rows	Extra
+1	SIMPLE	t1	p2001-01-01,pNULL	ALL	NULL	NULL	NULL	NULL	7	Using where
+EXPLAIN PARTITIONS SELECT * FROM t1 WHERE a = '1999-02-31';
+id	select_type	table	partitions	type	possible_keys	key	key_len	ref	rows	Extra
+1	SIMPLE	t1	pNULL	ALL	NULL	NULL	NULL	NULL	7	Using where
+EXPLAIN PARTITIONS SELECT * FROM t1 WHERE a BETWEEN '0000-00-00' AND '1002-00-00';
+id	select_type	table	partitions	type	possible_keys	key	key_len	ref	rows	Extra
+1	SIMPLE	t1	p0001-01-01,pNULL,p0000-01-02,p1001-01-01	ALL	NULL	NULL	NULL	NULL	7	Using where
+EXPLAIN PARTITIONS SELECT * FROM t1 WHERE a BETWEEN '0000-00-00' AND '1001-01-01';
+id	select_type	table	partitions	type	possible_keys	key	key_len	ref	rows	Extra
+1	SIMPLE	t1	p0001-01-01,pNULL,p0000-01-02,p1001-01-01	ALL	NULL	NULL	NULL	NULL	7	Using where
+EXPLAIN PARTITIONS SELECT * FROM t1 WHERE a BETWEEN '0001-01-02' AND '1002-00-00';
+id	select_type	table	partitions	type	possible_keys	key	key_len	ref	rows	Extra
+1	SIMPLE	t1	pNULL,p1001-01-01	ALL	NULL	NULL	NULL	NULL	7	Using where
+EXPLAIN PARTITIONS SELECT * FROM t1 WHERE a BETWEEN '0001-01-01' AND '1001-01-01';
+id	select_type	table	partitions	type	possible_keys	key	key_len	ref	rows	Extra
+1	SIMPLE	t1	p0001-01-01,pNULL,p1001-01-01	ALL	NULL	NULL	NULL	NULL	7	Using where
+DROP TABLE t1;
 # Test with DATETIME column NOT NULL
 CREATE TABLE t1 (
 a int(10) unsigned NOT NULL,
@@ -451,10 +678,10 @@
 1	SIMPLE	t1	p20090403	index	NULL	PRIMARY	12	NULL	8	Using where; Using index
 EXPLAIN PARTITIONS SELECT * FROM t1 WHERE b >= CAST('2009-04-03' AS DATETIME);
 id	select_type	table	partitions	type	possible_keys	key	key_len	ref	rows	Extra
-1	SIMPLE	t1	p20090403,p20090404,p20090405	index	NULL	PRIMARY	12	NULL	13	Using where; Using index
+1	SIMPLE	t1	p20090401,p20090403,p20090404,p20090405	index	NULL	PRIMARY	12	NULL	13	Using where; Using index
 EXPLAIN PARTITIONS SELECT * FROM t1 WHERE b > CAST('2009-04-03' AS DATETIME);
 id	select_type	table	partitions	type	possible_keys	key	key_len	ref	rows	Extra
-1	SIMPLE	t1	p20090403,p20090404,p20090405	index	NULL	PRIMARY	12	NULL	13	Using where; Using index
+1	SIMPLE	t1	p20090401,p20090403,p20090404,p20090405	index	NULL	PRIMARY	12	NULL	13	Using where; Using index
 EXPLAIN PARTITIONS SELECT * FROM t1
 WHERE b < CAST('2009-04-02 23:59:59' AS DATETIME);
 id	select_type	table	partitions	type	possible_keys	key	key_len	ref	rows	Extra
@@ -470,11 +697,11 @@
 EXPLAIN PARTITIONS SELECT * FROM t1
 WHERE b >= CAST('2009-04-02 23:59:59' AS DATETIME);
 id	select_type	table	partitions	type	possible_keys	key	key_len	ref	rows	Extra
-1	SIMPLE	t1	p20090402,p20090403,p20090404,p20090405	index	NULL	PRIMARY	12	NULL	13	Using where; Using index
+1	SIMPLE	t1	p20090401,p20090402,p20090403,p20090404,p20090405	index	NULL	PRIMARY	12	NULL	13	Using where; Using index
 EXPLAIN PARTITIONS SELECT * FROM t1
 WHERE b > CAST('2009-04-02 23:59:59' AS DATETIME);
 id	select_type	table	partitions	type	possible_keys	key	key_len	ref	rows	Extra
-1	SIMPLE	t1	p20090403,p20090404,p20090405	index	NULL	PRIMARY	12	NULL	13	Using where; Using index
+1	SIMPLE	t1	p20090401,p20090403,p20090404,p20090405	index	NULL	PRIMARY	12	NULL	13	Using where; Using index
 EXPLAIN PARTITIONS SELECT * FROM t1 WHERE b < CAST('2009-04-03' AS DATE);
 id	select_type	table	partitions	type	possible_keys	key	key_len	ref	rows	Extra
 1	SIMPLE	t1	p20090401,p20090402	index	NULL	PRIMARY	12	NULL	13	Using where; Using index
@@ -486,10 +713,10 @@
 1	SIMPLE	t1	p20090403	index	NULL	PRIMARY	12	NULL	13	Using where; Using index
 EXPLAIN PARTITIONS SELECT * FROM t1 WHERE b >= CAST('2009-04-03' AS DATE);
 id	select_type	table	partitions	type	possible_keys	key	key_len	ref	rows	Extra
-1	SIMPLE	t1	p20090403,p20090404,p20090405	index	NULL	PRIMARY	12	NULL	13	Using where; Using index
+1	SIMPLE	t1	p20090401,p20090403,p20090404,p20090405	index	NULL	PRIMARY	12	NULL	13	Using where; Using index
 EXPLAIN PARTITIONS SELECT * FROM t1 WHERE b > CAST('2009-04-03' AS DATE);
 id	select_type	table	partitions	type	possible_keys	key	key_len	ref	rows	Extra
-1	SIMPLE	t1	p20090403,p20090404,p20090405	index	NULL	PRIMARY	12	NULL	13	Using where; Using index
+1	SIMPLE	t1	p20090401,p20090403,p20090404,p20090405	index	NULL	PRIMARY	12	NULL	13	Using where; Using index
 EXPLAIN PARTITIONS SELECT * FROM t1 WHERE b < '2009-04-03 00:00:00';
 id	select_type	table	partitions	type	possible_keys	key	key_len	ref	rows	Extra
 1	SIMPLE	t1	p20090401,p20090402	index	NULL	PRIMARY	12	NULL	13	Using where; Using index
@@ -501,10 +728,10 @@
 1	SIMPLE	t1	p20090403	index	NULL	PRIMARY	12	NULL	13	Using where; Using index
 EXPLAIN PARTITIONS SELECT * FROM t1 WHERE b >= '2009-04-03 00:00:00';
 id	select_type	table	partitions	type	possible_keys	key	key_len	ref	rows	Extra
-1	SIMPLE	t1	p20090403,p20090404,p20090405	index	NULL	PRIMARY	12	NULL	13	Using where; Using index
+1	SIMPLE	t1	p20090401,p20090403,p20090404,p20090405	index	NULL	PRIMARY	12	NULL	13	Using where; Using index
 EXPLAIN PARTITIONS SELECT * FROM t1 WHERE b > '2009-04-03 00:00:00';
 id	select_type	table	partitions	type	possible_keys	key	key_len	ref	rows	Extra
-1	SIMPLE	t1	p20090403,p20090404,p20090405	index	NULL	PRIMARY	12	NULL	13	Using where; Using index
+1	SIMPLE	t1	p20090401,p20090403,p20090404,p20090405	index	NULL	PRIMARY	12	NULL	13	Using where; Using index
 EXPLAIN PARTITIONS SELECT * FROM t1 WHERE b < '2009-04-02 23:59:59';
 id	select_type	table	partitions	type	possible_keys	key	key_len	ref	rows	Extra
 1	SIMPLE	t1	p20090401,p20090402	index	NULL	PRIMARY	12	NULL	13	Using where; Using index
@@ -516,10 +743,10 @@
 1	SIMPLE	t1	p20090402	index	NULL	PRIMARY	12	NULL	13	Using where; Using index
 EXPLAIN PARTITIONS SELECT * FROM t1 WHERE b >= '2009-04-02 23:59:59';
 id	select_type	table	partitions	type	possible_keys	key	key_len	ref	rows	Extra
-1	SIMPLE	t1	p20090402,p20090403,p20090404,p20090405	index	NULL	PRIMARY	12	NULL	13	Using where; Using index
+1	SIMPLE	t1	p20090401,p20090402,p20090403,p20090404,p20090405	index	NULL	PRIMARY	12	NULL	13	Using where; Using index
 EXPLAIN PARTITIONS SELECT * FROM t1 WHERE b > '2009-04-02 23:59:59';
 id	select_type	table	partitions	type	possible_keys	key	key_len	ref	rows	Extra
-1	SIMPLE	t1	p20090403,p20090404,p20090405	index	NULL	PRIMARY	12	NULL	13	Using where; Using index
+1	SIMPLE	t1	p20090401,p20090403,p20090404,p20090405	index	NULL	PRIMARY	12	NULL	13	Using where; Using index
 EXPLAIN PARTITIONS SELECT * FROM t1 WHERE b < '2009-04-03';
 id	select_type	table	partitions	type	possible_keys	key	key_len	ref	rows	Extra
 1	SIMPLE	t1	p20090401,p20090402	index	NULL	PRIMARY	12	NULL	13	Using where; Using index
@@ -531,10 +758,10 @@
 1	SIMPLE	t1	p20090403	index	NULL	PRIMARY	12	NULL	13	Using where; Using index
 EXPLAIN PARTITIONS SELECT * FROM t1 WHERE b >= '2009-04-03';
 id	select_type	table	partitions	type	possible_keys	key	key_len	ref	rows	Extra
-1	SIMPLE	t1	p20090403,p20090404,p20090405	index	NULL	PRIMARY	12	NULL	13	Using where; Using index
+1	SIMPLE	t1	p20090401,p20090403,p20090404,p20090405	index	NULL	PRIMARY	12	NULL	13	Using where; Using index
 EXPLAIN PARTITIONS SELECT * FROM t1 WHERE b > '2009-04-03';
 id	select_type	table	partitions	type	possible_keys	key	key_len	ref	rows	Extra
-1	SIMPLE	t1	p20090403,p20090404,p20090405	index	NULL	PRIMARY	12	NULL	13	Using where; Using index
+1	SIMPLE	t1	p20090401,p20090403,p20090404,p20090405	index	NULL	PRIMARY	12	NULL	13	Using where; Using index
 EXPLAIN PARTITIONS SELECT * FROM t1
 WHERE b < CAST('2009-04-03 00:00:01' AS DATETIME);
 id	select_type	table	partitions	type	possible_keys	key	key_len	ref	rows	Extra
@@ -550,11 +777,11 @@
 EXPLAIN PARTITIONS SELECT * FROM t1
 WHERE b >= CAST('2009-04-03 00:00:01' AS DATETIME);
 id	select_type	table	partitions	type	possible_keys	key	key_len	ref	rows	Extra
-1	SIMPLE	t1	p20090403,p20090404,p20090405	index	NULL	PRIMARY	12	NULL	13	Using where; Using index
+1	SIMPLE	t1	p20090401,p20090403,p20090404,p20090405	index	NULL	PRIMARY	12	NULL	13	Using where; Using index
 EXPLAIN PARTITIONS SELECT * FROM t1
 WHERE b > CAST('2009-04-03 00:00:01' AS DATETIME);
 id	select_type	table	partitions	type	possible_keys	key	key_len	ref	rows	Extra
-1	SIMPLE	t1	p20090403,p20090404,p20090405	index	NULL	PRIMARY	12	NULL	13	Using where; Using index
+1	SIMPLE	t1	p20090401,p20090403,p20090404,p20090405	index	NULL	PRIMARY	12	NULL	13	Using where; Using index
 EXPLAIN PARTITIONS SELECT * FROM t1
 WHERE b < CAST('2009-04-02 23:59:58' AS DATETIME);
 id	select_type	table	partitions	type	possible_keys	key	key_len	ref	rows	Extra
@@ -570,11 +797,11 @@
 EXPLAIN PARTITIONS SELECT * FROM t1
 WHERE b >= CAST('2009-04-02 23:59:58' AS DATETIME);
 id	select_type	table	partitions	type	possible_keys	key	key_len	ref	rows	Extra
-1	SIMPLE	t1	p20090402,p20090403,p20090404,p20090405	index	NULL	PRIMARY	12	NULL	13	Using where; Using index
+1	SIMPLE	t1	p20090401,p20090402,p20090403,p20090404,p20090405	index	NULL	PRIMARY	12	NULL	13	Using where; Using index
 EXPLAIN PARTITIONS SELECT * FROM t1
 WHERE b > CAST('2009-04-02 23:59:58' AS DATETIME);
 id	select_type	table	partitions	type	possible_keys	key	key_len	ref	rows	Extra
-1	SIMPLE	t1	p20090402,p20090403,p20090404,p20090405	index	NULL	PRIMARY	12	NULL	13	Using where; Using index
+1	SIMPLE	t1	p20090401,p20090402,p20090403,p20090404,p20090405	index	NULL	PRIMARY	12	NULL	13	Using where; Using index
 DROP TABLE t1;
 # Test with DATE column NOT NULL
 CREATE TABLE t1 (
@@ -602,10 +829,10 @@
 1	SIMPLE	t1	p20090403	index	NULL	PRIMARY	7	NULL	7	Using where; Using index
 EXPLAIN PARTITIONS SELECT * FROM t1 WHERE b >= CAST('2009-04-03' AS DATETIME);
 id	select_type	table	partitions	type	possible_keys	key	key_len	ref	rows	Extra
-1	SIMPLE	t1	p20090403,p20090404,p20090405	index	NULL	PRIMARY	7	NULL	12	Using where; Using index
+1	SIMPLE	t1	p20090401,p20090403,p20090404,p20090405	index	NULL	PRIMARY	7	NULL	12	Using where; Using index
 EXPLAIN PARTITIONS SELECT * FROM t1 WHERE b > CAST('2009-04-03' AS DATETIME);
 id	select_type	table	partitions	type	possible_keys	key	key_len	ref	rows	Extra
-1	SIMPLE	t1	p20090404,p20090405	index	NULL	PRIMARY	7	NULL	12	Using where; Using index
+1	SIMPLE	t1	p20090401,p20090404,p20090405	index	NULL	PRIMARY	7	NULL	12	Using where; Using index
 EXPLAIN PARTITIONS SELECT * FROM t1
 WHERE b < CAST('2009-04-02 23:59:59' AS DATETIME);
 id	select_type	table	partitions	type	possible_keys	key	key_len	ref	rows	Extra
@@ -621,11 +848,11 @@
 EXPLAIN PARTITIONS SELECT * FROM t1
 WHERE b >= CAST('2009-04-02 23:59:59' AS DATETIME);
 id	select_type	table	partitions	type	possible_keys	key	key_len	ref	rows	Extra
-1	SIMPLE	t1	p20090403,p20090404,p20090405	index	NULL	PRIMARY	7	NULL	12	Using where; Using index
+1	SIMPLE	t1	p20090401,p20090403,p20090404,p20090405	index	NULL	PRIMARY	7	NULL	12	Using where; Using index
 EXPLAIN PARTITIONS SELECT * FROM t1
 WHERE b > CAST('2009-04-02 23:59:59' AS DATETIME);
 id	select_type	table	partitions	type	possible_keys	key	key_len	ref	rows	Extra
-1	SIMPLE	t1	p20090403,p20090404,p20090405	index	NULL	PRIMARY	7	NULL	12	Using where; Using index
+1	SIMPLE	t1	p20090401,p20090403,p20090404,p20090405	index	NULL	PRIMARY	7	NULL	12	Using where; Using index
 EXPLAIN PARTITIONS SELECT * FROM t1 WHERE b < CAST('2009-04-03' AS DATE);
 id	select_type	table	partitions	type	possible_keys	key	key_len	ref	rows	Extra
 1	SIMPLE	t1	p20090401,p20090402	index	NULL	PRIMARY	7	NULL	12	Using where; Using index
@@ -637,10 +864,10 @@
 1	SIMPLE	t1	p20090403	index	NULL	PRIMARY	7	NULL	12	Using where; Using index
 EXPLAIN PARTITIONS SELECT * FROM t1 WHERE b >= CAST('2009-04-03' AS DATE);
 id	select_type	table	partitions	type	possible_keys	key	key_len	ref	rows	Extra
-1	SIMPLE	t1	p20090403,p20090404,p20090405	index	NULL	PRIMARY	7	NULL	12	Using where; Using index
+1	SIMPLE	t1	p20090401,p20090403,p20090404,p20090405	index	NULL	PRIMARY	7	NULL	12	Using where; Using index
 EXPLAIN PARTITIONS SELECT * FROM t1 WHERE b > CAST('2009-04-03' AS DATE);
 id	select_type	table	partitions	type	possible_keys	key	key_len	ref	rows	Extra
-1	SIMPLE	t1	p20090404,p20090405	index	NULL	PRIMARY	7	NULL	12	Using where; Using index
+1	SIMPLE	t1	p20090401,p20090404,p20090405	index	NULL	PRIMARY	7	NULL	12	Using where; Using index
 EXPLAIN PARTITIONS SELECT * FROM t1 WHERE b < '2009-04-03 00:00:00';
 id	select_type	table	partitions	type	possible_keys	key	key_len	ref	rows	Extra
 1	SIMPLE	t1	p20090401,p20090402	index	NULL	PRIMARY	7	NULL	12	Using where; Using index
@@ -652,10 +879,10 @@
 1	SIMPLE	t1	p20090403	index	NULL	PRIMARY	7	NULL	12	Using where; Using index
 EXPLAIN PARTITIONS SELECT * FROM t1 WHERE b >= '2009-04-03 00:00:00';
 id	select_type	table	partitions	type	possible_keys	key	key_len	ref	rows	Extra
-1	SIMPLE	t1	p20090403,p20090404,p20090405	index	NULL	PRIMARY	7	NULL	12	Using where; Using index
+1	SIMPLE	t1	p20090401,p20090403,p20090404,p20090405	index	NULL	PRIMARY	7	NULL	12	Using where; Using index
 EXPLAIN PARTITIONS SELECT * FROM t1 WHERE b > '2009-04-03 00:00:00';
 id	select_type	table	partitions	type	possible_keys	key	key_len	ref	rows	Extra
-1	SIMPLE	t1	p20090404,p20090405	index	NULL	PRIMARY	7	NULL	12	Using where; Using index
+1	SIMPLE	t1	p20090401,p20090404,p20090405	index	NULL	PRIMARY	7	NULL	12	Using where; Using index
 EXPLAIN PARTITIONS SELECT * FROM t1 WHERE b < '2009-04-02 23:59:59';
 id	select_type	table	partitions	type	possible_keys	key	key_len	ref	rows	Extra
 1	SIMPLE	t1	p20090401,p20090402	index	NULL	PRIMARY	7	NULL	12	Using where; Using index
@@ -667,10 +894,10 @@
 1	SIMPLE	NULL	NULL	NULL	NULL	NULL	NULL	NULL	NULL	Impossible WHERE noticed after reading const tables
 EXPLAIN PARTITIONS SELECT * FROM t1 WHERE b >= '2009-04-02 23:59:59';
 id	select_type	table	partitions	type	possible_keys	key	key_len	ref	rows	Extra
-1	SIMPLE	t1	p20090403,p20090404,p20090405	index	NULL	PRIMARY	7	NULL	12	Using where; Using index
+1	SIMPLE	t1	p20090401,p20090403,p20090404,p20090405	index	NULL	PRIMARY	7	NULL	12	Using where; Using index
 EXPLAIN PARTITIONS SELECT * FROM t1 WHERE b > '2009-04-02 23:59:59';
 id	select_type	table	partitions	type	possible_keys	key	key_len	ref	rows	Extra
-1	SIMPLE	t1	p20090403,p20090404,p20090405	index	NULL	PRIMARY	7	NULL	12	Using where; Using index
+1	SIMPLE	t1	p20090401,p20090403,p20090404,p20090405	index	NULL	PRIMARY	7	NULL	12	Using where; Using index
 EXPLAIN PARTITIONS SELECT * FROM t1 WHERE b < '2009-04-03';
 id	select_type	table	partitions	type	possible_keys	key	key_len	ref	rows	Extra
 1	SIMPLE	t1	p20090401,p20090402	index	NULL	PRIMARY	7	NULL	12	Using where; Using index
@@ -682,10 +909,10 @@
 1	SIMPLE	t1	p20090403	index	NULL	PRIMARY	7	NULL	12	Using where; Using index
 EXPLAIN PARTITIONS SELECT * FROM t1 WHERE b >= '2009-04-03';
 id	select_type	table	partitions	type	possible_keys	key	key_len	ref	rows	Extra
-1	SIMPLE	t1	p20090403,p20090404,p20090405	index	NULL	PRIMARY	7	NULL	12	Using where; Using index
+1	SIMPLE	t1	p20090401,p20090403,p20090404,p20090405	index	NULL	PRIMARY	7	NULL	12	Using where; Using index
 EXPLAIN PARTITIONS SELECT * FROM t1 WHERE b > '2009-04-03';
 id	select_type	table	partitions	type	possible_keys	key	key_len	ref	rows	Extra
-1	SIMPLE	t1	p20090404,p20090405	index	NULL	PRIMARY	7	NULL	12	Using where; Using index
+1	SIMPLE	t1	p20090401,p20090404,p20090405	index	NULL	PRIMARY	7	NULL	12	Using where; Using index
 EXPLAIN PARTITIONS SELECT * FROM t1
 WHERE b < CAST('2009-04-03 00:00:01' AS DATETIME);
 id	select_type	table	partitions	type	possible_keys	key	key_len	ref	rows	Extra
@@ -701,11 +928,11 @@
 EXPLAIN PARTITIONS SELECT * FROM t1
 WHERE b >= CAST('2009-04-03 00:00:01' AS DATETIME);
 id	select_type	table	partitions	type	possible_keys	key	key_len	ref	rows	Extra
-1	SIMPLE	t1	p20090404,p20090405	index	NULL	PRIMARY	7	NULL	12	Using where; Using index
+1	SIMPLE	t1	p20090401,p20090404,p20090405	index	NULL	PRIMARY	7	NULL	12	Using where; Using index
 EXPLAIN PARTITIONS SELECT * FROM t1
 WHERE b > CAST('2009-04-03 00:00:01' AS DATETIME);
 id	select_type	table	partitions	type	possible_keys	key	key_len	ref	rows	Extra
-1	SIMPLE	t1	p20090404,p20090405	index	NULL	PRIMARY	7	NULL	12	Using where; Using index
+1	SIMPLE	t1	p20090401,p20090404,p20090405	index	NULL	PRIMARY	7	NULL	12	Using where; Using index
 EXPLAIN PARTITIONS SELECT * FROM t1
 WHERE b < CAST('2009-04-02 23:59:58' AS DATETIME);
 id	select_type	table	partitions	type	possible_keys	key	key_len	ref	rows	Extra
@@ -721,11 +948,11 @@
 EXPLAIN PARTITIONS SELECT * FROM t1
 WHERE b >= CAST('2009-04-02 23:59:58' AS DATETIME);
 id	select_type	table	partitions	type	possible_keys	key	key_len	ref	rows	Extra
-1	SIMPLE	t1	p20090403,p20090404,p20090405	index	NULL	PRIMARY	7	NULL	12	Using where; Using index
+1	SIMPLE	t1	p20090401,p20090403,p20090404,p20090405	index	NULL	PRIMARY	7	NULL	12	Using where; Using index
 EXPLAIN PARTITIONS SELECT * FROM t1
 WHERE b > CAST('2009-04-02 23:59:58' AS DATETIME);
 id	select_type	table	partitions	type	possible_keys	key	key_len	ref	rows	Extra
-1	SIMPLE	t1	p20090403,p20090404,p20090405	index	NULL	PRIMARY	7	NULL	12	Using where; Using index
+1	SIMPLE	t1	p20090401,p20090403,p20090404,p20090405	index	NULL	PRIMARY	7	NULL	12	Using where; Using index
 DROP TABLE t1;
 # Test with DATETIME column NULL
 CREATE TABLE t1 (
@@ -752,10 +979,10 @@
 1	SIMPLE	t1	p20090403	ALL	NULL	NULL	NULL	NULL	8	Using where
 EXPLAIN PARTITIONS SELECT * FROM t1 WHERE b >= CAST('2009-04-03' AS DATETIME);
 id	select_type	table	partitions	type	possible_keys	key	key_len	ref	rows	Extra
-1	SIMPLE	t1	p20090403,p20090404,p20090405	ALL	NULL	NULL	NULL	NULL	13	Using where
+1	SIMPLE	t1	p20090401,p20090403,p20090404,p20090405	ALL	NULL	NULL	NULL	NULL	13	Using where
 EXPLAIN PARTITIONS SELECT * FROM t1 WHERE b > CAST('2009-04-03' AS DATETIME);
 id	select_type	table	partitions	type	possible_keys	key	key_len	ref	rows	Extra
-1	SIMPLE	t1	p20090403,p20090404,p20090405	ALL	NULL	NULL	NULL	NULL	13	Using where
+1	SIMPLE	t1	p20090401,p20090403,p20090404,p20090405	ALL	NULL	NULL	NULL	NULL	13	Using where
 EXPLAIN PARTITIONS SELECT * FROM t1
 WHERE b < CAST('2009-04-02 23:59:59' AS DATETIME);
 id	select_type	table	partitions	type	possible_keys	key	key_len	ref	rows	Extra
@@ -771,11 +998,11 @@
 EXPLAIN PARTITIONS SELECT * FROM t1
 WHERE b >= CAST('2009-04-02 23:59:59' AS DATETIME);
 id	select_type	table	partitions	type	possible_keys	key	key_len	ref	rows	Extra
-1	SIMPLE	t1	p20090402,p20090403,p20090404,p20090405	ALL	NULL	NULL	NULL	NULL	13	Using where
+1	SIMPLE	t1	p20090401,p20090402,p20090403,p20090404,p20090405	ALL	NULL	NULL	NULL	NULL	13	Using where
 EXPLAIN PARTITIONS SELECT * FROM t1
 WHERE b > CAST('2009-04-02 23:59:59' AS DATETIME);
 id	select_type	table	partitions	type	possible_keys	key	key_len	ref	rows	Extra
-1	SIMPLE	t1	p20090403,p20090404,p20090405	ALL	NULL	NULL	NULL	NULL	13	Using where
+1	SIMPLE	t1	p20090401,p20090403,p20090404,p20090405	ALL	NULL	NULL	NULL	NULL	13	Using where
 EXPLAIN PARTITIONS SELECT * FROM t1 WHERE b < CAST('2009-04-03' AS DATE);
 id	select_type	table	partitions	type	possible_keys	key	key_len	ref	rows	Extra
 1	SIMPLE	t1	p20090401,p20090402	ALL	NULL	NULL	NULL	NULL	13	Using where
@@ -787,10 +1014,10 @@
 1	SIMPLE	t1	p20090403	ALL	NULL	NULL	NULL	NULL	13	Using where
 EXPLAIN PARTITIONS SELECT * FROM t1 WHERE b >= CAST('2009-04-03' AS DATE);
 id	select_type	table	partitions	type	possible_keys	key	key_len	ref	rows	Extra
-1	SIMPLE	t1	p20090403,p20090404,p20090405	ALL	NULL	NULL	NULL	NULL	13	Using where
+1	SIMPLE	t1	p20090401,p20090403,p20090404,p20090405	ALL	NULL	NULL	NULL	NULL	13	Using where
 EXPLAIN PARTITIONS SELECT * FROM t1 WHERE b > CAST('2009-04-03' AS DATE);
 id	select_type	table	partitions	type	possible_keys	key	key_len	ref	rows	Extra
-1	SIMPLE	t1	p20090403,p20090404,p20090405	ALL	NULL	NULL	NULL	NULL	13	Using where
+1	SIMPLE	t1	p20090401,p20090403,p20090404,p20090405	ALL	NULL	NULL	NULL	NULL	13	Using where
 EXPLAIN PARTITIONS SELECT * FROM t1 WHERE b < '2009-04-03 00:00:00';
 id	select_type	table	partitions	type	possible_keys	key	key_len	ref	rows	Extra
 1	SIMPLE	t1	p20090401,p20090402	ALL	NULL	NULL	NULL	NULL	13	Using where
@@ -802,10 +1029,10 @@
 1	SIMPLE	t1	p20090403	ALL	NULL	NULL	NULL	NULL	13	Using where
 EXPLAIN PARTITIONS SELECT * FROM t1 WHERE b >= '2009-04-03 00:00:00';
 id	select_type	table	partitions	type	possible_keys	key	key_len	ref	rows	Extra
-1	SIMPLE	t1	p20090403,p20090404,p20090405	ALL	NULL	NULL	NULL	NULL	13	Using where
+1	SIMPLE	t1	p20090401,p20090403,p20090404,p20090405	ALL	NULL	NULL	NULL	NULL	13	Using where
 EXPLAIN PARTITIONS SELECT * FROM t1 WHERE b > '2009-04-03 00:00:00';
 id	select_type	table	partitions	type	possible_keys	key	key_len	ref	rows	Extra
-1	SIMPLE	t1	p20090403,p20090404,p20090405	ALL	NULL	NULL	NULL	NULL	13	Using where
+1	SIMPLE	t1	p20090401,p20090403,p20090404,p20090405	ALL	NULL	NULL	NULL	NULL	13	Using where
 EXPLAIN PARTITIONS SELECT * FROM t1 WHERE b < '2009-04-02 23:59:59';
 id	select_type	table	partitions	type	possible_keys	key	key_len	ref	rows	Extra
 1	SIMPLE	t1	p20090401,p20090402	ALL	NULL	NULL	NULL	NULL	13	Using where
@@ -817,10 +1044,10 @@
 1	SIMPLE	t1	p20090402	ALL	NULL	NULL	NULL	NULL	13	Using where
 EXPLAIN PARTITIONS SELECT * FROM t1 WHERE b >= '2009-04-02 23:59:59';
 id	select_type	table	partitions	type	possible_keys	key	key_len	ref	rows	Extra
-1	SIMPLE	t1	p20090402,p20090403,p20090404,p20090405	ALL	NULL	NULL	NULL	NULL	13	Using where
+1	SIMPLE	t1	p20090401,p20090402,p20090403,p20090404,p20090405	ALL	NULL	NULL	NULL	NULL	13	Using where
 EXPLAIN PARTITIONS SELECT * FROM t1 WHERE b > '2009-04-02 23:59:59';
 id	select_type	table	partitions	type	possible_keys	key	key_len	ref	rows	Extra
-1	SIMPLE	t1	p20090403,p20090404,p20090405	ALL	NULL	NULL	NULL	NULL	13	Using where
+1	SIMPLE	t1	p20090401,p20090403,p20090404,p20090405	ALL	NULL	NULL	NULL	NULL	13	Using where
 EXPLAIN PARTITIONS SELECT * FROM t1 WHERE b < '2009-04-03';
 id	select_type	table	partitions	type	possible_keys	key	key_len	ref	rows	Extra
 1	SIMPLE	t1	p20090401,p20090402	ALL	NULL	NULL	NULL	NULL	13	Using where
@@ -832,10 +1059,10 @@
 1	SIMPLE	t1	p20090403	ALL	NULL	NULL	NULL	NULL	13	Using where
 EXPLAIN PARTITIONS SELECT * FROM t1 WHERE b >= '2009-04-03';
 id	select_type	table	partitions	type	possible_keys	key	key_len	ref	rows	Extra
-1	SIMPLE	t1	p20090403,p20090404,p20090405	ALL	NULL	NULL	NULL	NULL	13	Using where
+1	SIMPLE	t1	p20090401,p20090403,p20090404,p20090405	ALL	NULL	NULL	NULL	NULL	13	Using where
 EXPLAIN PARTITIONS SELECT * FROM t1 WHERE b > '2009-04-03';
 id	select_type	table	partitions	type	possible_keys	key	key_len	ref	rows	Extra
-1	SIMPLE	t1	p20090403,p20090404,p20090405	ALL	NULL	NULL	NULL	NULL	13	Using where
+1	SIMPLE	t1	p20090401,p20090403,p20090404,p20090405	ALL	NULL	NULL	NULL	NULL	13	Using where
 EXPLAIN PARTITIONS SELECT * FROM t1
 WHERE b < CAST('2009-04-03 00:00:01' AS DATETIME);
 id	select_type	table	partitions	type	possible_keys	key	key_len	ref	rows	Extra
@@ -851,11 +1078,11 @@
 EXPLAIN PARTITIONS SELECT * FROM t1
 WHERE b >= CAST('2009-04-03 00:00:01' AS DATETIME);
 id	select_type	table	partitions	type	possible_keys	key	key_len	ref	rows	Extra
-1	SIMPLE	t1	p20090403,p20090404,p20090405	ALL	NULL	NULL	NULL	NULL	13	Using where
+1	SIMPLE	t1	p20090401,p20090403,p20090404,p20090405	ALL	NULL	NULL	NULL	NULL	13	Using where
 EXPLAIN PARTITIONS SELECT * FROM t1
 WHERE b > CAST('2009-04-03 00:00:01' AS DATETIME);
 id	select_type	table	partitions	type	possible_keys	key	key_len	ref	rows	Extra
-1	SIMPLE	t1	p20090403,p20090404,p20090405	ALL	NULL	NULL	NULL	NULL	13	Using where
+1	SIMPLE	t1	p20090401,p20090403,p20090404,p20090405	ALL	NULL	NULL	NULL	NULL	13	Using where
 EXPLAIN PARTITIONS SELECT * FROM t1
 WHERE b < CAST('2009-04-02 23:59:58' AS DATETIME);
 id	select_type	table	partitions	type	possible_keys	key	key_len	ref	rows	Extra
@@ -871,11 +1098,11 @@
 EXPLAIN PARTITIONS SELECT * FROM t1
 WHERE b >= CAST('2009-04-02 23:59:58' AS DATETIME);
 id	select_type	table	partitions	type	possible_keys	key	key_len	ref	rows	Extra
-1	SIMPLE	t1	p20090402,p20090403,p20090404,p20090405	ALL	NULL	NULL	NULL	NULL	13	Using where
+1	SIMPLE	t1	p20090401,p20090402,p20090403,p20090404,p20090405	ALL	NULL	NULL	NULL	NULL	13	Using where
 EXPLAIN PARTITIONS SELECT * FROM t1
 WHERE b > CAST('2009-04-02 23:59:58' AS DATETIME);
 id	select_type	table	partitions	type	possible_keys	key	key_len	ref	rows	Extra
-1	SIMPLE	t1	p20090402,p20090403,p20090404,p20090405	ALL	NULL	NULL	NULL	NULL	13	Using where
+1	SIMPLE	t1	p20090401,p20090402,p20090403,p20090404,p20090405	ALL	NULL	NULL	NULL	NULL	13	Using where
 DROP TABLE t1;
 # Test with DATE column NULL
 CREATE TABLE t1 (
@@ -902,10 +1129,10 @@
 1	SIMPLE	t1	p20090403	ALL	NULL	NULL	NULL	NULL	7	Using where
 EXPLAIN PARTITIONS SELECT * FROM t1 WHERE b >= CAST('2009-04-03' AS DATETIME);
 id	select_type	table	partitions	type	possible_keys	key	key_len	ref	rows	Extra
-1	SIMPLE	t1	p20090403,p20090404,p20090405	ALL	NULL	NULL	NULL	NULL	12	Using where
+1	SIMPLE	t1	p20090401,p20090403,p20090404,p20090405	ALL	NULL	NULL	NULL	NULL	12	Using where
 EXPLAIN PARTITIONS SELECT * FROM t1 WHERE b > CAST('2009-04-03' AS DATETIME);
 id	select_type	table	partitions	type	possible_keys	key	key_len	ref	rows	Extra
-1	SIMPLE	t1	p20090404,p20090405	ALL	NULL	NULL	NULL	NULL	12	Using where
+1	SIMPLE	t1	p20090401,p20090404,p20090405	ALL	NULL	NULL	NULL	NULL	12	Using where
 EXPLAIN PARTITIONS SELECT * FROM t1
 WHERE b < CAST('2009-04-02 23:59:59' AS DATETIME);
 id	select_type	table	partitions	type	possible_keys	key	key_len	ref	rows	Extra
@@ -921,11 +1148,11 @@
 EXPLAIN PARTITIONS SELECT * FROM t1
 WHERE b >= CAST('2009-04-02 23:59:59' AS DATETIME);
 id	select_type	table	partitions	type	possible_keys	key	key_len	ref	rows	Extra
-1	SIMPLE	t1	p20090403,p20090404,p20090405	ALL	NULL	NULL	NULL	NULL	12	Using where
+1	SIMPLE	t1	p20090401,p20090403,p20090404,p20090405	ALL	NULL	NULL	NULL	NULL	12	Using where
 EXPLAIN PARTITIONS SELECT * FROM t1
 WHERE b > CAST('2009-04-02 23:59:59' AS DATETIME);
 id	select_type	table	partitions	type	possible_keys	key	key_len	ref	rows	Extra
-1	SIMPLE	t1	p20090403,p20090404,p20090405	ALL	NULL	NULL	NULL	NULL	12	Using where
+1	SIMPLE	t1	p20090401,p20090403,p20090404,p20090405	ALL	NULL	NULL	NULL	NULL	12	Using where
 EXPLAIN PARTITIONS SELECT * FROM t1 WHERE b < CAST('2009-04-03' AS DATE);
 id	select_type	table	partitions	type	possible_keys	key	key_len	ref	rows	Extra
 1	SIMPLE	t1	p20090401,p20090402	ALL	NULL	NULL	NULL	NULL	12	Using where
@@ -937,10 +1164,10 @@
 1	SIMPLE	t1	p20090403	ALL	NULL	NULL	NULL	NULL	12	Using where
 EXPLAIN PARTITIONS SELECT * FROM t1 WHERE b >= CAST('2009-04-03' AS DATE);
 id	select_type	table	partitions	type	possible_keys	key	key_len	ref	rows	Extra
-1	SIMPLE	t1	p20090403,p20090404,p20090405	ALL	NULL	NULL	NULL	NULL	12	Using where
+1	SIMPLE	t1	p20090401,p20090403,p20090404,p20090405	ALL	NULL	NULL	NULL	NULL	12	Using where
 EXPLAIN PARTITIONS SELECT * FROM t1 WHERE b > CAST('2009-04-03' AS DATE);
 id	select_type	table	partitions	type	possible_keys	key	key_len	ref	rows	Extra
-1	SIMPLE	t1	p20090404,p20090405	ALL	NULL	NULL	NULL	NULL	12	Using where
+1	SIMPLE	t1	p20090401,p20090404,p20090405	ALL	NULL	NULL	NULL	NULL	12	Using where
 EXPLAIN PARTITIONS SELECT * FROM t1 WHERE b < '2009-04-03 00:00:00';
 id	select_type	table	partitions	type	possible_keys	key	key_len	ref	rows	Extra
 1	SIMPLE	t1	p20090401,p20090402	ALL	NULL	NULL	NULL	NULL	12	Using where
@@ -952,10 +1179,10 @@
 1	SIMPLE	t1	p20090403	ALL	NULL	NULL	NULL	NULL	12	Using where
 EXPLAIN PARTITIONS SELECT * FROM t1 WHERE b >= '2009-04-03 00:00:00';
 id	select_type	table	partitions	type	possible_keys	key	key_len	ref	rows	Extra
-1	SIMPLE	t1	p20090403,p20090404,p20090405	ALL	NULL	NULL	NULL	NULL	12	Using where
+1	SIMPLE	t1	p20090401,p20090403,p20090404,p20090405	ALL	NULL	NULL	NULL	NULL	12	Using where
 EXPLAIN PARTITIONS SELECT * FROM t1 WHERE b > '2009-04-03 00:00:00';
 id	select_type	table	partitions	type	possible_keys	key	key_len	ref	rows	Extra
-1	SIMPLE	t1	p20090404,p20090405	ALL	NULL	NULL	NULL	NULL	12	Using where
+1	SIMPLE	t1	p20090401,p20090404,p20090405	ALL	NULL	NULL	NULL	NULL	12	Using where
 EXPLAIN PARTITIONS SELECT * FROM t1 WHERE b < '2009-04-02 23:59:59';
 id	select_type	table	partitions	type	possible_keys	key	key_len	ref	rows	Extra
 1	SIMPLE	t1	p20090401,p20090402	ALL	NULL	NULL	NULL	NULL	12	Using where
@@ -967,10 +1194,10 @@
 1	SIMPLE	NULL	NULL	NULL	NULL	NULL	NULL	NULL	NULL	Impossible WHERE noticed after reading const tables
 EXPLAIN PARTITIONS SELECT * FROM t1 WHERE b >= '2009-04-02 23:59:59';
 id	select_type	table	partitions	type	possible_keys	key	key_len	ref	rows	Extra
-1	SIMPLE	t1	p20090403,p20090404,p20090405	ALL	NULL	NULL	NULL	NULL	12	Using where
+1	SIMPLE	t1	p20090401,p20090403,p20090404,p20090405	ALL	NULL	NULL	NULL	NULL	12	Using where
 EXPLAIN PARTITIONS SELECT * FROM t1 WHERE b > '2009-04-02 23:59:59';
 id	select_type	table	partitions	type	possible_keys	key	key_len	ref	rows	Extra
-1	SIMPLE	t1	p20090403,p20090404,p20090405	ALL	NULL	NULL	NULL	NULL	12	Using where
+1	SIMPLE	t1	p20090401,p20090403,p20090404,p20090405	ALL	NULL	NULL	NULL	NULL	12	Using where
 EXPLAIN PARTITIONS SELECT * FROM t1 WHERE b < '2009-04-03';
 id	select_type	table	partitions	type	possible_keys	key	key_len	ref	rows	Extra
 1	SIMPLE	t1	p20090401,p20090402	ALL	NULL	NULL	NULL	NULL	12	Using where
@@ -982,10 +1209,10 @@
 1	SIMPLE	t1	p20090403	ALL	NULL	NULL	NULL	NULL	12	Using where
 EXPLAIN PARTITIONS SELECT * FROM t1 WHERE b >= '2009-04-03';
 id	select_type	table	partitions	type	possible_keys	key	key_len	ref	rows	Extra
-1	SIMPLE	t1	p20090403,p20090404,p20090405	ALL	NULL	NULL	NULL	NULL	12	Using where
+1	SIMPLE	t1	p20090401,p20090403,p20090404,p20090405	ALL	NULL	NULL	NULL	NULL	12	Using where
 EXPLAIN PARTITIONS SELECT * FROM t1 WHERE b > '2009-04-03';
 id	select_type	table	partitions	type	possible_keys	key	key_len	ref	rows	Extra
-1	SIMPLE	t1	p20090404,p20090405	ALL	NULL	NULL	NULL	NULL	12	Using where
+1	SIMPLE	t1	p20090401,p20090404,p20090405	ALL	NULL	NULL	NULL	NULL	12	Using where
 EXPLAIN PARTITIONS SELECT * FROM t1
 WHERE b < CAST('2009-04-03 00:00:01' AS DATETIME);
 id	select_type	table	partitions	type	possible_keys	key	key_len	ref	rows	Extra
@@ -1001,11 +1228,11 @@
 EXPLAIN PARTITIONS SELECT * FROM t1
 WHERE b >= CAST('2009-04-03 00:00:01' AS DATETIME);
 id	select_type	table	partitions	type	possible_keys	key	key_len	ref	rows	Extra
-1	SIMPLE	t1	p20090404,p20090405	ALL	NULL	NULL	NULL	NULL	12	Using where
+1	SIMPLE	t1	p20090401,p20090404,p20090405	ALL	NULL	NULL	NULL	NULL	12	Using where
 EXPLAIN PARTITIONS SELECT * FROM t1
 WHERE b > CAST('2009-04-03 00:00:01' AS DATETIME);
 id	select_type	table	partitions	type	possible_keys	key	key_len	ref	rows	Extra
-1	SIMPLE	t1	p20090404,p20090405	ALL	NULL	NULL	NULL	NULL	12	Using where
+1	SIMPLE	t1	p20090401,p20090404,p20090405	ALL	NULL	NULL	NULL	NULL	12	Using where
 EXPLAIN PARTITIONS SELECT * FROM t1
 WHERE b < CAST('2009-04-02 23:59:58' AS DATETIME);
 id	select_type	table	partitions	type	possible_keys	key	key_len	ref	rows	Extra
@@ -1021,11 +1248,11 @@
 EXPLAIN PARTITIONS SELECT * FROM t1
 WHERE b >= CAST('2009-04-02 23:59:58' AS DATETIME);
 id	select_type	table	partitions	type	possible_keys	key	key_len	ref	rows	Extra
-1	SIMPLE	t1	p20090403,p20090404,p20090405	ALL	NULL	NULL	NULL	NULL	12	Using where
+1	SIMPLE	t1	p20090401,p20090403,p20090404,p20090405	ALL	NULL	NULL	NULL	NULL	12	Using where
 EXPLAIN PARTITIONS SELECT * FROM t1
 WHERE b > CAST('2009-04-02 23:59:58' AS DATETIME);
 id	select_type	table	partitions	type	possible_keys	key	key_len	ref	rows	Extra
-1	SIMPLE	t1	p20090403,p20090404,p20090405	ALL	NULL	NULL	NULL	NULL	12	Using where
+1	SIMPLE	t1	p20090401,p20090403,p20090404,p20090405	ALL	NULL	NULL	NULL	NULL	12	Using where
 DROP TABLE t1;
 # For better code coverage of the patch
 CREATE TABLE t1 (
@@ -1041,11 +1268,10 @@
 # test with an invalid date, which lead to item->null_value is set.
 EXPLAIN PARTITIONS SELECT * FROM t1 WHERE b < CAST('2009-04-99' AS DATETIME);
 id	select_type	table	partitions	type	possible_keys	key	key_len	ref	rows	Extra
-1	SIMPLE	NULL	NULL	NULL	NULL	NULL	NULL	NULL	NULL	Impossible WHERE noticed after reading const tables
+1	SIMPLE	t1	p20090401	ALL	NULL	NULL	NULL	NULL	2	Using where
 Warnings:
 Warning	1292	Incorrect datetime value: '2009-04-99'
 Warning	1292	Incorrect datetime value: '2009-04-99'
->>>>>>> 4655118b
 DROP TABLE t1;
 CREATE TABLE t1
 (a INT NOT NULL AUTO_INCREMENT,
