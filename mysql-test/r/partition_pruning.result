--- conflicted
+++ resolved
@@ -303,7 +303,6 @@
 1	SIMPLE	t1	p0_sp2,p1_sp2,p2_sp2,p3_sp2	system	NULL	NULL	NULL	NULL	1	
 explain partitions select * from t1 where b >  1 and b < 3 and (a =1 or a =2);
 id	select_type	table	partitions	type	possible_keys	key	key_len	ref	rows	Extra
-<<<<<<< HEAD
 1	SIMPLE	t1	p1_sp2,p2_sp2	system	NULL	NULL	NULL	NULL	1	
 DROP TABLE IF EXISTS `t1`;
 CREATE TABLE `t1` (
@@ -511,8 +510,6 @@
 Variable_name	Value
 Handler_read_next	0
 drop table t1, t2;
-=======
-1	SIMPLE	t1	p1_sp2,p2_sp2	ALL	NULL	NULL	NULL	NULL	3	Using where
 drop table t1;
 create table t1 (a int) partition by list(a) (
 partition p0 values in (1,2),
@@ -551,5 +548,4 @@
 show status like 'Handler_read_rnd_next';
 Variable_name	Value
 Handler_read_rnd_next	3
-drop table t1,t2;
->>>>>>> 07f77bb2
+drop table t1,t2;