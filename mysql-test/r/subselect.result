--- conflicted
+++ resolved
@@ -1,11 +1,7 @@
 select (select 2);
 (select 2)
 2
-<<<<<<< HEAD
-drop table if exists t1,t2,t3,t4,attend,clinic;
-=======
-drop table if exists t1,t2,t3,t4,t5;
->>>>>>> c0c822d4
+drop table if exists t1,t2,t3,t4,t5,attend,clinic;
 create table t1 (a int);
 create table t2 (a int, b int);
 create table t3 (a int);
@@ -86,18 +82,6 @@
 from t2 where t2.b=t4.b);
 b	ma
 7	12
-<<<<<<< HEAD
-create table attend (patient_uq int, clinic_uq int, index i1 (clinic_uq));
-create table clinic( uq int primary key, name char(25));
-insert into clinic values(1,"Oblastnaia bolnitsa"),(2,"Bolnitsa Krasnogo Kresta");
-insert into attend values (1,1),(1,2),(2,2),(1,3);
-select * from attend where exists (select * from clinic where uq = clinic_uq);
-patient_uq	clinic_uq
-1	1
-1	2
-2	2
-drop table t1,t2,t3,t4,attend,clinic;
-=======
 create table t5 (a int);
 select (select a from t1 where t1.a=t2.a union select a from t5 where t5.a=t2.a), a from t2;
 (select a from t1 where t1.a=t2.a union select a from t5 where t5.a=t2.a)	a
@@ -115,5 +99,13 @@
 2	2
 select (select a from t1 where t1.a=t2.a union all select a from t5 where t5.a=t2.a), a from t2;
 Subselect return more than 1 record
-drop table t1,t2,t3,t4,t5;
->>>>>>> c0c822d4
+create table attend (patient_uq int, clinic_uq int, index i1 (clinic_uq));
+create table clinic( uq int primary key, name char(25));
+insert into clinic values(1,"Oblastnaia bolnitsa"),(2,"Bolnitsa Krasnogo Kresta");
+insert into attend values (1,1),(1,2),(2,2),(1,3);
+select * from attend where exists (select * from clinic where uq = clinic_uq);
+patient_uq	clinic_uq
+1	1
+1	2
+2	2
+drop table t1,t2,t3,t4,t5,attend,clinic;