--- conflicted
+++ resolved
@@ -95,13 +95,12 @@
   pkgdatadir=@pkgdatadir@
 else
   bindir="$basedir/bin"
-<<<<<<< HEAD
   if test -x "$basedir/libexec/mysqld"
   then
     execdir="$basedir/libexec"
-  elif test -x "@libexecdir@/mysqld"
-  then
-    execdir="@libexecdir@"
+  elif test -x "$basedir/sbin/mysqld"
+  then
+    execdir="$basedir/sbin"
   else
     execdir="$basedir/bin"
   fi
@@ -119,14 +118,6 @@
 if test -f $pkgdatadir/fill_help_tables.sql
 then
   fill_help_tables=$pkgdatadir/fill_help_tables.sql
-=======
-if test -x "$basedir/libexec/mysqld"
-then
-  execdir="$basedir/libexec"
-elif test -x "$basedir/sbin/mysqld"
-then
-  execdir="$basedir/sbin"
->>>>>>> 0898b40c
 else
   echo "Could not find help file 'fill_help_tables.sql' in @pkgdatadir@ or inside $basedir".
   exit 1;
