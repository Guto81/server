/* Copyright (C) 2003-2004 MySQL AB

   This program is free software; you can redistribute it and/or modify
   it under the terms of the GNU General Public License as published by
   the Free Software Foundation; version 2 of the License.

   This program is distributed in the hope that it will be useful,
   but WITHOUT ANY WARRANTY; without even the implied warranty of
   MERCHANTABILITY or FITNESS FOR A PARTICULAR PURPOSE.  See the
   GNU General Public License for more details.

   You should have received a copy of the GNU General Public License
   along with this program; if not, write to the Free Software
   Foundation, Inc., 59 Temple Place, Suite 330, Boston, MA  02111-1307  USA */

/***************************************************************************
 This is a test sample to test the new features in MySQL client-server
 protocol

 Main author: venu ( venu@mysql.com )
***************************************************************************/

/*
  XXX: PLEASE RUN THIS PROGRAM UNDER VALGRIND AND VERIFY THAT YOUR TEST
  DOESN'T CONTAIN WARNINGS/ERRORS BEFORE YOU PUSH.
*/


#include <my_global.h>
#include <my_sys.h>
#include <mysql.h>
#include <errmsg.h>
#include <my_getopt.h>
#include <m_string.h>
#include <mysqld_error.h>

#define VER "2.1"
#define MAX_TEST_QUERY_LENGTH 300 /* MAX QUERY BUFFER LENGTH */
#define MAX_KEY MAX_INDEXES
#define MAX_SERVER_ARGS 64

/* set default options */
static int   opt_testcase = 0;
static char *opt_db= 0;
static char *opt_user= 0;
static char *opt_password= 0;
static char *opt_host= 0;
static char *opt_unix_socket= 0;
static unsigned int  opt_port;
static my_bool tty_password= 0, opt_silent= 0;

static MYSQL *mysql= 0;
static char current_db[]= "client_test_db";
static unsigned int test_count= 0;
static unsigned int opt_count= 0;
static unsigned int iter_count= 0;
static my_bool have_innodb= FALSE;

static const char *opt_basedir= "./";
static const char *opt_vardir= "mysql-test/var";

static longlong opt_getopt_ll_test= 0;

static int embedded_server_arg_count= 0;
static char *embedded_server_args[MAX_SERVER_ARGS];

static const char *embedded_server_groups[]= {
  "server",
  "embedded",
  "mysql_client_test_SERVER",
  NullS
};

static time_t start_time, end_time;
static double total_time;

const char *default_dbug_option= "d:t:o,/tmp/mysql_client_test.trace";

struct my_tests_st
{
  const char *name;
  void       (*function)();
};

#define myheader(str) \
DBUG_PRINT("test", ("name: %s", str));        \
if (opt_silent < 2) \
{ \
  fprintf(stdout, "\n\n#####################################\n"); \
  fprintf(stdout, "%u of (%u/%u): %s", test_count++, iter_count, \
                                     opt_count, str); \
  fprintf(stdout, "  \n#####################################\n"); \
}

#define myheader_r(str) \
DBUG_PRINT("test", ("name: %s", str));        \
if (!opt_silent) \
{ \
  fprintf(stdout, "\n\n#####################################\n"); \
  fprintf(stdout, "%s", str); \
  fprintf(stdout, "  \n#####################################\n"); \
}

static void print_error(const char *msg);
static void print_st_error(MYSQL_STMT *stmt, const char *msg);
static void client_disconnect(void);


/*
  Abort unless given experssion is non-zero.

  SYNOPSIS
    DIE_UNLESS(expr)

  DESCRIPTION
    We can't use any kind of system assert as we need to
    preserve tested invariants in release builds as well.
*/

#define DIE_UNLESS(expr) \
        ((void) ((expr) ? 0 : (die(__FILE__, __LINE__, #expr), 0)))
#define DIE_IF(expr) \
        ((void) ((expr) ? (die(__FILE__, __LINE__, #expr), 0) : 0))
#define DIE(expr) \
        die(__FILE__, __LINE__, #expr)

static void die(const char *file, int line, const char *expr)
{
  fflush(stdout);
  fprintf(stderr, "%s:%d: check failed: '%s'\n", file, line, expr);
  fflush(stderr);
  exit(1);
}


#define myerror(msg) print_error(msg)
#define mysterror(stmt, msg) print_st_error(stmt, msg)

#define myquery(RES) \
{ \
  int r= (RES);                                \
  if (r) \
    myerror(NULL); \
  DIE_UNLESS(r == 0); \
}

#define myquery_r(r) \
{ \
if (r) \
  myerror(NULL); \
DIE_UNLESS(r != 0); \
}

#define check_execute(stmt, r) \
{ \
if (r) \
  mysterror(stmt, NULL); \
DIE_UNLESS(r == 0);\
}

#define check_execute_r(stmt, r) \
{ \
if (r) \
  mysterror(stmt, NULL); \
DIE_UNLESS(r != 0);\
}

#define check_stmt(stmt) \
{ \
if ( stmt == 0) \
  myerror(NULL); \
DIE_UNLESS(stmt != 0); \
}

#define check_stmt_r(stmt) \
{ \
if (stmt == 0) \
  myerror(NULL);\
DIE_UNLESS(stmt == 0);\
}

#define mytest(x) if (!(x)) {myerror(NULL);DIE_UNLESS(FALSE);}
#define mytest_r(x) if ((x)) {myerror(NULL);DIE_UNLESS(FALSE);}


/* A workaround for Sun Forte 5.6 on Solaris x86 */

static int cmp_double(double *a, double *b)
{
  return *a == *b;
}


/* Print the error message */

static void print_error(const char *msg)
{
  if (!opt_silent)
  {
    if (mysql && mysql_errno(mysql))
    {
      if (mysql->server_version)
        fprintf(stdout, "\n [MySQL-%s]", mysql->server_version);
      else
        fprintf(stdout, "\n [MySQL]");
      fprintf(stdout, "[%d] %s\n", mysql_errno(mysql), mysql_error(mysql));
    }
    else if (msg)
      fprintf(stderr, " [MySQL] %s\n", msg);
  }
}


static void print_st_error(MYSQL_STMT *stmt, const char *msg)
{
  if (!opt_silent)
  {
    if (stmt && mysql_stmt_errno(stmt))
    {
      if (stmt->mysql && stmt->mysql->server_version)
        fprintf(stdout, "\n [MySQL-%s]", stmt->mysql->server_version);
      else
        fprintf(stdout, "\n [MySQL]");

      fprintf(stdout, "[%d] %s\n", mysql_stmt_errno(stmt),
              mysql_stmt_error(stmt));
    }
    else if (msg)
      fprintf(stderr, " [MySQL] %s\n", msg);
  }
}

/* Check if the connection has InnoDB tables */

static my_bool check_have_innodb(MYSQL *conn)
{
  MYSQL_RES *res;
  MYSQL_ROW row;
  int rc;
  my_bool result;

  rc= mysql_query(conn, "show variables like 'have_innodb'");
  myquery(rc);
  res= mysql_use_result(conn);
  DIE_UNLESS(res);

  row= mysql_fetch_row(res);
  DIE_UNLESS(row);

  result= strcmp(row[1], "YES") == 0;
  mysql_free_result(res);
  return result;
}


/*
  This is to be what mysql_query() is for mysql_real_query(), for
  mysql_simple_prepare(): a variant without the 'length' parameter.
*/

static MYSQL_STMT *STDCALL
mysql_simple_prepare(MYSQL *mysql_arg, const char *query)
{
  MYSQL_STMT *stmt= mysql_stmt_init(mysql_arg);
  if (stmt && mysql_stmt_prepare(stmt, query, strlen(query)))
  {
    mysql_stmt_close(stmt);
    return 0;
  }
  return stmt;
}


/* Connect to the server */

static void client_connect(ulong flag)
{
  int  rc;
  static char query[MAX_TEST_QUERY_LENGTH];
  myheader_r("client_connect");

  if (!opt_silent)
    fprintf(stdout, "\n Establishing a connection to '%s' ...",
            opt_host ? opt_host : "");

  if (!(mysql= mysql_init(NULL)))
  {
    opt_silent= 0;
    myerror("mysql_init() failed");
    exit(1);
  }
  /* enable local infile, in non-binary builds often disabled by default */
  mysql_options(mysql, MYSQL_OPT_LOCAL_INFILE, 0);

  if (!(mysql_real_connect(mysql, opt_host, opt_user,
                           opt_password, opt_db ? opt_db:"test", opt_port,
                           opt_unix_socket, flag)))
  {
    opt_silent= 0;
    myerror("connection failed");
    mysql_close(mysql);
    fprintf(stdout, "\n Check the connection options using --help or -?\n");
    exit(1);
  }
  mysql->reconnect= 1;

  if (!opt_silent)
    fprintf(stdout, "OK");

  /* set AUTOCOMMIT to ON*/
  mysql_autocommit(mysql, TRUE);

  if (!opt_silent)
  {
    fprintf(stdout, "\nConnected to MySQL server version: %s (%lu)\n",
            mysql_get_server_info(mysql),
            (ulong) mysql_get_server_version(mysql));
    fprintf(stdout, "\n Creating a test database '%s' ...", current_db);
  }
  strxmov(query, "CREATE DATABASE IF NOT EXISTS ", current_db, NullS);

  rc= mysql_query(mysql, query);
  myquery(rc);

  strxmov(query, "USE ", current_db, NullS);
  rc= mysql_query(mysql, query);
  myquery(rc);
  have_innodb= check_have_innodb(mysql);

  if (!opt_silent)
    fprintf(stdout, "OK");
}


/* Close the connection */

static void client_disconnect()
{
  static char query[MAX_TEST_QUERY_LENGTH];

  myheader_r("client_disconnect");

  if (mysql)
  {
    if (!opt_silent)
      fprintf(stdout, "\n dropping the test database '%s' ...", current_db);
    strxmov(query, "DROP DATABASE IF EXISTS ", current_db, NullS);

    mysql_query(mysql, query);
    if (!opt_silent)
      fprintf(stdout, "OK");

    if (!opt_silent)
      fprintf(stdout, "\n closing the connection ...");
    mysql_close(mysql);
    if (!opt_silent)
      fprintf(stdout, "OK\n");
  }
}


/* Query processing */

static void client_query()
{
  int rc;

  myheader("client_query");

  rc= mysql_query(mysql, "DROP TABLE IF EXISTS t1");
  myquery(rc);

  rc= mysql_query(mysql, "CREATE TABLE t1("
                         "id int primary key auto_increment, "
                         "name varchar(20))");
  myquery(rc);

  rc= mysql_query(mysql, "CREATE TABLE t1(id int, name varchar(20))");
  myquery_r(rc);

  rc= mysql_query(mysql, "INSERT INTO t1(name) VALUES('mysql')");
  myquery(rc);

  rc= mysql_query(mysql, "INSERT INTO t1(name) VALUES('monty')");
  myquery(rc);

  rc= mysql_query(mysql, "INSERT INTO t1(name) VALUES('venu')");
  myquery(rc);

  rc= mysql_query(mysql, "INSERT INTO t1(name) VALUES('deleted')");
  myquery(rc);

  rc= mysql_query(mysql, "INSERT INTO t1(name) VALUES('deleted')");
  myquery(rc);

  rc= mysql_query(mysql, "UPDATE t1 SET name= 'updated' "
                          "WHERE name= 'deleted'");
  myquery(rc);

  rc= mysql_query(mysql, "UPDATE t1 SET id= 3 WHERE name= 'updated'");
  myquery_r(rc);

  myquery(mysql_query(mysql, "drop table t1"));
}


/* Print dashes */

static void my_print_dashes(MYSQL_RES *result)
{
  MYSQL_FIELD  *field;
  unsigned int i, j;

  mysql_field_seek(result, 0);
  fputc('\t', stdout);
  fputc('+', stdout);

  for(i= 0; i< mysql_num_fields(result); i++)
  {
    field= mysql_fetch_field(result);
    for(j= 0; j < field->max_length+2; j++)
      fputc('-', stdout);
    fputc('+', stdout);
  }
  fputc('\n', stdout);
}


/* Print resultset metadata information */

static void my_print_result_metadata(MYSQL_RES *result)
{
  MYSQL_FIELD  *field;
  unsigned int i, j;
  unsigned int field_count;

  mysql_field_seek(result, 0);
  if (!opt_silent)
  {
    fputc('\n', stdout);
    fputc('\n', stdout);
  }

  field_count= mysql_num_fields(result);
  for(i= 0; i< field_count; i++)
  {
    field= mysql_fetch_field(result);
    j= strlen(field->name);
    if (j < field->max_length)
      j= field->max_length;
    if (j < 4 && !IS_NOT_NULL(field->flags))
      j= 4;
    field->max_length= j;
  }
  if (!opt_silent)
  {
    my_print_dashes(result);
    fputc('\t', stdout);
    fputc('|', stdout);
  }

  mysql_field_seek(result, 0);
  for(i= 0; i< field_count; i++)
  {
    field= mysql_fetch_field(result);
    if (!opt_silent)
      fprintf(stdout, " %-*s |", (int) field->max_length, field->name);
  }
  if (!opt_silent)
  {
    fputc('\n', stdout);
    my_print_dashes(result);
  }
}


/* Process the result set */

static int my_process_result_set(MYSQL_RES *result)
{
  MYSQL_ROW    row;
  MYSQL_FIELD  *field;
  unsigned int i;
  unsigned int row_count= 0;

  if (!result)
    return 0;

  my_print_result_metadata(result);

  while ((row= mysql_fetch_row(result)) != NULL)
  {
    mysql_field_seek(result, 0);
    if (!opt_silent)
    {
      fputc('\t', stdout);
      fputc('|', stdout);
    }

    for(i= 0; i< mysql_num_fields(result); i++)
    {
      field= mysql_fetch_field(result);
      if (!opt_silent)
      {
        if (row[i] == NULL)
          fprintf(stdout, " %-*s |", (int) field->max_length, "NULL");
        else if (IS_NUM(field->type))
          fprintf(stdout, " %*s |", (int) field->max_length, row[i]);
        else
          fprintf(stdout, " %-*s |", (int) field->max_length, row[i]);
      }
    }
    if (!opt_silent)
    {
      fputc('\t', stdout);
      fputc('\n', stdout);
    }
    row_count++;
  }
  if (!opt_silent)
  {
    if (row_count)
      my_print_dashes(result);

    if (mysql_errno(mysql) != 0)
      fprintf(stderr, "\n\tmysql_fetch_row() failed\n");
    else
      fprintf(stdout, "\n\t%d %s returned\n", row_count,
              row_count == 1 ? "row" : "rows");
  }
  return row_count;
}


static int my_process_result(MYSQL *mysql_arg)
{
  MYSQL_RES *result;
  int       row_count;

  if (!(result= mysql_store_result(mysql_arg)))
    return 0;

  row_count= my_process_result_set(result);

  mysql_free_result(result);
  return row_count;
}


/* Process the statement result set */

#define MAX_RES_FIELDS 50
#define MAX_FIELD_DATA_SIZE 255

static int my_process_stmt_result(MYSQL_STMT *stmt)
{
  int         field_count;
  int         row_count= 0;
  MYSQL_BIND  buffer[MAX_RES_FIELDS];
  MYSQL_FIELD *field;
  MYSQL_RES   *result;
  char        data[MAX_RES_FIELDS][MAX_FIELD_DATA_SIZE];
  ulong       length[MAX_RES_FIELDS];
  my_bool     is_null[MAX_RES_FIELDS];
  int         rc, i;

  if (!(result= mysql_stmt_result_metadata(stmt))) /* No meta info */
  {
    while (!mysql_stmt_fetch(stmt))
      row_count++;
    return row_count;
  }

  field_count= min(mysql_num_fields(result), MAX_RES_FIELDS);

  bzero((char*) buffer, sizeof(buffer));
  bzero((char*) length, sizeof(length));
  bzero((char*) is_null, sizeof(is_null));

  for(i= 0; i < field_count; i++)
  {
    buffer[i].buffer_type= MYSQL_TYPE_STRING;
    buffer[i].buffer_length= MAX_FIELD_DATA_SIZE;
    buffer[i].length= &length[i];
    buffer[i].buffer= (void *) data[i];
    buffer[i].is_null= &is_null[i];
  }

  rc= mysql_stmt_bind_result(stmt, buffer);
  check_execute(stmt, rc);

  rc= 1;
  mysql_stmt_attr_set(stmt, STMT_ATTR_UPDATE_MAX_LENGTH, (void*)&rc);
  rc= mysql_stmt_store_result(stmt);
  check_execute(stmt, rc);
  my_print_result_metadata(result);

  mysql_field_seek(result, 0);
  while ((rc= mysql_stmt_fetch(stmt)) == 0)
  {
    if (!opt_silent)
    {
      fputc('\t', stdout);
      fputc('|', stdout);
    }
    mysql_field_seek(result, 0);
    for (i= 0; i < field_count; i++)
    {
      field= mysql_fetch_field(result);
      if (!opt_silent)
      {
        if (is_null[i])
          fprintf(stdout, " %-*s |", (int) field->max_length, "NULL");
        else if (length[i] == 0)
        {
          data[i][0]= '\0';  /* unmodified buffer */
          fprintf(stdout, " %*s |", (int) field->max_length, data[i]);
        }
        else if (IS_NUM(field->type))
          fprintf(stdout, " %*s |", (int) field->max_length, data[i]);
        else
          fprintf(stdout, " %-*s |", (int) field->max_length, data[i]);
      }
    }
    if (!opt_silent)
    {
      fputc('\t', stdout);
      fputc('\n', stdout);
    }
    row_count++;
  }
  DIE_UNLESS(rc == MYSQL_NO_DATA);
  if (!opt_silent)
  {
    if (row_count)
      my_print_dashes(result);
    fprintf(stdout, "\n\t%d %s returned\n", row_count,
            row_count == 1 ? "row" : "rows");
  }
  mysql_free_result(result);
  return row_count;
}


/* Prepare statement, execute, and process result set for given query */

int my_stmt_result(const char *buff)
{
  MYSQL_STMT *stmt;
  int        row_count;
  int        rc;

  if (!opt_silent)
    fprintf(stdout, "\n\n %s", buff);
  stmt= mysql_simple_prepare(mysql, buff);
  check_stmt(stmt);

  rc= mysql_stmt_execute(stmt);
  check_execute(stmt, rc);

  row_count= my_process_stmt_result(stmt);
  mysql_stmt_close(stmt);

  return row_count;
}


/* Utility function to verify a particular column data */

static void verify_col_data(const char *table, const char *col,
                            const char *exp_data)
{
  static char query[MAX_TEST_QUERY_LENGTH];
  MYSQL_RES *result;
  MYSQL_ROW row;
  int       rc, field= 1;

  if (table && col)
  {
    strxmov(query, "SELECT ", col, " FROM ", table, " LIMIT 1", NullS);
    if (!opt_silent)
      fprintf(stdout, "\n %s", query);
    rc= mysql_query(mysql, query);
    myquery(rc);

    field= 0;
  }

  result= mysql_use_result(mysql);
  mytest(result);

  if (!(row= mysql_fetch_row(result)) || !row[field])
  {
    fprintf(stdout, "\n *** ERROR: FAILED TO GET THE RESULT ***");
    exit(1);
  }
  if (strcmp(row[field], exp_data))
  {
    fprintf(stdout, "\n obtained: `%s` (expected: `%s`)",
            row[field], exp_data);
    DIE_UNLESS(FALSE);
  }
  mysql_free_result(result);
}


/* Utility function to verify the field members */

#define verify_prepare_field(result,no,name,org_name,type,table,\
                             org_table,db,length,def) \
          do_verify_prepare_field((result),(no),(name),(org_name),(type), \
                                  (table),(org_table),(db),(length),(def), \
                                  __FILE__, __LINE__)

static void do_verify_prepare_field(MYSQL_RES *result,
                                   unsigned int no, const char *name,
                                   const char *org_name,
                                   enum enum_field_types type,
                                   const char *table,
                                   const char *org_table, const char *db,
                                   unsigned long length, const char *def,
                                   const char *file, int line)
{
  MYSQL_FIELD *field;
  CHARSET_INFO *cs;

  if (!(field= mysql_fetch_field_direct(result, no)))
  {
    fprintf(stdout, "\n *** ERROR: FAILED TO GET THE RESULT ***");
    exit(1);
  }
  cs= get_charset(field->charsetnr, 0);
  DIE_UNLESS(cs);
  if (!opt_silent)
  {
    fprintf(stdout, "\n field[%d]:", no);
    fprintf(stdout, "\n    name     :`%s`\t(expected: `%s`)", field->name, name);
    fprintf(stdout, "\n    org_name :`%s`\t(expected: `%s`)",
            field->org_name, org_name);
    fprintf(stdout, "\n    type     :`%d`\t(expected: `%d`)", field->type, type);
    if (table)
      fprintf(stdout, "\n    table    :`%s`\t(expected: `%s`)",
              field->table, table);
    if (org_table)	      
      fprintf(stdout, "\n    org_table:`%s`\t(expected: `%s`)",
              field->org_table, org_table);
    fprintf(stdout, "\n    database :`%s`\t(expected: `%s`)", field->db, db);
    fprintf(stdout, "\n    length   :`%lu`\t(expected: `%lu`)",
            field->length, length * cs->mbmaxlen);
    fprintf(stdout, "\n    maxlength:`%ld`", field->max_length);
    fprintf(stdout, "\n    charsetnr:`%d`", field->charsetnr);
    fprintf(stdout, "\n    default  :`%s`\t(expected: `%s`)",
            field->def ? field->def : "(null)", def ? def: "(null)");
    fprintf(stdout, "\n");
  }
  DIE_UNLESS(strcmp(field->name, name) == 0);
  DIE_UNLESS(strcmp(field->org_name, org_name) == 0);
  /*
    XXX: silent column specification change works based on number of
    bytes a column occupies. So CHAR -> VARCHAR upgrade is possible even
    for CHAR(2) column if its character set is multibyte.
    VARCHAR -> CHAR downgrade won't work for VARCHAR(3) as one would
    expect.
  */
  if (cs->mbmaxlen == 1)
  {
    if (field->type != type)
    {
      fprintf(stderr,
              "Expected field type: %d,  got type: %d in file %s, line %d\n",
              (int) type, (int) field->type, file, line);
      DIE_UNLESS(field->type == type);
    }
  }
  if (table)
    DIE_UNLESS(strcmp(field->table, table) == 0);
  if (org_table)
    DIE_UNLESS(strcmp(field->org_table, org_table) == 0);
  DIE_UNLESS(strcmp(field->db, db) == 0);
  /*
    Character set should be taken into account for multibyte encodings, such
    as utf8. Field length is calculated as number of characters * maximum
    number of bytes a character can occupy.
  */
  if (length && field->length != length * cs->mbmaxlen)
  {
    fprintf(stderr, "Expected field length: %d,  got length: %d\n",
            (int) (length * cs->mbmaxlen), (int) field->length);
    DIE_UNLESS(field->length == length * cs->mbmaxlen);
  }
  if (def)
    DIE_UNLESS(strcmp(field->def, def) == 0);
}


/* Utility function to verify the parameter count */

static void verify_param_count(MYSQL_STMT *stmt, long exp_count)
{
  long param_count= mysql_stmt_param_count(stmt);
  if (!opt_silent)
    fprintf(stdout, "\n total parameters in stmt: `%ld` (expected: `%ld`)",
            param_count, exp_count);
  DIE_UNLESS(param_count == exp_count);
}


/* Utility function to verify the total affected rows */

static void verify_st_affected_rows(MYSQL_STMT *stmt, ulonglong exp_count)
{
  ulonglong affected_rows= mysql_stmt_affected_rows(stmt);
  if (!opt_silent)
    fprintf(stdout, "\n total affected rows: `%ld` (expected: `%ld`)",
            (long) affected_rows, (long) exp_count);
  DIE_UNLESS(affected_rows == exp_count);
}


/* Utility function to verify the total affected rows */

static void verify_affected_rows(ulonglong exp_count)
{
  ulonglong affected_rows= mysql_affected_rows(mysql);
  if (!opt_silent)
    fprintf(stdout, "\n total affected rows: `%ld` (expected: `%ld`)",
            (long) affected_rows, (long) exp_count);
  DIE_UNLESS(affected_rows == exp_count);
}


/* Utility function to verify the total fields count */

static void verify_field_count(MYSQL_RES *result, uint exp_count)
{
  uint field_count= mysql_num_fields(result);
  if (!opt_silent)
    fprintf(stdout, "\n total fields in the result set: `%d` (expected: `%d`)",
            field_count, exp_count);
  DIE_UNLESS(field_count == exp_count);
}


/* Utility function to execute a query using prepare-execute */

#ifndef EMBEDDED_LIBRARY
static void execute_prepare_query(const char *query, ulonglong exp_count)
{
  MYSQL_STMT *stmt;
  ulonglong  affected_rows;
  int        rc;

  stmt= mysql_simple_prepare(mysql, query);
  check_stmt(stmt);

  rc= mysql_stmt_execute(stmt);
  myquery(rc);

  affected_rows= mysql_stmt_affected_rows(stmt);
  if (!opt_silent)
    fprintf(stdout, "\n total affected rows: `%ld` (expected: `%ld`)",
            (long) affected_rows, (long) exp_count);

  DIE_UNLESS(affected_rows == exp_count);
  mysql_stmt_close(stmt);
}
#endif

/* Store result processing */

static void client_store_result()
{
  MYSQL_RES *result;
  int       rc;

  myheader("client_store_result");

  rc= mysql_query(mysql, "SELECT * FROM t1");
  myquery(rc);

  /* get the result */
  result= mysql_store_result(mysql);
  mytest(result);

  (void) my_process_result_set(result);
  mysql_free_result(result);
}


/* Fetch the results */

static void client_use_result()
{
  MYSQL_RES *result;
  int       rc;
  myheader("client_use_result");

  rc= mysql_query(mysql, "SELECT * FROM t1");
  myquery(rc);

  /* get the result */
  result= mysql_use_result(mysql);
  mytest(result);

  (void) my_process_result_set(result);
  mysql_free_result(result);
}


/*
  Accepts arbitrary number of queries and runs them against the database.
  Used to fill tables for each test.
*/

void fill_tables(const char **query_list, unsigned query_count)
{
  int rc;
  const char **query;
  DBUG_ENTER("fill_tables");
  for (query= query_list; query < query_list + query_count;
       ++query)
  {
    rc= mysql_query(mysql, *query);
    myquery(rc);
  }
  DBUG_VOID_RETURN;
}

/*
  All state of fetch from one statement: statement handle, out buffers,
  fetch position.
  See fetch_n for for the only use case.
*/

enum { MAX_COLUMN_LENGTH= 255 };

typedef struct st_stmt_fetch
{
  const char *query;
  unsigned stmt_no;
  MYSQL_STMT *handle;
  my_bool is_open;
  MYSQL_BIND *bind_array;
  char **out_data;
  unsigned long *out_data_length;
  unsigned column_count;
  unsigned row_count;
} Stmt_fetch;


/*
  Create statement handle, prepare it with statement, execute and allocate
  fetch buffers.
*/

void stmt_fetch_init(Stmt_fetch *fetch, unsigned stmt_no_arg,
                     const char *query_arg)
{
  unsigned long type= CURSOR_TYPE_READ_ONLY;
  int rc;
  unsigned i;
  MYSQL_RES *metadata;
  DBUG_ENTER("stmt_fetch_init");

  /* Save query and statement number for error messages */
  fetch->stmt_no= stmt_no_arg;
  fetch->query= query_arg;

  fetch->handle= mysql_stmt_init(mysql);

  rc= mysql_stmt_prepare(fetch->handle, fetch->query, strlen(fetch->query));
  check_execute(fetch->handle, rc);

  /*
    The attribute is sent to server on execute and asks to open read-only
    for result set
  */
  mysql_stmt_attr_set(fetch->handle, STMT_ATTR_CURSOR_TYPE,
                      (const void*) &type);

  rc= mysql_stmt_execute(fetch->handle);
  check_execute(fetch->handle, rc);

  /* Find out total number of columns in result set */
  metadata= mysql_stmt_result_metadata(fetch->handle);
  fetch->column_count= mysql_num_fields(metadata);
  mysql_free_result(metadata);

  /*
    Now allocate bind handles and buffers for output data:
    calloc memory to reduce number of MYSQL_BIND members we need to
    set up.
  */

  fetch->bind_array= (MYSQL_BIND *) calloc(1, sizeof(MYSQL_BIND) *
                                              fetch->column_count);
  fetch->out_data= (char**) calloc(1, sizeof(char*) * fetch->column_count);
  fetch->out_data_length= (ulong*) calloc(1, sizeof(ulong) *
                                             fetch->column_count);
  for (i= 0; i < fetch->column_count; ++i)
  {
    fetch->out_data[i]= (char*) calloc(1, MAX_COLUMN_LENGTH);
    fetch->bind_array[i].buffer_type= MYSQL_TYPE_STRING;
    fetch->bind_array[i].buffer= fetch->out_data[i];
    fetch->bind_array[i].buffer_length= MAX_COLUMN_LENGTH;
    fetch->bind_array[i].length= fetch->out_data_length + i;
  }

  mysql_stmt_bind_result(fetch->handle, fetch->bind_array);

  fetch->row_count= 0;
  fetch->is_open= TRUE;

  /* Ready for reading rows */
  DBUG_VOID_RETURN;
}


/* Fetch and print one row from cursor */

int stmt_fetch_fetch_row(Stmt_fetch *fetch)
{
  int rc;
  unsigned i;
  DBUG_ENTER("stmt_fetch_fetch_row");

  if ((rc= mysql_stmt_fetch(fetch->handle)) == 0)
  {
    ++fetch->row_count;
    if (!opt_silent)
      printf("Stmt %d fetched row %d:\n", fetch->stmt_no, fetch->row_count);
    for (i= 0; i < fetch->column_count; ++i)
    {
      fetch->out_data[i][fetch->out_data_length[i]]= '\0';
      if (!opt_silent)
        printf("column %d: %s\n", i+1, fetch->out_data[i]);
    }
  }
  else
    fetch->is_open= FALSE;
  DBUG_RETURN(rc);
}


void stmt_fetch_close(Stmt_fetch *fetch)
{
  unsigned i;
  DBUG_ENTER("stmt_fetch_close");

  for (i= 0; i < fetch->column_count; ++i)
    free(fetch->out_data[i]);
  free(fetch->out_data);
  free(fetch->out_data_length);
  free(fetch->bind_array);
  mysql_stmt_close(fetch->handle);
  DBUG_VOID_RETURN;
}

/*
  For given array of queries, open query_count cursors and fetch
  from them in simultaneous manner.
  In case there was an error in one of the cursors, continue
  reading from the rest.
*/

enum fetch_type { USE_ROW_BY_ROW_FETCH= 0, USE_STORE_RESULT= 1 };

my_bool fetch_n(const char **query_list, unsigned query_count,
                enum fetch_type fetch_type)
{
  unsigned open_statements= query_count;
  int rc, error_count= 0;
  Stmt_fetch *fetch_array= (Stmt_fetch*) calloc(1, sizeof(Stmt_fetch) *
                                                  query_count);
  Stmt_fetch *fetch;
  DBUG_ENTER("fetch_n");

  for (fetch= fetch_array; fetch < fetch_array + query_count; ++fetch)
  {
    /* Init will exit(1) in case of error */
    stmt_fetch_init(fetch, fetch - fetch_array,
                    query_list[fetch - fetch_array]);
  }

  if (fetch_type == USE_STORE_RESULT)
  {
    for (fetch= fetch_array; fetch < fetch_array + query_count; ++fetch)
    {
      rc= mysql_stmt_store_result(fetch->handle);
      check_execute(fetch->handle, rc);
    }
  }

  while (open_statements)
  {
    for (fetch= fetch_array; fetch < fetch_array + query_count; ++fetch)
    {
      if (fetch->is_open && (rc= stmt_fetch_fetch_row(fetch)))
      {
        open_statements--;
        /*
          We try to fetch from the rest of the statements in case of
          error
        */
        if (rc != MYSQL_NO_DATA)
        {
          fprintf(stderr,
                  "Got error reading rows from statement %d,\n"
                  "query is: %s,\n"
                  "error message: %s", (int) (fetch - fetch_array),
                  fetch->query,
                  mysql_stmt_error(fetch->handle));
          error_count++;
        }
      }
    }
  }
  if (error_count)
    fprintf(stderr, "Fetch FAILED");
  else
  {
    unsigned total_row_count= 0;
    for (fetch= fetch_array; fetch < fetch_array + query_count; ++fetch)
      total_row_count+= fetch->row_count;
    if (!opt_silent)
      printf("Success, total rows fetched: %d\n", total_row_count);
  }
  for (fetch= fetch_array; fetch < fetch_array + query_count; ++fetch)
    stmt_fetch_close(fetch);
  free(fetch_array);
  DBUG_RETURN(error_count != 0);
}

/* Separate thread query to test some cases */

static my_bool thread_query(char *query)
{
  MYSQL *l_mysql;
  my_bool error;

  error= 0;
  if (!opt_silent)
    fprintf(stdout, "\n in thread_query(%s)", query);
  if (!(l_mysql= mysql_init(NULL)))
  {
    myerror("mysql_init() failed");
    return 1;
  }
  if (!(mysql_real_connect(l_mysql, opt_host, opt_user,
                           opt_password, current_db, opt_port,
                           opt_unix_socket, 0)))
  {
    myerror("connection failed");
    error= 1;
    goto end;
  }
  l_mysql->reconnect= 1;
  if (mysql_query(l_mysql, (char *)query))
  {
     fprintf(stderr, "Query failed (%s)\n", mysql_error(l_mysql));
     error= 1;
     goto end;
  }
  mysql_commit(l_mysql);
end:
  mysql_close(l_mysql);
  return error;
}


/* Query processing */

static void test_debug_example()
{
  int rc;
  MYSQL_RES *result;

  myheader("test_debug_example");

  rc= mysql_query(mysql, "DROP TABLE IF EXISTS test_debug_example");
  myquery(rc);

  rc= mysql_query(mysql, "CREATE TABLE test_debug_example("
                         "id INT PRIMARY KEY AUTO_INCREMENT, "
                         "name VARCHAR(20), xxx INT)");
  myquery(rc);

  rc= mysql_query(mysql, "INSERT INTO test_debug_example (name) "
                         "VALUES ('mysql')");
  myquery(rc);

  rc= mysql_query(mysql, "UPDATE test_debug_example SET name='updated' "
                         "WHERE name='deleted'");
  myquery(rc);

  rc= mysql_query(mysql, "SELECT * FROM test_debug_example where name='mysql'");
  myquery(rc);

  result= mysql_use_result(mysql);
  mytest(result);

  (void) my_process_result_set(result);
  mysql_free_result(result);

  rc= mysql_query(mysql, "DROP TABLE test_debug_example");
  myquery(rc);
}


/* Test autocommit feature for BDB tables */

static void test_tran_bdb()
{
  MYSQL_RES *result;
  MYSQL_ROW row;
  int       rc;

  myheader("test_tran_bdb");

  /* set AUTOCOMMIT to OFF */
  rc= mysql_autocommit(mysql, FALSE);
  myquery(rc);

  rc= mysql_query(mysql, "DROP TABLE IF EXISTS my_demo_transaction");
  myquery(rc);


  /* create the table 'mytran_demo' of type BDB' or 'InnoDB' */
  rc= mysql_query(mysql, "CREATE TABLE my_demo_transaction( "
                         "col1 int , col2 varchar(30)) ENGINE= BDB");
  myquery(rc);

  /* insert a row and commit the transaction */
  rc= mysql_query(mysql, "INSERT INTO my_demo_transaction VALUES(10, 'venu')");
  myquery(rc);

  rc= mysql_commit(mysql);
  myquery(rc);

  /* now insert the second row, and roll back the transaction */
  rc= mysql_query(mysql, "INSERT INTO my_demo_transaction VALUES(20, 'mysql')");
  myquery(rc);

  rc= mysql_rollback(mysql);
  myquery(rc);

  /* delete first row, and roll it back */
  rc= mysql_query(mysql, "DELETE FROM my_demo_transaction WHERE col1= 10");
  myquery(rc);

  rc= mysql_rollback(mysql);
  myquery(rc);

  /* test the results now, only one row should exist */
  rc= mysql_query(mysql, "SELECT * FROM my_demo_transaction");
  myquery(rc);

  /* get the result */
  result= mysql_store_result(mysql);
  mytest(result);

  (void) my_process_result_set(result);
  mysql_free_result(result);

  /* test the results now, only one row should exist */
  rc= mysql_query(mysql, "SELECT * FROM my_demo_transaction");
  myquery(rc);

  /* get the result */
  result= mysql_use_result(mysql);
  mytest(result);

  row= mysql_fetch_row(result);
  mytest(row);

  row= mysql_fetch_row(result);
  mytest_r(row);

  mysql_free_result(result);
  mysql_autocommit(mysql, TRUE);
}


/* Test autocommit feature for InnoDB tables */

static void test_tran_innodb()
{
  MYSQL_RES *result;
  MYSQL_ROW row;
  int       rc;

  myheader("test_tran_innodb");

  /* set AUTOCOMMIT to OFF */
  rc= mysql_autocommit(mysql, FALSE);
  myquery(rc);

  rc= mysql_query(mysql, "DROP TABLE IF EXISTS my_demo_transaction");
  myquery(rc);

  /* create the table 'mytran_demo' of type BDB' or 'InnoDB' */
  rc= mysql_query(mysql, "CREATE TABLE my_demo_transaction(col1 int, "
                         "col2 varchar(30)) ENGINE= InnoDB");
  myquery(rc);

  /* insert a row and commit the transaction */
  rc= mysql_query(mysql, "INSERT INTO my_demo_transaction VALUES(10, 'venu')");
  myquery(rc);

  rc= mysql_commit(mysql);
  myquery(rc);

  /* now insert the second row, and roll back the transaction */
  rc= mysql_query(mysql, "INSERT INTO my_demo_transaction VALUES(20, 'mysql')");
  myquery(rc);

  rc= mysql_rollback(mysql);
  myquery(rc);

  /* delete first row, and roll it back */
  rc= mysql_query(mysql, "DELETE FROM my_demo_transaction WHERE col1= 10");
  myquery(rc);

  rc= mysql_rollback(mysql);
  myquery(rc);

  /* test the results now, only one row should exist */
  rc= mysql_query(mysql, "SELECT * FROM my_demo_transaction");
  myquery(rc);

  /* get the result */
  result= mysql_store_result(mysql);
  mytest(result);

  (void) my_process_result_set(result);
  mysql_free_result(result);

  /* test the results now, only one row should exist */
  rc= mysql_query(mysql, "SELECT * FROM my_demo_transaction");
  myquery(rc);

  /* get the result */
  result= mysql_use_result(mysql);
  mytest(result);

  row= mysql_fetch_row(result);
  mytest(row);

  row= mysql_fetch_row(result);
  mytest_r(row);

  mysql_free_result(result);
  mysql_autocommit(mysql, TRUE);
}


/* Test for BUG#7242 */

static void test_prepare_insert_update()
{
  MYSQL_STMT *stmt;
  int        rc;
  int        i;
  const char *testcase[]= {
    "CREATE TABLE t1 (a INT, b INT, c INT, UNIQUE (A), UNIQUE(B))",
    "INSERT t1 VALUES (1,2,10), (3,4,20)",
    "INSERT t1 VALUES (5,6,30), (7,4,40), (8,9,60) ON DUPLICATE KEY UPDATE c=c+100",
    "SELECT * FROM t1",
    "INSERT t1 SET a=5 ON DUPLICATE KEY UPDATE b=0",
    "SELECT * FROM t1",
    "INSERT t1 VALUES (2,1,11), (7,4,40) ON DUPLICATE KEY UPDATE c=c+VALUES(a)",
    NULL};
  const char **cur_query;

  myheader("test_prepare_insert_update");
  
  for (cur_query= testcase; *cur_query; cur_query++)
  {
    char query[MAX_TEST_QUERY_LENGTH];
    printf("\nRunning query: %s", *cur_query);
    strmov(query, *cur_query);
    stmt= mysql_simple_prepare(mysql, query);
    check_stmt(stmt);

    verify_param_count(stmt, 0);
    rc= mysql_stmt_execute(stmt);

    check_execute(stmt, rc);
    /* try the last query several times */
    if (!cur_query[1])
    {
      for (i=0; i < 3;i++)
      {
        printf("\nExecuting last statement again");
        rc= mysql_stmt_execute(stmt);
        check_execute(stmt, rc);
        rc= mysql_stmt_execute(stmt);
        check_execute(stmt, rc);
      }
    }
    mysql_stmt_close(stmt);
  }

  rc= mysql_commit(mysql);
  myquery(rc);
}

/* Test simple prepares of all DML statements */

static void test_prepare_simple()
{
  MYSQL_STMT *stmt;
  int        rc;
  char query[MAX_TEST_QUERY_LENGTH];

  myheader("test_prepare_simple");

  rc= mysql_query(mysql, "DROP TABLE IF EXISTS test_prepare_simple");
  myquery(rc);

  rc= mysql_query(mysql, "CREATE TABLE test_prepare_simple("
                         "id int, name varchar(50))");
  myquery(rc);

  /* insert */
  strmov(query, "INSERT INTO test_prepare_simple VALUES(?, ?)");
  stmt= mysql_simple_prepare(mysql, query);
  check_stmt(stmt);

  verify_param_count(stmt, 2);
  mysql_stmt_close(stmt);

  /* update */
  strmov(query, "UPDATE test_prepare_simple SET id=? "
                "WHERE id=? AND CONVERT(name USING utf8)= ?");
  stmt= mysql_simple_prepare(mysql, query);
  check_stmt(stmt);

  verify_param_count(stmt, 3);
  mysql_stmt_close(stmt);

  /* delete */
  strmov(query, "DELETE FROM test_prepare_simple WHERE id=10");
  stmt= mysql_simple_prepare(mysql, query);
  check_stmt(stmt);

  verify_param_count(stmt, 0);

  rc= mysql_stmt_execute(stmt);
  check_execute(stmt, rc);
  mysql_stmt_close(stmt);

  /* delete */
  strmov(query, "DELETE FROM test_prepare_simple WHERE id=?");
  stmt= mysql_simple_prepare(mysql, query);
  check_stmt(stmt);

  verify_param_count(stmt, 1);

  mysql_stmt_close(stmt);

  /* select */
  strmov(query, "SELECT * FROM test_prepare_simple WHERE id=? "
                "AND CONVERT(name USING utf8)= ?");
  stmt= mysql_simple_prepare(mysql, query);
  check_stmt(stmt);

  verify_param_count(stmt, 2);

  mysql_stmt_close(stmt);

  /* now fetch the results ..*/
  rc= mysql_commit(mysql);
  myquery(rc);
}


/* Test simple prepare field results */

static void test_prepare_field_result()
{
  MYSQL_STMT *stmt;
  MYSQL_RES  *result;
  int        rc;
  char query[MAX_TEST_QUERY_LENGTH];

  myheader("test_prepare_field_result");

  rc= mysql_query(mysql, "DROP TABLE IF EXISTS test_prepare_field_result");
  myquery(rc);

  rc= mysql_query(mysql, "CREATE TABLE test_prepare_field_result(int_c int, "
                         "var_c varchar(50), ts_c timestamp(14), "
                         "char_c char(4), date_c date, extra tinyint)");
  myquery(rc);

  /* insert */
  strmov(query, "SELECT int_c, var_c, date_c as date, ts_c, char_c FROM "
                " test_prepare_field_result as t1 WHERE int_c=?");
  stmt= mysql_simple_prepare(mysql, query);
  check_stmt(stmt);

  verify_param_count(stmt, 1);

  result= mysql_stmt_result_metadata(stmt);
  mytest(result);

  my_print_result_metadata(result);

  if (!opt_silent)
    fprintf(stdout, "\n\n field attributes:\n");
  verify_prepare_field(result, 0, "int_c", "int_c", MYSQL_TYPE_LONG,
                       "t1", "test_prepare_field_result", current_db, 11, 0);
  verify_prepare_field(result, 1, "var_c", "var_c", MYSQL_TYPE_VAR_STRING,
                       "t1", "test_prepare_field_result", current_db, 50, 0);
  verify_prepare_field(result, 2, "date", "date_c", MYSQL_TYPE_DATE,
                       "t1", "test_prepare_field_result", current_db, 10, 0);
  verify_prepare_field(result, 3, "ts_c", "ts_c", MYSQL_TYPE_TIMESTAMP,
                       "t1", "test_prepare_field_result", current_db, 19, 0);
  verify_prepare_field(result, 4, "char_c", "char_c",
                       (mysql_get_server_version(mysql) <= 50000 ?
                        MYSQL_TYPE_VAR_STRING : MYSQL_TYPE_STRING),
                       "t1", "test_prepare_field_result", current_db, 4, 0);

  verify_field_count(result, 5);
  mysql_free_result(result);
  mysql_stmt_close(stmt);
}


/* Test simple prepare field results */

static void test_prepare_syntax()
{
  MYSQL_STMT *stmt;
  int        rc;
  char query[MAX_TEST_QUERY_LENGTH];

  myheader("test_prepare_syntax");

  rc= mysql_query(mysql, "DROP TABLE IF EXISTS test_prepare_syntax");
  myquery(rc);

  rc= mysql_query(mysql, "CREATE TABLE test_prepare_syntax("
                         "id int, name varchar(50), extra int)");
  myquery(rc);

  strmov(query, "INSERT INTO test_prepare_syntax VALUES(?");
  stmt= mysql_simple_prepare(mysql, query);
  check_stmt_r(stmt);

  strmov(query, "SELECT id, name FROM test_prepare_syntax WHERE id=? AND WHERE");
  stmt= mysql_simple_prepare(mysql, query);
  check_stmt_r(stmt);

  /* now fetch the results ..*/
  rc= mysql_commit(mysql);
  myquery(rc);
}


/* Test a simple prepare */

static void test_prepare()
{
  MYSQL_STMT *stmt;
  int        rc, i;
  int        int_data, o_int_data;
  char       str_data[50], data[50];
  char       tiny_data, o_tiny_data;
  short      small_data, o_small_data;
  longlong   big_data, o_big_data;
  float      real_data, o_real_data;
  double     double_data, o_double_data;
  ulong      length[7], len;
  my_bool    is_null[7];
  char	     llbuf[22];
  MYSQL_BIND my_bind[7];
  char query[MAX_TEST_QUERY_LENGTH];

  myheader("test_prepare");

  rc= mysql_autocommit(mysql, TRUE);
  myquery(rc);

  rc= mysql_query(mysql, "DROP TABLE IF EXISTS my_prepare");
  myquery(rc);

  rc= mysql_query(mysql, "CREATE TABLE my_prepare(col1 tinyint, "
                         "col2 varchar(15), col3 int, "
                         "col4 smallint, col5 bigint, "
                         "col6 float, col7 double )");
  myquery(rc);

  /* insert by prepare */
  strxmov(query, "INSERT INTO my_prepare VALUES(?, ?, ?, ?, ?, ?, ?)", NullS);
  stmt= mysql_simple_prepare(mysql, query);
  check_stmt(stmt);

  verify_param_count(stmt, 7);

  bzero((char*) my_bind, sizeof(my_bind));

  /* tinyint */
  my_bind[0].buffer_type= MYSQL_TYPE_TINY;
  my_bind[0].buffer= (void *)&tiny_data;
  /* string */
  my_bind[1].buffer_type= MYSQL_TYPE_STRING;
  my_bind[1].buffer= (void *)str_data;
  my_bind[1].buffer_length= 1000;                  /* Max string length */
  /* integer */
  my_bind[2].buffer_type= MYSQL_TYPE_LONG;
  my_bind[2].buffer= (void *)&int_data;
  /* short */
  my_bind[3].buffer_type= MYSQL_TYPE_SHORT;
  my_bind[3].buffer= (void *)&small_data;
  /* bigint */
  my_bind[4].buffer_type= MYSQL_TYPE_LONGLONG;
  my_bind[4].buffer= (void *)&big_data;
  /* float */
  my_bind[5].buffer_type= MYSQL_TYPE_FLOAT;
  my_bind[5].buffer= (void *)&real_data;
  /* double */
  my_bind[6].buffer_type= MYSQL_TYPE_DOUBLE;
  my_bind[6].buffer= (void *)&double_data;

  for (i= 0; i < (int) array_elements(my_bind); i++)
  {
    my_bind[i].length= &length[i];
    my_bind[i].is_null= &is_null[i];
    is_null[i]= 0;
  }

  rc= mysql_stmt_bind_param(stmt, my_bind);
  check_execute(stmt, rc);

  int_data= 320;
  small_data= 1867;
  big_data= 1000;
  real_data= 2;
  double_data= 6578.001;

  /* now, execute the prepared statement to insert 10 records.. */
  for (tiny_data= 0; tiny_data < 100; tiny_data++)
  {
    length[1]= my_sprintf(str_data, (str_data, "MySQL%d", int_data));
    rc= mysql_stmt_execute(stmt);
    check_execute(stmt, rc);
    int_data += 25;
    small_data += 10;
    big_data += 100;
    real_data += 1;
    double_data += 10.09;
  }

  mysql_stmt_close(stmt);

  /* now fetch the results ..*/
  rc= mysql_commit(mysql);
  myquery(rc);

  /* test the results now, only one row should exist */
  rc= my_stmt_result("SELECT * FROM my_prepare");
  DIE_UNLESS(tiny_data == (char) rc);

  stmt= mysql_simple_prepare(mysql, "SELECT * FROM my_prepare");
  check_stmt(stmt);

  rc= mysql_stmt_bind_result(stmt, my_bind);
  check_execute(stmt, rc);

  /* get the result */
  rc= mysql_stmt_execute(stmt);
  check_execute(stmt, rc);

  o_int_data= 320;
  o_small_data= 1867;
  o_big_data= 1000;
  o_real_data= 2;
  o_double_data= 6578.001;

  /* now, execute the prepared statement to insert 10 records.. */
  for (o_tiny_data= 0; o_tiny_data < 100; o_tiny_data++)
  {
    len= my_sprintf(data, (data, "MySQL%d", o_int_data));

    rc= mysql_stmt_fetch(stmt);
    check_execute(stmt, rc);

    if (!opt_silent)
    {
      fprintf(stdout, "\n");
      fprintf(stdout, "\n\t tiny   : %d (%lu)", tiny_data, length[0]);
      fprintf(stdout, "\n\t short  : %d (%lu)", small_data, length[3]);
      fprintf(stdout, "\n\t int    : %d (%lu)", int_data, length[2]);
      fprintf(stdout, "\n\t big    : %s (%lu)", llstr(big_data, llbuf),
              length[4]);

      fprintf(stdout, "\n\t float  : %f (%lu)", real_data, length[5]);
      fprintf(stdout, "\n\t double : %f (%lu)", double_data, length[6]);

      fprintf(stdout, "\n\t str    : %s (%lu)", str_data, length[1]);
    }

    DIE_UNLESS(tiny_data == o_tiny_data);
    DIE_UNLESS(is_null[0] == 0);
    DIE_UNLESS(length[0] == 1);

    DIE_UNLESS(int_data == o_int_data);
    DIE_UNLESS(length[2] == 4);

    DIE_UNLESS(small_data == o_small_data);
    DIE_UNLESS(length[3] == 2);

    DIE_UNLESS(big_data == o_big_data);
    DIE_UNLESS(length[4] == 8);

    DIE_UNLESS(real_data == o_real_data);
    DIE_UNLESS(length[5] == 4);

    DIE_UNLESS(cmp_double(&double_data, &o_double_data));
    DIE_UNLESS(length[6] == 8);

    DIE_UNLESS(strcmp(data, str_data) == 0);
    DIE_UNLESS(length[1] == len);

    o_int_data += 25;
    o_small_data += 10;
    o_big_data += 100;
    o_real_data += 1;
    o_double_data += 10.09;
  }

  rc= mysql_stmt_fetch(stmt);
  DIE_UNLESS(rc == MYSQL_NO_DATA);

  mysql_stmt_close(stmt);

}


/* Test double comparision */

static void test_double_compare()
{
  MYSQL_STMT *stmt;
  int        rc;
  char       real_data[10], tiny_data;
  double     double_data;
  MYSQL_RES  *result;
  MYSQL_BIND my_bind[3];
  ulong      length[3];
  char query[MAX_TEST_QUERY_LENGTH];

  myheader("test_double_compare");

  rc= mysql_autocommit(mysql, TRUE);
  myquery(rc);

  rc= mysql_query(mysql, "DROP TABLE IF EXISTS test_double_compare");
  myquery(rc);

  rc= mysql_query(mysql, "CREATE TABLE test_double_compare(col1 tinyint, "
                         " col2 float, col3 double )");
  myquery(rc);

  rc= mysql_query(mysql, "INSERT INTO test_double_compare "
                         "VALUES (1, 10.2, 34.5)");
  myquery(rc);

  strmov(query, "UPDATE test_double_compare SET col1=100 "
                "WHERE col1 = ? AND col2 = ? AND COL3 = ?");
  stmt= mysql_simple_prepare(mysql, query);
  check_stmt(stmt);

  verify_param_count(stmt, 3);

  /* Always bzero bind array because there can be internal members */
  bzero((char*) my_bind, sizeof(my_bind));

  /* tinyint */
  my_bind[0].buffer_type= MYSQL_TYPE_TINY;
  my_bind[0].buffer= (void *)&tiny_data;

  /* string->float */
  my_bind[1].buffer_type= MYSQL_TYPE_STRING;
  my_bind[1].buffer= (void *)&real_data;
  my_bind[1].buffer_length= sizeof(real_data);
  my_bind[1].length= &length[1];
  length[1]= 10;

  /* double */
  my_bind[2].buffer_type= MYSQL_TYPE_DOUBLE;
  my_bind[2].buffer= (void *)&double_data;

  tiny_data= 1;
  strmov(real_data, "10.2");
  double_data= 34.5;
  rc= mysql_stmt_bind_param(stmt, my_bind);
  check_execute(stmt, rc);

  rc= mysql_stmt_execute(stmt);
  check_execute(stmt, rc);

  verify_affected_rows(0);

  mysql_stmt_close(stmt);

  /* now fetch the results ..*/
  rc= mysql_commit(mysql);
  myquery(rc);

  /* test the results now, only one row should exist */
  rc= mysql_query(mysql, "SELECT * FROM test_double_compare");
  myquery(rc);

  /* get the result */
  result= mysql_store_result(mysql);
  mytest(result);

  rc= my_process_result_set(result);
  DIE_UNLESS((int)tiny_data == rc);
  mysql_free_result(result);
}


/* Test simple null */

static void test_null()
{
  MYSQL_STMT *stmt;
  int        rc;
  uint       nData;
  MYSQL_BIND my_bind[2];
  my_bool    is_null[2];
  char query[MAX_TEST_QUERY_LENGTH];

  myheader("test_null");

  rc= mysql_query(mysql, "DROP TABLE IF EXISTS test_null");
  myquery(rc);

  rc= mysql_query(mysql, "CREATE TABLE test_null(col1 int, col2 varchar(50))");
  myquery(rc);

  /* insert by prepare, wrong column name */
  strmov(query, "INSERT INTO test_null(col3, col2) VALUES(?, ?)");
  stmt= mysql_simple_prepare(mysql, query);
  check_stmt_r(stmt);

  strmov(query, "INSERT INTO test_null(col1, col2) VALUES(?, ?)");
  stmt= mysql_simple_prepare(mysql, query);
  check_stmt(stmt);

  verify_param_count(stmt, 2);

  /* Always bzero all members of bind parameter */
  bzero((char*) my_bind, sizeof(my_bind));

  my_bind[0].buffer_type= MYSQL_TYPE_LONG;
  my_bind[0].is_null= &is_null[0];
  is_null[0]= 1;
  my_bind[1]= my_bind[0];

  rc= mysql_stmt_bind_param(stmt, my_bind);
  check_execute(stmt, rc);

  /* now, execute the prepared statement to insert 10 records.. */
  for (nData= 0; nData<10; nData++)
  {
    rc= mysql_stmt_execute(stmt);
    check_execute(stmt, rc);
  }

  /* Re-bind with MYSQL_TYPE_NULL */
  my_bind[0].buffer_type= MYSQL_TYPE_NULL;
  is_null[0]= 0; /* reset */
  my_bind[1]= my_bind[0];

  rc= mysql_stmt_bind_param(stmt, my_bind);
  check_execute(stmt, rc);

  for (nData= 0; nData<10; nData++)
  {
    rc= mysql_stmt_execute(stmt);
    check_execute(stmt, rc);
  }

  mysql_stmt_close(stmt);

  /* now fetch the results ..*/
  rc= mysql_commit(mysql);
  myquery(rc);

  nData*= 2;
  rc= my_stmt_result("SELECT * FROM test_null");;
  DIE_UNLESS((int) nData == rc);

  /* Fetch results */
  my_bind[0].buffer_type= MYSQL_TYPE_LONG;
  my_bind[0].buffer= (void *)&nData; /* this buffer won't be altered */
  my_bind[0].length= 0;
  my_bind[1]= my_bind[0];
  my_bind[0].is_null= &is_null[0];
  my_bind[1].is_null= &is_null[1];

  stmt= mysql_simple_prepare(mysql, "SELECT * FROM test_null");
  check_stmt(stmt);

  rc= mysql_stmt_execute(stmt);
  check_execute(stmt, rc);

  rc= mysql_stmt_bind_result(stmt, my_bind);
  check_execute(stmt, rc);

  rc= 0;
  is_null[0]= is_null[1]= 0;
  while (mysql_stmt_fetch(stmt) != MYSQL_NO_DATA)
  {
    DIE_UNLESS(is_null[0]);
    DIE_UNLESS(is_null[1]);
    rc++;
    is_null[0]= is_null[1]= 0;
  }
  DIE_UNLESS(rc == (int) nData);
  mysql_stmt_close(stmt);
}


/* Test for NULL as PS parameter (BUG#3367, BUG#3371) */

static void test_ps_null_param()
{
  MYSQL_STMT *stmt;
  int        rc;

  MYSQL_BIND in_bind;
  my_bool    in_is_null;
  long int   in_long;

  MYSQL_BIND out_bind;
  ulong      out_length;
  my_bool    out_is_null;
  char       out_str_data[20];

  const char *queries[]= {"select ?", "select ?+1",
                    "select col1 from test_ps_nulls where col1 <=> ?",
                    NULL
                    };
  const char **cur_query= queries;

  myheader("test_null_ps_param_in_result");

  rc= mysql_query(mysql, "DROP TABLE IF EXISTS test_ps_nulls");
  myquery(rc);

  rc= mysql_query(mysql, "CREATE TABLE test_ps_nulls(col1 int)");
  myquery(rc);

  rc= mysql_query(mysql, "INSERT INTO test_ps_nulls values (1), (null)");
  myquery(rc);

  /* Always bzero all members of bind parameter */
  bzero((char*) &in_bind, sizeof(in_bind));
  bzero((char*) &out_bind, sizeof(out_bind));

  in_bind.buffer_type= MYSQL_TYPE_LONG;
  in_bind.is_null= &in_is_null;
  in_bind.length= 0;
  in_bind.buffer= (void *)&in_long;
  in_is_null= 1;
  in_long= 1;

  out_bind.buffer_type= MYSQL_TYPE_STRING;
  out_bind.is_null= &out_is_null;
  out_bind.length= &out_length;
  out_bind.buffer= out_str_data;
  out_bind.buffer_length= array_elements(out_str_data);

  /* Execute several queries, all returning NULL in result. */
  for(cur_query= queries; *cur_query; cur_query++)
  {
    char query[MAX_TEST_QUERY_LENGTH];
    strmov(query, *cur_query);
    stmt= mysql_simple_prepare(mysql, query);
    check_stmt(stmt);
    verify_param_count(stmt, 1);

    rc= mysql_stmt_bind_param(stmt, &in_bind);
    check_execute(stmt, rc);
    rc= mysql_stmt_bind_result(stmt, &out_bind);
    check_execute(stmt, rc);
    rc= mysql_stmt_execute(stmt);
    check_execute(stmt, rc);
    rc= mysql_stmt_fetch(stmt);
    DIE_UNLESS(rc != MYSQL_NO_DATA);
    DIE_UNLESS(out_is_null);
    rc= mysql_stmt_fetch(stmt);
    DIE_UNLESS(rc == MYSQL_NO_DATA);
    mysql_stmt_close(stmt);
  }
}


/* Test fetch null */

static void test_fetch_null()
{
  MYSQL_STMT *stmt;
  int        rc;
  int        i, nData;
  MYSQL_BIND my_bind[11];
  ulong      length[11];
  my_bool    is_null[11];
  char query[MAX_TEST_QUERY_LENGTH];

  myheader("test_fetch_null");

  rc= mysql_query(mysql, "DROP TABLE IF EXISTS test_fetch_null");
  myquery(rc);

  rc= mysql_query(mysql, "CREATE TABLE test_fetch_null("
                         " col1 tinyint, col2 smallint, "
                         " col3 int, col4 bigint, "
                         " col5 float, col6 double, "
                         " col7 date, col8 time, "
                         " col9 varbinary(10), "
                         " col10 varchar(50), "
                         " col11 char(20))");
  myquery(rc);

  rc= mysql_query(mysql, "INSERT INTO test_fetch_null (col11) "
                         "VALUES (1000), (88), (389789)");
  myquery(rc);

  rc= mysql_commit(mysql);
  myquery(rc);

  /* fetch */
  bzero((char*) my_bind, sizeof(my_bind));
  for (i= 0; i < (int) array_elements(my_bind); i++)
  {
    my_bind[i].buffer_type= MYSQL_TYPE_LONG;
    my_bind[i].is_null= &is_null[i];
    my_bind[i].length= &length[i];
  }
  my_bind[i-1].buffer= (void *)&nData;              /* Last column is not null */

  strmov((char *)query , "SELECT * FROM test_fetch_null");

  rc= my_stmt_result(query);
  DIE_UNLESS(rc == 3);

  stmt= mysql_simple_prepare(mysql, query);
  check_stmt(stmt);

  rc= mysql_stmt_bind_result(stmt, my_bind);
  check_execute(stmt, rc);

  rc= mysql_stmt_execute(stmt);
  check_execute(stmt, rc);

  rc= 0;
  while (mysql_stmt_fetch(stmt) != MYSQL_NO_DATA)
  {
    rc++;
    for (i= 0; i < 10; i++)
    {
      if (!opt_silent)
        fprintf(stdout, "\n data[%d] : %s", i,
                is_null[i] ? "NULL" : "NOT NULL");
      DIE_UNLESS(is_null[i]);
    }
    if (!opt_silent)
      fprintf(stdout, "\n data[%d]: %d", i, nData);
    DIE_UNLESS(nData == 1000 || nData == 88 || nData == 389789);
    DIE_UNLESS(is_null[i] == 0);
    DIE_UNLESS(length[i] == 4);
  }
  DIE_UNLESS(rc == 3);
  mysql_stmt_close(stmt);
}


/* Test simple select */

static void test_select_version()
{
  MYSQL_STMT *stmt;
  int        rc;

  myheader("test_select_version");

  stmt= mysql_simple_prepare(mysql, "SELECT @@version");
  check_stmt(stmt);

  verify_param_count(stmt, 0);

  rc= mysql_stmt_execute(stmt);
  check_execute(stmt, rc);

  my_process_stmt_result(stmt);
  mysql_stmt_close(stmt);
}


/* Test simple show */

static void test_select_show_table()
{
  MYSQL_STMT *stmt;
  int        rc, i;

  myheader("test_select_show_table");

  stmt= mysql_simple_prepare(mysql, "SHOW TABLES FROM mysql");
  check_stmt(stmt);

  verify_param_count(stmt, 0);

  for (i= 1; i < 3; i++)
  {
    rc= mysql_stmt_execute(stmt);
    check_execute(stmt, rc);
  }

  my_process_stmt_result(stmt);
  mysql_stmt_close(stmt);
}


/* Test simple select to debug */

static void test_select_direct()
{
  int        rc;
  MYSQL_RES  *result;

  myheader("test_select_direct");

  rc= mysql_autocommit(mysql, TRUE);
  myquery(rc);

  rc= mysql_query(mysql, "DROP TABLE IF EXISTS test_select");
  myquery(rc);

  rc= mysql_query(mysql, "CREATE TABLE test_select(id int, id1 tinyint, "
                                                 " id2 float, "
                                                 " id3 double, "
                                                 " name varchar(50))");
  myquery(rc);

  /* insert a row and commit the transaction */
  rc= mysql_query(mysql, "INSERT INTO test_select VALUES(10, 5, 2.3, 4.5, 'venu')");
  myquery(rc);

  rc= mysql_commit(mysql);
  myquery(rc);

  rc= mysql_query(mysql, "SELECT * FROM test_select");
  myquery(rc);

  /* get the result */
  result= mysql_store_result(mysql);
  mytest(result);

  (void) my_process_result_set(result);
  mysql_free_result(result);
}


/* Test simple select with prepare */

static void test_select_prepare()
{
  int        rc;
  MYSQL_STMT *stmt;

  myheader("test_select_prepare");

  rc= mysql_autocommit(mysql, TRUE);
  myquery(rc);

  rc= mysql_query(mysql, "DROP TABLE IF EXISTS test_select");
  myquery(rc);

  rc= mysql_query(mysql, "CREATE TABLE test_select(id int, name varchar(50))");
  myquery(rc);

  /* insert a row and commit the transaction */
  rc= mysql_query(mysql, "INSERT INTO test_select VALUES(10, 'venu')");
  myquery(rc);

  rc= mysql_commit(mysql);
  myquery(rc);

  stmt= mysql_simple_prepare(mysql, "SELECT * FROM test_select");
  check_stmt(stmt);

  rc= mysql_stmt_execute(stmt);
  check_execute(stmt, rc);

  rc= my_process_stmt_result(stmt);
  DIE_UNLESS(rc == 1);
  mysql_stmt_close(stmt);

  rc= mysql_query(mysql, "DROP TABLE test_select");
  myquery(rc);

  rc= mysql_query(mysql, "CREATE TABLE test_select(id tinyint, id1 int, "
                                                "  id2 float, id3 float, "
                                                "  name varchar(50))");
  myquery(rc);

  /* insert a row and commit the transaction */
  rc= mysql_query(mysql, "INSERT INTO test_select(id, id1, id2, name) VALUES(10, 5, 2.3, 'venu')");
  myquery(rc);

  rc= mysql_commit(mysql);
  myquery(rc);

  stmt= mysql_simple_prepare(mysql, "SELECT * FROM test_select");
  check_stmt(stmt);

  rc= mysql_stmt_execute(stmt);
  check_execute(stmt, rc);

  rc= my_process_stmt_result(stmt);
  DIE_UNLESS(rc == 1);
  mysql_stmt_close(stmt);
}


/* Test simple select */

static void test_select()
{
  MYSQL_STMT *stmt;
  int        rc;
  char       szData[25];
  int        nData= 1;
  MYSQL_BIND my_bind[2];
  ulong length[2];
  char query[MAX_TEST_QUERY_LENGTH];

  myheader("test_select");

  rc= mysql_autocommit(mysql, TRUE);
  myquery(rc);

  rc= mysql_query(mysql, "DROP TABLE IF EXISTS test_select");
  myquery(rc);

  rc= mysql_query(mysql, "CREATE TABLE test_select(id int, name varchar(50))");
  myquery(rc);

  /* insert a row and commit the transaction */
  rc= mysql_query(mysql, "INSERT INTO test_select VALUES(10, 'venu')");
  myquery(rc);

  /* now insert the second row, and roll back the transaction */
  rc= mysql_query(mysql, "INSERT INTO test_select VALUES(20, 'mysql')");
  myquery(rc);

  rc= mysql_commit(mysql);
  myquery(rc);

  strmov(query, "SELECT * FROM test_select WHERE id= ? "
                "AND CONVERT(name USING utf8) =?");
  stmt= mysql_simple_prepare(mysql, query);
  check_stmt(stmt);

  verify_param_count(stmt, 2);

  /* Always bzero all members of bind parameter */
  bzero((char*) my_bind, sizeof(my_bind));

  /* string data */
  nData= 10;
  strmov(szData, (char *)"venu");
  my_bind[1].buffer_type= MYSQL_TYPE_STRING;
  my_bind[1].buffer= (void *)szData;
  my_bind[1].buffer_length= 4;
  my_bind[1].length= &length[1];
  length[1]= 4;

  my_bind[0].buffer= (void *)&nData;
  my_bind[0].buffer_type= MYSQL_TYPE_LONG;

  rc= mysql_stmt_bind_param(stmt, my_bind);
  check_execute(stmt, rc);

  rc= mysql_stmt_execute(stmt);
  check_execute(stmt, rc);

  rc= my_process_stmt_result(stmt);
  DIE_UNLESS(rc == 1);

  mysql_stmt_close(stmt);
}


/*
  Test for BUG#3420 ("select id1, value1 from t where id= ? or value= ?"
  returns all rows in the table)
*/

static void test_ps_conj_select()
{
  MYSQL_STMT *stmt;
  int        rc;
  MYSQL_BIND my_bind[2];
  int32      int_data;
  char       str_data[32];
  unsigned long str_length;
  char query[MAX_TEST_QUERY_LENGTH];
  myheader("test_ps_conj_select");

  rc= mysql_query(mysql, "drop table if exists t1");
  myquery(rc);

  rc= mysql_query(mysql, "create table t1 (id1 int(11) NOT NULL default '0', "
                         "value2 varchar(100), value1 varchar(100))");
  myquery(rc);

  rc= mysql_query(mysql, "insert into t1 values (1, 'hh', 'hh'), "
                          "(2, 'hh', 'hh'), (1, 'ii', 'ii'), (2, 'ii', 'ii')");
  myquery(rc);

  strmov(query, "select id1, value1 from t1 where id1= ? or "
                "CONVERT(value1 USING utf8)= ?");
  stmt= mysql_simple_prepare(mysql, query);
  check_stmt(stmt);

  verify_param_count(stmt, 2);

  /* Always bzero all members of bind parameter */
  bzero((char*) my_bind, sizeof(my_bind));

  my_bind[0].buffer_type= MYSQL_TYPE_LONG;
  my_bind[0].buffer= (void *)&int_data;

  my_bind[1].buffer_type= MYSQL_TYPE_VAR_STRING;
  my_bind[1].buffer= (void *)str_data;
  my_bind[1].buffer_length= array_elements(str_data);
  my_bind[1].length= &str_length;

  rc= mysql_stmt_bind_param(stmt, my_bind);
  check_execute(stmt, rc);

  int_data= 1;
  strmov(str_data, "hh");
  str_length= strlen(str_data);

  rc= mysql_stmt_execute(stmt);
  check_execute(stmt, rc);

  rc= my_process_stmt_result(stmt);
  DIE_UNLESS(rc == 3);

  mysql_stmt_close(stmt);
}


/* reads Qcache_hits from server and returns its value */
static uint query_cache_hits(MYSQL *conn)
{
  MYSQL_RES *res;
  MYSQL_ROW row;
  int rc;
  uint result;

  rc= mysql_query(conn, "show status like 'qcache_hits'");
  myquery(rc);
  res= mysql_use_result(conn);
  DIE_UNLESS(res);

  row= mysql_fetch_row(res);
  DIE_UNLESS(row);

  result= atoi(row[1]);
  mysql_free_result(res);
  return result;
}


/*
  utility for the next test; expects 3 rows in the result from a SELECT,
  compares each row/field with an expected value.
 */
#define test_ps_query_cache_result(i1,s1,l1,i2,s2,l2,i3,s3,l3)    \
  r_metadata= mysql_stmt_result_metadata(stmt);                   \
  DIE_UNLESS(r_metadata != NULL);                                 \
  rc= mysql_stmt_fetch(stmt);                                     \
  check_execute(stmt, rc);                                        \
  if (!opt_silent)                                                \
    fprintf(stdout, "\n row 1: %d, %s(%lu)", r_int_data,          \
            r_str_data, r_str_length);                            \
  DIE_UNLESS((r_int_data == i1) && (r_str_length == l1) &&        \
             (strcmp(r_str_data, s1) == 0));                      \
  rc= mysql_stmt_fetch(stmt);                                     \
  check_execute(stmt, rc);                                        \
  if (!opt_silent)                                                \
    fprintf(stdout, "\n row 2: %d, %s(%lu)", r_int_data,          \
            r_str_data, r_str_length);                            \
  DIE_UNLESS((r_int_data == i2) && (r_str_length == l2) &&        \
             (strcmp(r_str_data, s2) == 0));                      \
  rc= mysql_stmt_fetch(stmt);                                     \
  check_execute(stmt, rc);                                        \
  if (!opt_silent)                                                \
    fprintf(stdout, "\n row 3: %d, %s(%lu)", r_int_data,          \
            r_str_data, r_str_length);                            \
  DIE_UNLESS((r_int_data == i3) && (r_str_length == l3) &&        \
             (strcmp(r_str_data, s3) == 0));                      \
  rc= mysql_stmt_fetch(stmt);                                     \
  DIE_UNLESS(rc == MYSQL_NO_DATA);                                \
  mysql_free_result(r_metadata);


/*
  Test that prepared statements make use of the query cache just as normal
  statements (BUG#735).
*/
static void test_ps_query_cache()
{
  MYSQL      *lmysql= mysql;
  MYSQL_STMT *stmt;
  int        rc;
  MYSQL_BIND p_bind[2],r_bind[2]; /* p: param bind; r: result bind */
  int32      p_int_data, r_int_data;
  char       p_str_data[32], r_str_data[32];
  unsigned long p_str_length, r_str_length;
  MYSQL_RES  *r_metadata;
  char       query[MAX_TEST_QUERY_LENGTH];
  uint       hits1, hits2;
  enum enum_test_ps_query_cache
  {
    /*
      We iterate the same prepare/executes block, but have iterations where
      we vary the query cache conditions.
    */
    /* the query cache is enabled for the duration of prep&execs: */
    TEST_QCACHE_ON= 0,
    /*
      same but using a new connection (to see if qcache serves results from
      the previous connection as it should):
    */
    TEST_QCACHE_ON_WITH_OTHER_CONN,
    /*
      First border case: disables the query cache before prepare and
      re-enables it before execution (to test if we have no bug then):
    */
    TEST_QCACHE_OFF_ON,
    /*
      Second border case: enables the query cache before prepare and
      disables it before execution:
    */
    TEST_QCACHE_ON_OFF
  };
  enum enum_test_ps_query_cache iteration;

  myheader("test_ps_query_cache");

  /* prepare the table */

  rc= mysql_query(mysql, "drop table if exists t1");
  myquery(rc);

  rc= mysql_query(mysql, "create table t1 (id1 int(11) NOT NULL default '0', "
                         "value2 varchar(100), value1 varchar(100))");
  myquery(rc);

  rc= mysql_query(mysql, "insert into t1 values (1, 'hh', 'hh'), "
                          "(2, 'hh', 'hh'), (1, 'ii', 'ii'), (2, 'ii', 'ii')");
  myquery(rc);

  for (iteration= TEST_QCACHE_ON; iteration <= TEST_QCACHE_ON_OFF; iteration++)
  {

    switch (iteration) {
    case TEST_QCACHE_ON:
    case TEST_QCACHE_ON_OFF:
      rc= mysql_query(lmysql, "set global query_cache_size=1000000");
      myquery(rc);
      break;
    case TEST_QCACHE_OFF_ON:
      rc= mysql_query(lmysql, "set global query_cache_size=0");
      myquery(rc);
      break;
    case TEST_QCACHE_ON_WITH_OTHER_CONN:
      if (!opt_silent)
        fprintf(stdout, "\n Establishing a test connection ...");
      if (!(lmysql= mysql_init(NULL)))
      {
        printf("mysql_init() failed");
        DIE_UNLESS(0);
      }
      if (!(mysql_real_connect(lmysql, opt_host, opt_user,
                               opt_password, current_db, opt_port,
                               opt_unix_socket, 0)))
      {
        printf("connection failed");
        mysql_close(lmysql);
        DIE_UNLESS(0);
      }
      if (!opt_silent)
        fprintf(stdout, "OK");
    }

    strmov(query, "select id1, value1 from t1 where id1= ? or "
           "CONVERT(value1 USING utf8)= ?");
    stmt= mysql_simple_prepare(lmysql, query);
    check_stmt(stmt);

    verify_param_count(stmt, 2);

    switch (iteration) {
    case TEST_QCACHE_OFF_ON:
      rc= mysql_query(lmysql, "set global query_cache_size=1000000");
      myquery(rc);
      break;
    case TEST_QCACHE_ON_OFF:
      rc= mysql_query(lmysql, "set global query_cache_size=0");
      myquery(rc);
    default:
      break;
    }

    bzero((char*) p_bind, sizeof(p_bind));
    p_bind[0].buffer_type= MYSQL_TYPE_LONG;
    p_bind[0].buffer= (void *)&p_int_data;
    p_bind[1].buffer_type= MYSQL_TYPE_VAR_STRING;
    p_bind[1].buffer= (void *)p_str_data;
    p_bind[1].buffer_length= array_elements(p_str_data);
    p_bind[1].length= &p_str_length;

    rc= mysql_stmt_bind_param(stmt, p_bind);
    check_execute(stmt, rc);

    p_int_data= 1;
    strmov(p_str_data, "hh");
    p_str_length= strlen(p_str_data);

    bzero((char*) r_bind, sizeof(r_bind));
    r_bind[0].buffer_type= MYSQL_TYPE_LONG;
    r_bind[0].buffer= (void *)&r_int_data;
    r_bind[1].buffer_type= MYSQL_TYPE_VAR_STRING;
    r_bind[1].buffer= (void *)r_str_data;
    r_bind[1].buffer_length= array_elements(r_str_data);
    r_bind[1].length= &r_str_length;

    rc= mysql_stmt_bind_result(stmt, r_bind);
    check_execute(stmt, rc);

    rc= mysql_stmt_execute(stmt);
    check_execute(stmt, rc);

    test_ps_query_cache_result(1, "hh", 2, 2, "hh", 2, 1, "ii", 2);

    /* now retry with the same parameter values and see qcache hits */
    hits1= query_cache_hits(lmysql);
    rc= mysql_stmt_execute(stmt);
    check_execute(stmt, rc);
    test_ps_query_cache_result(1, "hh", 2, 2, "hh", 2, 1, "ii", 2);
    hits2= query_cache_hits(lmysql);
    switch(iteration) {
    case TEST_QCACHE_ON_WITH_OTHER_CONN:
    case TEST_QCACHE_ON:                 /* should have hit */
      DIE_UNLESS(hits2-hits1 == 1);
      break;
    case TEST_QCACHE_OFF_ON:
    case TEST_QCACHE_ON_OFF:             /* should not have hit */
      DIE_UNLESS(hits2-hits1 == 0);
      break;
    }

    /* now modify parameter values and see qcache hits */
    strmov(p_str_data, "ii");
    p_str_length= strlen(p_str_data);
    rc= mysql_stmt_execute(stmt);
    check_execute(stmt, rc);
    test_ps_query_cache_result(1, "hh", 2, 1, "ii", 2, 2, "ii", 2);
    hits1= query_cache_hits(lmysql);

    switch(iteration) {
    case TEST_QCACHE_ON:
    case TEST_QCACHE_OFF_ON:
    case TEST_QCACHE_ON_OFF:             /* should not have hit */
      DIE_UNLESS(hits2-hits1 == 0);
      break;
    case TEST_QCACHE_ON_WITH_OTHER_CONN: /* should have hit */
      DIE_UNLESS(hits1-hits2 == 1);
      break;
    }

    rc= mysql_stmt_execute(stmt);
    check_execute(stmt, rc);

    test_ps_query_cache_result(1, "hh", 2, 1, "ii", 2, 2, "ii", 2);
    hits2= query_cache_hits(lmysql);

    mysql_stmt_close(stmt);

    switch(iteration) {
    case TEST_QCACHE_ON:                 /* should have hit */
      DIE_UNLESS(hits2-hits1 == 1);
      break;
    case TEST_QCACHE_OFF_ON:
    case TEST_QCACHE_ON_OFF:             /* should not have hit */
      DIE_UNLESS(hits2-hits1 == 0);
      break;
    case TEST_QCACHE_ON_WITH_OTHER_CONN: /* should have hit */
      DIE_UNLESS(hits2-hits1 == 1);
      break;
    }

  } /* for(iteration=...) */

  if (lmysql != mysql)
    mysql_close(lmysql);

  rc= mysql_query(mysql, "set global query_cache_size=0");
  myquery(rc);
}


/* Test BUG#1115 (incorrect string parameter value allocation) */

static void test_bug1115()
{
  MYSQL_STMT *stmt;
  int rc;
  MYSQL_BIND my_bind[1];
  ulong length[1];
  char szData[11];
  char query[MAX_TEST_QUERY_LENGTH];

  myheader("test_bug1115");

  rc= mysql_query(mysql, "DROP TABLE IF EXISTS test_select");
  myquery(rc);

  rc= mysql_query(mysql, "CREATE TABLE test_select(\
session_id  char(9) NOT NULL, \
    a       int(8) unsigned NOT NULL, \
    b        int(5) NOT NULL, \
    c      int(5) NOT NULL, \
    d  datetime NOT NULL)");
  myquery(rc);
  rc= mysql_query(mysql, "INSERT INTO test_select VALUES "
                         "(\"abc\", 1, 2, 3, 2003-08-30), "
                         "(\"abd\", 1, 2, 3, 2003-08-30), "
                         "(\"abf\", 1, 2, 3, 2003-08-30), "
                         "(\"abg\", 1, 2, 3, 2003-08-30), "
                         "(\"abh\", 1, 2, 3, 2003-08-30), "
                         "(\"abj\", 1, 2, 3, 2003-08-30), "
                         "(\"abk\", 1, 2, 3, 2003-08-30), "
                         "(\"abl\", 1, 2, 3, 2003-08-30), "
                         "(\"abq\", 1, 2, 3, 2003-08-30) ");
  myquery(rc);
  rc= mysql_query(mysql, "INSERT INTO test_select VALUES "
                         "(\"abw\", 1, 2, 3, 2003-08-30), "
                         "(\"abe\", 1, 2, 3, 2003-08-30), "
                         "(\"abr\", 1, 2, 3, 2003-08-30), "
                         "(\"abt\", 1, 2, 3, 2003-08-30), "
                         "(\"aby\", 1, 2, 3, 2003-08-30), "
                         "(\"abu\", 1, 2, 3, 2003-08-30), "
                         "(\"abi\", 1, 2, 3, 2003-08-30), "
                         "(\"abo\", 1, 2, 3, 2003-08-30), "
                         "(\"abp\", 1, 2, 3, 2003-08-30), "
                         "(\"abz\", 1, 2, 3, 2003-08-30), "
                         "(\"abx\", 1, 2, 3, 2003-08-30)");
  myquery(rc);

  strmov(query, "SELECT * FROM test_select WHERE "
                "CONVERT(session_id USING utf8)= ?");
  stmt= mysql_simple_prepare(mysql, query);
  check_stmt(stmt);

  verify_param_count(stmt, 1);

  /* Always bzero all members of bind parameter */
  bzero((char*) my_bind, sizeof(my_bind));

  strmov(szData, (char *)"abc");
  my_bind[0].buffer_type= MYSQL_TYPE_STRING;
  my_bind[0].buffer= (void *)szData;
  my_bind[0].buffer_length= 10;
  my_bind[0].length= &length[0];
  length[0]= 3;

  rc= mysql_stmt_bind_param(stmt, my_bind);
  check_execute(stmt, rc);

  rc= mysql_stmt_execute(stmt);
  check_execute(stmt, rc);

  rc= my_process_stmt_result(stmt);
  DIE_UNLESS(rc == 1);

  strmov(szData, (char *)"venu");
  my_bind[0].buffer_type= MYSQL_TYPE_STRING;
  my_bind[0].buffer= (void *)szData;
  my_bind[0].buffer_length= 10;
  my_bind[0].length= &length[0];
  length[0]= 4;
  my_bind[0].is_null= 0;

  rc= mysql_stmt_bind_param(stmt, my_bind);
  check_execute(stmt, rc);

  rc= mysql_stmt_execute(stmt);
  check_execute(stmt, rc);

  rc= my_process_stmt_result(stmt);
  DIE_UNLESS(rc == 0);

  strmov(szData, (char *)"abc");
  my_bind[0].buffer_type= MYSQL_TYPE_STRING;
  my_bind[0].buffer= (void *)szData;
  my_bind[0].buffer_length= 10;
  my_bind[0].length= &length[0];
  length[0]= 3;
  my_bind[0].is_null= 0;

  rc= mysql_stmt_bind_param(stmt, my_bind);
  check_execute(stmt, rc);

  rc= mysql_stmt_execute(stmt);
  check_execute(stmt, rc);

  rc= my_process_stmt_result(stmt);
  DIE_UNLESS(rc == 1);

  mysql_stmt_close(stmt);
}


/* Test BUG#1180 (optimized away part of WHERE clause) */

static void test_bug1180()
{
  MYSQL_STMT *stmt;
  int rc;
  MYSQL_BIND my_bind[1];
  ulong length[1];
  char szData[11];
  char query[MAX_TEST_QUERY_LENGTH];

  myheader("test_select_bug");

  rc= mysql_query(mysql, "DROP TABLE IF EXISTS test_select");
  myquery(rc);

  rc= mysql_query(mysql, "CREATE TABLE test_select(session_id  char(9) NOT NULL)");
  myquery(rc);
  rc= mysql_query(mysql, "INSERT INTO test_select VALUES (\"abc\")");
  myquery(rc);

  strmov(query, "SELECT * FROM test_select WHERE ?= \"1111\" and "
                "session_id= \"abc\"");
  stmt= mysql_simple_prepare(mysql, query);
  check_stmt(stmt);

  verify_param_count(stmt, 1);

  /* Always bzero all members of bind parameter */
  bzero((char*) my_bind, sizeof(my_bind));

  strmov(szData, (char *)"abc");
  my_bind[0].buffer_type= MYSQL_TYPE_STRING;
  my_bind[0].buffer= (void *)szData;
  my_bind[0].buffer_length= 10;
  my_bind[0].length= &length[0];
  length[0]= 3;
  my_bind[0].is_null= 0;

  rc= mysql_stmt_bind_param(stmt, my_bind);
  check_execute(stmt, rc);

  rc= mysql_stmt_execute(stmt);
  check_execute(stmt, rc);

  rc= my_process_stmt_result(stmt);
  DIE_UNLESS(rc == 0);

  strmov(szData, (char *)"1111");
  my_bind[0].buffer_type= MYSQL_TYPE_STRING;
  my_bind[0].buffer= (void *)szData;
  my_bind[0].buffer_length= 10;
  my_bind[0].length= &length[0];
  length[0]= 4;
  my_bind[0].is_null= 0;

  rc= mysql_stmt_bind_param(stmt, my_bind);
  check_execute(stmt, rc);

  rc= mysql_stmt_execute(stmt);
  check_execute(stmt, rc);

  rc= my_process_stmt_result(stmt);
  DIE_UNLESS(rc == 1);

  strmov(szData, (char *)"abc");
  my_bind[0].buffer_type= MYSQL_TYPE_STRING;
  my_bind[0].buffer= (void *)szData;
  my_bind[0].buffer_length= 10;
  my_bind[0].length= &length[0];
  length[0]= 3;
  my_bind[0].is_null= 0;

  rc= mysql_stmt_bind_param(stmt, my_bind);
  check_execute(stmt, rc);

  rc= mysql_stmt_execute(stmt);
  check_execute(stmt, rc);

  rc= my_process_stmt_result(stmt);
  DIE_UNLESS(rc == 0);

  mysql_stmt_close(stmt);
}


/*
  Test BUG#1644 (Insertion of more than 3 NULL columns with parameter
  binding fails)
*/

static void test_bug1644()
{
  MYSQL_STMT *stmt;
  MYSQL_RES *result;
  MYSQL_ROW row;
  MYSQL_BIND my_bind[4];
  int num;
  my_bool isnull;
  int rc, i;
  char query[MAX_TEST_QUERY_LENGTH];

  myheader("test_bug1644");

  rc= mysql_query(mysql, "DROP TABLE IF EXISTS foo_dfr");
  myquery(rc);

  rc= mysql_query(mysql,
           "CREATE TABLE foo_dfr(col1 int, col2 int, col3 int, col4 int);");
  myquery(rc);

  strmov(query, "INSERT INTO foo_dfr VALUES (?, ?, ?, ? )");
  stmt= mysql_simple_prepare(mysql, query);
  check_stmt(stmt);

  verify_param_count(stmt, 4);

  /* Always bzero all members of bind parameter */
  bzero((char*) my_bind, sizeof(my_bind));

  num= 22;
  isnull= 0;
  for (i= 0 ; i < 4 ; i++)
  {
    my_bind[i].buffer_type= MYSQL_TYPE_LONG;
    my_bind[i].buffer= (void *)&num;
    my_bind[i].is_null= &isnull;
  }

  rc= mysql_stmt_bind_param(stmt, my_bind);
  check_execute(stmt, rc);

  rc= mysql_stmt_execute(stmt);
  check_execute(stmt, rc);

  isnull= 1;
  for (i= 0 ; i < 4 ; i++)
    my_bind[i].is_null= &isnull;

  rc= mysql_stmt_bind_param(stmt, my_bind);
  check_execute(stmt, rc);

  rc= mysql_stmt_execute(stmt);
  check_execute(stmt, rc);

  isnull= 0;
  num= 88;
  for (i= 0 ; i < 4 ; i++)
    my_bind[i].is_null= &isnull;

  rc= mysql_stmt_bind_param(stmt, my_bind);
  check_execute(stmt, rc);

  rc= mysql_stmt_execute(stmt);
  check_execute(stmt, rc);

  mysql_stmt_close(stmt);

  rc= mysql_query(mysql, "SELECT * FROM foo_dfr");
  myquery(rc);

  result= mysql_store_result(mysql);
  mytest(result);

  rc= my_process_result_set(result);
  DIE_UNLESS(rc == 3);

  mysql_data_seek(result, 0);

  row= mysql_fetch_row(result);
  mytest(row);
  for (i= 0 ; i < 4 ; i++)
  {
    DIE_UNLESS(strcmp(row[i], "22") == 0);
  }
  row= mysql_fetch_row(result);
  mytest(row);
  for (i= 0 ; i < 4 ; i++)
  {
    DIE_UNLESS(row[i] == 0);
  }
  row= mysql_fetch_row(result);
  mytest(row);
  for (i= 0 ; i < 4 ; i++)
  {
    DIE_UNLESS(strcmp(row[i], "88") == 0);
  }
  row= mysql_fetch_row(result);
  mytest_r(row);

  mysql_free_result(result);
}


/* Test simple select show */

static void test_select_show()
{
  MYSQL_STMT *stmt;
  int        rc;
  char query[MAX_TEST_QUERY_LENGTH];

  myheader("test_select_show");

  mysql_autocommit(mysql, TRUE);

  rc= mysql_query(mysql, "DROP TABLE IF EXISTS test_show");
  myquery(rc);

  rc= mysql_query(mysql, "CREATE TABLE test_show(id int(4) NOT NULL primary "
                         " key, name char(2))");
  myquery(rc);

  stmt= mysql_simple_prepare(mysql, "show columns from test_show");
  check_stmt(stmt);

  verify_param_count(stmt, 0);

  rc= mysql_stmt_execute(stmt);
  check_execute(stmt, rc);

  my_process_stmt_result(stmt);
  mysql_stmt_close(stmt);

  stmt= mysql_simple_prepare(mysql, "show tables from mysql like ?");
  check_stmt_r(stmt);

  strxmov(query, "show tables from ", current_db, " like \'test_show\'", NullS);
  stmt= mysql_simple_prepare(mysql, query);
  check_stmt(stmt);

  rc= mysql_stmt_execute(stmt);
  check_execute(stmt, rc);

  my_process_stmt_result(stmt);
  mysql_stmt_close(stmt);

  stmt= mysql_simple_prepare(mysql, "describe test_show");
  check_stmt(stmt);

  rc= mysql_stmt_execute(stmt);
  check_execute(stmt, rc);

  my_process_stmt_result(stmt);
  mysql_stmt_close(stmt);

  stmt= mysql_simple_prepare(mysql, "show keys from test_show");
  check_stmt(stmt);

  rc= mysql_stmt_execute(stmt);
  check_execute(stmt, rc);

  rc= my_process_stmt_result(stmt);
  DIE_UNLESS(rc == 1);
  mysql_stmt_close(stmt);
}


/* Test simple update */

static void test_simple_update()
{
  MYSQL_STMT *stmt;
  int        rc;
  char       szData[25];
  int        nData= 1;
  MYSQL_RES  *result;
  MYSQL_BIND my_bind[2];
  ulong      length[2];
  char query[MAX_TEST_QUERY_LENGTH];

  myheader("test_simple_update");

  rc= mysql_autocommit(mysql, TRUE);
  myquery(rc);

  rc= mysql_query(mysql, "DROP TABLE IF EXISTS test_update");
  myquery(rc);

  rc= mysql_query(mysql, "CREATE TABLE test_update(col1 int, "
                         " col2 varchar(50), col3 int )");
  myquery(rc);

  rc= mysql_query(mysql, "INSERT INTO test_update VALUES(1, 'MySQL', 100)");
  myquery(rc);

  verify_affected_rows(1);

  rc= mysql_commit(mysql);
  myquery(rc);

  /* insert by prepare */
  strmov(query, "UPDATE test_update SET col2= ? WHERE col1= ?");
  stmt= mysql_simple_prepare(mysql, query);
  check_stmt(stmt);

  verify_param_count(stmt, 2);

  /* Always bzero all members of bind parameter */
  bzero((char*) my_bind, sizeof(my_bind));

  nData= 1;
  my_bind[0].buffer_type= MYSQL_TYPE_STRING;
  my_bind[0].buffer= szData;                /* string data */
  my_bind[0].buffer_length= sizeof(szData);
  my_bind[0].length= &length[0];
  length[0]= my_sprintf(szData, (szData, "updated-data"));

  my_bind[1].buffer= (void *) &nData;
  my_bind[1].buffer_type= MYSQL_TYPE_LONG;

  rc= mysql_stmt_bind_param(stmt, my_bind);
  check_execute(stmt, rc);

  rc= mysql_stmt_execute(stmt);
  check_execute(stmt, rc);
  verify_affected_rows(1);

  mysql_stmt_close(stmt);

  /* now fetch the results ..*/
  rc= mysql_commit(mysql);
  myquery(rc);

  /* test the results now, only one row should exist */
  rc= mysql_query(mysql, "SELECT * FROM test_update");
  myquery(rc);

  /* get the result */
  result= mysql_store_result(mysql);
  mytest(result);

  rc= my_process_result_set(result);
  DIE_UNLESS(rc == 1);
  mysql_free_result(result);
}


/* Test simple long data handling */

static void test_long_data()
{
  MYSQL_STMT *stmt;
  int        rc, int_data;
  char       *data= NullS;
  MYSQL_RES  *result;
  MYSQL_BIND my_bind[3];
  char query[MAX_TEST_QUERY_LENGTH];

  myheader("test_long_data");

  rc= mysql_autocommit(mysql, TRUE);
  myquery(rc);

  rc= mysql_query(mysql, "DROP TABLE IF EXISTS test_long_data");
  myquery(rc);

  rc= mysql_query(mysql, "CREATE TABLE test_long_data(col1 int, "
                         "      col2 long varchar, col3 long varbinary)");
  myquery(rc);

  strmov(query, "INSERT INTO test_long_data(col1, col2) VALUES(?)");
  stmt= mysql_simple_prepare(mysql, query);
  check_stmt_r(stmt);

  strmov(query, "INSERT INTO test_long_data(col1, col2, col3) VALUES(?, ?, ?)");
  stmt= mysql_simple_prepare(mysql, query);
  check_stmt(stmt);

  verify_param_count(stmt, 3);

  /* Always bzero all members of bind parameter */
  bzero((char*) my_bind, sizeof(my_bind));

  my_bind[0].buffer= (void *)&int_data;
  my_bind[0].buffer_type= MYSQL_TYPE_LONG;

  my_bind[1].buffer_type= MYSQL_TYPE_STRING;

  my_bind[2]= my_bind[1];
  rc= mysql_stmt_bind_param(stmt, my_bind);
  check_execute(stmt, rc);

  int_data= 999;
  data= (char *)"Michael";

  /* supply data in pieces */
  rc= mysql_stmt_send_long_data(stmt, 1, data, strlen(data));
  data= (char *)" 'Monty' Widenius";
  rc= mysql_stmt_send_long_data(stmt, 1, data, strlen(data));
  check_execute(stmt, rc);
  rc= mysql_stmt_send_long_data(stmt, 2, "Venu (venu@mysql.com)", 4);
  check_execute(stmt, rc);

  /* execute */
  rc= mysql_stmt_execute(stmt);
  if (!opt_silent)
    fprintf(stdout, " mysql_stmt_execute() returned %d\n", rc);
  check_execute(stmt, rc);

  rc= mysql_commit(mysql);
  myquery(rc);

  /* now fetch the results ..*/
  rc= mysql_query(mysql, "SELECT * FROM test_long_data");
  myquery(rc);

  /* get the result */
  result= mysql_store_result(mysql);
  mytest(result);

  rc= my_process_result_set(result);
  DIE_UNLESS(rc == 1);
  mysql_free_result(result);

  verify_col_data("test_long_data", "col1", "999");
  verify_col_data("test_long_data", "col2", "Michael 'Monty' Widenius");
  verify_col_data("test_long_data", "col3", "Venu");
  mysql_stmt_close(stmt);
}


/* Test long data (string) handling */

static void test_long_data_str()
{
  MYSQL_STMT *stmt;
  int        rc, i;
  char       data[255];
  long       length;
  ulong      length1;
  MYSQL_RES  *result;
  MYSQL_BIND my_bind[2];
  my_bool    is_null[2];
  char query[MAX_TEST_QUERY_LENGTH];

  myheader("test_long_data_str");

  rc= mysql_autocommit(mysql, TRUE);
  myquery(rc);

  rc= mysql_query(mysql, "DROP TABLE IF EXISTS test_long_data_str");
  myquery(rc);

  rc= mysql_query(mysql, "CREATE TABLE test_long_data_str(id int, longstr long varchar)");
  myquery(rc);

  strmov(query, "INSERT INTO test_long_data_str VALUES(?, ?)");
  stmt= mysql_simple_prepare(mysql, query);
  check_stmt(stmt);

  verify_param_count(stmt, 2);

  /* Always bzero all members of bind parameter */
  bzero((char*) my_bind, sizeof(my_bind));

  my_bind[0].buffer= (void *)&length;
  my_bind[0].buffer_type= MYSQL_TYPE_LONG;
  my_bind[0].is_null= &is_null[0];
  is_null[0]= 0;
  length= 0;

  my_bind[1].buffer= data;                          /* string data */
  my_bind[1].buffer_type= MYSQL_TYPE_STRING;
  my_bind[1].length= &length1;
  my_bind[1].is_null= &is_null[1];
  is_null[1]= 0;
  rc= mysql_stmt_bind_param(stmt, my_bind);
  check_execute(stmt, rc);

  length= 40;
  strmov(data, "MySQL AB");

  /* supply data in pieces */
  for(i= 0; i < 4; i++)
  {
    rc= mysql_stmt_send_long_data(stmt, 1, (char *)data, 5);
    check_execute(stmt, rc);
  }
  /* execute */
  rc= mysql_stmt_execute(stmt);
  if (!opt_silent)
    fprintf(stdout, " mysql_stmt_execute() returned %d\n", rc);
  check_execute(stmt, rc);

  mysql_stmt_close(stmt);

  rc= mysql_commit(mysql);
  myquery(rc);

  /* now fetch the results ..*/
  rc= mysql_query(mysql, "SELECT LENGTH(longstr), longstr FROM test_long_data_str");
  myquery(rc);

  /* get the result */
  result= mysql_store_result(mysql);
  mytest(result);

  rc= my_process_result_set(result);
  DIE_UNLESS(rc == 1);
  mysql_free_result(result);

  my_sprintf(data, (data, "%d", i*5));
  verify_col_data("test_long_data_str", "LENGTH(longstr)", data);
  data[0]= '\0';
  while (i--)
   strxmov(data, data, "MySQL", NullS);
  verify_col_data("test_long_data_str", "longstr", data);

  rc= mysql_query(mysql, "DROP TABLE test_long_data_str");
  myquery(rc);
}


/* Test long data (string) handling */

static void test_long_data_str1()
{
  MYSQL_STMT *stmt;
  int        rc, i;
  char       data[255];
  long       length;
  ulong      max_blob_length, blob_length, length1;
  my_bool    true_value;
  MYSQL_RES  *result;
  MYSQL_BIND my_bind[2];
  MYSQL_FIELD *field;
  char query[MAX_TEST_QUERY_LENGTH];

  myheader("test_long_data_str1");

  rc= mysql_autocommit(mysql, TRUE);
  myquery(rc);

  rc= mysql_query(mysql, "DROP TABLE IF EXISTS test_long_data_str");
  myquery(rc);

  rc= mysql_query(mysql, "CREATE TABLE test_long_data_str(longstr long varchar, blb long varbinary)");
  myquery(rc);

  strmov(query, "INSERT INTO test_long_data_str VALUES(?, ?)");
  stmt= mysql_simple_prepare(mysql, query);
  check_stmt(stmt);

  verify_param_count(stmt, 2);

  /* Always bzero all members of bind parameter */
  bzero((char*) my_bind, sizeof(my_bind));

  my_bind[0].buffer= data;            /* string data */
  my_bind[0].buffer_length= sizeof(data);
  my_bind[0].length= &length1;
  my_bind[0].buffer_type= MYSQL_TYPE_STRING;
  length1= 0;

  my_bind[1]= my_bind[0];
  my_bind[1].buffer_type= MYSQL_TYPE_BLOB;

  rc= mysql_stmt_bind_param(stmt, my_bind);
  check_execute(stmt, rc);
  length= my_sprintf(data, (data, "MySQL AB"));

  /* supply data in pieces */
  for (i= 0; i < 3; i++)
  {
    rc= mysql_stmt_send_long_data(stmt, 0, data, length);
    check_execute(stmt, rc);

    rc= mysql_stmt_send_long_data(stmt, 1, data, 2);
    check_execute(stmt, rc);
  }

  /* execute */
  rc= mysql_stmt_execute(stmt);
  if (!opt_silent)
    fprintf(stdout, " mysql_stmt_execute() returned %d\n", rc);
  check_execute(stmt, rc);

  mysql_stmt_close(stmt);

  rc= mysql_commit(mysql);
  myquery(rc);

  /* now fetch the results ..*/
  rc= mysql_query(mysql, "SELECT LENGTH(longstr), longstr, LENGTH(blb), blb FROM test_long_data_str");
  myquery(rc);

  /* get the result */
  result= mysql_store_result(mysql);

  mysql_field_seek(result, 1);
  field= mysql_fetch_field(result);
  max_blob_length= field->max_length;

  mytest(result);

  rc= my_process_result_set(result);
  DIE_UNLESS(rc == 1);
  mysql_free_result(result);

  my_sprintf(data, (data, "%ld", (long)i*length));
  verify_col_data("test_long_data_str", "length(longstr)", data);

  my_sprintf(data, (data, "%d", i*2));
  verify_col_data("test_long_data_str", "length(blb)", data);

  /* Test length of field->max_length */
  stmt= mysql_simple_prepare(mysql, "SELECT * from test_long_data_str");
  check_stmt(stmt);
  verify_param_count(stmt, 0);

  rc= mysql_stmt_execute(stmt);
  check_execute(stmt, rc);

  rc= mysql_stmt_store_result(stmt);
  check_execute(stmt, rc);

  result= mysql_stmt_result_metadata(stmt);
  field= mysql_fetch_fields(result);

  /* First test what happens if STMT_ATTR_UPDATE_MAX_LENGTH is not used */
  DIE_UNLESS(field->max_length == 0);
  mysql_free_result(result);

  /* Enable updating of field->max_length */
  true_value= 1;
  mysql_stmt_attr_set(stmt, STMT_ATTR_UPDATE_MAX_LENGTH, (void*) &true_value);
  rc= mysql_stmt_execute(stmt);
  check_execute(stmt, rc);

  rc= mysql_stmt_store_result(stmt);
  check_execute(stmt, rc);

  result= mysql_stmt_result_metadata(stmt);
  field= mysql_fetch_fields(result);

  DIE_UNLESS(field->max_length == max_blob_length);

  /* Fetch results into a data buffer that is smaller than data */
  bzero((char*) my_bind, sizeof(*my_bind));
  my_bind[0].buffer_type= MYSQL_TYPE_BLOB;
  my_bind[0].buffer= (void *) &data; /* this buffer won't be altered */
  my_bind[0].buffer_length= 16;
  my_bind[0].length= &blob_length;
  my_bind[0].error= &my_bind[0].error_value;
  rc= mysql_stmt_bind_result(stmt, my_bind);
  data[16]= 0;

  rc= mysql_stmt_fetch(stmt);
  DIE_UNLESS(rc == MYSQL_DATA_TRUNCATED);
  DIE_UNLESS(my_bind[0].error_value);
  DIE_UNLESS(strlen(data) == 16);
  DIE_UNLESS(blob_length == max_blob_length);

  /* Fetch all data */
  bzero((char*) (my_bind+1), sizeof(*my_bind));
  my_bind[1].buffer_type= MYSQL_TYPE_BLOB;
  my_bind[1].buffer= (void *) &data; /* this buffer won't be altered */
  my_bind[1].buffer_length= sizeof(data);
  my_bind[1].length= &blob_length;
  bzero(data, sizeof(data));
  mysql_stmt_fetch_column(stmt, my_bind+1, 0, 0);
  DIE_UNLESS(strlen(data) == max_blob_length);

  mysql_free_result(result);
  mysql_stmt_close(stmt);

  /* Drop created table */
  rc= mysql_query(mysql, "DROP TABLE test_long_data_str");
  myquery(rc);
}


/* Test long data (binary) handling */

static void test_long_data_bin()
{
  MYSQL_STMT *stmt;
  int        rc;
  char       data[255];
  long       length;
  MYSQL_RES  *result;
  MYSQL_BIND my_bind[2];
  char query[MAX_TEST_QUERY_LENGTH];


  myheader("test_long_data_bin");

  rc= mysql_autocommit(mysql, TRUE);
  myquery(rc);

  rc= mysql_query(mysql, "DROP TABLE IF EXISTS test_long_data_bin");
  myquery(rc);

  rc= mysql_query(mysql, "CREATE TABLE test_long_data_bin(id int, longbin long varbinary)");
  myquery(rc);

  strmov(query, "INSERT INTO test_long_data_bin VALUES(?, ?)");
  stmt= mysql_simple_prepare(mysql, query);
  check_stmt(stmt);

  verify_param_count(stmt, 2);

  /* Always bzero all members of bind parameter */
  bzero((char*) my_bind, sizeof(my_bind));

  my_bind[0].buffer= (void *)&length;
  my_bind[0].buffer_type= MYSQL_TYPE_LONG;
  length= 0;

  my_bind[1].buffer= data;           /* string data */
  my_bind[1].buffer_type= MYSQL_TYPE_LONG_BLOB;
  rc= mysql_stmt_bind_param(stmt, my_bind);
  check_execute(stmt, rc);

  length= 10;
  strmov(data, "MySQL AB");

  /* supply data in pieces */
  {
    int i;
    for (i= 0; i < 100; i++)
    {
      rc= mysql_stmt_send_long_data(stmt, 1, (char *)data, 4);
      check_execute(stmt, rc);
    }
  }
  /* execute */
  rc= mysql_stmt_execute(stmt);
  if (!opt_silent)
    fprintf(stdout, " mysql_stmt_execute() returned %d\n", rc);
  check_execute(stmt, rc);

  mysql_stmt_close(stmt);

  rc= mysql_commit(mysql);
  myquery(rc);

  /* now fetch the results ..*/
  rc= mysql_query(mysql, "SELECT LENGTH(longbin), longbin FROM test_long_data_bin");
  myquery(rc);

  /* get the result */
  result= mysql_store_result(mysql);
  mytest(result);

  rc= my_process_result_set(result);
  DIE_UNLESS(rc == 1);
  mysql_free_result(result);
}


/* Test simple delete */

static void test_simple_delete()
{
  MYSQL_STMT *stmt;
  int        rc;
  char       szData[30]= {0};
  int        nData= 1;
  MYSQL_RES  *result;
  MYSQL_BIND my_bind[2];
  ulong length[2];
  char query[MAX_TEST_QUERY_LENGTH];

  myheader("test_simple_delete");

  rc= mysql_autocommit(mysql, TRUE);
  myquery(rc);

  rc= mysql_query(mysql, "DROP TABLE IF EXISTS test_simple_delete");
  myquery(rc);

  rc= mysql_query(mysql, "CREATE TABLE test_simple_delete(col1 int, \
                                col2 varchar(50), col3 int )");
  myquery(rc);

  rc= mysql_query(mysql, "INSERT INTO test_simple_delete VALUES(1, 'MySQL', 100)");
  myquery(rc);

  verify_affected_rows(1);

  rc= mysql_commit(mysql);
  myquery(rc);

  /* insert by prepare */
  strmov(query, "DELETE FROM test_simple_delete WHERE col1= ? AND "
                "CONVERT(col2 USING utf8)= ? AND col3= 100");
  stmt= mysql_simple_prepare(mysql, query);
  check_stmt(stmt);

  verify_param_count(stmt, 2);

  /* Always bzero all members of bind parameter */
  bzero((char*) my_bind, sizeof(my_bind));

  nData= 1;
  strmov(szData, "MySQL");
  my_bind[1].buffer_type= MYSQL_TYPE_STRING;
  my_bind[1].buffer= szData;               /* string data */
  my_bind[1].buffer_length= sizeof(szData);
  my_bind[1].length= &length[1];
  length[1]= 5;

  my_bind[0].buffer= (void *)&nData;
  my_bind[0].buffer_type= MYSQL_TYPE_LONG;

  rc= mysql_stmt_bind_param(stmt, my_bind);
  check_execute(stmt, rc);

  rc= mysql_stmt_execute(stmt);
  check_execute(stmt, rc);

  verify_affected_rows(1);

  mysql_stmt_close(stmt);

  /* now fetch the results ..*/
  rc= mysql_commit(mysql);
  myquery(rc);

  /* test the results now, only one row should exist */
  rc= mysql_query(mysql, "SELECT * FROM test_simple_delete");
  myquery(rc);

  /* get the result */
  result= mysql_store_result(mysql);
  mytest(result);

  rc= my_process_result_set(result);
  DIE_UNLESS(rc == 0);
  mysql_free_result(result);
}


/* Test simple update */

static void test_update()
{
  MYSQL_STMT *stmt;
  int        rc;
  char       szData[25];
  int        nData= 1;
  MYSQL_RES  *result;
  MYSQL_BIND my_bind[2];
  ulong length[2];
  char query[MAX_TEST_QUERY_LENGTH];

  myheader("test_update");

  rc= mysql_autocommit(mysql, TRUE);
  myquery(rc);

  rc= mysql_query(mysql, "DROP TABLE IF EXISTS test_update");
  myquery(rc);

  rc= mysql_query(mysql, "CREATE TABLE test_update("
                               "col1 int primary key auto_increment, "
                               "col2 varchar(50), col3 int )");
  myquery(rc);

  strmov(query, "INSERT INTO test_update(col2, col3) VALUES(?, ?)");
  stmt= mysql_simple_prepare(mysql, query);
  check_stmt(stmt);

  verify_param_count(stmt, 2);

  /* Always bzero all members of bind parameter */
  bzero((char*) my_bind, sizeof(my_bind));

  /* string data */
  my_bind[0].buffer_type= MYSQL_TYPE_STRING;
  my_bind[0].buffer= szData;
  my_bind[0].buffer_length= sizeof(szData);
  my_bind[0].length= &length[0];
  length[0]= my_sprintf(szData, (szData, "inserted-data"));

  my_bind[1].buffer= (void *)&nData;
  my_bind[1].buffer_type= MYSQL_TYPE_LONG;

  rc= mysql_stmt_bind_param(stmt, my_bind);
  check_execute(stmt, rc);

  nData= 100;
  rc= mysql_stmt_execute(stmt);
  check_execute(stmt, rc);

  verify_affected_rows(1);
  mysql_stmt_close(stmt);

  strmov(query, "UPDATE test_update SET col2= ? WHERE col3= ?");
  stmt= mysql_simple_prepare(mysql, query);
  check_stmt(stmt);

  verify_param_count(stmt, 2);
  nData= 100;

  /* Always bzero all members of bind parameter */
  bzero((char*) my_bind, sizeof(my_bind));

  my_bind[0].buffer_type= MYSQL_TYPE_STRING;
  my_bind[0].buffer= szData;
  my_bind[0].buffer_length= sizeof(szData);
  my_bind[0].length= &length[0];
  length[0]= my_sprintf(szData, (szData, "updated-data"));

  my_bind[1].buffer= (void *)&nData;
  my_bind[1].buffer_type= MYSQL_TYPE_LONG;

  rc= mysql_stmt_bind_param(stmt, my_bind);
  check_execute(stmt, rc);

  rc= mysql_stmt_execute(stmt);
  check_execute(stmt, rc);
  verify_affected_rows(1);

  mysql_stmt_close(stmt);

  /* now fetch the results ..*/
  rc= mysql_commit(mysql);
  myquery(rc);

  /* test the results now, only one row should exist */
  rc= mysql_query(mysql, "SELECT * FROM test_update");
  myquery(rc);

  /* get the result */
  result= mysql_store_result(mysql);
  mytest(result);

  rc= my_process_result_set(result);
  DIE_UNLESS(rc == 1);
  mysql_free_result(result);
}


/* Test prepare without parameters */

static void test_prepare_noparam()
{
  MYSQL_STMT *stmt;
  int        rc;
  MYSQL_RES  *result;
  char query[MAX_TEST_QUERY_LENGTH];

  myheader("test_prepare_noparam");

  rc= mysql_query(mysql, "DROP TABLE IF EXISTS my_prepare");
  myquery(rc);


  rc= mysql_query(mysql, "CREATE TABLE my_prepare(col1 int, col2 varchar(50))");
  myquery(rc);

  /* insert by prepare */
  strmov(query, "INSERT INTO my_prepare VALUES(10, 'venu')");
  stmt= mysql_simple_prepare(mysql, query);
  check_stmt(stmt);

  verify_param_count(stmt, 0);

  rc= mysql_stmt_execute(stmt);
  check_execute(stmt, rc);

  mysql_stmt_close(stmt);

  /* now fetch the results ..*/
  rc= mysql_commit(mysql);
  myquery(rc);

  /* test the results now, only one row should exist */
  rc= mysql_query(mysql, "SELECT * FROM my_prepare");
  myquery(rc);

  /* get the result */
  result= mysql_store_result(mysql);
  mytest(result);

  rc= my_process_result_set(result);
  DIE_UNLESS(rc == 1);
  mysql_free_result(result);
}


/* Test simple bind result */

static void test_bind_result()
{
  MYSQL_STMT *stmt;
  int        rc;
  int        nData;
  ulong      length1;
  char       szData[100];
  MYSQL_BIND my_bind[2];
  my_bool    is_null[2];

  myheader("test_bind_result");

  rc= mysql_query(mysql, "DROP TABLE IF EXISTS test_bind_result");
  myquery(rc);

  rc= mysql_query(mysql, "CREATE TABLE test_bind_result(col1 int , col2 varchar(50))");
  myquery(rc);

  rc= mysql_query(mysql, "INSERT INTO test_bind_result VALUES(10, 'venu')");
  myquery(rc);

  rc= mysql_query(mysql, "INSERT INTO test_bind_result VALUES(20, 'MySQL')");
  myquery(rc);

  rc= mysql_query(mysql, "INSERT INTO test_bind_result(col2) VALUES('monty')");
  myquery(rc);

  rc= mysql_commit(mysql);
  myquery(rc);

  /* fetch */

  bzero((char*) my_bind, sizeof(my_bind));
  my_bind[0].buffer_type= MYSQL_TYPE_LONG;
  my_bind[0].buffer= (void *) &nData;      /* integer data */
  my_bind[0].is_null= &is_null[0];

  my_bind[1].buffer_type= MYSQL_TYPE_STRING;
  my_bind[1].buffer= szData;                /* string data */
  my_bind[1].buffer_length= sizeof(szData);
  my_bind[1].length= &length1;
  my_bind[1].is_null= &is_null[1];

  stmt= mysql_simple_prepare(mysql, "SELECT * FROM test_bind_result");
  check_stmt(stmt);

  rc= mysql_stmt_bind_result(stmt, my_bind);
  check_execute(stmt, rc);

  rc= mysql_stmt_execute(stmt);
  check_execute(stmt, rc);

  rc= mysql_stmt_fetch(stmt);
  check_execute(stmt, rc);

  if (!opt_silent)
    fprintf(stdout, "\n row 1: %d, %s(%lu)", nData, szData, length1);
  DIE_UNLESS(nData == 10);
  DIE_UNLESS(strcmp(szData, "venu") == 0);
  DIE_UNLESS(length1 == 4);

  rc= mysql_stmt_fetch(stmt);
  check_execute(stmt, rc);

  if (!opt_silent)
    fprintf(stdout, "\n row 2: %d, %s(%lu)", nData, szData, length1);
  DIE_UNLESS(nData == 20);
  DIE_UNLESS(strcmp(szData, "MySQL") == 0);
  DIE_UNLESS(length1 == 5);

  rc= mysql_stmt_fetch(stmt);
  check_execute(stmt, rc);

  if (!opt_silent && is_null[0])
    fprintf(stdout, "\n row 3: NULL, %s(%lu)", szData, length1);
  DIE_UNLESS(is_null[0]);
  DIE_UNLESS(strcmp(szData, "monty") == 0);
  DIE_UNLESS(length1 == 5);

  rc= mysql_stmt_fetch(stmt);
  DIE_UNLESS(rc == MYSQL_NO_DATA);

  mysql_stmt_close(stmt);
}


/* Test ext bind result */

static void test_bind_result_ext()
{
  MYSQL_STMT *stmt;
  int        rc, i;
  uchar      t_data;
  short      s_data;
  int        i_data;
  longlong   b_data;
  float      f_data;
  double     d_data;
  char       szData[20], bData[20];
  ulong       szLength, bLength;
  MYSQL_BIND my_bind[8];
  ulong      length[8];
  my_bool    is_null[8];
  char	     llbuf[22];
  myheader("test_bind_result_ext");

  rc= mysql_query(mysql, "DROP TABLE IF EXISTS test_bind_result");
  myquery(rc);

  rc= mysql_query(mysql, "CREATE TABLE test_bind_result(c1 tinyint, "
                                                      " c2 smallint, "
                                                      " c3 int, c4 bigint, "
                                                      " c5 float, c6 double, "
                                                      " c7 varbinary(10), "
                                                      " c8 varchar(50))");
  myquery(rc);

  rc= mysql_query(mysql, "INSERT INTO test_bind_result "
                         "VALUES (19, 2999, 3999, 4999999, "
                         " 2345.6, 5678.89563, 'venu', 'mysql')");
  myquery(rc);

  rc= mysql_commit(mysql);
  myquery(rc);

  bzero((char*) my_bind, sizeof(my_bind));
  for (i= 0; i < (int) array_elements(my_bind); i++)
  {
    my_bind[i].length=  &length[i];
    my_bind[i].is_null= &is_null[i];
  }

  my_bind[0].buffer_type= MYSQL_TYPE_TINY;
  my_bind[0].buffer= (void *)&t_data;

  my_bind[1].buffer_type= MYSQL_TYPE_SHORT;
  my_bind[2].buffer_type= MYSQL_TYPE_LONG;

  my_bind[3].buffer_type= MYSQL_TYPE_LONGLONG;
  my_bind[1].buffer= (void *)&s_data;

  my_bind[2].buffer= (void *)&i_data;
  my_bind[3].buffer= (void *)&b_data;

  my_bind[4].buffer_type= MYSQL_TYPE_FLOAT;
  my_bind[4].buffer= (void *)&f_data;

  my_bind[5].buffer_type= MYSQL_TYPE_DOUBLE;
  my_bind[5].buffer= (void *)&d_data;

  my_bind[6].buffer_type= MYSQL_TYPE_STRING;
  my_bind[6].buffer= (void *)szData;
  my_bind[6].buffer_length= sizeof(szData);
  my_bind[6].length= &szLength;

  my_bind[7].buffer_type= MYSQL_TYPE_TINY_BLOB;
  my_bind[7].buffer= (void *)&bData;
  my_bind[7].length= &bLength;
  my_bind[7].buffer_length= sizeof(bData);

  stmt= mysql_simple_prepare(mysql, "select * from test_bind_result");
  check_stmt(stmt);

  rc= mysql_stmt_bind_result(stmt, my_bind);
  check_execute(stmt, rc);

  rc= mysql_stmt_execute(stmt);
  check_execute(stmt, rc);

  rc= mysql_stmt_fetch(stmt);
  check_execute(stmt, rc);

  if (!opt_silent)
  {
    fprintf(stdout, "\n data (tiny)   : %d", t_data);
    fprintf(stdout, "\n data (short)  : %d", s_data);
    fprintf(stdout, "\n data (int)    : %d", i_data);
    fprintf(stdout, "\n data (big)    : %s", llstr(b_data, llbuf));

    fprintf(stdout, "\n data (float)  : %f", f_data);
    fprintf(stdout, "\n data (double) : %f", d_data);

    fprintf(stdout, "\n data (str)    : %s(%lu)", szData, szLength);

    bData[bLength]= '\0';                         /* bData is binary */
    fprintf(stdout, "\n data (bin)    : %s(%lu)", bData, bLength);
  }

  DIE_UNLESS(t_data == 19);
  DIE_UNLESS(s_data == 2999);
  DIE_UNLESS(i_data == 3999);
  DIE_UNLESS(b_data == 4999999);
  /*DIE_UNLESS(f_data == 2345.60);*/
  /*DIE_UNLESS(d_data == 5678.89563);*/
  DIE_UNLESS(strcmp(szData, "venu") == 0);
  DIE_UNLESS(strncmp(bData, "mysql", 5) == 0);
  DIE_UNLESS(szLength == 4);
  DIE_UNLESS(bLength == 5);

  rc= mysql_stmt_fetch(stmt);
  DIE_UNLESS(rc == MYSQL_NO_DATA);

  mysql_stmt_close(stmt);
}


/* Test ext bind result */

static void test_bind_result_ext1()
{
  MYSQL_STMT *stmt;
  uint       i;
  int        rc;
  char       t_data[20];
  float      s_data;
  short      i_data;
  uchar      b_data;
  int        f_data;
  long       bData;
  char       d_data[20];
  double     szData;
  MYSQL_BIND my_bind[8];
  ulong      length[8];
  my_bool    is_null[8];
  myheader("test_bind_result_ext1");

  rc= mysql_query(mysql, "DROP TABLE IF EXISTS test_bind_result");
  myquery(rc);

  rc= mysql_query(mysql, "CREATE TABLE test_bind_result(c1 tinyint, c2 smallint, \
                                                        c3 int, c4 bigint, \
                                                        c5 float, c6 double, \
                                                        c7 varbinary(10), \
                                                        c8 varchar(10))");
  myquery(rc);

  rc= mysql_query(mysql, "INSERT INTO test_bind_result VALUES(120, 2999, 3999, 54, \
                                                              2.6, 58.89, \
                                                              '206', '6.7')");
  myquery(rc);

  rc= mysql_commit(mysql);
  myquery(rc);

  bzero((char*) my_bind, sizeof(my_bind));
  my_bind[0].buffer_type= MYSQL_TYPE_STRING;
  my_bind[0].buffer= (void *) t_data;
  my_bind[0].buffer_length= sizeof(t_data);
  my_bind[0].error= &my_bind[0].error_value;

  my_bind[1].buffer_type= MYSQL_TYPE_FLOAT;
  my_bind[1].buffer= (void *)&s_data;
  my_bind[1].buffer_length= 0;
  my_bind[1].error= &my_bind[1].error_value;

  my_bind[2].buffer_type= MYSQL_TYPE_SHORT;
  my_bind[2].buffer= (void *)&i_data;
  my_bind[2].buffer_length= 0;
  my_bind[2].error= &my_bind[2].error_value;

  my_bind[3].buffer_type= MYSQL_TYPE_TINY;
  my_bind[3].buffer= (void *)&b_data;
  my_bind[3].buffer_length= 0;
  my_bind[3].error= &my_bind[3].error_value;

  my_bind[4].buffer_type= MYSQL_TYPE_LONG;
  my_bind[4].buffer= (void *)&f_data;
  my_bind[4].buffer_length= 0;
  my_bind[4].error= &my_bind[4].error_value;

  my_bind[5].buffer_type= MYSQL_TYPE_STRING;
  my_bind[5].buffer= (void *)d_data;
  my_bind[5].buffer_length= sizeof(d_data);
  my_bind[5].error= &my_bind[5].error_value;

  my_bind[6].buffer_type= MYSQL_TYPE_LONG;
  my_bind[6].buffer= (void *)&bData;
  my_bind[6].buffer_length= 0;
  my_bind[6].error= &my_bind[6].error_value;

  my_bind[7].buffer_type= MYSQL_TYPE_DOUBLE;
  my_bind[7].buffer= (void *)&szData;
  my_bind[7].buffer_length= 0;
  my_bind[7].error= &my_bind[7].error_value;

  for (i= 0; i < array_elements(my_bind); i++)
  {
    my_bind[i].is_null= &is_null[i];
    my_bind[i].length= &length[i];
  }

  stmt= mysql_simple_prepare(mysql, "select * from test_bind_result");
  check_stmt(stmt);

  rc= mysql_stmt_bind_result(stmt, my_bind);
  check_execute(stmt, rc);

  rc= mysql_stmt_execute(stmt);
  check_execute(stmt, rc);

  rc= mysql_stmt_fetch(stmt);
  printf("rc=%d\n", rc);
  DIE_UNLESS(rc == 0);

  if (!opt_silent)
  {
    fprintf(stdout, "\n data (tiny)   : %s(%lu)", t_data, length[0]);
    fprintf(stdout, "\n data (short)  : %f(%lu)", s_data, length[1]);
    fprintf(stdout, "\n data (int)    : %d(%lu)", i_data, length[2]);
    fprintf(stdout, "\n data (big)    : %d(%lu)", b_data, length[3]);

    fprintf(stdout, "\n data (float)  : %d(%lu)", f_data, length[4]);
    fprintf(stdout, "\n data (double) : %s(%lu)", d_data, length[5]);

    fprintf(stdout, "\n data (bin)    : %ld(%lu)", bData, length[6]);
    fprintf(stdout, "\n data (str)    : %g(%lu)", szData, length[7]);
  }

  DIE_UNLESS(strcmp(t_data, "120") == 0);
  DIE_UNLESS(i_data == 3999);
  DIE_UNLESS(f_data == 2);
  DIE_UNLESS(strcmp(d_data, "58.89") == 0);
  DIE_UNLESS(b_data == 54);

  DIE_UNLESS(length[0] == 3);
  DIE_UNLESS(length[1] == 4);
  DIE_UNLESS(length[2] == 2);
  DIE_UNLESS(length[3] == 1);
  DIE_UNLESS(length[4] == 4);
  DIE_UNLESS(length[5] == 5);
  DIE_UNLESS(length[6] == 4);
  DIE_UNLESS(length[7] == 8);

  rc= mysql_stmt_fetch(stmt);
  DIE_UNLESS(rc == MYSQL_NO_DATA);

  mysql_stmt_close(stmt);
}


/* Generalized fetch conversion routine for all basic types */

static void bind_fetch(int row_count)
{
  MYSQL_STMT   *stmt;
  int          rc, i, count= row_count;
  int32        data[10];
  int8         i8_data;
  int16        i16_data;
  int32        i32_data;
  longlong     i64_data;
  float        f_data;
  double       d_data;
  char         s_data[10];
  ulong        length[10];
  MYSQL_BIND   my_bind[7];
  my_bool      is_null[7];

  stmt= mysql_simple_prepare(mysql, "INSERT INTO test_bind_fetch VALUES "
                                    "(?, ?, ?, ?, ?, ?, ?)");
  check_stmt(stmt);

  verify_param_count(stmt, 7);

  /* Always bzero all members of bind parameter */
  bzero((char*) my_bind, sizeof(my_bind));

  for (i= 0; i < (int) array_elements(my_bind); i++)
  {
    my_bind[i].buffer_type= MYSQL_TYPE_LONG;
    my_bind[i].buffer= (void *) &data[i];
  }
  rc= mysql_stmt_bind_param(stmt, my_bind);
  check_execute(stmt, rc);

  while (count--)
  {
    rc= 10+count;
    for (i= 0; i < (int) array_elements(my_bind); i++)
    {
      data[i]= rc+i;
      rc+= 12;
    }
    rc= mysql_stmt_execute(stmt);
    check_execute(stmt, rc);
  }

  rc= mysql_commit(mysql);
  myquery(rc);

  mysql_stmt_close(stmt);

  rc= my_stmt_result("SELECT * FROM test_bind_fetch");
  DIE_UNLESS(row_count == rc);

  stmt= mysql_simple_prepare(mysql, "SELECT * FROM test_bind_fetch");
  check_stmt(stmt);

  for (i= 0; i < (int) array_elements(my_bind); i++)
  {
    my_bind[i].buffer= (void *) &data[i];
    my_bind[i].length= &length[i];
    my_bind[i].is_null= &is_null[i];
  }

  my_bind[0].buffer_type= MYSQL_TYPE_TINY;
  my_bind[0].buffer= (void *)&i8_data;

  my_bind[1].buffer_type= MYSQL_TYPE_SHORT;
  my_bind[1].buffer= (void *)&i16_data;

  my_bind[2].buffer_type= MYSQL_TYPE_LONG;
  my_bind[2].buffer= (void *)&i32_data;

  my_bind[3].buffer_type= MYSQL_TYPE_LONGLONG;
  my_bind[3].buffer= (void *)&i64_data;

  my_bind[4].buffer_type= MYSQL_TYPE_FLOAT;
  my_bind[4].buffer= (void *)&f_data;

  my_bind[5].buffer_type= MYSQL_TYPE_DOUBLE;
  my_bind[5].buffer= (void *)&d_data;

  my_bind[6].buffer_type= MYSQL_TYPE_STRING;
  my_bind[6].buffer= (void *)&s_data;
  my_bind[6].buffer_length= sizeof(s_data);

  rc= mysql_stmt_bind_result(stmt, my_bind);
  check_execute(stmt, rc);

  rc= mysql_stmt_execute(stmt);
  check_execute(stmt, rc);

  rc= mysql_stmt_store_result(stmt);
  check_execute(stmt, rc);

  while (row_count--)
  {
    rc= mysql_stmt_fetch(stmt);
    check_execute(stmt, rc);

    if (!opt_silent)
    {
      fprintf(stdout, "\n");
      fprintf(stdout, "\n tiny     : %ld(%lu)", (ulong) i8_data, length[0]);
      fprintf(stdout, "\n short    : %ld(%lu)", (ulong) i16_data, length[1]);
      fprintf(stdout, "\n int      : %ld(%lu)", (ulong) i32_data, length[2]);
      fprintf(stdout, "\n longlong : %ld(%lu)", (ulong) i64_data, length[3]);
      fprintf(stdout, "\n float    : %f(%lu)",  f_data,  length[4]);
      fprintf(stdout, "\n double   : %g(%lu)",  d_data,  length[5]);
      fprintf(stdout, "\n char     : %s(%lu)",  s_data,  length[6]);
    }
    rc= 10+row_count;

    /* TINY */
    DIE_UNLESS((int) i8_data == rc);
    DIE_UNLESS(length[0] == 1);
    rc+= 13;

    /* SHORT */
    DIE_UNLESS((int) i16_data == rc);
    DIE_UNLESS(length[1] == 2);
    rc+= 13;

    /* LONG */
    DIE_UNLESS((int) i32_data == rc);
    DIE_UNLESS(length[2] == 4);
    rc+= 13;

    /* LONGLONG */
    DIE_UNLESS((int) i64_data == rc);
    DIE_UNLESS(length[3] == 8);
    rc+= 13;

    /* FLOAT */
    DIE_UNLESS((int)f_data == rc);
    DIE_UNLESS(length[4] == 4);
    rc+= 13;

    /* DOUBLE */
    DIE_UNLESS((int)d_data == rc);
    DIE_UNLESS(length[5] == 8);
    rc+= 13;

    /* CHAR */
    {
      char buff[20];
      long len= my_sprintf(buff, (buff, "%d", rc));
      DIE_UNLESS(strcmp(s_data, buff) == 0);
      DIE_UNLESS(length[6] == (ulong) len);
    }
  }
  rc= mysql_stmt_fetch(stmt);
  DIE_UNLESS(rc == MYSQL_NO_DATA);

  mysql_stmt_close(stmt);
}


/* Test fetching of date, time and ts */

static void test_fetch_date()
{
  MYSQL_STMT *stmt;
  uint       i;
  int        rc, year;
  char       date[25], my_time[25], ts[25], ts_4[25], ts_6[20], dt[20];
  ulong      d_length, t_length, ts_length, ts4_length, ts6_length,
             dt_length, y_length;
  MYSQL_BIND my_bind[8];
  my_bool    is_null[8];
  ulong      length[8];

  myheader("test_fetch_date");

  rc= mysql_query(mysql, "DROP TABLE IF EXISTS test_bind_result");
  myquery(rc);

  rc= mysql_query(mysql, "CREATE TABLE test_bind_result(c1 date, c2 time, \
                                                        c3 timestamp(14), \
                                                        c4 year, \
                                                        c5 datetime, \
                                                        c6 timestamp(4), \
                                                        c7 timestamp(6))");
  myquery(rc);

  rc= mysql_query(mysql, "SET SQL_MODE=''");
  rc= mysql_query(mysql, "INSERT INTO test_bind_result VALUES('2002-01-02', \
                                                              '12:49:00', \
                                                              '2002-01-02 17:46:59', \
                                                              2010, \
                                                              '2010-07-10', \
                                                              '2020', '1999-12-29')");
  myquery(rc);

  rc= mysql_commit(mysql);
  myquery(rc);

  bzero((char*) my_bind, sizeof(my_bind));
  for (i= 0; i < array_elements(my_bind); i++)
  {
    my_bind[i].is_null= &is_null[i];
    my_bind[i].length= &length[i];
  }

  my_bind[0].buffer_type= MYSQL_TYPE_STRING;
  my_bind[1]= my_bind[2]= my_bind[0];

  my_bind[0].buffer= (void *)&date;
  my_bind[0].buffer_length= sizeof(date);
  my_bind[0].length= &d_length;

  my_bind[1].buffer= (void *)&my_time;
  my_bind[1].buffer_length= sizeof(my_time);
  my_bind[1].length= &t_length;

  my_bind[2].buffer= (void *)&ts;
  my_bind[2].buffer_length= sizeof(ts);
  my_bind[2].length= &ts_length;

  my_bind[3].buffer_type= MYSQL_TYPE_LONG;
  my_bind[3].buffer= (void *)&year;
  my_bind[3].length= &y_length;

  my_bind[4].buffer_type= MYSQL_TYPE_STRING;
  my_bind[4].buffer= (void *)&dt;
  my_bind[4].buffer_length= sizeof(dt);
  my_bind[4].length= &dt_length;

  my_bind[5].buffer_type= MYSQL_TYPE_STRING;
  my_bind[5].buffer= (void *)&ts_4;
  my_bind[5].buffer_length= sizeof(ts_4);
  my_bind[5].length= &ts4_length;

  my_bind[6].buffer_type= MYSQL_TYPE_STRING;
  my_bind[6].buffer= (void *)&ts_6;
  my_bind[6].buffer_length= sizeof(ts_6);
  my_bind[6].length= &ts6_length;

  rc= my_stmt_result("SELECT * FROM test_bind_result");
  DIE_UNLESS(rc == 1);

  stmt= mysql_simple_prepare(mysql, "SELECT * FROM test_bind_result");
  check_stmt(stmt);

  rc= mysql_stmt_bind_result(stmt, my_bind);
  check_execute(stmt, rc);

  rc= mysql_stmt_execute(stmt);
  check_execute(stmt, rc);

  ts_4[0]= '\0';
  rc= mysql_stmt_fetch(stmt);
  check_execute(stmt, rc);

  if (!opt_silent)
  {
    fprintf(stdout, "\n date   : %s(%lu)", date, d_length);
    fprintf(stdout, "\n time   : %s(%lu)", my_time, t_length);
    fprintf(stdout, "\n ts     : %s(%lu)", ts, ts_length);
    fprintf(stdout, "\n year   : %d(%lu)", year, y_length);
    fprintf(stdout, "\n dt     : %s(%lu)", dt,  dt_length);
    fprintf(stdout, "\n ts(4)  : %s(%lu)", ts_4, ts4_length);
    fprintf(stdout, "\n ts(6)  : %s(%lu)", ts_6, ts6_length);
  }

  DIE_UNLESS(strcmp(date, "2002-01-02") == 0);
  DIE_UNLESS(d_length == 10);

  DIE_UNLESS(strcmp(my_time, "12:49:00") == 0);
  DIE_UNLESS(t_length == 8);

  DIE_UNLESS(strcmp(ts, "2002-01-02 17:46:59") == 0);
  DIE_UNLESS(ts_length == 19);

  DIE_UNLESS(year == 2010);
  DIE_UNLESS(y_length == 4);

  DIE_UNLESS(strcmp(dt, "2010-07-10 00:00:00") == 0);
  DIE_UNLESS(dt_length == 19);

  DIE_UNLESS(strcmp(ts_4, "0000-00-00 00:00:00") == 0);
  DIE_UNLESS(ts4_length == strlen("0000-00-00 00:00:00"));

  DIE_UNLESS(strcmp(ts_6, "1999-12-29 00:00:00") == 0);
  DIE_UNLESS(ts6_length == 19);

  rc= mysql_stmt_fetch(stmt);
  DIE_UNLESS(rc == MYSQL_NO_DATA);

  mysql_stmt_close(stmt);
}


/* Test fetching of str to all types */

static void test_fetch_str()
{
  int rc;

  myheader("test_fetch_str");

  rc= mysql_query(mysql, "DROP TABLE IF EXISTS test_bind_fetch");
  myquery(rc);

  rc= mysql_query(mysql, "CREATE TABLE test_bind_fetch(c1 char(10), \
                                                     c2 char(10), \
                                                     c3 char(20), \
                                                     c4 char(20), \
                                                     c5 char(30), \
                                                     c6 char(40), \
                                                     c7 char(20))");
  myquery(rc);

  bind_fetch(3);
}


/* Test fetching of long to all types */

static void test_fetch_long()
{
  int rc;

  myheader("test_fetch_long");

  rc= mysql_query(mysql, "DROP TABLE IF EXISTS test_bind_fetch");
  myquery(rc);

  rc= mysql_query(mysql, "CREATE TABLE test_bind_fetch(c1 int unsigned, \
                                                     c2 int unsigned, \
                                                     c3 int, \
                                                     c4 int, \
                                                     c5 int, \
                                                     c6 int unsigned, \
                                                     c7 int)");
  myquery(rc);

  bind_fetch(4);
}


/* Test fetching of short to all types */

static void test_fetch_short()
{
  int rc;

  myheader("test_fetch_short");

  rc= mysql_query(mysql, "DROP TABLE IF EXISTS test_bind_fetch");
  myquery(rc);

  rc= mysql_query(mysql, "CREATE TABLE test_bind_fetch(c1 smallint unsigned, \
                                                     c2 smallint, \
                                                     c3 smallint unsigned, \
                                                     c4 smallint, \
                                                     c5 smallint, \
                                                     c6 smallint, \
                                                     c7 smallint unsigned)");
  myquery(rc);

  bind_fetch(5);
}


/* Test fetching of tiny to all types */

static void test_fetch_tiny()
{
  int rc;

  myheader("test_fetch_tiny");

  rc= mysql_query(mysql, "DROP TABLE IF EXISTS test_bind_fetch");
  myquery(rc);

  rc= mysql_query(mysql, "CREATE TABLE test_bind_fetch(c1 tinyint unsigned, \
                                                     c2 tinyint, \
                                                     c3 tinyint unsigned, \
                                                     c4 tinyint, \
                                                     c5 tinyint, \
                                                     c6 tinyint, \
                                                     c7 tinyint unsigned)");
  myquery(rc);

  bind_fetch(3);

}


/* Test fetching of longlong to all types */

static void test_fetch_bigint()
{
  int rc;

  myheader("test_fetch_bigint");

  rc= mysql_query(mysql, "DROP TABLE IF EXISTS test_bind_fetch");
  myquery(rc);

  rc= mysql_query(mysql, "CREATE TABLE test_bind_fetch(c1 bigint, \
                                                     c2 bigint, \
                                                     c3 bigint unsigned, \
                                                     c4 bigint unsigned, \
                                                     c5 bigint unsigned, \
                                                     c6 bigint unsigned, \
                                                     c7 bigint unsigned)");
  myquery(rc);

  bind_fetch(2);

}


/* Test fetching of float to all types */

static void test_fetch_float()
{
  int rc;

  myheader("test_fetch_float");

  rc= mysql_query(mysql, "DROP TABLE IF EXISTS test_bind_fetch");
  myquery(rc);

  rc= mysql_query(mysql, "CREATE TABLE test_bind_fetch(c1 float(3), \
                                                     c2 float, \
                                                     c3 float unsigned, \
                                                     c4 float, \
                                                     c5 float, \
                                                     c6 float, \
                                                     c7 float(10) unsigned)");
  myquery(rc);

  bind_fetch(2);

}


/* Test fetching of double to all types */

static void test_fetch_double()
{
  int rc;

  myheader("test_fetch_double");

  rc= mysql_query(mysql, "DROP TABLE IF EXISTS test_bind_fetch");
  myquery(rc);

  rc= mysql_query(mysql, "CREATE TABLE test_bind_fetch(c1 double(5, 2), "
                         "c2 double unsigned, c3 double unsigned, "
                         "c4 double unsigned, c5 double unsigned, "
                         "c6 double unsigned, c7 double unsigned)");
  myquery(rc);

  bind_fetch(3);

}


/* Test simple prepare with all possible types */

static void test_prepare_ext()
{
  MYSQL_STMT *stmt;
  int        rc;
  char       *sql;
  int        nData= 1;
  char       tData= 1;
  short      sData= 10;
  longlong   bData= 20;
  MYSQL_BIND my_bind[6];
  char query[MAX_TEST_QUERY_LENGTH];
  myheader("test_prepare_ext");

  rc= mysql_query(mysql, "DROP TABLE IF EXISTS test_prepare_ext");
  myquery(rc);

  sql= (char *)"CREATE TABLE test_prepare_ext"
               "("
               " c1  tinyint,"
               " c2  smallint,"
               " c3  mediumint,"
               " c4  int,"
               " c5  integer,"
               " c6  bigint,"
               " c7  float,"
               " c8  double,"
               " c9  double precision,"
               " c10 real,"
               " c11 decimal(7, 4),"
               " c12 numeric(8, 4),"
               " c13 date,"
               " c14 datetime,"
               " c15 timestamp(14),"
               " c16 time,"
               " c17 year,"
               " c18 bit,"
               " c19 bool,"
               " c20 char,"
               " c21 char(10),"
               " c22 varchar(30),"
               " c23 tinyblob,"
               " c24 tinytext,"
               " c25 blob,"
               " c26 text,"
               " c27 mediumblob,"
               " c28 mediumtext,"
               " c29 longblob,"
               " c30 longtext,"
               " c31 enum('one', 'two', 'three'),"
               " c32 set('monday', 'tuesday', 'wednesday'))";

  rc= mysql_query(mysql, sql);
  myquery(rc);

  /* insert by prepare - all integers */
  strmov(query, (char *)"INSERT INTO test_prepare_ext(c1, c2, c3, c4, c5, c6) VALUES(?, ?, ?, ?, ?, ?)");
  stmt= mysql_simple_prepare(mysql, query);
  check_stmt(stmt);

  verify_param_count(stmt, 6);

  /* Always bzero all members of bind parameter */
  bzero((char*) my_bind, sizeof(my_bind));

  /*tinyint*/
  my_bind[0].buffer_type= MYSQL_TYPE_TINY;
  my_bind[0].buffer= (void *)&tData;

  /*smallint*/
  my_bind[1].buffer_type= MYSQL_TYPE_SHORT;
  my_bind[1].buffer= (void *)&sData;

  /*mediumint*/
  my_bind[2].buffer_type= MYSQL_TYPE_LONG;
  my_bind[2].buffer= (void *)&nData;

  /*int*/
  my_bind[3].buffer_type= MYSQL_TYPE_LONG;
  my_bind[3].buffer= (void *)&nData;

  /*integer*/
  my_bind[4].buffer_type= MYSQL_TYPE_LONG;
  my_bind[4].buffer= (void *)&nData;

  /*bigint*/
  my_bind[5].buffer_type= MYSQL_TYPE_LONGLONG;
  my_bind[5].buffer= (void *)&bData;

  rc= mysql_stmt_bind_param(stmt, my_bind);
  check_execute(stmt, rc);

  /*
  *  integer to integer
  */
  for (nData= 0; nData<10; nData++, tData++, sData++, bData++)
  {
    rc= mysql_stmt_execute(stmt);
    check_execute(stmt, rc);
  }
  mysql_stmt_close(stmt);

  /* now fetch the results ..*/

  stmt= mysql_simple_prepare(mysql, "SELECT c1, c2, c3, c4, c5, c6 "
                                    "FROM test_prepare_ext");
  check_stmt(stmt);

  /* get the result */
  rc= mysql_stmt_execute(stmt);
  check_execute(stmt, rc);

  rc= my_process_stmt_result(stmt);
  DIE_UNLESS(nData == rc);

  mysql_stmt_close(stmt);
}


/* Test real and alias names */

static void test_field_names()
{
  int        rc;
  MYSQL_RES  *result;

  myheader("test_field_names");

  if (!opt_silent)
    fprintf(stdout, "\n %d, %d, %d", MYSQL_TYPE_DECIMAL, MYSQL_TYPE_NEWDATE, MYSQL_TYPE_ENUM);
  rc= mysql_query(mysql, "DROP TABLE IF EXISTS test_field_names1");
  myquery(rc);

  rc= mysql_query(mysql, "DROP TABLE IF EXISTS test_field_names2");
  myquery(rc);

  rc= mysql_query(mysql, "CREATE TABLE test_field_names1(id int, name varchar(50))");
  myquery(rc);

  rc= mysql_query(mysql, "CREATE TABLE test_field_names2(id int, name varchar(50))");
  myquery(rc);

  /* with table name included with TRUE column name */
  rc= mysql_query(mysql, "SELECT id as 'id-alias' FROM test_field_names1");
  myquery(rc);

  result= mysql_use_result(mysql);
  mytest(result);

  rc= my_process_result_set(result);
  DIE_UNLESS(rc == 0);
  mysql_free_result(result);

  /* with table name included with TRUE column name */
  rc= mysql_query(mysql, "SELECT t1.id as 'id-alias', test_field_names2.name FROM test_field_names1 t1, test_field_names2");
  myquery(rc);

  result= mysql_use_result(mysql);
  mytest(result);

  rc= my_process_result_set(result);
  DIE_UNLESS(rc == 0);
  mysql_free_result(result);
}


/* Test warnings */

static void test_warnings()
{
  int        rc;
  MYSQL_RES  *result;

  myheader("test_warnings");

  mysql_query(mysql, "DROP TABLE if exists test_non_exists");

  rc= mysql_query(mysql, "DROP TABLE if exists test_non_exists");
  myquery(rc);

  if (!opt_silent)
    fprintf(stdout, "\n total warnings: %d", mysql_warning_count(mysql));
  rc= mysql_query(mysql, "SHOW WARNINGS");
  myquery(rc);

  result= mysql_store_result(mysql);
  mytest(result);

  rc= my_process_result_set(result);
  DIE_UNLESS(rc == 1);
  mysql_free_result(result);
}


/* Test errors */

static void test_errors()
{
  int        rc;
  MYSQL_RES  *result;

  myheader("test_errors");

  mysql_query(mysql, "DROP TABLE if exists test_non_exists");

  rc= mysql_query(mysql, "DROP TABLE test_non_exists");
  myquery_r(rc);

  rc= mysql_query(mysql, "SHOW ERRORS");
  myquery(rc);

  result= mysql_store_result(mysql);
  mytest(result);

  (void) my_process_result_set(result);
  mysql_free_result(result);
}


/* Test simple prepare-insert */

static void test_insert()
{
  MYSQL_STMT *stmt;
  int        rc;
  char       str_data[50];
  char       tiny_data;
  MYSQL_RES  *result;
  MYSQL_BIND my_bind[2];
  ulong      length;

  myheader("test_insert");

  rc= mysql_autocommit(mysql, TRUE);
  myquery(rc);

  rc= mysql_query(mysql, "DROP TABLE IF EXISTS test_prep_insert");
  myquery(rc);

  rc= mysql_query(mysql, "CREATE TABLE test_prep_insert(col1 tinyint, \
                                col2 varchar(50))");
  myquery(rc);

  /* insert by prepare */
  stmt= mysql_simple_prepare(mysql,
                             "INSERT INTO test_prep_insert VALUES(?, ?)");
  check_stmt(stmt);

  verify_param_count(stmt, 2);

  /*
    We need to bzero bind structure because mysql_stmt_bind_param checks all
    its members.
  */
  bzero((char*) my_bind, sizeof(my_bind));

  /* tinyint */
  my_bind[0].buffer_type= MYSQL_TYPE_TINY;
  my_bind[0].buffer= (void *)&tiny_data;

  /* string */
  my_bind[1].buffer_type= MYSQL_TYPE_STRING;
  my_bind[1].buffer= str_data;
  my_bind[1].buffer_length= sizeof(str_data);;
  my_bind[1].length= &length;

  rc= mysql_stmt_bind_param(stmt, my_bind);
  check_execute(stmt, rc);

  /* now, execute the prepared statement to insert 10 records.. */
  for (tiny_data= 0; tiny_data < 3; tiny_data++)
  {
    length= my_sprintf(str_data, (str_data, "MySQL%d", tiny_data));
    rc= mysql_stmt_execute(stmt);
    check_execute(stmt, rc);
  }

  mysql_stmt_close(stmt);

  /* now fetch the results ..*/
  rc= mysql_commit(mysql);
  myquery(rc);

  /* test the results now, only one row should exist */
  rc= mysql_query(mysql, "SELECT * FROM test_prep_insert");
  myquery(rc);

  /* get the result */
  result= mysql_store_result(mysql);
  mytest(result);

  rc= my_process_result_set(result);
  DIE_UNLESS((int) tiny_data == rc);
  mysql_free_result(result);

}


/* Test simple prepare-resultset info */

static void test_prepare_resultset()
{
  MYSQL_STMT *stmt;
  int        rc;
  MYSQL_RES  *result;

  myheader("test_prepare_resultset");

  rc= mysql_autocommit(mysql, TRUE);
  myquery(rc);

  rc= mysql_query(mysql, "DROP TABLE IF EXISTS test_prepare_resultset");
  myquery(rc);

  rc= mysql_query(mysql, "CREATE TABLE test_prepare_resultset(id int, \
                                name varchar(50), extra double)");
  myquery(rc);

  stmt= mysql_simple_prepare(mysql, "SELECT * FROM test_prepare_resultset");
  check_stmt(stmt);

  verify_param_count(stmt, 0);

  result= mysql_stmt_result_metadata(stmt);
  mytest(result);
  my_print_result_metadata(result);
  mysql_free_result(result);
  mysql_stmt_close(stmt);
}


/* Test field flags (verify .NET provider) */

static void test_field_flags()
{
  int          rc;
  MYSQL_RES    *result;
  MYSQL_FIELD  *field;
  unsigned int i;


  myheader("test_field_flags");

  rc= mysql_query(mysql, "DROP TABLE IF EXISTS test_field_flags");
  myquery(rc);

  rc= mysql_query(mysql, "CREATE TABLE test_field_flags(id int NOT NULL AUTO_INCREMENT PRIMARY KEY, \
                                                        id1 int NOT NULL, \
                                                        id2 int UNIQUE, \
                                                        id3 int, \
                                                        id4 int NOT NULL, \
                                                        id5 int, \
                                                        KEY(id3, id4))");
  myquery(rc);

  /* with table name included with TRUE column name */
  rc= mysql_query(mysql, "SELECT * FROM test_field_flags");
  myquery(rc);

  result= mysql_use_result(mysql);
  mytest(result);

  mysql_field_seek(result, 0);
  if (!opt_silent)
    fputc('\n', stdout);

  for(i= 0; i< mysql_num_fields(result); i++)
  {
    field= mysql_fetch_field(result);
    if (!opt_silent)
    {
      fprintf(stdout, "\n field:%d", i);
      if (field->flags & NOT_NULL_FLAG)
        fprintf(stdout, "\n  NOT_NULL_FLAG");
      if (field->flags & PRI_KEY_FLAG)
        fprintf(stdout, "\n  PRI_KEY_FLAG");
      if (field->flags & UNIQUE_KEY_FLAG)
        fprintf(stdout, "\n  UNIQUE_KEY_FLAG");
      if (field->flags & MULTIPLE_KEY_FLAG)
        fprintf(stdout, "\n  MULTIPLE_KEY_FLAG");
      if (field->flags & AUTO_INCREMENT_FLAG)
        fprintf(stdout, "\n  AUTO_INCREMENT_FLAG");

    }
  }
  mysql_free_result(result);
}


/* Test mysql_stmt_close for open stmts */

static void test_stmt_close()
{
  MYSQL *lmysql;
  MYSQL_STMT *stmt1, *stmt2, *stmt3, *stmt_x;
  MYSQL_BIND  my_bind[1];
  MYSQL_RES   *result;
  unsigned int  count;
  int   rc;
  char query[MAX_TEST_QUERY_LENGTH];

  myheader("test_stmt_close");

  if (!opt_silent)
    fprintf(stdout, "\n Establishing a test connection ...");
  if (!(lmysql= mysql_init(NULL)))
  {
    myerror("mysql_init() failed");
    exit(1);
  }
  if (!(mysql_real_connect(lmysql, opt_host, opt_user,
                           opt_password, current_db, opt_port,
                           opt_unix_socket, 0)))
  {
    myerror("connection failed");
    exit(1);
  }
  lmysql->reconnect= 1;
  if (!opt_silent)
    fprintf(stdout, "OK");


  /* set AUTOCOMMIT to ON*/
  mysql_autocommit(lmysql, TRUE);

  rc= mysql_query(lmysql, "DROP TABLE IF EXISTS test_stmt_close");
  myquery(rc);

  rc= mysql_query(lmysql, "CREATE TABLE test_stmt_close(id int)");
  myquery(rc);

  strmov(query, "DO \"nothing\"");
  stmt1= mysql_simple_prepare(lmysql, query);
  check_stmt(stmt1);

  verify_param_count(stmt1, 0);

  strmov(query, "INSERT INTO test_stmt_close(id) VALUES(?)");
  stmt_x= mysql_simple_prepare(mysql, query);
  check_stmt(stmt_x);

  verify_param_count(stmt_x, 1);

  strmov(query, "UPDATE test_stmt_close SET id= ? WHERE id= ?");
  stmt3= mysql_simple_prepare(lmysql, query);
  check_stmt(stmt3);

  verify_param_count(stmt3, 2);

  strmov(query, "SELECT * FROM test_stmt_close WHERE id= ?");
  stmt2= mysql_simple_prepare(lmysql, query);
  check_stmt(stmt2);

  verify_param_count(stmt2, 1);

  rc= mysql_stmt_close(stmt1);
  if (!opt_silent)
    fprintf(stdout, "\n mysql_close_stmt(1) returned: %d", rc);
  DIE_UNLESS(rc == 0);

  /*
    Originally we were going to close all statements automatically in
    mysql_close(). This proved to not work well - users weren't able to
    close statements by hand once mysql_close() had been called.
    Now mysql_close() doesn't free any statements, so this test doesn't
    serve its original designation any more.
    Here we free stmt2 and stmt3 by hand to avoid memory leaks.
  */
  mysql_stmt_close(stmt2);
  mysql_stmt_close(stmt3);
  mysql_close(lmysql);

  /*
    We need to bzero bind structure because mysql_stmt_bind_param checks all
    its members.
  */
  bzero((char*) my_bind, sizeof(my_bind));

  my_bind[0].buffer= (void *)&count;
  my_bind[0].buffer_type= MYSQL_TYPE_LONG;
  count= 100;

  rc= mysql_stmt_bind_param(stmt_x, my_bind);
  check_execute(stmt_x, rc);

  rc= mysql_stmt_execute(stmt_x);
  check_execute(stmt_x, rc);

  verify_st_affected_rows(stmt_x, 1);

  rc= mysql_stmt_close(stmt_x);
  if (!opt_silent)
    fprintf(stdout, "\n mysql_close_stmt(x) returned: %d", rc);
  DIE_UNLESS( rc == 0);

  rc= mysql_query(mysql, "SELECT id FROM test_stmt_close");
  myquery(rc);

  result= mysql_store_result(mysql);
  mytest(result);

  rc= my_process_result_set(result);
  DIE_UNLESS(rc == 1);
  mysql_free_result(result);
}


/* Test simple set-variable prepare */

static void test_set_variable()
{
  MYSQL_STMT *stmt, *stmt1;
  int        rc;
  int        set_count, def_count, get_count;
  ulong      length;
  char       var[NAME_LEN+1];
  MYSQL_BIND set_bind[1], get_bind[2];

  myheader("test_set_variable");

  mysql_autocommit(mysql, TRUE);

  stmt1= mysql_simple_prepare(mysql, "show variables like 'max_error_count'");
  check_stmt(stmt1);

  /*
    We need to bzero bind structure because mysql_stmt_bind_param checks all
    its members.
  */
  bzero((char*) get_bind, sizeof(get_bind));

  get_bind[0].buffer_type= MYSQL_TYPE_STRING;
  get_bind[0].buffer= (void *)var;
  get_bind[0].length= &length;
  get_bind[0].buffer_length= (int)NAME_LEN;
  length= NAME_LEN;

  get_bind[1].buffer_type= MYSQL_TYPE_LONG;
  get_bind[1].buffer= (void *)&get_count;

  rc= mysql_stmt_execute(stmt1);
  check_execute(stmt1, rc);

  rc= mysql_stmt_bind_result(stmt1, get_bind);
  check_execute(stmt1, rc);

  rc= mysql_stmt_fetch(stmt1);
  check_execute(stmt1, rc);

  if (!opt_silent)
    fprintf(stdout, "\n max_error_count(default): %d", get_count);
  def_count= get_count;

  DIE_UNLESS(strcmp(var, "max_error_count") == 0);
  rc= mysql_stmt_fetch(stmt1);
  DIE_UNLESS(rc == MYSQL_NO_DATA);

  stmt= mysql_simple_prepare(mysql, "set max_error_count= ?");
  check_stmt(stmt);

  bzero((char*) set_bind, sizeof(set_bind));

  set_bind[0].buffer_type= MYSQL_TYPE_LONG;
  set_bind[0].buffer= (void *)&set_count;

  rc= mysql_stmt_bind_param(stmt, set_bind);
  check_execute(stmt, rc);

  set_count= 31;
  rc= mysql_stmt_execute(stmt);
  check_execute(stmt, rc);

  mysql_commit(mysql);

  rc= mysql_stmt_execute(stmt1);
  check_execute(stmt1, rc);

  rc= mysql_stmt_fetch(stmt1);
  check_execute(stmt1, rc);

  if (!opt_silent)
    fprintf(stdout, "\n max_error_count         : %d", get_count);
  DIE_UNLESS(get_count == set_count);

  rc= mysql_stmt_fetch(stmt1);
  DIE_UNLESS(rc == MYSQL_NO_DATA);

  /* restore back to default */
  set_count= def_count;
  rc= mysql_stmt_execute(stmt);
  check_execute(stmt, rc);

  rc= mysql_stmt_execute(stmt1);
  check_execute(stmt1, rc);

  rc= mysql_stmt_fetch(stmt1);
  check_execute(stmt1, rc);

  if (!opt_silent)
    fprintf(stdout, "\n max_error_count(default): %d", get_count);
  DIE_UNLESS(get_count == set_count);

  rc= mysql_stmt_fetch(stmt1);
  DIE_UNLESS(rc == MYSQL_NO_DATA);

  mysql_stmt_close(stmt);
  mysql_stmt_close(stmt1);
}

#if NOT_USED

/* Insert meta info .. */

static void test_insert_meta()
{
  MYSQL_STMT *stmt;
  int        rc;
  MYSQL_RES  *result;
  MYSQL_FIELD *field;

  myheader("test_insert_meta");

  rc= mysql_autocommit(mysql, TRUE);
  myquery(rc);

  rc= mysql_query(mysql, "DROP TABLE IF EXISTS test_prep_insert");
  myquery(rc);

  rc= mysql_query(mysql, "CREATE TABLE test_prep_insert(col1 tinyint, \
                                col2 varchar(50), col3 varchar(30))");
  myquery(rc);

  strmov(query, "INSERT INTO test_prep_insert VALUES(10, 'venu1', 'test')");
  stmt= mysql_simple_prepare(mysql, query);
  check_stmt(stmt);

  verify_param_count(stmt, 0);

  result= mysql_param_result(stmt);
  mytest_r(result);

  mysql_stmt_close(stmt);

  strmov(query, "INSERT INTO test_prep_insert VALUES(?, 'venu', ?)");
  stmt= mysql_simple_prepare(mysql, query);
  check_stmt(stmt);

  verify_param_count(stmt, 2);

  result= mysql_param_result(stmt);
  mytest(result);

  my_print_result_metadata(result);

  mysql_field_seek(result, 0);
  field= mysql_fetch_field(result);
  mytest(field);
  if (!opt_silent)
    fprintf(stdout, "\n obtained: `%s` (expected: `%s`)", field->name, "col1");
  DIE_UNLESS(strcmp(field->name, "col1") == 0);

  field= mysql_fetch_field(result);
  mytest(field);
  if (!opt_silent)
    fprintf(stdout, "\n obtained: `%s` (expected: `%s`)", field->name, "col3");
  DIE_UNLESS(strcmp(field->name, "col3") == 0);

  field= mysql_fetch_field(result);
  mytest_r(field);

  mysql_free_result(result);
  mysql_stmt_close(stmt);
}


/* Update meta info .. */

static void test_update_meta()
{
  MYSQL_STMT *stmt;
  int        rc;
  MYSQL_RES  *result;
  MYSQL_FIELD *field;

  myheader("test_update_meta");

  rc= mysql_autocommit(mysql, TRUE);
  myquery(rc);

  rc= mysql_query(mysql, "DROP TABLE IF EXISTS test_prep_update");
  myquery(rc);

  rc= mysql_query(mysql, "CREATE TABLE test_prep_update(col1 tinyint, \
                                col2 varchar(50), col3 varchar(30))");
  myquery(rc);

  strmov(query, "UPDATE test_prep_update SET col1=10, col2='venu1' WHERE col3='test'");
  stmt= mysql_simple_prepare(mysql, query);
  check_stmt(stmt);

  verify_param_count(stmt, 0);

  result= mysql_param_result(stmt);
  mytest_r(result);

  mysql_stmt_close(stmt);

  strmov(query, "UPDATE test_prep_update SET col1=?, col2='venu' WHERE col3=?");
  stmt= mysql_simple_prepare(mysql, query);
  check_stmt(stmt);

  verify_param_count(stmt, 2);

  result= mysql_param_result(stmt);
  mytest(result);

  my_print_result_metadata(result);

  mysql_field_seek(result, 0);
  field= mysql_fetch_field(result);
  mytest(field);
  if (!opt_silent)
  {
    fprintf(stdout, "\n col obtained: `%s` (expected: `%s`)", field->name, "col1");
    fprintf(stdout, "\n tab obtained: `%s` (expected: `%s`)", field->table, "test_prep_update");
  }
  DIE_UNLESS(strcmp(field->name, "col1") == 0);
  DIE_UNLESS(strcmp(field->table, "test_prep_update") == 0);

  field= mysql_fetch_field(result);
  mytest(field);
  if (!opt_silent)
  {
    fprintf(stdout, "\n col obtained: `%s` (expected: `%s`)", field->name, "col3");
    fprintf(stdout, "\n tab obtained: `%s` (expected: `%s`)", field->table, "test_prep_update");
  }
  DIE_UNLESS(strcmp(field->name, "col3") == 0);
  DIE_UNLESS(strcmp(field->table, "test_prep_update") == 0);

  field= mysql_fetch_field(result);
  mytest_r(field);

  mysql_free_result(result);
  mysql_stmt_close(stmt);
}


/* Select meta info .. */

static void test_select_meta()
{
  MYSQL_STMT *stmt;
  int        rc;
  MYSQL_RES  *result;
  MYSQL_FIELD *field;

  myheader("test_select_meta");

  rc= mysql_autocommit(mysql, TRUE);
  myquery(rc);

  rc= mysql_query(mysql, "DROP TABLE IF EXISTS test_prep_select");
  myquery(rc);

  rc= mysql_query(mysql, "CREATE TABLE test_prep_select(col1 tinyint, \
                                col2 varchar(50), col3 varchar(30))");
  myquery(rc);

  strmov(query, "SELECT * FROM test_prep_select WHERE col1=10");
  stmt= mysql_simple_prepare(mysql, query);
  check_stmt(stmt);

  verify_param_count(stmt, 0);

  result= mysql_param_result(stmt);
  mytest_r(result);

  strmov(query, "SELECT col1, col3 from test_prep_select WHERE col1=? AND col3='test' AND col2= ?");
  stmt= mysql_simple_prepare(mysql, query);
  check_stmt(stmt);

  verify_param_count(stmt, 2);

  result= mysql_param_result(stmt);
  mytest(result);

  my_print_result_metadata(result);

  mysql_field_seek(result, 0);
  field= mysql_fetch_field(result);
  mytest(field);
  if (!opt_silent)
  {
    fprintf(stdout, "\n col obtained: `%s` (expected: `%s`)", field->name, "col1");
    fprintf(stdout, "\n tab obtained: `%s` (expected: `%s`)", field->table, "test_prep_select");
  }
  DIE_UNLESS(strcmp(field->name, "col1") == 0);
  DIE_UNLESS(strcmp(field->table, "test_prep_select") == 0);

  field= mysql_fetch_field(result);
  mytest(field);
  if (!opt_silent)
  {
    fprintf(stdout, "\n col obtained: `%s` (expected: `%s`)", field->name, "col2");
    fprintf(stdout, "\n tab obtained: `%s` (expected: `%s`)", field->table, "test_prep_select");
  }
  DIE_UNLESS(strcmp(field->name, "col2") == 0);
  DIE_UNLESS(strcmp(field->table, "test_prep_select") == 0);

  field= mysql_fetch_field(result);
  mytest_r(field);

  mysql_free_result(result);
  mysql_stmt_close(stmt);
}
#endif


/* Test FUNCTION field info / DATE_FORMAT() table_name . */

static void test_func_fields()
{
  int        rc;
  MYSQL_RES  *result;
  MYSQL_FIELD *field;

  myheader("test_func_fields");

  rc= mysql_autocommit(mysql, TRUE);
  myquery(rc);

  rc= mysql_query(mysql, "DROP TABLE IF EXISTS test_dateformat");
  myquery(rc);

  rc= mysql_query(mysql, "CREATE TABLE test_dateformat(id int, \
                                                       ts timestamp)");
  myquery(rc);

  rc= mysql_query(mysql, "INSERT INTO test_dateformat(id) values(10)");
  myquery(rc);

  rc= mysql_query(mysql, "SELECT ts FROM test_dateformat");
  myquery(rc);

  result= mysql_store_result(mysql);
  mytest(result);

  field= mysql_fetch_field(result);
  mytest(field);
  if (!opt_silent)
    fprintf(stdout, "\n table name: `%s` (expected: `%s`)", field->table,
            "test_dateformat");
  DIE_UNLESS(strcmp(field->table, "test_dateformat") == 0);

  field= mysql_fetch_field(result);
  mytest_r(field); /* no more fields */

  mysql_free_result(result);

  /* DATE_FORMAT */
  rc= mysql_query(mysql, "SELECT DATE_FORMAT(ts, '%Y') AS 'venu' FROM test_dateformat");
  myquery(rc);

  result= mysql_store_result(mysql);
  mytest(result);

  field= mysql_fetch_field(result);
  mytest(field);
  if (!opt_silent)
    fprintf(stdout, "\n table name: `%s` (expected: `%s`)", field->table, "");
  DIE_UNLESS(field->table[0] == '\0');

  field= mysql_fetch_field(result);
  mytest_r(field); /* no more fields */

  mysql_free_result(result);

  /* FIELD ALIAS TEST */
  rc= mysql_query(mysql, "SELECT DATE_FORMAT(ts, '%Y')  AS 'YEAR' FROM test_dateformat");
  myquery(rc);

  result= mysql_store_result(mysql);
  mytest(result);

  field= mysql_fetch_field(result);
  mytest(field);
  if (!opt_silent)
  {
    printf("\n field name: `%s` (expected: `%s`)", field->name, "YEAR");
    printf("\n field org name: `%s` (expected: `%s`)", field->org_name, "");
  }
  DIE_UNLESS(strcmp(field->name, "YEAR") == 0);
  DIE_UNLESS(field->org_name[0] == '\0');

  field= mysql_fetch_field(result);
  mytest_r(field); /* no more fields */

  mysql_free_result(result);
}


/* Multiple stmts .. */

static void test_multi_stmt()
{

  MYSQL_STMT  *stmt, *stmt1, *stmt2;
  int         rc;
  uint32      id;
  char        name[50];
  MYSQL_BIND  my_bind[2];
  ulong       length[2];
  my_bool     is_null[2];
  myheader("test_multi_stmt");

  rc= mysql_query(mysql, "DROP TABLE IF EXISTS test_multi_table");
  myquery(rc);

  rc= mysql_query(mysql, "CREATE TABLE test_multi_table(id int, name char(20))");
  myquery(rc);

  rc= mysql_query(mysql, "INSERT INTO test_multi_table values(10, 'mysql')");
  myquery(rc);

  stmt= mysql_simple_prepare(mysql, "SELECT * FROM test_multi_table "
                                    "WHERE id= ?");
  check_stmt(stmt);

  stmt2= mysql_simple_prepare(mysql, "UPDATE test_multi_table "
                                     "SET name='updated' WHERE id=10");
  check_stmt(stmt2);

  verify_param_count(stmt, 1);

  /*
    We need to bzero bind structure because mysql_stmt_bind_param checks all
    its members.
  */
  bzero((char*) my_bind, sizeof(my_bind));

  my_bind[0].buffer_type= MYSQL_TYPE_LONG;
  my_bind[0].buffer= (void *)&id;
  my_bind[0].is_null= &is_null[0];
  my_bind[0].length= &length[0];
  is_null[0]= 0;
  length[0]= 0;

  my_bind[1].buffer_type= MYSQL_TYPE_STRING;
  my_bind[1].buffer= (void *)name;
  my_bind[1].buffer_length= sizeof(name);
  my_bind[1].length= &length[1];
  my_bind[1].is_null= &is_null[1];

  rc= mysql_stmt_bind_param(stmt, my_bind);
  check_execute(stmt, rc);

  rc= mysql_stmt_bind_result(stmt, my_bind);
  check_execute(stmt, rc);

  id= 10;
  rc= mysql_stmt_execute(stmt);
  check_execute(stmt, rc);

  id= 999;
  rc= mysql_stmt_fetch(stmt);
  check_execute(stmt, rc);

  if (!opt_silent)
  {
    fprintf(stdout, "\n int_data: %lu(%lu)", (ulong) id, length[0]);
    fprintf(stdout, "\n str_data: %s(%lu)", name, length[1]);
  }
  DIE_UNLESS(id == 10);
  DIE_UNLESS(strcmp(name, "mysql") == 0);

  rc= mysql_stmt_fetch(stmt);
  DIE_UNLESS(rc == MYSQL_NO_DATA);

  /* alter the table schema now */
  stmt1= mysql_simple_prepare(mysql, "DELETE FROM test_multi_table "
                                     "WHERE id= ? AND "
                                     "CONVERT(name USING utf8)=?");
  check_stmt(stmt1);

  verify_param_count(stmt1, 2);

  rc= mysql_stmt_bind_param(stmt1, my_bind);
  check_execute(stmt1, rc);

  rc= mysql_stmt_execute(stmt2);
  check_execute(stmt2, rc);

  verify_st_affected_rows(stmt2, 1);

  rc= mysql_stmt_execute(stmt);
  check_execute(stmt, rc);

  rc= mysql_stmt_fetch(stmt);
  check_execute(stmt, rc);

  if (!opt_silent)
  {
    fprintf(stdout, "\n int_data: %lu(%lu)", (ulong) id, length[0]);
    fprintf(stdout, "\n str_data: %s(%lu)", name, length[1]);
  }
  DIE_UNLESS(id == 10);
  DIE_UNLESS(strcmp(name, "updated") == 0);

  rc= mysql_stmt_fetch(stmt);
  DIE_UNLESS(rc == MYSQL_NO_DATA);

  rc= mysql_stmt_execute(stmt1);
  check_execute(stmt1, rc);

  verify_st_affected_rows(stmt1, 1);

  mysql_stmt_close(stmt1);

  rc= mysql_stmt_execute(stmt);
  check_execute(stmt, rc);

  rc= mysql_stmt_fetch(stmt);
  DIE_UNLESS(rc == MYSQL_NO_DATA);

  rc= my_stmt_result("SELECT * FROM test_multi_table");
  DIE_UNLESS(rc == 0);

  mysql_stmt_close(stmt);
  mysql_stmt_close(stmt2);

}


/* Test simple sample - manual */

static void test_manual_sample()
{
  unsigned int param_count;
  MYSQL_STMT   *stmt;
  short        small_data;
  int          int_data;
  int          rc;
  char         str_data[50];
  ulonglong    affected_rows;
  MYSQL_BIND   my_bind[3];
  my_bool      is_null;
  char query[MAX_TEST_QUERY_LENGTH];

  myheader("test_manual_sample");

  /*
    Sample which is incorporated directly in the manual under Prepared
    statements section (Example from mysql_stmt_execute()
  */

  mysql_autocommit(mysql, 1);
  if (mysql_query(mysql, "DROP TABLE IF EXISTS test_table"))
  {
    fprintf(stderr, "\n drop table failed");
    fprintf(stderr, "\n %s", mysql_error(mysql));
    exit(1);
  }
  if (mysql_query(mysql, "CREATE TABLE test_table(col1 int, col2 varchar(50), \
                                                 col3 smallint, \
                                                 col4 timestamp(14))"))
  {
    fprintf(stderr, "\n create table failed");
    fprintf(stderr, "\n %s", mysql_error(mysql));
    exit(1);
  }

  /* Prepare a insert query with 3 parameters */
  strmov(query, "INSERT INTO test_table(col1, col2, col3) values(?, ?, ?)");
  if (!(stmt= mysql_simple_prepare(mysql, query)))
  {
    fprintf(stderr, "\n prepare, insert failed");
    fprintf(stderr, "\n %s", mysql_error(mysql));
    exit(1);
  }
  if (!opt_silent)
    fprintf(stdout, "\n prepare, insert successful");

  /* Get the parameter count from the statement */
  param_count= mysql_stmt_param_count(stmt);

  if (!opt_silent)
    fprintf(stdout, "\n total parameters in insert: %d", param_count);
  if (param_count != 3) /* validate parameter count */
  {
    fprintf(stderr, "\n invalid parameter count returned by MySQL");
    exit(1);
  }

  /* Bind the data for the parameters */

  /*
    We need to bzero bind structure because mysql_stmt_bind_param checks all
    its members.
  */
  bzero((char*) my_bind, sizeof(my_bind));

  /* INTEGER PART */
  my_bind[0].buffer_type= MYSQL_TYPE_LONG;
  my_bind[0].buffer= (void *)&int_data;

  /* STRING PART */
  my_bind[1].buffer_type= MYSQL_TYPE_VAR_STRING;
  my_bind[1].buffer= (void *)str_data;
  my_bind[1].buffer_length= sizeof(str_data);

  /* SMALLINT PART */
  my_bind[2].buffer_type= MYSQL_TYPE_SHORT;
  my_bind[2].buffer= (void *)&small_data;
  my_bind[2].is_null= &is_null;
  is_null= 0;

  /* Bind the buffers */
  if (mysql_stmt_bind_param(stmt, my_bind))
  {
    fprintf(stderr, "\n param bind failed");
    fprintf(stderr, "\n %s", mysql_stmt_error(stmt));
    exit(1);
  }

  /* Specify the data */
  int_data= 10;             /* integer */
  strmov(str_data, "MySQL"); /* string  */

  /* INSERT SMALLINT data as NULL */
  is_null= 1;

  /* Execute the insert statement - 1*/
  if (mysql_stmt_execute(stmt))
  {
    fprintf(stderr, "\n execute 1 failed");
    fprintf(stderr, "\n %s", mysql_stmt_error(stmt));
    exit(1);
  }

  /* Get the total rows affected */
  affected_rows= mysql_stmt_affected_rows(stmt);

  if (!opt_silent)
    fprintf(stdout, "\n total affected rows: %ld", (ulong) affected_rows);
  if (affected_rows != 1) /* validate affected rows */
  {
    fprintf(stderr, "\n invalid affected rows by MySQL");
    exit(1);
  }

  /* Re-execute the insert, by changing the values */
  int_data= 1000;
  strmov(str_data, "The most popular open source database");
  small_data= 1000;         /* smallint */
  is_null= 0;               /* reset */

  /* Execute the insert statement - 2*/
  if (mysql_stmt_execute(stmt))
  {
    fprintf(stderr, "\n execute 2 failed");
    fprintf(stderr, "\n %s", mysql_stmt_error(stmt));
    exit(1);
  }

  /* Get the total rows affected */
  affected_rows= mysql_stmt_affected_rows(stmt);

  if (!opt_silent)
    fprintf(stdout, "\n total affected rows: %ld", (ulong) affected_rows);
  if (affected_rows != 1) /* validate affected rows */
  {
    fprintf(stderr, "\n invalid affected rows by MySQL");
    exit(1);
  }

  /* Close the statement */
  if (mysql_stmt_close(stmt))
  {
    fprintf(stderr, "\n failed while closing the statement");
    fprintf(stderr, "\n %s", mysql_stmt_error(stmt));
    exit(1);
  }
  rc= my_stmt_result("SELECT * FROM test_table");
  DIE_UNLESS(rc == 2);

  /* DROP THE TABLE */
  if (mysql_query(mysql, "DROP TABLE test_table"))
  {
    fprintf(stderr, "\n drop table failed");
    fprintf(stderr, "\n %s", mysql_error(mysql));
    exit(1);
  }
  if (!opt_silent)
    fprintf(stdout, "Success !!!");
}


/* Test alter table scenario in the middle of prepare */

static void test_prepare_alter()
{
  MYSQL_STMT  *stmt;
  int         rc, id;
  MYSQL_BIND  my_bind[1];
  my_bool     is_null;

  myheader("test_prepare_alter");

  rc= mysql_query(mysql, "DROP TABLE IF EXISTS test_prep_alter");
  myquery(rc);

  rc= mysql_query(mysql, "CREATE TABLE test_prep_alter(id int, name char(20))");
  myquery(rc);

  rc= mysql_query(mysql, "INSERT INTO test_prep_alter values(10, 'venu'), (20, 'mysql')");
  myquery(rc);

  stmt= mysql_simple_prepare(mysql, "INSERT INTO test_prep_alter VALUES(?, 'monty')");
  check_stmt(stmt);

  verify_param_count(stmt, 1);

  /*
    We need to bzero bind structure because mysql_stmt_bind_param checks all
    its members.
  */
  bzero((char*) my_bind, sizeof(my_bind));

  is_null= 0;
  my_bind[0].buffer_type= MYSQL_TYPE_SHORT;
  my_bind[0].buffer= (void *)&id;
  my_bind[0].is_null= &is_null;

  rc= mysql_stmt_bind_param(stmt, my_bind);
  check_execute(stmt, rc);

  id= 30;
  rc= mysql_stmt_execute(stmt);
  check_execute(stmt, rc);

  if (thread_query((char *)"ALTER TABLE test_prep_alter change id id_new varchar(20)"))
    exit(1);

  is_null= 1;
  rc= mysql_stmt_execute(stmt);
  check_execute(stmt, rc);

  rc= my_stmt_result("SELECT * FROM test_prep_alter");
  DIE_UNLESS(rc == 4);

  mysql_stmt_close(stmt);
}


/* Test the support of multi-statement executions */

static void test_multi_statements()
{
  MYSQL *mysql_local;
  MYSQL_RES *result;
  int    rc;

  const char *query= "\
DROP TABLE IF EXISTS test_multi_tab;\
CREATE TABLE test_multi_tab(id int, name char(20));\
INSERT INTO test_multi_tab(id) VALUES(10), (20);\
INSERT INTO test_multi_tab VALUES(20, 'insert;comma');\
SELECT * FROM test_multi_tab;\
UPDATE test_multi_tab SET name='new;name' WHERE id=20;\
DELETE FROM test_multi_tab WHERE name='new;name';\
SELECT * FROM test_multi_tab;\
DELETE FROM test_multi_tab WHERE id=10;\
SELECT * FROM test_multi_tab;\
DROP TABLE test_multi_tab;\
select 1;\
DROP TABLE IF EXISTS test_multi_tab";
  uint count, exp_value;
  uint rows[]= {0, 0, 2, 1, 3, 2, 2, 1, 1, 0, 0, 1, 0};

  myheader("test_multi_statements");

  /*
    First test that we get an error for multi statements
    (Because default connection is not opened with CLIENT_MULTI_STATEMENTS)
  */
  rc= mysql_query(mysql, query); /* syntax error */
  myquery_r(rc);

  rc= mysql_next_result(mysql);
  DIE_UNLESS(rc == -1);
  rc= mysql_more_results(mysql);
  DIE_UNLESS(rc == 0);

  if (!(mysql_local= mysql_init(NULL)))
  {
    fprintf(stdout, "\n mysql_init() failed");
    exit(1);
  }

  /* Create connection that supports multi statements */
  if (!(mysql_real_connect(mysql_local, opt_host, opt_user,
                           opt_password, current_db, opt_port,
                           opt_unix_socket, CLIENT_MULTI_STATEMENTS)))
  {
    fprintf(stdout, "\n connection failed(%s)", mysql_error(mysql_local));
    exit(1);
  }
  mysql_local->reconnect= 1;

  rc= mysql_query(mysql_local, query);
  myquery(rc);

  for (count= 0 ; count < array_elements(rows) ; count++)
  {
    if (!opt_silent)
      fprintf(stdout, "\n Query %d: ", count);
    if ((result= mysql_store_result(mysql_local)))
    {
      (void) my_process_result_set(result);
      mysql_free_result(result);
    }
    else if (!opt_silent)
      fprintf(stdout, "OK, %ld row(s) affected, %ld warning(s)\n",
              (ulong) mysql_affected_rows(mysql_local),
              (ulong) mysql_warning_count(mysql_local));

    exp_value= (uint) mysql_affected_rows(mysql_local);
    if (rows[count] !=  exp_value)
    {
      fprintf(stderr, "row %d  had affected rows: %d, should be %d\n",
              count, exp_value, rows[count]);
      exit(1);
    }
    if (count != array_elements(rows) -1)
    {
      if (!(rc= mysql_more_results(mysql_local)))
      {
        fprintf(stdout,
                "mysql_more_result returned wrong value: %d for row %d\n",
                rc, count);
        exit(1);
      }
      if ((rc= mysql_next_result(mysql_local)))
      {
        exp_value= mysql_errno(mysql_local);

        exit(1);
      }
    }
    else
    {
      rc= mysql_more_results(mysql_local);
      DIE_UNLESS(rc == 0);
      rc= mysql_next_result(mysql_local);
      DIE_UNLESS(rc == -1);
    }
  }

  /* check that errors abort multi statements */

  rc= mysql_query(mysql_local, "select 1+1+a;select 1+1");
  myquery_r(rc);
  rc= mysql_more_results(mysql_local);
  DIE_UNLESS(rc == 0);
  rc= mysql_next_result(mysql_local);
  DIE_UNLESS(rc == -1);

  rc= mysql_query(mysql_local, "select 1+1;select 1+1+a;select 1");
  myquery(rc);
  result= mysql_store_result(mysql_local);
  mytest(result);
  mysql_free_result(result);
  rc= mysql_more_results(mysql_local);
  DIE_UNLESS(rc == 1);
  rc= mysql_next_result(mysql_local);
  DIE_UNLESS(rc > 0);

  /*
    Ensure that we can now do a simple query (this checks that the server is
    not trying to send us the results for the last 'select 1'
  */
  rc= mysql_query(mysql_local, "select 1+1+1");
  myquery(rc);
  result= mysql_store_result(mysql_local);
  mytest(result);
  (void) my_process_result_set(result);
  mysql_free_result(result);

  /*
    Check if errors in one of the queries handled properly.
  */
  rc= mysql_query(mysql_local, "select 1; select * from not_existing_table");
  myquery(rc);
  result= mysql_store_result(mysql_local);
  mysql_free_result(result);

  rc= mysql_next_result(mysql_local);
  DIE_UNLESS(rc > 0);

  rc= mysql_next_result(mysql_local);
  DIE_UNLESS(rc < 0);

  mysql_close(mysql_local);
}


/*
  Check that Prepared statement cannot contain several
  SQL statements
*/

static void test_prepare_multi_statements()
{
  MYSQL *mysql_local;
  MYSQL_STMT *stmt;
  char query[MAX_TEST_QUERY_LENGTH];
  myheader("test_prepare_multi_statements");

  if (!(mysql_local= mysql_init(NULL)))
  {
    fprintf(stderr, "\n mysql_init() failed");
    exit(1);
  }

  if (!(mysql_real_connect(mysql_local, opt_host, opt_user,
                           opt_password, current_db, opt_port,
                           opt_unix_socket, CLIENT_MULTI_STATEMENTS)))
  {
    fprintf(stderr, "\n connection failed(%s)", mysql_error(mysql_local));
    exit(1);
  }
  mysql_local->reconnect= 1;
  strmov(query, "select 1; select 'another value'");
  stmt= mysql_simple_prepare(mysql_local, query);
  check_stmt_r(stmt);
  mysql_close(mysql_local);
}


/* Test simple bind store result */

static void test_store_result()
{
  MYSQL_STMT *stmt;
  int        rc;
  int32      nData;
  char       szData[100];
  MYSQL_BIND my_bind[2];
  ulong      length, length1;
  my_bool    is_null[2];

  myheader("test_store_result");

  rc= mysql_query(mysql, "DROP TABLE IF EXISTS test_store_result");
  myquery(rc);

  rc= mysql_query(mysql, "CREATE TABLE test_store_result(col1 int , col2 varchar(50))");
  myquery(rc);

  rc= mysql_query(mysql, "INSERT INTO test_store_result VALUES(10, 'venu'), (20, 'mysql')");
  myquery(rc);

  rc= mysql_query(mysql, "INSERT INTO test_store_result(col2) VALUES('monty')");
  myquery(rc);

  rc= mysql_commit(mysql);
  myquery(rc);

  /* fetch */
  bzero((char*) my_bind, sizeof(my_bind));
  my_bind[0].buffer_type= MYSQL_TYPE_LONG;
  my_bind[0].buffer= (void *) &nData;       /* integer data */
  my_bind[0].length= &length;
  my_bind[0].is_null= &is_null[0];

  length= 0;
  my_bind[1].buffer_type= MYSQL_TYPE_STRING;
  my_bind[1].buffer= szData;                /* string data */
  my_bind[1].buffer_length= sizeof(szData);
  my_bind[1].length= &length1;
  my_bind[1].is_null= &is_null[1];
  length1= 0;

  stmt= mysql_simple_prepare(mysql, "SELECT * FROM test_store_result");
  check_stmt(stmt);

  rc= mysql_stmt_bind_result(stmt, my_bind);
  check_execute(stmt, rc);

  rc= mysql_stmt_execute(stmt);
  check_execute(stmt, rc);

  rc= mysql_stmt_store_result(stmt);
  check_execute(stmt, rc);

  rc= mysql_stmt_fetch(stmt);
  check_execute(stmt, rc);

  if (!opt_silent)
    fprintf(stdout, "\n row 1: %ld, %s(%lu)", (long) nData, szData, length1);
  DIE_UNLESS(nData == 10);
  DIE_UNLESS(strcmp(szData, "venu") == 0);
  DIE_UNLESS(length1 == 4);

  rc= mysql_stmt_fetch(stmt);
  check_execute(stmt, rc);

  if (!opt_silent)
    fprintf(stdout, "\n row 2: %ld, %s(%lu)", (long) nData, szData, length1);
  DIE_UNLESS(nData == 20);
  DIE_UNLESS(strcmp(szData, "mysql") == 0);
  DIE_UNLESS(length1 == 5);

  length= 99;
  rc= mysql_stmt_fetch(stmt);
  check_execute(stmt, rc);

  if (!opt_silent && is_null[0])
    fprintf(stdout, "\n row 3: NULL, %s(%lu)", szData, length1);
  DIE_UNLESS(is_null[0]);
  DIE_UNLESS(strcmp(szData, "monty") == 0);
  DIE_UNLESS(length1 == 5);

  rc= mysql_stmt_fetch(stmt);
  DIE_UNLESS(rc == MYSQL_NO_DATA);

  rc= mysql_stmt_execute(stmt);
  check_execute(stmt, rc);

  rc= mysql_stmt_store_result(stmt);
  check_execute(stmt, rc);

  rc= mysql_stmt_fetch(stmt);
  check_execute(stmt, rc);

  if (!opt_silent)
    fprintf(stdout, "\n row 1: %ld, %s(%lu)", (long) nData, szData, length1);
  DIE_UNLESS(nData == 10);
  DIE_UNLESS(strcmp(szData, "venu") == 0);
  DIE_UNLESS(length1 == 4);

  rc= mysql_stmt_fetch(stmt);
  check_execute(stmt, rc);

  if (!opt_silent)
    fprintf(stdout, "\n row 2: %ld, %s(%lu)", (long) nData, szData, length1);
  DIE_UNLESS(nData == 20);
  DIE_UNLESS(strcmp(szData, "mysql") == 0);
  DIE_UNLESS(length1 == 5);

  length= 99;
  rc= mysql_stmt_fetch(stmt);
  check_execute(stmt, rc);

  if (!opt_silent && is_null[0])
    fprintf(stdout, "\n row 3: NULL, %s(%lu)", szData, length1);
  DIE_UNLESS(is_null[0]);
  DIE_UNLESS(strcmp(szData, "monty") == 0);
  DIE_UNLESS(length1 == 5);

  rc= mysql_stmt_fetch(stmt);
  DIE_UNLESS(rc == MYSQL_NO_DATA);

  mysql_stmt_close(stmt);
}


/* Test simple bind store result */

static void test_store_result1()
{
  MYSQL_STMT *stmt;
  int        rc;

  myheader("test_store_result1");

  rc= mysql_query(mysql, "DROP TABLE IF EXISTS test_store_result");
  myquery(rc);

  rc= mysql_query(mysql, "CREATE TABLE test_store_result(col1 int , col2 varchar(50))");
  myquery(rc);

  rc= mysql_query(mysql, "INSERT INTO test_store_result VALUES(10, 'venu'), (20, 'mysql')");
  myquery(rc);

  rc= mysql_query(mysql, "INSERT INTO test_store_result(col2) VALUES('monty')");
  myquery(rc);

  rc= mysql_commit(mysql);
  myquery(rc);

  stmt= mysql_simple_prepare(mysql, "SELECT * FROM test_store_result");
  check_stmt(stmt);

  rc= mysql_stmt_execute(stmt);
  check_execute(stmt, rc);

  rc= mysql_stmt_store_result(stmt);
  check_execute(stmt, rc);

  rc= 0;
  while (mysql_stmt_fetch(stmt) != MYSQL_NO_DATA)
    rc++;
  if (!opt_silent)
    fprintf(stdout, "\n total rows: %d", rc);
  DIE_UNLESS(rc == 3);

  rc= mysql_stmt_execute(stmt);
  check_execute(stmt, rc);

  rc= mysql_stmt_store_result(stmt);
  check_execute(stmt, rc);

  rc= 0;
  while (mysql_stmt_fetch(stmt) != MYSQL_NO_DATA)
    rc++;
  if (!opt_silent)
    fprintf(stdout, "\n total rows: %d", rc);
  DIE_UNLESS(rc == 3);

  mysql_stmt_close(stmt);
}


/* Another test for bind and store result */

static void test_store_result2()
{
  MYSQL_STMT *stmt;
  int        rc;
  int        nData;
  ulong      length;
  MYSQL_BIND my_bind[1];
  char query[MAX_TEST_QUERY_LENGTH];

  myheader("test_store_result2");

  rc= mysql_query(mysql, "DROP TABLE IF EXISTS test_store_result");
  myquery(rc);

  rc= mysql_query(mysql, "CREATE TABLE test_store_result(col1 int , col2 varchar(50))");
  myquery(rc);

  rc= mysql_query(mysql, "INSERT INTO test_store_result VALUES(10, 'venu'), (20, 'mysql')");
  myquery(rc);

  rc= mysql_query(mysql, "INSERT INTO test_store_result(col2) VALUES('monty')");
  myquery(rc);

  rc= mysql_commit(mysql);
  myquery(rc);

  /*
    We need to bzero bind structure because mysql_stmt_bind_param checks all
    its members.
  */
  bzero((char*) my_bind, sizeof(my_bind));

  my_bind[0].buffer_type= MYSQL_TYPE_LONG;
  my_bind[0].buffer= (void *) &nData;      /* integer data */
  my_bind[0].length= &length;
  my_bind[0].is_null= 0;

  strmov((char *)query , "SELECT col1 FROM test_store_result where col1= ?");
  stmt= mysql_simple_prepare(mysql, query);
  check_stmt(stmt);

  rc= mysql_stmt_bind_param(stmt, my_bind);
  check_execute(stmt, rc);

  rc= mysql_stmt_bind_result(stmt, my_bind);
  check_execute(stmt, rc);

  nData= 10; length= 0;
  rc= mysql_stmt_execute(stmt);
  check_execute(stmt, rc);

  nData= 0;
  rc= mysql_stmt_store_result(stmt);
  check_execute(stmt, rc);

  rc= mysql_stmt_fetch(stmt);
  check_execute(stmt, rc);

  if (!opt_silent)
    fprintf(stdout, "\n row 1: %d", nData);
  DIE_UNLESS(nData == 10);

  rc= mysql_stmt_fetch(stmt);
  DIE_UNLESS(rc == MYSQL_NO_DATA);

  nData= 20;
  rc= mysql_stmt_execute(stmt);
  check_execute(stmt, rc);

  nData= 0;
  rc= mysql_stmt_store_result(stmt);
  check_execute(stmt, rc);

  rc= mysql_stmt_fetch(stmt);
  check_execute(stmt, rc);

  if (!opt_silent)
    fprintf(stdout, "\n row 1: %d", nData);
  DIE_UNLESS(nData == 20);

  rc= mysql_stmt_fetch(stmt);
  DIE_UNLESS(rc == MYSQL_NO_DATA);
  mysql_stmt_close(stmt);
}


/* Test simple subselect prepare */

static void test_subselect()
{

  MYSQL_STMT *stmt;
  int        rc, id;
  MYSQL_BIND my_bind[1];
  DBUG_ENTER("test_subselect");

  myheader("test_subselect");

  rc= mysql_query(mysql, "DROP TABLE IF EXISTS test_sub1");
  myquery(rc);

  rc= mysql_query(mysql, "DROP TABLE IF EXISTS test_sub2");
  myquery(rc);

  rc= mysql_query(mysql, "CREATE TABLE test_sub1(id int)");
  myquery(rc);

  rc= mysql_query(mysql, "CREATE TABLE test_sub2(id int, id1 int)");
  myquery(rc);

  rc= mysql_query(mysql, "INSERT INTO test_sub1 values(2)");
  myquery(rc);

  rc= mysql_query(mysql, "INSERT INTO test_sub2 VALUES(1, 7), (2, 7)");
  myquery(rc);

  rc= mysql_commit(mysql);
  myquery(rc);

  /* fetch */
  /*
    We need to bzero bind structure because mysql_stmt_bind_param checks all
    its members.
  */
  bzero((char*) my_bind, sizeof(my_bind));

  my_bind[0].buffer_type= MYSQL_TYPE_LONG;
  my_bind[0].buffer= (void *) &id;
  my_bind[0].length= 0;
  my_bind[0].is_null= 0;

  stmt= mysql_simple_prepare(mysql, "INSERT INTO test_sub2(id) SELECT * FROM test_sub1 WHERE id= ?");
  check_stmt(stmt);

  rc= mysql_stmt_bind_param(stmt, my_bind);
  check_execute(stmt, rc);

  id= 2;
  rc= mysql_stmt_execute(stmt);
  check_execute(stmt, rc);

  verify_st_affected_rows(stmt, 1);

  id= 9;
  rc= mysql_stmt_execute(stmt);
  check_execute(stmt, rc);

  verify_st_affected_rows(stmt, 0);

  mysql_stmt_close(stmt);

  rc= my_stmt_result("SELECT * FROM test_sub2");
  DIE_UNLESS(rc == 3);

  rc= my_stmt_result("SELECT ROW(1, 7) IN (select id, id1 "
                     "from test_sub2 WHERE id1= 8)");
  DIE_UNLESS(rc == 1);
  rc= my_stmt_result("SELECT ROW(1, 7) IN (select id, id1 "
                     "from test_sub2 WHERE id1= 7)");
  DIE_UNLESS(rc == 1);

  stmt= mysql_simple_prepare(mysql, ("SELECT ROW(1, 7) IN (select id, id1 "
                                     "from test_sub2 WHERE id1= ?)"));
  check_stmt(stmt);

  rc= mysql_stmt_bind_param(stmt, my_bind);
  check_execute(stmt, rc);

  rc= mysql_stmt_bind_result(stmt, my_bind);
  check_execute(stmt, rc);

  id= 7;
  rc= mysql_stmt_execute(stmt);
  check_execute(stmt, rc);

  rc= mysql_stmt_fetch(stmt);
  check_execute(stmt, rc);

  if (!opt_silent)
    fprintf(stdout, "\n row 1: %d", id);
  DIE_UNLESS(id == 1);

  rc= mysql_stmt_fetch(stmt);
  DIE_UNLESS(rc == MYSQL_NO_DATA);

  id= 8;
  rc= mysql_stmt_execute(stmt);
  check_execute(stmt, rc);

  rc= mysql_stmt_fetch(stmt);
  check_execute(stmt, rc);

  if (!opt_silent)
    fprintf(stdout, "\n row 1: %d", id);
  DIE_UNLESS(id == 0);

  rc= mysql_stmt_fetch(stmt);
  DIE_UNLESS(rc == MYSQL_NO_DATA);

  mysql_stmt_close(stmt);
  DBUG_VOID_RETURN;
}


/*
  Generalized conversion routine to handle DATE, TIME and DATETIME
  conversion using MYSQL_TIME structure
*/

static void test_bind_date_conv(uint row_count)
{
  MYSQL_STMT   *stmt= 0;
  uint         rc, i, count= row_count;
  ulong        length[4];
  MYSQL_BIND   my_bind[4];
  my_bool      is_null[4]= {0};
  MYSQL_TIME   tm[4];
  ulong        second_part;
  uint         year, month, day, hour, minute, sec;

  stmt= mysql_simple_prepare(mysql, "INSERT INTO test_date VALUES(?, ?, ?, ?)");
  check_stmt(stmt);

  verify_param_count(stmt, 4);

  /*
    We need to bzero bind structure because mysql_stmt_bind_param checks all
    its members.
  */
  bzero((char*) my_bind, sizeof(my_bind));

  my_bind[0].buffer_type= MYSQL_TYPE_TIMESTAMP;
  my_bind[1].buffer_type= MYSQL_TYPE_TIME;
  my_bind[2].buffer_type= MYSQL_TYPE_DATETIME;
  my_bind[3].buffer_type= MYSQL_TYPE_DATE;

  for (i= 0; i < (int) array_elements(my_bind); i++)
  {
    my_bind[i].buffer= (void *) &tm[i];
    my_bind[i].is_null= &is_null[i];
    my_bind[i].length= &length[i];
    my_bind[i].buffer_length= 30;
    length[i]= 20;
  }

  second_part= 0;

  year= 2000;
  month= 01;
  day= 10;

  hour= 11;
  minute= 16;
  sec= 20;

  rc= mysql_stmt_bind_param(stmt, my_bind);
  check_execute(stmt, rc);

  for (count= 0; count < row_count; count++)
  {
    for (i= 0; i < (int) array_elements(my_bind); i++)
    {
      tm[i].neg= 0;
      tm[i].second_part= second_part+count;
      if (my_bind[i].buffer_type != MYSQL_TYPE_TIME)
      {
        tm[i].year= year+count;
        tm[i].month= month+count;
        tm[i].day= day+count;
      }
      else
        tm[i].year= tm[i].month= tm[i].day= 0;
      if (my_bind[i].buffer_type != MYSQL_TYPE_DATE)
      {
        tm[i].hour= hour+count;
        tm[i].minute= minute+count;
        tm[i].second= sec+count;
      }
      else
        tm[i].hour= tm[i].minute= tm[i].second= 0;
    }
    rc= mysql_stmt_execute(stmt);
    check_execute(stmt, rc);
  }

  rc= mysql_commit(mysql);
  myquery(rc);

  mysql_stmt_close(stmt);

  rc= my_stmt_result("SELECT * FROM test_date");
  DIE_UNLESS(row_count == rc);

  stmt= mysql_simple_prepare(mysql, "SELECT * FROM test_date");
  check_stmt(stmt);

  rc= mysql_stmt_bind_result(stmt, my_bind);
  check_execute(stmt, rc);

  rc= mysql_stmt_execute(stmt);
  check_execute(stmt, rc);

  rc= mysql_stmt_store_result(stmt);
  check_execute(stmt, rc);

  for (count= 0; count < row_count; count++)
  {
    rc= mysql_stmt_fetch(stmt);
    DIE_UNLESS(rc == 0 || rc == MYSQL_DATA_TRUNCATED);

    if (!opt_silent)
      fprintf(stdout, "\n");
    for (i= 0; i < array_elements(my_bind); i++)
    {
      if (!opt_silent)
        fprintf(stdout, "\ntime[%d]: %02d-%02d-%02d %02d:%02d:%02d.%02lu",
                i, tm[i].year, tm[i].month, tm[i].day,
                tm[i].hour, tm[i].minute, tm[i].second,
                tm[i].second_part);
      DIE_UNLESS(tm[i].year == 0 || tm[i].year == year+count);
      DIE_UNLESS(tm[i].month == 0 || tm[i].month == month+count);
      DIE_UNLESS(tm[i].day == 0 || tm[i].day == day+count);

      DIE_UNLESS(tm[i].hour == 0 || tm[i].hour == hour+count);
      DIE_UNLESS(tm[i].minute == 0 || tm[i].minute == minute+count);
      DIE_UNLESS(tm[i].second == 0 || tm[i].second == sec+count);
      DIE_UNLESS(tm[i].second_part == 0 ||
                 tm[i].second_part == second_part+count);
    }
  }
  rc= mysql_stmt_fetch(stmt);
  DIE_UNLESS(rc == MYSQL_NO_DATA);

  mysql_stmt_close(stmt);
}


/* Test DATE, TIME, DATETIME and TS with MYSQL_TIME conversion */

static void test_date()
{
  int        rc;

  myheader("test_date");

  rc= mysql_query(mysql, "DROP TABLE IF EXISTS test_date");
  myquery(rc);

  rc= mysql_query(mysql, "CREATE TABLE test_date(c1 TIMESTAMP(14), \
                                                 c2 TIME, \
                                                 c3 DATETIME, \
                                                 c4 DATE)");

  myquery(rc);

  test_bind_date_conv(5);
}


/* Test all time types to DATE and DATE to all types */

static void test_date_date()
{
  int        rc;

  myheader("test_date_date");

  rc= mysql_query(mysql, "DROP TABLE IF EXISTS test_date");
  myquery(rc);

  rc= mysql_query(mysql, "CREATE TABLE test_date(c1 DATE, \
                                                 c2 DATE, \
                                                 c3 DATE, \
                                                 c4 DATE)");

  myquery(rc);

  test_bind_date_conv(3);
}


/* Test all time types to TIME and TIME to all types */

static void test_date_time()
{
  int        rc;

  myheader("test_date_time");

  rc= mysql_query(mysql, "DROP TABLE IF EXISTS test_date");
  myquery(rc);

  rc= mysql_query(mysql, "CREATE TABLE test_date(c1 TIME, \
                                                 c2 TIME, \
                                                 c3 TIME, \
                                                 c4 TIME)");

  myquery(rc);

  test_bind_date_conv(3);
}


/* Test all time types to TIMESTAMP and TIMESTAMP to all types */

static void test_date_ts()
{
  int        rc;

  myheader("test_date_ts");

  rc= mysql_query(mysql, "DROP TABLE IF EXISTS test_date");
  myquery(rc);

  rc= mysql_query(mysql, "CREATE TABLE test_date(c1 TIMESTAMP(10), \
                                                 c2 TIMESTAMP(14), \
                                                 c3 TIMESTAMP, \
                                                 c4 TIMESTAMP(6))");

  myquery(rc);

  test_bind_date_conv(2);
}


/* Test all time types to DATETIME and DATETIME to all types */

static void test_date_dt()
{
  int rc;

  myheader("test_date_dt");

  rc= mysql_query(mysql, "DROP TABLE IF EXISTS test_date");
  myquery(rc);

  rc= mysql_query(mysql, "CREATE TABLE test_date(c1 datetime, "
                         " c2 datetime, c3 datetime, c4 date)");
  myquery(rc);

  test_bind_date_conv(2);
}


/* Misc tests to keep pure coverage happy */

static void test_pure_coverage()
{
  MYSQL_STMT *stmt;
  MYSQL_BIND my_bind[1];
  int        rc;
  ulong      length;

  myheader("test_pure_coverage");

  rc= mysql_query(mysql, "DROP TABLE IF EXISTS test_pure");
  myquery(rc);

  rc= mysql_query(mysql, "CREATE TABLE test_pure(c1 int, c2 varchar(20))");
  myquery(rc);

  stmt= mysql_simple_prepare(mysql, "insert into test_pure(c67788) values(10)");
  check_stmt_r(stmt);

  /* Query without params and result should allow to bind 0 arrays */
  stmt= mysql_simple_prepare(mysql, "insert into test_pure(c2) values(10)");
  check_stmt(stmt);

  rc= mysql_stmt_bind_param(stmt, (MYSQL_BIND*)0);
  check_execute(stmt, rc);

  rc= mysql_stmt_execute(stmt);
  check_execute(stmt, rc);

  rc= mysql_stmt_bind_result(stmt, (MYSQL_BIND*)0);
  DIE_UNLESS(rc == 1);

  mysql_stmt_close(stmt);

  stmt= mysql_simple_prepare(mysql, "insert into test_pure(c2) values(?)");
  check_stmt(stmt);

  /*
    We need to bzero bind structure because mysql_stmt_bind_param checks all
    its members.
  */
  bzero((char*) my_bind, sizeof(my_bind));

  my_bind[0].length= &length;
  my_bind[0].is_null= 0;
  my_bind[0].buffer_length= 0;

  my_bind[0].buffer_type= MYSQL_TYPE_GEOMETRY;
  rc= mysql_stmt_bind_param(stmt, my_bind);
  check_execute_r(stmt, rc); /* unsupported buffer type */

  my_bind[0].buffer_type= MYSQL_TYPE_STRING;
  rc= mysql_stmt_bind_param(stmt, my_bind);
  check_execute(stmt, rc);

  rc= mysql_stmt_store_result(stmt);
  check_execute(stmt, rc);

  mysql_stmt_close(stmt);

  stmt= mysql_simple_prepare(mysql, "select * from test_pure");
  check_execute(stmt, rc);

  rc= mysql_stmt_execute(stmt);
  check_execute(stmt, rc);

  my_bind[0].buffer_type= MYSQL_TYPE_GEOMETRY;
  rc= mysql_stmt_bind_result(stmt, my_bind);
  check_execute_r(stmt, rc); /* unsupported buffer type */

  rc= mysql_stmt_store_result(stmt);
  DIE_UNLESS(rc);

  rc= mysql_stmt_store_result(stmt);
  DIE_UNLESS(rc); /* Old error must be reset first */

  mysql_stmt_close(stmt);

  mysql_query(mysql, "DROP TABLE test_pure");
}


/* Test for string buffer fetch */

static void test_buffers()
{
  MYSQL_STMT *stmt;
  MYSQL_BIND my_bind[1];
  int        rc;
  ulong      length;
  my_bool    is_null;
  char       buffer[20];

  myheader("test_buffers");

  rc= mysql_query(mysql, "DROP TABLE IF EXISTS test_buffer");
  myquery(rc);

  rc= mysql_query(mysql, "CREATE TABLE test_buffer(str varchar(20))");
  myquery(rc);

  rc= mysql_query(mysql, "insert into test_buffer values('MySQL')\
                          , ('Database'), ('Open-Source'), ('Popular')");
  myquery(rc);

  stmt= mysql_simple_prepare(mysql, "select str from test_buffer");
  check_stmt(stmt);

  rc= mysql_stmt_execute(stmt);
  check_execute(stmt, rc);

  bzero(buffer, sizeof(buffer));              /* Avoid overruns in printf() */

  bzero((char*) my_bind, sizeof(my_bind));
  my_bind[0].length= &length;
  my_bind[0].is_null= &is_null;
  my_bind[0].buffer_length= 1;
  my_bind[0].buffer_type= MYSQL_TYPE_STRING;
  my_bind[0].buffer= (void *)buffer;
  my_bind[0].error= &my_bind[0].error_value;

  rc= mysql_stmt_bind_result(stmt, my_bind);
  check_execute(stmt, rc);

  rc= mysql_stmt_store_result(stmt);
  check_execute(stmt, rc);

  buffer[1]= 'X';
  rc= mysql_stmt_fetch(stmt);
  DIE_UNLESS(rc == MYSQL_DATA_TRUNCATED);
  DIE_UNLESS(my_bind[0].error_value);
  if (!opt_silent)
    fprintf(stdout, "\n data: %s (%lu)", buffer, length);
  DIE_UNLESS(buffer[0] == 'M');
  DIE_UNLESS(buffer[1] == 'X');
  DIE_UNLESS(length == 5);

  my_bind[0].buffer_length= 8;
  rc= mysql_stmt_bind_result(stmt, my_bind);/* re-bind */
  check_execute(stmt, rc);

  rc= mysql_stmt_fetch(stmt);
  check_execute(stmt, rc);
  if (!opt_silent)
    fprintf(stdout, "\n data: %s (%lu)", buffer, length);
  DIE_UNLESS(strncmp(buffer, "Database", 8) == 0);
  DIE_UNLESS(length == 8);

  my_bind[0].buffer_length= 12;
  rc= mysql_stmt_bind_result(stmt, my_bind);/* re-bind */
  check_execute(stmt, rc);

  rc= mysql_stmt_fetch(stmt);
  check_execute(stmt, rc);
  if (!opt_silent)
    fprintf(stdout, "\n data: %s (%lu)", buffer, length);
  DIE_UNLESS(strcmp(buffer, "Open-Source") == 0);
  DIE_UNLESS(length == 11);

  my_bind[0].buffer_length= 6;
  rc= mysql_stmt_bind_result(stmt, my_bind);/* re-bind */
  check_execute(stmt, rc);

  rc= mysql_stmt_fetch(stmt);
  DIE_UNLESS(rc == MYSQL_DATA_TRUNCATED);
  DIE_UNLESS(my_bind[0].error_value);
  if (!opt_silent)
    fprintf(stdout, "\n data: %s (%lu)", buffer, length);
  DIE_UNLESS(strncmp(buffer, "Popula", 6) == 0);
  DIE_UNLESS(length == 7);

  mysql_stmt_close(stmt);
}


/* Test the direct query execution in the middle of open stmts */

static void test_open_direct()
{
  MYSQL_STMT  *stmt;
  MYSQL_RES   *result;
  int         rc;

  myheader("test_open_direct");

  rc= mysql_query(mysql, "DROP TABLE IF EXISTS test_open_direct");
  myquery(rc);

  rc= mysql_query(mysql, "CREATE TABLE test_open_direct(id int, name char(6))");
  myquery(rc);

  stmt= mysql_simple_prepare(mysql, "INSERT INTO test_open_direct values(10, 'mysql')");
  check_stmt(stmt);

  rc= mysql_query(mysql, "SELECT * FROM test_open_direct");
  myquery(rc);

  result= mysql_store_result(mysql);
  mytest(result);

  rc= my_process_result_set(result);
  DIE_UNLESS(rc == 0);
  mysql_free_result(result);

  rc= mysql_stmt_execute(stmt);
  check_execute(stmt, rc);

  verify_st_affected_rows(stmt, 1);

  rc= mysql_query(mysql, "SELECT * FROM test_open_direct");
  myquery(rc);

  result= mysql_store_result(mysql);
  mytest(result);

  rc= my_process_result_set(result);
  DIE_UNLESS(rc == 1);
  mysql_free_result(result);

  rc= mysql_stmt_execute(stmt);
  check_execute(stmt, rc);

  verify_st_affected_rows(stmt, 1);

  rc= mysql_query(mysql, "SELECT * FROM test_open_direct");
  myquery(rc);

  result= mysql_store_result(mysql);
  mytest(result);

  rc= my_process_result_set(result);
  DIE_UNLESS(rc == 2);
  mysql_free_result(result);

  mysql_stmt_close(stmt);

  /* run a direct query in the middle of a fetch */
  stmt= mysql_simple_prepare(mysql, "SELECT * FROM test_open_direct");
  check_stmt(stmt);

  rc= mysql_stmt_execute(stmt);
  check_execute(stmt, rc);

  rc= mysql_stmt_fetch(stmt);
  check_execute(stmt, rc);

  rc= mysql_query(mysql, "INSERT INTO test_open_direct(id) VALUES(20)");
  myquery_r(rc);

  rc= mysql_stmt_close(stmt);
  check_execute(stmt, rc);

  rc= mysql_query(mysql, "INSERT INTO test_open_direct(id) VALUES(20)");
  myquery(rc);

  /* run a direct query with store result */
  stmt= mysql_simple_prepare(mysql, "SELECT * FROM test_open_direct");
  check_stmt(stmt);

  rc= mysql_stmt_execute(stmt);
  check_execute(stmt, rc);

  rc= mysql_stmt_store_result(stmt);
  check_execute(stmt, rc);

  rc= mysql_stmt_fetch(stmt);
  check_execute(stmt, rc);

  rc= mysql_query(mysql, "drop table test_open_direct");
  myquery(rc);

  rc= mysql_stmt_close(stmt);
  check_execute(stmt, rc);
}


/* Test fetch without prior bound buffers */

static void test_fetch_nobuffs()
{
  MYSQL_STMT *stmt;
  MYSQL_BIND my_bind[4];
  char       str[4][50];
  int        rc;

  myheader("test_fetch_nobuffs");

  stmt= mysql_simple_prepare(mysql, "SELECT DATABASE(), CURRENT_USER(), \
                              CURRENT_DATE(), CURRENT_TIME()");
  check_stmt(stmt);

  rc= mysql_stmt_execute(stmt);
  check_execute(stmt, rc);

  rc= 0;
  while (mysql_stmt_fetch(stmt) != MYSQL_NO_DATA)
    rc++;

  if (!opt_silent)
    fprintf(stdout, "\n total rows        : %d", rc);
  DIE_UNLESS(rc == 1);

  bzero((char*) my_bind, sizeof(MYSQL_BIND));
  my_bind[0].buffer_type= MYSQL_TYPE_STRING;
  my_bind[0].buffer= (void *)str[0];
  my_bind[0].buffer_length= sizeof(str[0]);
  my_bind[1]= my_bind[2]= my_bind[3]= my_bind[0];
  my_bind[1].buffer= (void *)str[1];
  my_bind[2].buffer= (void *)str[2];
  my_bind[3].buffer= (void *)str[3];

  rc= mysql_stmt_bind_result(stmt, my_bind);
  check_execute(stmt, rc);

  rc= mysql_stmt_execute(stmt);
  check_execute(stmt, rc);

  rc= 0;
  while (mysql_stmt_fetch(stmt) != MYSQL_NO_DATA)
  {
    rc++;
    if (!opt_silent)
    {
      fprintf(stdout, "\n CURRENT_DATABASE(): %s", str[0]);
      fprintf(stdout, "\n CURRENT_USER()    : %s", str[1]);
      fprintf(stdout, "\n CURRENT_DATE()    : %s", str[2]);
      fprintf(stdout, "\n CURRENT_TIME()    : %s", str[3]);
    }
  }
  if (!opt_silent)
    fprintf(stdout, "\n total rows        : %d", rc);
  DIE_UNLESS(rc == 1);

  mysql_stmt_close(stmt);
}


/* Test a misc bug */

static void test_ushort_bug()
{
  MYSQL_STMT *stmt;
  MYSQL_BIND my_bind[4];
  ushort     short_value;
  uint32     long_value;
  ulong      s_length, l_length, ll_length, t_length;
  ulonglong  longlong_value;
  int        rc;
  uchar      tiny_value;
  char       llbuf[22];
  myheader("test_ushort_bug");

  rc= mysql_query(mysql, "DROP TABLE IF EXISTS test_ushort");
  myquery(rc);

  rc= mysql_query(mysql, "CREATE TABLE test_ushort(a smallint unsigned, \
                                                  b smallint unsigned, \
                                                  c smallint unsigned, \
                                                  d smallint unsigned)");
  myquery(rc);

  rc= mysql_query(mysql,
                  "INSERT INTO test_ushort VALUES(35999, 35999, 35999, 200)");
  myquery(rc);


  stmt= mysql_simple_prepare(mysql, "SELECT * FROM test_ushort");
  check_stmt(stmt);

  rc= mysql_stmt_execute(stmt);
  check_execute(stmt, rc);

  bzero((char*) my_bind, sizeof(my_bind));
  my_bind[0].buffer_type= MYSQL_TYPE_SHORT;
  my_bind[0].buffer= (void *)&short_value;
  my_bind[0].is_unsigned= TRUE;
  my_bind[0].length= &s_length;

  my_bind[1].buffer_type= MYSQL_TYPE_LONG;
  my_bind[1].buffer= (void *)&long_value;
  my_bind[1].length= &l_length;

  my_bind[2].buffer_type= MYSQL_TYPE_LONGLONG;
  my_bind[2].buffer= (void *)&longlong_value;
  my_bind[2].length= &ll_length;

  my_bind[3].buffer_type= MYSQL_TYPE_TINY;
  my_bind[3].buffer= (void *)&tiny_value;
  my_bind[3].is_unsigned= TRUE;
  my_bind[3].length= &t_length;

  rc= mysql_stmt_bind_result(stmt, my_bind);
  check_execute(stmt, rc);

  rc= mysql_stmt_fetch(stmt);
  check_execute(stmt, rc);

  if (!opt_silent)
  {
    fprintf(stdout, "\n ushort   : %d (%ld)", short_value, s_length);
    fprintf(stdout, "\n ulong    : %lu (%ld)", (ulong) long_value, l_length);
    fprintf(stdout, "\n longlong : %s (%ld)", llstr(longlong_value, llbuf),
            ll_length);
    fprintf(stdout, "\n tinyint  : %d   (%ld)", tiny_value, t_length);
  }

  DIE_UNLESS(short_value == 35999);
  DIE_UNLESS(s_length == 2);

  DIE_UNLESS(long_value == 35999);
  DIE_UNLESS(l_length == 4);

  DIE_UNLESS(longlong_value == 35999);
  DIE_UNLESS(ll_length == 8);

  DIE_UNLESS(tiny_value == 200);
  DIE_UNLESS(t_length == 1);

  rc= mysql_stmt_fetch(stmt);
  DIE_UNLESS(rc == MYSQL_NO_DATA);

  mysql_stmt_close(stmt);
}


/* Test a misc smallint-signed conversion bug */

static void test_sshort_bug()
{
  MYSQL_STMT *stmt;
  MYSQL_BIND my_bind[4];
  short      short_value;
  int32      long_value;
  ulong      s_length, l_length, ll_length, t_length;
  ulonglong  longlong_value;
  int        rc;
  uchar      tiny_value;
  char       llbuf[22];

  myheader("test_sshort_bug");

  rc= mysql_query(mysql, "DROP TABLE IF EXISTS test_sshort");
  myquery(rc);

  rc= mysql_query(mysql, "CREATE TABLE test_sshort(a smallint signed, \
                                                  b smallint signed, \
                                                  c smallint unsigned, \
                                                  d smallint unsigned)");
  myquery(rc);

  rc= mysql_query(mysql, "INSERT INTO test_sshort VALUES(-5999, -5999, 35999, 200)");
  myquery(rc);


  stmt= mysql_simple_prepare(mysql, "SELECT * FROM test_sshort");
  check_stmt(stmt);

  rc= mysql_stmt_execute(stmt);
  check_execute(stmt, rc);

  bzero((char*) my_bind, sizeof(my_bind));
  my_bind[0].buffer_type= MYSQL_TYPE_SHORT;
  my_bind[0].buffer= (void *)&short_value;
  my_bind[0].length= &s_length;

  my_bind[1].buffer_type= MYSQL_TYPE_LONG;
  my_bind[1].buffer= (void *)&long_value;
  my_bind[1].length= &l_length;

  my_bind[2].buffer_type= MYSQL_TYPE_LONGLONG;
  my_bind[2].buffer= (void *)&longlong_value;
  my_bind[2].length= &ll_length;

  my_bind[3].buffer_type= MYSQL_TYPE_TINY;
  my_bind[3].buffer= (void *)&tiny_value;
  my_bind[3].is_unsigned= TRUE;
  my_bind[3].length= &t_length;

  rc= mysql_stmt_bind_result(stmt, my_bind);
  check_execute(stmt, rc);

  rc= mysql_stmt_fetch(stmt);
  check_execute(stmt, rc);

  if (!opt_silent)
  {
    fprintf(stdout, "\n sshort   : %d (%ld)", short_value, s_length);
    fprintf(stdout, "\n slong    : %ld (%ld)", (long) long_value, l_length);
    fprintf(stdout, "\n longlong : %s (%ld)", llstr(longlong_value, llbuf),
            ll_length);
    fprintf(stdout, "\n tinyint  : %d   (%ld)", tiny_value, t_length);
  }

  DIE_UNLESS(short_value == -5999);
  DIE_UNLESS(s_length == 2);

  DIE_UNLESS(long_value == -5999);
  DIE_UNLESS(l_length == 4);

  DIE_UNLESS(longlong_value == 35999);
  DIE_UNLESS(ll_length == 8);

  DIE_UNLESS(tiny_value == 200);
  DIE_UNLESS(t_length == 1);

  rc= mysql_stmt_fetch(stmt);
  DIE_UNLESS(rc == MYSQL_NO_DATA);

  mysql_stmt_close(stmt);
}


/* Test a misc tinyint-signed conversion bug */

static void test_stiny_bug()
{
  MYSQL_STMT *stmt;
  MYSQL_BIND my_bind[4];
  short      short_value;
  int32      long_value;
  ulong      s_length, l_length, ll_length, t_length;
  ulonglong  longlong_value;
  int        rc;
  uchar      tiny_value;
  char       llbuf[22];

  myheader("test_stiny_bug");

  rc= mysql_query(mysql, "DROP TABLE IF EXISTS test_stiny");
  myquery(rc);

  rc= mysql_query(mysql, "CREATE TABLE test_stiny(a tinyint signed, \
                                                  b tinyint signed, \
                                                  c tinyint unsigned, \
                                                  d tinyint unsigned)");
  myquery(rc);

  rc= mysql_query(mysql, "INSERT INTO test_stiny VALUES(-128, -127, 255, 0)");
  myquery(rc);


  stmt= mysql_simple_prepare(mysql, "SELECT * FROM test_stiny");
  check_stmt(stmt);

  rc= mysql_stmt_execute(stmt);
  check_execute(stmt, rc);

  bzero((char*) my_bind, sizeof(my_bind));
  my_bind[0].buffer_type= MYSQL_TYPE_SHORT;
  my_bind[0].buffer= (void *)&short_value;
  my_bind[0].length= &s_length;

  my_bind[1].buffer_type= MYSQL_TYPE_LONG;
  my_bind[1].buffer= (void *)&long_value;
  my_bind[1].length= &l_length;

  my_bind[2].buffer_type= MYSQL_TYPE_LONGLONG;
  my_bind[2].buffer= (void *)&longlong_value;
  my_bind[2].length= &ll_length;

  my_bind[3].buffer_type= MYSQL_TYPE_TINY;
  my_bind[3].buffer= (void *)&tiny_value;
  my_bind[3].length= &t_length;

  rc= mysql_stmt_bind_result(stmt, my_bind);
  check_execute(stmt, rc);

  rc= mysql_stmt_fetch(stmt);
  check_execute(stmt, rc);

  if (!opt_silent)
  {
    fprintf(stdout, "\n sshort   : %d (%ld)", short_value, s_length);
    fprintf(stdout, "\n slong    : %ld (%ld)", (long) long_value, l_length);
    fprintf(stdout, "\n longlong : %s  (%ld)", llstr(longlong_value, llbuf),
            ll_length);
    fprintf(stdout, "\n tinyint  : %d    (%ld)", tiny_value, t_length);
  }

  DIE_UNLESS(short_value == -128);
  DIE_UNLESS(s_length == 2);

  DIE_UNLESS(long_value == -127);
  DIE_UNLESS(l_length == 4);

  DIE_UNLESS(longlong_value == 255);
  DIE_UNLESS(ll_length == 8);

  DIE_UNLESS(tiny_value == 0);
  DIE_UNLESS(t_length == 1);

  rc= mysql_stmt_fetch(stmt);
  DIE_UNLESS(rc == MYSQL_NO_DATA);

  mysql_stmt_close(stmt);
}


/* Test misc field information, bug: #74 */

static void test_field_misc()
{
  MYSQL_STMT  *stmt;
  MYSQL_RES   *result;
  MYSQL_BIND  my_bind[1];
  char        table_type[NAME_LEN];
  ulong       type_length;
  int         rc;

  myheader("test_field_misc");

  rc= mysql_query(mysql, "SELECT @@autocommit");
  myquery(rc);

  result= mysql_store_result(mysql);
  mytest(result);

  rc= my_process_result_set(result);
  DIE_UNLESS(rc == 1);

  verify_prepare_field(result, 0,
                       "@@autocommit", "",  /* field and its org name */
                       MYSQL_TYPE_LONGLONG, /* field type */
                       "", "",              /* table and its org name */
                       "", 1, 0);           /* db name, length(its bool flag)*/

  mysql_free_result(result);

  stmt= mysql_simple_prepare(mysql, "SELECT @@autocommit");
  check_stmt(stmt);

  rc= mysql_stmt_execute(stmt);
  check_execute(stmt, rc);

  result= mysql_stmt_result_metadata(stmt);
  mytest(result);

  rc= my_process_stmt_result(stmt);
  DIE_UNLESS(rc == 1);

  verify_prepare_field(result, 0,
                       "@@autocommit", "",  /* field and its org name */
                       MYSQL_TYPE_LONGLONG, /* field type */
                       "", "",              /* table and its org name */
                       "", 1, 0);           /* db name, length(its bool flag)*/

  mysql_free_result(result);
  mysql_stmt_close(stmt);

  stmt= mysql_simple_prepare(mysql, "SELECT @@table_type");
  check_stmt(stmt);

  rc= mysql_stmt_execute(stmt);
  check_execute(stmt, rc);

  bzero((char*) my_bind, sizeof(my_bind));
  my_bind[0].buffer_type= MYSQL_TYPE_STRING;
  my_bind[0].buffer= table_type;
  my_bind[0].length= &type_length;
  my_bind[0].buffer_length= NAME_LEN;

  rc= mysql_stmt_bind_result(stmt, my_bind);
  check_execute(stmt, rc);

  rc= mysql_stmt_fetch(stmt);
  check_execute(stmt, rc);
  if (!opt_silent)
    fprintf(stdout, "\n default table type: %s(%ld)", table_type, type_length);

  rc= mysql_stmt_fetch(stmt);
  DIE_UNLESS(rc == MYSQL_NO_DATA);

  mysql_stmt_close(stmt);

  stmt= mysql_simple_prepare(mysql, "SELECT @@table_type");
  check_stmt(stmt);

  result= mysql_stmt_result_metadata(stmt);
  mytest(result);
  DIE_UNLESS(mysql_stmt_field_count(stmt) == mysql_num_fields(result));

  rc= mysql_stmt_execute(stmt);
  check_execute(stmt, rc);

  DIE_UNLESS(1 == my_process_stmt_result(stmt));

  verify_prepare_field(result, 0,
                       "@@table_type", "",   /* field and its org name */
                       mysql_get_server_version(mysql) <= 50000 ?
                       MYSQL_TYPE_STRING : MYSQL_TYPE_VAR_STRING,
                       "", "",              /* table and its org name */
                       "", type_length, 0);   /* db name, length */

  mysql_free_result(result);
  mysql_stmt_close(stmt);

  stmt= mysql_simple_prepare(mysql, "SELECT @@max_error_count");
  check_stmt(stmt);

  result= mysql_stmt_result_metadata(stmt);
  mytest(result);

  rc= mysql_stmt_execute(stmt);
  check_execute(stmt, rc);

  rc= my_process_stmt_result(stmt);
  DIE_UNLESS(rc == 1);

  verify_prepare_field(result, 0,
                       "@@max_error_count", "",   /* field and its org name */
                       MYSQL_TYPE_LONGLONG, /* field type */
                       "", "",              /* table and its org name */
                       "", 10, 0);            /* db name, length */

  mysql_free_result(result);
  mysql_stmt_close(stmt);

  stmt= mysql_simple_prepare(mysql, "SELECT @@max_allowed_packet");
  check_stmt(stmt);

  result= mysql_stmt_result_metadata(stmt);
  mytest(result);

  rc= mysql_stmt_execute(stmt);
  check_execute(stmt, rc);

  DIE_UNLESS(1 == my_process_stmt_result(stmt));

  verify_prepare_field(result, 0,
                       "@@max_allowed_packet", "", /* field and its org name */
                       MYSQL_TYPE_LONGLONG, /* field type */
                       "", "",              /* table and its org name */
                       "", 10, 0);          /* db name, length */

  mysql_free_result(result);
  mysql_stmt_close(stmt);

  stmt= mysql_simple_prepare(mysql, "SELECT @@sql_warnings");
  check_stmt(stmt);

  result= mysql_stmt_result_metadata(stmt);
  mytest(result);

  rc= mysql_stmt_execute(stmt);
  check_execute(stmt, rc);

  rc= my_process_stmt_result(stmt);
  DIE_UNLESS(rc == 1);

  verify_prepare_field(result, 0,
                       "@@sql_warnings", "",  /* field and its org name */
                       MYSQL_TYPE_LONGLONG,   /* field type */
                       "", "",                /* table and its org name */
                       "", 1, 0);             /* db name, length */

  mysql_free_result(result);
  mysql_stmt_close(stmt);
}


/*
  Test SET OPTION feature with prepare stmts
  bug #85 (reported by mark@mysql.com)
*/

static void test_set_option()
{
  MYSQL_STMT *stmt;
  MYSQL_RES  *result;
  int        rc;

  myheader("test_set_option");

  mysql_autocommit(mysql, TRUE);

  /* LIMIT the rows count to 2 */
  rc= mysql_query(mysql, "SET OPTION SQL_SELECT_LIMIT= 2");
  myquery(rc);

  rc= mysql_query(mysql, "DROP TABLE IF EXISTS test_limit");
  myquery(rc);

  rc= mysql_query(mysql, "CREATE TABLE test_limit(a tinyint)");
  myquery(rc);

  rc= mysql_query(mysql, "INSERT INTO test_limit VALUES(10), (20), (30), (40)");
  myquery(rc);

  if (!opt_silent)
    fprintf(stdout, "\n with SQL_SELECT_LIMIT= 2 (direct)");
  rc= mysql_query(mysql, "SELECT * FROM test_limit");
  myquery(rc);

  result= mysql_store_result(mysql);
  mytest(result);

  rc= my_process_result_set(result);
  DIE_UNLESS(rc == 2);

  mysql_free_result(result);

  if (!opt_silent)
    fprintf(stdout, "\n with SQL_SELECT_LIMIT=2 (prepare)");
  stmt= mysql_simple_prepare(mysql, "SELECT * FROM test_limit");
  check_stmt(stmt);

  rc= mysql_stmt_execute(stmt);
  check_execute(stmt, rc);

  rc= my_process_stmt_result(stmt);
  DIE_UNLESS(rc == 2);

  mysql_stmt_close(stmt);

  /* RESET the LIMIT the rows count to 0 */
  if (!opt_silent)
    fprintf(stdout, "\n with SQL_SELECT_LIMIT=DEFAULT (prepare)");
  rc= mysql_query(mysql, "SET OPTION SQL_SELECT_LIMIT=DEFAULT");
  myquery(rc);

  stmt= mysql_simple_prepare(mysql, "SELECT * FROM test_limit");
  check_stmt(stmt);

  rc= mysql_stmt_execute(stmt);
  check_execute(stmt, rc);

  rc= my_process_stmt_result(stmt);
  DIE_UNLESS(rc == 4);

  mysql_stmt_close(stmt);
}


/*
  Test a misc GRANT option
  bug #89 (reported by mark@mysql.com)
*/

#ifndef EMBEDDED_LIBRARY
static void test_prepare_grant()
{
  int rc;
  char query[MAX_TEST_QUERY_LENGTH];

  myheader("test_prepare_grant");

  mysql_autocommit(mysql, TRUE);

  rc= mysql_query(mysql, "DROP TABLE IF EXISTS test_grant");
  myquery(rc);

  rc= mysql_query(mysql, "CREATE TABLE test_grant(a tinyint primary key auto_increment)");
  myquery(rc);

  strxmov(query, "GRANT INSERT, UPDATE, SELECT ON ", current_db,
                ".test_grant TO 'test_grant'@",
                opt_host ? opt_host : "'localhost'", NullS);

  if (mysql_query(mysql, query))
  {
    myerror("GRANT failed");

    /*
       If server started with --skip-grant-tables, skip this test, else
       exit to indicate an error

       ER_UNKNOWN_COM_ERROR= 1047
     */
    if (mysql_errno(mysql) != 1047)
      exit(1);
  }
  else
  {
    MYSQL *org_mysql= mysql, *lmysql;
    MYSQL_STMT *stmt;

    if (!opt_silent)
      fprintf(stdout, "\n Establishing a test connection ...");
    if (!(lmysql= mysql_init(NULL)))
    {
      myerror("mysql_init() failed");
      exit(1);
    }
    if (!(mysql_real_connect(lmysql, opt_host, "test_grant",
                             "", current_db, opt_port,
                             opt_unix_socket, 0)))
    {
      myerror("connection failed");
      mysql_close(lmysql);
      exit(1);
    }
    lmysql->reconnect= 1;
    if (!opt_silent)
      fprintf(stdout, "OK");

    mysql= lmysql;
    rc= mysql_query(mysql, "INSERT INTO test_grant VALUES(NULL)");
    myquery(rc);

    rc= mysql_query(mysql, "INSERT INTO test_grant(a) VALUES(NULL)");
    myquery(rc);

    execute_prepare_query("INSERT INTO test_grant(a) VALUES(NULL)", 1);
    execute_prepare_query("INSERT INTO test_grant VALUES(NULL)", 1);
    execute_prepare_query("UPDATE test_grant SET a=9 WHERE a=1", 1);
    rc= my_stmt_result("SELECT a FROM test_grant");
    DIE_UNLESS(rc == 4);

    /* Both DELETE expected to fail as user does not have DELETE privs */

    rc= mysql_query(mysql, "DELETE FROM test_grant");
    myquery_r(rc);

    stmt= mysql_simple_prepare(mysql, "DELETE FROM test_grant");
    check_stmt_r(stmt);

    rc= my_stmt_result("SELECT * FROM test_grant");
    DIE_UNLESS(rc == 4);

    mysql_close(lmysql);
    mysql= org_mysql;

    rc= mysql_query(mysql, "delete from mysql.user where User='test_grant'");
    myquery(rc);
    DIE_UNLESS(1 == mysql_affected_rows(mysql));

    rc= mysql_query(mysql, "delete from mysql.tables_priv where User='test_grant'");
    myquery(rc);
    DIE_UNLESS(1 == mysql_affected_rows(mysql));

  }
}
#endif /* EMBEDDED_LIBRARY */

/*
  Test a crash when invalid/corrupted .frm is used in the
  SHOW TABLE STATUS
  bug #93 (reported by serg@mysql.com).
*/

static void test_frm_bug()
{
  MYSQL_STMT *stmt;
  MYSQL_BIND my_bind[2];
  MYSQL_RES  *result;
  MYSQL_ROW  row;
  FILE       *test_file;
  char       data_dir[FN_REFLEN];
  char       test_frm[FN_REFLEN];
  int        rc;

  myheader("test_frm_bug");

  mysql_autocommit(mysql, TRUE);

  rc= mysql_query(mysql, "drop table if exists test_frm_bug");
  myquery(rc);

  rc= mysql_query(mysql, "flush tables");
  myquery(rc);

  stmt= mysql_simple_prepare(mysql, "show variables like 'datadir'");
  check_stmt(stmt);

  rc= mysql_stmt_execute(stmt);
  check_execute(stmt, rc);

  bzero((char*) my_bind, sizeof(my_bind));
  my_bind[0].buffer_type= MYSQL_TYPE_STRING;
  my_bind[0].buffer= data_dir;
  my_bind[0].buffer_length= FN_REFLEN;
  my_bind[1]= my_bind[0];

  rc= mysql_stmt_bind_result(stmt, my_bind);
  check_execute(stmt, rc);

  rc= mysql_stmt_fetch(stmt);
  check_execute(stmt, rc);

  if (!opt_silent)
    fprintf(stdout, "\n data directory: %s", data_dir);

  rc= mysql_stmt_fetch(stmt);
  DIE_UNLESS(rc == MYSQL_NO_DATA);

  strxmov(test_frm, data_dir, "/", current_db, "/", "test_frm_bug.frm", NullS);

  if (!opt_silent)
    fprintf(stdout, "\n test_frm: %s", test_frm);

  if (!(test_file= my_fopen(test_frm, (int) (O_RDWR | O_CREAT), MYF(MY_WME))))
  {
    fprintf(stdout, "\n ERROR: my_fopen failed for '%s'", test_frm);
    fprintf(stdout, "\n test cancelled");
    exit(1);
  }
  if (!opt_silent)
    fprintf(test_file, "this is a junk file for test");

  rc= mysql_query(mysql, "SHOW TABLE STATUS like 'test_frm_bug'");
  myquery(rc);

  result= mysql_store_result(mysql);
  mytest(result);/* It can't be NULL */

  rc= my_process_result_set(result);
  DIE_UNLESS(rc == 1);

  mysql_data_seek(result, 0);

  row= mysql_fetch_row(result);
  mytest(row);

  if (!opt_silent)
    fprintf(stdout, "\n Comment: %s", row[17]);
  DIE_UNLESS(row[17] != 0);

  mysql_free_result(result);
  mysql_stmt_close(stmt);

  my_fclose(test_file, MYF(0));
  mysql_query(mysql, "drop table if exists test_frm_bug");
}


/* Test DECIMAL conversion */

static void test_decimal_bug()
{
  MYSQL_STMT *stmt;
  MYSQL_BIND my_bind[1];
  char       data[30];
  int        rc;
  my_bool    is_null;

  myheader("test_decimal_bug");

  mysql_autocommit(mysql, TRUE);

  rc= mysql_query(mysql, "drop table if exists test_decimal_bug");
  myquery(rc);

  rc= mysql_query(mysql, "create table test_decimal_bug(c1 decimal(10, 2))");
  myquery(rc);

  rc= mysql_query(mysql, "insert into test_decimal_bug value(8), (10.22), (5.61)");
  myquery(rc);

  stmt= mysql_simple_prepare(mysql, "select c1 from test_decimal_bug where c1= ?");
  check_stmt(stmt);

  /*
    We need to bzero bind structure because mysql_stmt_bind_param checks all
    its members.
  */
  bzero((char*) my_bind, sizeof(my_bind));

  my_bind[0].buffer_type= MYSQL_TYPE_NEWDECIMAL;
  my_bind[0].buffer= (void *)data;
  my_bind[0].buffer_length= 25;
  my_bind[0].is_null= &is_null;

  is_null= 0;
  rc= mysql_stmt_bind_param(stmt, my_bind);
  check_execute(stmt, rc);

  strmov(data, "8.0");
  rc= mysql_stmt_execute(stmt);
  check_execute(stmt, rc);

  data[0]= 0;
  rc= mysql_stmt_bind_result(stmt, my_bind);
  check_execute(stmt, rc);

  rc= mysql_stmt_fetch(stmt);
  check_execute(stmt, rc);

  if (!opt_silent)
    fprintf(stdout, "\n data: %s", data);
  DIE_UNLESS(strcmp(data, "8.00") == 0);

  rc= mysql_stmt_fetch(stmt);
  DIE_UNLESS(rc == MYSQL_NO_DATA);

  strmov(data, "5.61");
  rc= mysql_stmt_execute(stmt);
  check_execute(stmt, rc);

  data[0]= 0;
  rc= mysql_stmt_bind_result(stmt, my_bind);
  check_execute(stmt, rc);

  rc= mysql_stmt_fetch(stmt);
  check_execute(stmt, rc);

  if (!opt_silent)
    fprintf(stdout, "\n data: %s", data);
  DIE_UNLESS(strcmp(data, "5.61") == 0);

  rc= mysql_stmt_fetch(stmt);
  DIE_UNLESS(rc == MYSQL_NO_DATA);

  is_null= 1;
  rc= mysql_stmt_execute(stmt);
  check_execute(stmt, rc);

  rc= mysql_stmt_fetch(stmt);
  DIE_UNLESS(rc == MYSQL_NO_DATA);

  strmov(data, "10.22"); is_null= 0;
  rc= mysql_stmt_execute(stmt);
  check_execute(stmt, rc);

  data[0]= 0;
  rc= mysql_stmt_bind_result(stmt, my_bind);
  check_execute(stmt, rc);

  rc= mysql_stmt_fetch(stmt);
  check_execute(stmt, rc);

  if (!opt_silent)
    fprintf(stdout, "\n data: %s", data);
  DIE_UNLESS(strcmp(data, "10.22") == 0);

  rc= mysql_stmt_fetch(stmt);
  DIE_UNLESS(rc == MYSQL_NO_DATA);

  mysql_stmt_close(stmt);
}


/* Test EXPLAIN bug (#115, reported by mark@mysql.com & georg@php.net). */

static void test_explain_bug()
{
  MYSQL_STMT *stmt;
  MYSQL_RES  *result;
  int        rc;

  myheader("test_explain_bug");

  mysql_autocommit(mysql, TRUE);

  rc= mysql_query(mysql, "DROP TABLE IF EXISTS test_explain");
  myquery(rc);

  rc= mysql_query(mysql, "CREATE TABLE test_explain(id int, name char(2))");
  myquery(rc);

  stmt= mysql_simple_prepare(mysql, "explain test_explain");
  check_stmt(stmt);

  rc= mysql_stmt_execute(stmt);
  check_execute(stmt, rc);

  rc= my_process_stmt_result(stmt);
  DIE_UNLESS(rc == 2);

  result= mysql_stmt_result_metadata(stmt);
  mytest(result);

  if (!opt_silent)
    fprintf(stdout, "\n total fields in the result: %d",
            mysql_num_fields(result));
  DIE_UNLESS(6 == mysql_num_fields(result));

  verify_prepare_field(result, 0, "Field", "COLUMN_NAME",
                       mysql_get_server_version(mysql) <= 50000 ?
                       MYSQL_TYPE_STRING : MYSQL_TYPE_VAR_STRING,
                       0, 0, "", 64, 0);

  verify_prepare_field(result, 1, "Type", "COLUMN_TYPE", MYSQL_TYPE_BLOB,
                       0, 0, "", 0, 0);

  verify_prepare_field(result, 2, "Null", "IS_NULLABLE",
                       mysql_get_server_version(mysql) <= 50000 ?
                       MYSQL_TYPE_STRING : MYSQL_TYPE_VAR_STRING,
                       0, 0, "", 3, 0);

  verify_prepare_field(result, 3, "Key", "COLUMN_KEY",
                       mysql_get_server_version(mysql) <= 50000 ?
                       MYSQL_TYPE_STRING : MYSQL_TYPE_VAR_STRING,
                       0, 0, "", 3, 0);

  if ( mysql_get_server_version(mysql) >= 50027 )
  {
    /*  The patch for bug#23037 changes column type of DEAULT to blob */
    verify_prepare_field(result, 4, "Default", "COLUMN_DEFAULT",
                         MYSQL_TYPE_BLOB, 0, 0, "", 0, 0);
  }
  else
  {
    verify_prepare_field(result, 4, "Default", "COLUMN_DEFAULT",
                         mysql_get_server_version(mysql) >= 50027 ?
                         MYSQL_TYPE_BLOB :
                         mysql_get_server_version(mysql) <= 50000 ?
                         MYSQL_TYPE_STRING : MYSQL_TYPE_VAR_STRING,
                         0, 0, "",
                         mysql_get_server_version(mysql) >= 50027 ? 0 :64, 0);
  }

  verify_prepare_field(result, 5, "Extra", "EXTRA",
                       mysql_get_server_version(mysql) <= 50000 ?
                       MYSQL_TYPE_STRING : MYSQL_TYPE_VAR_STRING,
                       0, 0, "", 27, 0);

  mysql_free_result(result);
  mysql_stmt_close(stmt);

  stmt= mysql_simple_prepare(mysql, "explain select id, name FROM test_explain");
  check_stmt(stmt);

  rc= mysql_stmt_execute(stmt);
  check_execute(stmt, rc);

  rc= my_process_stmt_result(stmt);
  DIE_UNLESS(rc == 1);

  result= mysql_stmt_result_metadata(stmt);
  mytest(result);

  if (!opt_silent)
    fprintf(stdout, "\n total fields in the result: %d",
            mysql_num_fields(result));
  DIE_UNLESS(10 == mysql_num_fields(result));

  verify_prepare_field(result, 0, "id", "", MYSQL_TYPE_LONGLONG,
                       "", "", "", 3, 0);

  verify_prepare_field(result, 1, "select_type", "", MYSQL_TYPE_VAR_STRING,
                       "", "", "", 19, 0);

  verify_prepare_field(result, 2, "table", "", MYSQL_TYPE_VAR_STRING,
                       "", "", "", NAME_CHAR_LEN, 0);

  verify_prepare_field(result, 3, "type", "", MYSQL_TYPE_VAR_STRING,
                       "", "", "", 10, 0);

  verify_prepare_field(result, 4, "possible_keys", "", MYSQL_TYPE_VAR_STRING,
                       "", "", "", NAME_CHAR_LEN*MAX_KEY, 0);

  verify_prepare_field(result, 5, "key", "", MYSQL_TYPE_VAR_STRING,
                       "", "", "", NAME_CHAR_LEN, 0);

  if (mysql_get_server_version(mysql) <= 50000)
  {
    verify_prepare_field(result, 6, "key_len", "", MYSQL_TYPE_LONGLONG, "",
                         "", "", 3, 0);
  }
  else
  {
    verify_prepare_field(result, 6, "key_len", "", MYSQL_TYPE_VAR_STRING, "", 
                         "", "", NAME_CHAR_LEN*MAX_KEY/ my_charset_utf8_general_ci.mbmaxlen, 0);
  }

  verify_prepare_field(result, 7, "ref", "", MYSQL_TYPE_VAR_STRING,
                       "", "", "", NAME_CHAR_LEN*16, 0);

  verify_prepare_field(result, 8, "rows", "", MYSQL_TYPE_LONGLONG,
                       "", "", "", 10, 0);

  verify_prepare_field(result, 9, "Extra", "", MYSQL_TYPE_VAR_STRING,
                       "", "", "", 255, 0);

  mysql_free_result(result);
  mysql_stmt_close(stmt);
}

#ifdef NOT_YET_WORKING

/*
  Test math functions.
  Bug #148 (reported by salle@mysql.com).
*/

#define myerrno(n) check_errcode(n)

static void check_errcode(const unsigned int err)
{
  if (!opt_silent || mysql_errno(mysql) != err)
  {
    if (mysql->server_version)
      fprintf(stdout, "\n [MySQL-%s]", mysql->server_version);
    else
      fprintf(stdout, "\n [MySQL]");
    fprintf(stdout, "[%d] %s\n", mysql_errno(mysql), mysql_error(mysql));
  }
  DIE_UNLESS(mysql_errno(mysql) == err);
}


static void test_drop_temp()
{
  int rc;

  myheader("test_drop_temp");

  rc= mysql_query(mysql, "DROP DATABASE IF EXISTS test_drop_temp_db");
  myquery(rc);

  rc= mysql_query(mysql, "CREATE DATABASE test_drop_temp_db");
  myquery(rc);

  rc= mysql_query(mysql, "CREATE TABLE test_drop_temp_db.t1(c1 int, c2 char(1))");
  myquery(rc);

  rc= mysql_query(mysql, "delete from mysql.db where Db='test_drop_temp_db'");
  myquery(rc);

  rc= mysql_query(mysql, "delete from mysql.db where Db='test_drop_temp_db'");
  myquery(rc);

  strxmov(query, "GRANT SELECT, USAGE, DROP ON test_drop_temp_db.* TO test_temp@",
                opt_host ? opt_host : "localhost", NullS);

  if (mysql_query(mysql, query))
  {
    myerror("GRANT failed");

    /*
       If server started with --skip-grant-tables, skip this test, else
       exit to indicate an error

       ER_UNKNOWN_COM_ERROR= 1047
     */
    if (mysql_errno(mysql) != 1047)
      exit(1);
  }
  else
  {
    MYSQL *org_mysql= mysql, *lmysql;

    if (!opt_silent)
      fprintf(stdout, "\n Establishing a test connection ...");
    if (!(lmysql= mysql_init(NULL)))
    {
      myerror("mysql_init() failed");
      exit(1);
    }

    rc= mysql_query(mysql, "flush privileges");
    myquery(rc);

    if (!(mysql_real_connect(lmysql, opt_host ? opt_host : "localhost", "test_temp",
                             "", "test_drop_temp_db", opt_port,
                             opt_unix_socket, 0)))
    {
      mysql= lmysql;
      myerror("connection failed");
      mysql_close(lmysql);
      exit(1);
    }
    lmysql->reconnect= 1;
    if (!opt_silent)
      fprintf(stdout, "OK");

    mysql= lmysql;
    rc= mysql_query(mysql, "INSERT INTO t1 VALUES(10, 'C')");
    myerrno((uint)1142);

    rc= mysql_query(mysql, "DROP TABLE t1");
    myerrno((uint)1142);

    mysql= org_mysql;
    rc= mysql_query(mysql, "CREATE TEMPORARY TABLE test_drop_temp_db.t1(c1 int)");
    myquery(rc);

    rc= mysql_query(mysql, "CREATE TEMPORARY TABLE test_drop_temp_db.t2 LIKE test_drop_temp_db.t1");
    myquery(rc);

    mysql= lmysql;

    rc= mysql_query(mysql, "DROP TABLE t1, t2");
    myquery_r(rc);

    rc= mysql_query(mysql, "DROP TEMPORARY TABLE t1");
    myquery_r(rc);

    rc= mysql_query(mysql, "DROP TEMPORARY TABLE t2");
    myquery_r(rc);

    mysql_close(lmysql);
    mysql= org_mysql;

    rc= mysql_query(mysql, "drop database test_drop_temp_db");
    myquery(rc);
    DIE_UNLESS(1 == mysql_affected_rows(mysql));

    rc= mysql_query(mysql, "delete from mysql.user where User='test_temp'");
    myquery(rc);
    DIE_UNLESS(1 == mysql_affected_rows(mysql));


    rc= mysql_query(mysql, "delete from mysql.tables_priv where User='test_temp'");
    myquery(rc);
    DIE_UNLESS(1 == mysql_affected_rows(mysql));
  }
}
#endif


/* Test warnings for cuted rows */

static void test_cuted_rows()
{
  int        rc, count;
  MYSQL_RES  *result;

  myheader("test_cuted_rows");

  mysql_query(mysql, "DROP TABLE if exists t1");
  mysql_query(mysql, "DROP TABLE if exists t2");

  rc= mysql_query(mysql, "CREATE TABLE t1(c1 tinyint)");
  myquery(rc);

  rc= mysql_query(mysql, "CREATE TABLE t2(c1 int not null)");
  myquery(rc);

  rc= mysql_query(mysql, "INSERT INTO t1 values(10), (NULL), (NULL)");
  myquery(rc);

  count= mysql_warning_count(mysql);
  if (!opt_silent)
    fprintf(stdout, "\n total warnings: %d", count);
  DIE_UNLESS(count == 0);

  rc= mysql_query(mysql, "INSERT INTO t2 SELECT * FROM t1");
  myquery(rc);

  count= mysql_warning_count(mysql);
  if (!opt_silent)
    fprintf(stdout, "\n total warnings: %d", count);
  DIE_UNLESS(count == 2);

  rc= mysql_query(mysql, "SHOW WARNINGS");
  myquery(rc);

  result= mysql_store_result(mysql);
  mytest(result);

  rc= my_process_result_set(result);
  DIE_UNLESS(rc == 2);
  mysql_free_result(result);

  rc= mysql_query(mysql, "INSERT INTO t1 VALUES('junk'), (876789)");
  myquery(rc);

  count= mysql_warning_count(mysql);
  if (!opt_silent)
    fprintf(stdout, "\n total warnings: %d", count);
  DIE_UNLESS(count == 2);

  rc= mysql_query(mysql, "SHOW WARNINGS");
  myquery(rc);

  result= mysql_store_result(mysql);
  mytest(result);

  rc= my_process_result_set(result);
  DIE_UNLESS(rc == 2);
  mysql_free_result(result);
}


/* Test update/binary logs */

static void test_logs()
{
  MYSQL_STMT *stmt;
  MYSQL_BIND my_bind[2];
  char       data[255];
  ulong      length;
  int        rc;
  short      id;

  myheader("test_logs");


  rc= mysql_query(mysql, "DROP TABLE IF EXISTS test_logs");
  myquery(rc);

  rc= mysql_query(mysql, "CREATE TABLE test_logs(id smallint, name varchar(20))");
  myquery(rc);

  strmov((char *)data, "INSERT INTO test_logs VALUES(?, ?)");
  stmt= mysql_simple_prepare(mysql, data);
  check_stmt(stmt);

  /*
    We need to bzero bind structure because mysql_stmt_bind_param checks all
    its members.
  */
  bzero((char*) my_bind, sizeof(my_bind));

  my_bind[0].buffer_type= MYSQL_TYPE_SHORT;
  my_bind[0].buffer= (void *)&id;

  my_bind[1].buffer_type= MYSQL_TYPE_STRING;
  my_bind[1].buffer= (void *)&data;
  my_bind[1].buffer_length= 255;
  my_bind[1].length= &length;

  id= 9876;
  length= (ulong)(strmov((char *)data, "MySQL - Open Source Database")- data);

  rc= mysql_stmt_bind_param(stmt, my_bind);
  check_execute(stmt, rc);

  rc= mysql_stmt_execute(stmt);
  check_execute(stmt, rc);

  strmov((char *)data, "'");
  length= 1;

  rc= mysql_stmt_execute(stmt);
  check_execute(stmt, rc);

  strmov((char *)data, "\"");
  length= 1;

  rc= mysql_stmt_execute(stmt);
  check_execute(stmt, rc);

  length= (ulong)(strmov((char *)data, "my\'sql\'")-data);
  rc= mysql_stmt_execute(stmt);
  check_execute(stmt, rc);

  length= (ulong)(strmov((char *)data, "my\"sql\"")-data);
  rc= mysql_stmt_execute(stmt);
  check_execute(stmt, rc);

  mysql_stmt_close(stmt);

  strmov((char *)data, "INSERT INTO test_logs VALUES(20, 'mysql')");
  stmt= mysql_simple_prepare(mysql, data);
  check_stmt(stmt);

  rc= mysql_stmt_execute(stmt);
  check_execute(stmt, rc);

  rc= mysql_stmt_execute(stmt);
  check_execute(stmt, rc);

  mysql_stmt_close(stmt);

  strmov((char *)data, "SELECT * FROM test_logs WHERE id=?");
  stmt= mysql_simple_prepare(mysql, data);
  check_stmt(stmt);

  rc= mysql_stmt_bind_param(stmt, my_bind);
  check_execute(stmt, rc);

  rc= mysql_stmt_execute(stmt);
  check_execute(stmt, rc);

  my_bind[1].buffer_length= 255;
  rc= mysql_stmt_bind_result(stmt, my_bind);
  check_execute(stmt, rc);

  rc= mysql_stmt_fetch(stmt);
  check_execute(stmt, rc);

  if (!opt_silent)
  {
    fprintf(stdout, "id    : %d\n", id);
    fprintf(stdout, "name  : %s(%ld)\n", data, length);
  }

  DIE_UNLESS(id == 9876);
  DIE_UNLESS(length == 19 || length == 20); /* Due to VARCHAR(20) */
  DIE_UNLESS(is_prefix(data, "MySQL - Open Source") == 1);

  rc= mysql_stmt_fetch(stmt);
  check_execute(stmt, rc);

  if (!opt_silent)
    fprintf(stdout, "\n name  : %s(%ld)", data, length);

  DIE_UNLESS(length == 1);
  DIE_UNLESS(strcmp(data, "'") == 0);

  rc= mysql_stmt_fetch(stmt);
  check_execute(stmt, rc);

  if (!opt_silent)
    fprintf(stdout, "\n name  : %s(%ld)", data, length);

  DIE_UNLESS(length == 1);
  DIE_UNLESS(strcmp(data, "\"") == 0);

  rc= mysql_stmt_fetch(stmt);
  check_execute(stmt, rc);

  if (!opt_silent)
    fprintf(stdout, "\n name  : %s(%ld)", data, length);

  DIE_UNLESS(length == 7);
  DIE_UNLESS(strcmp(data, "my\'sql\'") == 0);

  rc= mysql_stmt_fetch(stmt);
  check_execute(stmt, rc);

  if (!opt_silent)
    fprintf(stdout, "\n name  : %s(%ld)", data, length);

  DIE_UNLESS(length == 7);
  /*DIE_UNLESS(strcmp(data, "my\"sql\"") == 0); */

  rc= mysql_stmt_fetch(stmt);
  DIE_UNLESS(rc == MYSQL_NO_DATA);

  mysql_stmt_close(stmt);

  rc= mysql_query(mysql, "DROP TABLE test_logs");
  myquery(rc);
}


/* Test 'n' statements create and close */

static void test_nstmts()
{
  MYSQL_STMT  *stmt;
  char        query[255];
  int         rc;
  static uint i, total_stmts= 2000;
  MYSQL_BIND  my_bind[1];

  myheader("test_nstmts");

  mysql_autocommit(mysql, TRUE);

  rc= mysql_query(mysql, "DROP TABLE IF EXISTS test_nstmts");
  myquery(rc);

  rc= mysql_query(mysql, "CREATE TABLE test_nstmts(id int)");
  myquery(rc);

  /*
    We need to bzero bind structure because mysql_stmt_bind_param checks all
    its members.
  */
  bzero((char*) my_bind, sizeof(my_bind));

  my_bind[0].buffer= (void *)&i;
  my_bind[0].buffer_type= MYSQL_TYPE_LONG;

  for (i= 0; i < total_stmts; i++)
  {
    if (!opt_silent)
      fprintf(stdout, "\r stmt: %d", i);

    strmov(query, "insert into test_nstmts values(?)");
    stmt= mysql_simple_prepare(mysql, query);
    check_stmt(stmt);

    rc= mysql_stmt_bind_param(stmt, my_bind);
    check_execute(stmt, rc);

    rc= mysql_stmt_execute(stmt);
    check_execute(stmt, rc);

    mysql_stmt_close(stmt);
  }

  stmt= mysql_simple_prepare(mysql, " select count(*) from test_nstmts");
  check_stmt(stmt);

  rc= mysql_stmt_execute(stmt);
  check_execute(stmt, rc);

  i= 0;
  rc= mysql_stmt_bind_result(stmt, my_bind);
  check_execute(stmt, rc);

  rc= mysql_stmt_fetch(stmt);
  check_execute(stmt, rc);
  if (!opt_silent)
    fprintf(stdout, "\n total rows: %d", i);
  DIE_UNLESS( i == total_stmts);

  rc= mysql_stmt_fetch(stmt);
  DIE_UNLESS(rc == MYSQL_NO_DATA);

  mysql_stmt_close(stmt);

  rc= mysql_query(mysql, "DROP TABLE test_nstmts");
  myquery(rc);
}


/* Test stmt seek() functions */

static void test_fetch_seek()
{
  MYSQL_STMT *stmt;
  MYSQL_BIND my_bind[3];
  MYSQL_ROW_OFFSET row;
  int        rc;
  int32      c1;
  char       c2[11], c3[20];

  myheader("test_fetch_seek");
  rc= mysql_query(mysql, "drop table if exists t1");

  myquery(rc);

  rc= mysql_query(mysql, "create table t1(c1 int primary key auto_increment, c2 char(10), c3 timestamp(14))");
  myquery(rc);

  rc= mysql_query(mysql, "insert into t1(c2) values('venu'), ('mysql'), ('open'), ('source')");
  myquery(rc);

  stmt= mysql_simple_prepare(mysql, "select * from t1");
  check_stmt(stmt);

  bzero((char*) my_bind, sizeof(my_bind));
  my_bind[0].buffer_type= MYSQL_TYPE_LONG;
  my_bind[0].buffer= (void *)&c1;

  my_bind[1].buffer_type= MYSQL_TYPE_STRING;
  my_bind[1].buffer= (void *)c2;
  my_bind[1].buffer_length= sizeof(c2);

  my_bind[2]= my_bind[1];
  my_bind[2].buffer= (void *)c3;
  my_bind[2].buffer_length= sizeof(c3);

  rc= mysql_stmt_execute(stmt);
  check_execute(stmt, rc);

  rc= mysql_stmt_bind_result(stmt, my_bind);
  check_execute(stmt, rc);

  rc= mysql_stmt_store_result(stmt);
  check_execute(stmt, rc);

  rc= mysql_stmt_fetch(stmt);
  check_execute(stmt, rc);

  if (!opt_silent)
    fprintf(stdout, "\n row 0: %ld, %s, %s", (long) c1, c2, c3);

  row= mysql_stmt_row_tell(stmt);

  row= mysql_stmt_row_seek(stmt, row);

  rc= mysql_stmt_fetch(stmt);
  check_execute(stmt, rc);

  if (!opt_silent)
    fprintf(stdout, "\n row 2: %ld, %s, %s", (long) c1, c2, c3);

  row= mysql_stmt_row_seek(stmt, row);

  rc= mysql_stmt_fetch(stmt);
  check_execute(stmt, rc);

  if (!opt_silent)
    fprintf(stdout, "\n row 2: %ld, %s, %s", (long) c1, c2, c3);

  mysql_stmt_data_seek(stmt, 0);

  rc= mysql_stmt_fetch(stmt);
  check_execute(stmt, rc);

  if (!opt_silent)
    fprintf(stdout, "\n row 0: %ld, %s, %s", (long) c1, c2, c3);

  rc= mysql_stmt_fetch(stmt);
  check_execute(stmt, rc);

  rc= mysql_stmt_fetch(stmt);
  check_execute(stmt, rc);

  rc= mysql_stmt_fetch(stmt);
  check_execute(stmt, rc);

  rc= mysql_stmt_fetch(stmt);
  DIE_UNLESS(rc == MYSQL_NO_DATA);

  mysql_stmt_close(stmt);
  myquery(mysql_query(mysql, "drop table t1"));
}


/* Test mysql_stmt_fetch_column() with offset */

static void test_fetch_offset()
{
  MYSQL_STMT *stmt;
  MYSQL_BIND my_bind[1];
  char       data[11];
  ulong      length;
  int        rc;
  my_bool    is_null;


  myheader("test_fetch_offset");

  rc= mysql_query(mysql, "drop table if exists t1");
  myquery(rc);

  rc= mysql_query(mysql, "create table t1(a char(10))");
  myquery(rc);

  rc= mysql_query(mysql, "insert into t1 values('abcdefghij'), (null)");
  myquery(rc);

  stmt= mysql_simple_prepare(mysql, "select * from t1");
  check_stmt(stmt);

  bzero((char*) my_bind, sizeof(my_bind));
  my_bind[0].buffer_type= MYSQL_TYPE_STRING;
  my_bind[0].buffer= (void *)data;
  my_bind[0].buffer_length= 11;
  my_bind[0].is_null= &is_null;
  my_bind[0].length= &length;

  rc= mysql_stmt_execute(stmt);
  check_execute(stmt, rc);

  rc= mysql_stmt_fetch_column(stmt, my_bind, 0, 0);
  check_execute_r(stmt, rc);

  rc= mysql_stmt_execute(stmt);
  check_execute(stmt, rc);

  rc= mysql_stmt_bind_result(stmt, my_bind);
  check_execute(stmt, rc);

  rc= mysql_stmt_store_result(stmt);
  check_execute(stmt, rc);

  rc= mysql_stmt_fetch(stmt);
  check_execute(stmt, rc);

  data[0]= '\0';
  rc= mysql_stmt_fetch_column(stmt, my_bind, 0, 0);
  check_execute(stmt, rc);
  if (!opt_silent)
    fprintf(stdout, "\n col 1: %s (%ld)", data, length);
  DIE_UNLESS(strncmp(data, "abcd", 4) == 0 && length == 10);

  rc= mysql_stmt_fetch_column(stmt, my_bind, 0, 5);
  check_execute(stmt, rc);
  if (!opt_silent)
    fprintf(stdout, "\n col 1: %s (%ld)", data, length);
  DIE_UNLESS(strncmp(data, "fg", 2) == 0 && length == 10);

  rc= mysql_stmt_fetch_column(stmt, my_bind, 0, 9);
  check_execute(stmt, rc);
  if (!opt_silent)
    fprintf(stdout, "\n col 0: %s (%ld)", data, length);
  DIE_UNLESS(strncmp(data, "j", 1) == 0 && length == 10);

  rc= mysql_stmt_fetch(stmt);
  check_execute(stmt, rc);

  is_null= 0;

  rc= mysql_stmt_fetch_column(stmt, my_bind, 0, 0);
  check_execute(stmt, rc);

  DIE_UNLESS(is_null == 1);

  rc= mysql_stmt_fetch(stmt);
  DIE_UNLESS(rc == MYSQL_NO_DATA);

  rc= mysql_stmt_fetch_column(stmt, my_bind, 1, 0);
  check_execute_r(stmt, rc);

  mysql_stmt_close(stmt);

  myquery(mysql_query(mysql, "drop table t1"));
}


/* Test mysql_stmt_fetch_column() */

static void test_fetch_column()
{
  MYSQL_STMT *stmt;
  MYSQL_BIND my_bind[2];
  char       c2[20], bc2[20];
  ulong      l1, l2, bl1, bl2;
  int        rc, c1, bc1;

  myheader("test_fetch_column");

  rc= mysql_query(mysql, "drop table if exists t1");
  myquery(rc);

  rc= mysql_query(mysql, "create table t1(c1 int primary key auto_increment, c2 char(10))");
  myquery(rc);

  rc= mysql_query(mysql, "insert into t1(c2) values('venu'), ('mysql')");
  myquery(rc);

  stmt= mysql_simple_prepare(mysql, "select * from t1 order by c2 desc");
  check_stmt(stmt);

  bzero((char*) my_bind, sizeof(my_bind));
  my_bind[0].buffer_type= MYSQL_TYPE_LONG;
  my_bind[0].buffer= (void *)&bc1;
  my_bind[0].buffer_length= 0;
  my_bind[0].is_null= 0;
  my_bind[0].length= &bl1;
  my_bind[1].buffer_type= MYSQL_TYPE_STRING;
  my_bind[1].buffer= (void *)bc2;
  my_bind[1].buffer_length= 7;
  my_bind[1].is_null= 0;
  my_bind[1].length= &bl2;

  rc= mysql_stmt_execute(stmt);
  check_execute(stmt, rc);

  rc= mysql_stmt_bind_result(stmt, my_bind);
  check_execute(stmt, rc);

  rc= mysql_stmt_store_result(stmt);
  check_execute(stmt, rc);

  rc= mysql_stmt_fetch_column(stmt, my_bind, 1, 0); /* No-op at this point */
  check_execute_r(stmt, rc);

  rc= mysql_stmt_fetch(stmt);
  check_execute(stmt, rc);

  if (!opt_silent)
    fprintf(stdout, "\n row 0: %d, %s", bc1, bc2);

  c2[0]= '\0'; l2= 0;
  my_bind[0].buffer_type= MYSQL_TYPE_STRING;
  my_bind[0].buffer= (void *)c2;
  my_bind[0].buffer_length= 7;
  my_bind[0].is_null= 0;
  my_bind[0].length= &l2;

  rc= mysql_stmt_fetch_column(stmt, my_bind, 1, 0);
  check_execute(stmt, rc);
  if (!opt_silent)
    fprintf(stdout, "\n col 1: %s(%ld)", c2, l2);
  DIE_UNLESS(strncmp(c2, "venu", 4) == 0 && l2 == 4);

  c2[0]= '\0'; l2= 0;
  rc= mysql_stmt_fetch_column(stmt, my_bind, 1, 0);
  check_execute(stmt, rc);
  if (!opt_silent)
    fprintf(stdout, "\n col 1: %s(%ld)", c2, l2);
  DIE_UNLESS(strcmp(c2, "venu") == 0 && l2 == 4);

  c1= 0;
  my_bind[0].buffer_type= MYSQL_TYPE_LONG;
  my_bind[0].buffer= (void *)&c1;
  my_bind[0].buffer_length= 0;
  my_bind[0].is_null= 0;
  my_bind[0].length= &l1;

  rc= mysql_stmt_fetch_column(stmt, my_bind, 0, 0);
  check_execute(stmt, rc);
  if (!opt_silent)
    fprintf(stdout, "\n col 0: %d(%ld)", c1, l1);
  DIE_UNLESS(c1 == 1 && l1 == 4);

  rc= mysql_stmt_fetch(stmt);
  check_execute(stmt, rc);

  if (!opt_silent)
    fprintf(stdout, "\n row 1: %d, %s", bc1, bc2);

  c2[0]= '\0'; l2= 0;
  my_bind[0].buffer_type= MYSQL_TYPE_STRING;
  my_bind[0].buffer= (void *)c2;
  my_bind[0].buffer_length= 7;
  my_bind[0].is_null= 0;
  my_bind[0].length= &l2;

  rc= mysql_stmt_fetch_column(stmt, my_bind, 1, 0);
  check_execute(stmt, rc);
  if (!opt_silent)
    fprintf(stdout, "\n col 1: %s(%ld)", c2, l2);
  DIE_UNLESS(strncmp(c2, "mysq", 4) == 0 && l2 == 5);

  c2[0]= '\0'; l2= 0;
  rc= mysql_stmt_fetch_column(stmt, my_bind, 1, 0);
  check_execute(stmt, rc);
  if (!opt_silent)
    fprintf(stdout, "\n col 1: %si(%ld)", c2, l2);
  DIE_UNLESS(strcmp(c2, "mysql") == 0 && l2 == 5);

  c1= 0;
  my_bind[0].buffer_type= MYSQL_TYPE_LONG;
  my_bind[0].buffer= (void *)&c1;
  my_bind[0].buffer_length= 0;
  my_bind[0].is_null= 0;
  my_bind[0].length= &l1;

  rc= mysql_stmt_fetch_column(stmt, my_bind, 0, 0);
  check_execute(stmt, rc);
  if (!opt_silent)
    fprintf(stdout, "\n col 0: %d(%ld)", c1, l1);
  DIE_UNLESS(c1 == 2 && l1 == 4);

  rc= mysql_stmt_fetch(stmt);
  DIE_UNLESS(rc == MYSQL_NO_DATA);

  rc= mysql_stmt_fetch_column(stmt, my_bind, 1, 0);
  check_execute_r(stmt, rc);

  mysql_stmt_close(stmt);
  myquery(mysql_query(mysql, "drop table t1"));
}


/* Test mysql_list_fields() */

static void test_list_fields()
{
  MYSQL_RES *result;
  int rc;
  myheader("test_list_fields");

  rc= mysql_query(mysql, "drop table if exists t1");
  myquery(rc);

  rc= mysql_query(mysql, "create table t1(c1 int primary key auto_increment, c2 char(10) default 'mysql')");
  myquery(rc);

  result= mysql_list_fields(mysql, "t1", NULL);
  mytest(result);

  rc= my_process_result_set(result);
  DIE_UNLESS(rc == 0);

  verify_prepare_field(result, 0, "c1", "c1", MYSQL_TYPE_LONG,
                       "t1", "t1",
                       current_db, 11, "0");

  verify_prepare_field(result, 1, "c2", "c2", MYSQL_TYPE_STRING,
                       "t1", "t1",
                       current_db, 10, "mysql");

  mysql_free_result(result);
  myquery(mysql_query(mysql, "drop table t1"));
}


static void test_bug19671()
{
  MYSQL_RES *result;
  int rc;
  myheader("test_bug19671");

  mysql_query(mysql, "set sql_mode=''");
  rc= mysql_query(mysql, "drop table if exists t1");
  myquery(rc);

  rc= mysql_query(mysql, "drop view if exists v1");
  myquery(rc);

  rc= mysql_query(mysql, "create table t1(f1 int)");
  myquery(rc);

  rc= mysql_query(mysql, "create view v1 as select va.* from t1 va");
  myquery(rc);

  result= mysql_list_fields(mysql, "v1", NULL);
  mytest(result);

  rc= my_process_result_set(result);
  DIE_UNLESS(rc == 0);

  verify_prepare_field(result, 0, "f1", "f1", MYSQL_TYPE_LONG,
                       "v1", "v1", current_db, 11, "0");

  mysql_free_result(result);
  myquery(mysql_query(mysql, "drop view v1"));
  myquery(mysql_query(mysql, "drop table t1"));
}


/* Test a memory ovverun bug */

static void test_mem_overun()
{
  char       buffer[10000], field[10];
  MYSQL_STMT *stmt;
  MYSQL_RES  *field_res;
  int        rc, i, length;

  myheader("test_mem_overun");

  /*
    Test a memory ovverun bug when a table had 1000 fields with
    a row of data
  */
  rc= mysql_query(mysql, "drop table if exists t_mem_overun");
  myquery(rc);

  strxmov(buffer, "create table t_mem_overun(", NullS);
  for (i= 0; i < 1000; i++)
  {
    sprintf(field, "c%d int", i);
    strxmov(buffer, buffer, field, ", ", NullS);
  }
  length= strlen(buffer);
  buffer[length-2]= ')';
  buffer[--length]= '\0';

  rc= mysql_real_query(mysql, buffer, length);
  myquery(rc);

  strxmov(buffer, "insert into t_mem_overun values(", NullS);
  for (i= 0; i < 1000; i++)
  {
    strxmov(buffer, buffer, "1, ", NullS);
  }
  length= strlen(buffer);
  buffer[length-2]= ')';
  buffer[--length]= '\0';

  rc= mysql_real_query(mysql, buffer, length);
  myquery(rc);

  rc= mysql_query(mysql, "select * from t_mem_overun");
  myquery(rc);

  rc= my_process_result(mysql);
  DIE_UNLESS(rc == 1);

  stmt= mysql_simple_prepare(mysql, "select * from t_mem_overun");
  check_stmt(stmt);

  rc= mysql_stmt_execute(stmt);
  check_execute(stmt, rc);

  field_res= mysql_stmt_result_metadata(stmt);
  mytest(field_res);

  if (!opt_silent)
    fprintf(stdout, "\n total fields : %d", mysql_num_fields(field_res));
  DIE_UNLESS( 1000 == mysql_num_fields(field_res));

  rc= mysql_stmt_store_result(stmt);
  check_execute(stmt, rc);

  rc= mysql_stmt_fetch(stmt);
  check_execute(stmt, rc);

  rc= mysql_stmt_fetch(stmt);
  DIE_UNLESS(rc == MYSQL_NO_DATA);

  mysql_free_result(field_res);

  mysql_stmt_close(stmt);
}


/* Test mysql_stmt_free_result() */

static void test_free_result()
{
  MYSQL_STMT *stmt;
  MYSQL_BIND my_bind[1];
  char       c2[5];
  ulong      bl1, l2;
  int        rc, c1, bc1;

  myheader("test_free_result");

  rc= mysql_query(mysql, "drop table if exists test_free_result");
  myquery(rc);

  rc= mysql_query(mysql, "create table test_free_result("
                         "c1 int primary key auto_increment)");
  myquery(rc);

  rc= mysql_query(mysql, "insert into test_free_result values(), (), ()");
  myquery(rc);

  stmt= mysql_simple_prepare(mysql, "select * from test_free_result");
  check_stmt(stmt);

  bzero((char*) my_bind, sizeof(my_bind));
  my_bind[0].buffer_type= MYSQL_TYPE_LONG;
  my_bind[0].buffer= (void *)&bc1;
  my_bind[0].length= &bl1;

  rc= mysql_stmt_execute(stmt);
  check_execute(stmt, rc);

  rc= mysql_stmt_bind_result(stmt, my_bind);
  check_execute(stmt, rc);

  rc= mysql_stmt_fetch(stmt);
  check_execute(stmt, rc);

  c2[0]= '\0'; l2= 0;
  my_bind[0].buffer_type= MYSQL_TYPE_STRING;
  my_bind[0].buffer= (void *)c2;
  my_bind[0].buffer_length= 7;
  my_bind[0].is_null= 0;
  my_bind[0].length= &l2;

  rc= mysql_stmt_fetch_column(stmt, my_bind, 0, 0);
  check_execute(stmt, rc);
  if (!opt_silent)
    fprintf(stdout, "\n col 0: %s(%ld)", c2, l2);
  DIE_UNLESS(strncmp(c2, "1", 1) == 0 && l2 == 1);

  rc= mysql_stmt_fetch(stmt);
  check_execute(stmt, rc);

  c1= 0, l2= 0;
  my_bind[0].buffer_type= MYSQL_TYPE_LONG;
  my_bind[0].buffer= (void *)&c1;
  my_bind[0].buffer_length= 0;
  my_bind[0].is_null= 0;
  my_bind[0].length= &l2;

  rc= mysql_stmt_fetch_column(stmt, my_bind, 0, 0);
  check_execute(stmt, rc);
  if (!opt_silent)
    fprintf(stdout, "\n col 0: %d(%ld)", c1, l2);
  DIE_UNLESS(c1 == 2 && l2 == 4);

  rc= mysql_query(mysql, "drop table test_free_result");
  myquery_r(rc); /* error should be, COMMANDS OUT OF SYNC */

  rc= mysql_stmt_free_result(stmt);
  check_execute(stmt, rc);

  rc= mysql_query(mysql, "drop table test_free_result");
  myquery(rc);  /* should be successful */

  mysql_stmt_close(stmt);
}


/* Test mysql_stmt_store_result() */

static void test_free_store_result()
{
  MYSQL_STMT *stmt;
  MYSQL_BIND my_bind[1];
  char       c2[5];
  ulong      bl1, l2;
  int        rc, c1, bc1;

  myheader("test_free_store_result");

  rc= mysql_query(mysql, "drop table if exists test_free_result");
  myquery(rc);

  rc= mysql_query(mysql, "create table test_free_result(c1 int primary key auto_increment)");
  myquery(rc);

  rc= mysql_query(mysql, "insert into test_free_result values(), (), ()");
  myquery(rc);

  stmt= mysql_simple_prepare(mysql, "select * from test_free_result");
  check_stmt(stmt);

  bzero((char*) my_bind, sizeof(my_bind));
  my_bind[0].buffer_type= MYSQL_TYPE_LONG;
  my_bind[0].buffer= (void *)&bc1;
  my_bind[0].buffer_length= 0;
  my_bind[0].is_null= 0;
  my_bind[0].length= &bl1;

  rc= mysql_stmt_execute(stmt);
  check_execute(stmt, rc);

  rc= mysql_stmt_bind_result(stmt, my_bind);
  check_execute(stmt, rc);

  rc= mysql_stmt_store_result(stmt);
  check_execute(stmt, rc);

  rc= mysql_stmt_fetch(stmt);
  check_execute(stmt, rc);

  c2[0]= '\0'; l2= 0;
  my_bind[0].buffer_type= MYSQL_TYPE_STRING;
  my_bind[0].buffer= (void *)c2;
  my_bind[0].buffer_length= 7;
  my_bind[0].is_null= 0;
  my_bind[0].length= &l2;

  rc= mysql_stmt_fetch_column(stmt, my_bind, 0, 0);
  check_execute(stmt, rc);
  if (!opt_silent)
    fprintf(stdout, "\n col 1: %s(%ld)", c2, l2);
  DIE_UNLESS(strncmp(c2, "1", 1) == 0 && l2 == 1);

  rc= mysql_stmt_fetch(stmt);
  check_execute(stmt, rc);

  c1= 0, l2= 0;
  my_bind[0].buffer_type= MYSQL_TYPE_LONG;
  my_bind[0].buffer= (void *)&c1;
  my_bind[0].buffer_length= 0;
  my_bind[0].is_null= 0;
  my_bind[0].length= &l2;

  rc= mysql_stmt_fetch_column(stmt, my_bind, 0, 0);
  check_execute(stmt, rc);
  if (!opt_silent)
    fprintf(stdout, "\n col 0: %d(%ld)", c1, l2);
  DIE_UNLESS(c1 == 2 && l2 == 4);

  rc= mysql_stmt_free_result(stmt);
  check_execute(stmt, rc);

  rc= mysql_query(mysql, "drop table test_free_result");
  myquery(rc);

  mysql_stmt_close(stmt);
}


/* Test SQLmode */

static void test_sqlmode()
{
  MYSQL_STMT *stmt;
  MYSQL_BIND my_bind[2];
  char       c1[5], c2[5];
  int        rc;
  char query[MAX_TEST_QUERY_LENGTH];

  myheader("test_sqlmode");

  rc= mysql_query(mysql, "DROP TABLE IF EXISTS test_piping");
  myquery(rc);

  rc= mysql_query(mysql, "CREATE TABLE test_piping(name varchar(10))");
  myquery(rc);

  /* PIPES_AS_CONCAT */
  strmov(query, "SET SQL_MODE= \"PIPES_AS_CONCAT\"");
  if (!opt_silent)
    fprintf(stdout, "\n With %s", query);
  rc= mysql_query(mysql, query);
  myquery(rc);

  strmov(query, "INSERT INTO test_piping VALUES(?||?)");
  if (!opt_silent)
    fprintf(stdout, "\n  query: %s", query);
  stmt= mysql_simple_prepare(mysql, query);
  check_stmt(stmt);

  if (!opt_silent)
    fprintf(stdout, "\n  total parameters: %ld", mysql_stmt_param_count(stmt));

  /*
    We need to bzero bind structure because mysql_stmt_bind_param checks all
    its members.
  */
  bzero((char*) my_bind, sizeof(my_bind));

  my_bind[0].buffer_type= MYSQL_TYPE_STRING;
  my_bind[0].buffer= (void *)c1;
  my_bind[0].buffer_length= 2;

  my_bind[1].buffer_type= MYSQL_TYPE_STRING;
  my_bind[1].buffer= (void *)c2;
  my_bind[1].buffer_length= 3;

  rc= mysql_stmt_bind_param(stmt, my_bind);
  check_execute(stmt, rc);

  strmov(c1, "My"); strmov(c2, "SQL");
  rc= mysql_stmt_execute(stmt);
  check_execute(stmt, rc);
  mysql_stmt_close(stmt);

  verify_col_data("test_piping", "name", "MySQL");

  rc= mysql_query(mysql, "DELETE FROM test_piping");
  myquery(rc);

  strmov(query, "SELECT connection_id    ()");
  if (!opt_silent)
    fprintf(stdout, "\n  query: %s", query);
  stmt= mysql_simple_prepare(mysql, query);
  check_stmt(stmt);
  mysql_stmt_close(stmt);

  /* ANSI */
  strmov(query, "SET SQL_MODE= \"ANSI\"");
  if (!opt_silent)
    fprintf(stdout, "\n With %s", query);
  rc= mysql_query(mysql, query);
  myquery(rc);

  strmov(query, "INSERT INTO test_piping VALUES(?||?)");
  if (!opt_silent)
    fprintf(stdout, "\n  query: %s", query);
  stmt= mysql_simple_prepare(mysql, query);
  check_stmt(stmt);
  if (!opt_silent)
    fprintf(stdout, "\n  total parameters: %ld", mysql_stmt_param_count(stmt));

  rc= mysql_stmt_bind_param(stmt, my_bind);
  check_execute(stmt, rc);

  strmov(c1, "My"); strmov(c2, "SQL");
  rc= mysql_stmt_execute(stmt);
  check_execute(stmt, rc);

  mysql_stmt_close(stmt);
  verify_col_data("test_piping", "name", "MySQL");

  /* ANSI mode spaces ... */
  strmov(query, "SELECT connection_id    ()");
  if (!opt_silent)
    fprintf(stdout, "\n  query: %s", query);
  stmt= mysql_simple_prepare(mysql, query);
  check_stmt(stmt);

  rc= mysql_stmt_execute(stmt);
  check_execute(stmt, rc);

  rc= mysql_stmt_fetch(stmt);
  check_execute(stmt, rc);

  rc= mysql_stmt_fetch(stmt);
  DIE_UNLESS(rc == MYSQL_NO_DATA);
  if (!opt_silent)
    fprintf(stdout, "\n  returned 1 row\n");

  mysql_stmt_close(stmt);

  /* IGNORE SPACE MODE */
  strmov(query, "SET SQL_MODE= \"IGNORE_SPACE\"");
  if (!opt_silent)
    fprintf(stdout, "\n With %s", query);
  rc= mysql_query(mysql, query);
  myquery(rc);

  strmov(query, "SELECT connection_id    ()");
  if (!opt_silent)
    fprintf(stdout, "\n  query: %s", query);
  stmt= mysql_simple_prepare(mysql, query);
  check_stmt(stmt);

  rc= mysql_stmt_execute(stmt);
  check_execute(stmt, rc);

  rc= mysql_stmt_fetch(stmt);
  check_execute(stmt, rc);

  rc= mysql_stmt_fetch(stmt);
  DIE_UNLESS(rc == MYSQL_NO_DATA);
  if (!opt_silent)
    fprintf(stdout, "\n  returned 1 row");

  mysql_stmt_close(stmt);
}


/* Test for timestamp handling */

static void test_ts()
{
  MYSQL_STMT *stmt;
  MYSQL_BIND my_bind[6];
  MYSQL_TIME ts;
  MYSQL_RES  *prep_res;
  char       strts[30];
  ulong      length;
  int        rc, field_count;
  char       name;
  char query[MAX_TEST_QUERY_LENGTH];
  const char *queries [3]= {"SELECT a, b, c FROM test_ts WHERE %c=?",
                            "SELECT a, b, c FROM test_ts WHERE %c=?",
                            "SELECT a, b, c FROM test_ts WHERE %c=CAST(? AS DATE)"};
  myheader("test_ts");

  rc= mysql_query(mysql, "DROP TABLE IF EXISTS test_ts");
  myquery(rc);

  rc= mysql_query(mysql, "CREATE TABLE test_ts(a DATE, b TIME, c TIMESTAMP)");
  myquery(rc);

  stmt= mysql_simple_prepare(mysql, "INSERT INTO test_ts VALUES(?, ?, ?), (?, ?, ?)");
  check_stmt(stmt);

  ts.year= 2003;
  ts.month= 07;
  ts.day= 12;
  ts.hour= 21;
  ts.minute= 07;
  ts.second= 46;
  ts.second_part= 0;
  length= (long)(strmov(strts, "2003-07-12 21:07:46") - strts);

  /*
    We need to bzero bind structure because mysql_stmt_bind_param checks all
    its members.
  */
  bzero((char*) my_bind, sizeof(my_bind));

  my_bind[0].buffer_type= MYSQL_TYPE_TIMESTAMP;
  my_bind[0].buffer= (void *)&ts;
  my_bind[0].buffer_length= sizeof(ts);

  my_bind[2]= my_bind[1]= my_bind[0];

  my_bind[3].buffer_type= MYSQL_TYPE_STRING;
  my_bind[3].buffer= (void *)strts;
  my_bind[3].buffer_length= sizeof(strts);
  my_bind[3].length= &length;

  my_bind[5]= my_bind[4]= my_bind[3];

  rc= mysql_stmt_bind_param(stmt, my_bind);
  check_execute(stmt, rc);

  rc= mysql_stmt_execute(stmt);
  check_execute(stmt, rc);

  mysql_stmt_close(stmt);

  verify_col_data("test_ts", "a", "2003-07-12");
  verify_col_data("test_ts", "b", "21:07:46");
  verify_col_data("test_ts", "c", "2003-07-12 21:07:46");

  stmt= mysql_simple_prepare(mysql, "SELECT * FROM test_ts");
  check_stmt(stmt);

  prep_res= mysql_stmt_result_metadata(stmt);
  mytest(prep_res);

  rc= mysql_stmt_execute(stmt);
  check_execute(stmt, rc);

  rc= my_process_stmt_result(stmt);
  DIE_UNLESS(rc == 2);
  field_count= mysql_num_fields(prep_res);

  mysql_free_result(prep_res);
  mysql_stmt_close(stmt);

  for (name= 'a'; field_count--; name++)
  {
    int row_count= 0;

    sprintf(query, queries[field_count], name);

    if (!opt_silent)
      fprintf(stdout, "\n  %s", query);
    stmt= mysql_simple_prepare(mysql, query);
    check_stmt(stmt);

    rc= mysql_stmt_bind_param(stmt, my_bind);
    check_execute(stmt, rc);

    rc= mysql_stmt_execute(stmt);
    check_execute(stmt, rc);

    while (mysql_stmt_fetch(stmt) == 0)
      row_count++;

    if (!opt_silent)
      fprintf(stdout, "\n   returned '%d' rows", row_count);
    DIE_UNLESS(row_count == 2);
    mysql_stmt_close(stmt);
  }
}


/* Test for bug #1500. */

static void test_bug1500()
{
  MYSQL_STMT *stmt;
  MYSQL_BIND my_bind[3];
  int        rc;
  int32 int_data[3]= {2, 3, 4};
  const char *data;

  myheader("test_bug1500");

  rc= mysql_query(mysql, "DROP TABLE IF EXISTS test_bg1500");
  myquery(rc);

  rc= mysql_query(mysql, "CREATE TABLE test_bg1500 (i INT)");
  myquery(rc);

  rc= mysql_query(mysql, "INSERT INTO test_bg1500 VALUES (1), (2)");
  myquery(rc);

  rc= mysql_commit(mysql);
  myquery(rc);

  stmt= mysql_simple_prepare(mysql, "SELECT i FROM test_bg1500 WHERE i IN (?, ?, ?)");
  check_stmt(stmt);
  verify_param_count(stmt, 3);

  /*
    We need to bzero bind structure because mysql_stmt_bind_param checks all
    its members.
  */
  bzero((char*) my_bind, sizeof(my_bind));

  my_bind[0].buffer= (void *)int_data;
  my_bind[0].buffer_type= MYSQL_TYPE_LONG;
  my_bind[2]= my_bind[1]= my_bind[0];
  my_bind[1].buffer= (void *)(int_data + 1);
  my_bind[2].buffer= (void *)(int_data + 2);

  rc= mysql_stmt_bind_param(stmt, my_bind);
  check_execute(stmt, rc);

  rc= mysql_stmt_execute(stmt);
  check_execute(stmt, rc);

  rc= my_process_stmt_result(stmt);
  DIE_UNLESS(rc == 1);

  mysql_stmt_close(stmt);

  rc= mysql_query(mysql, "DROP TABLE test_bg1500");
  myquery(rc);

  rc= mysql_query(mysql, "CREATE TABLE test_bg1500 (s VARCHAR(25), FULLTEXT(s)) engine=MyISAM");
  myquery(rc);

  rc= mysql_query(mysql,
        "INSERT INTO test_bg1500 VALUES ('Gravedigger'), ('Greed'), ('Hollow Dogs')");
  myquery(rc);

  rc= mysql_commit(mysql);
  myquery(rc);

  stmt= mysql_simple_prepare(mysql,
          "SELECT s FROM test_bg1500 WHERE MATCH (s) AGAINST (?)");
  check_stmt(stmt);

  verify_param_count(stmt, 1);

  data= "Dogs";
  my_bind[0].buffer_type= MYSQL_TYPE_STRING;
  my_bind[0].buffer= (void *) data;
  my_bind[0].buffer_length= strlen(data);
  my_bind[0].is_null= 0;
  my_bind[0].length= 0;

  rc= mysql_stmt_bind_param(stmt, my_bind);
  check_execute(stmt, rc);

  rc= mysql_stmt_execute(stmt);
  check_execute(stmt, rc);

  rc= my_process_stmt_result(stmt);
  DIE_UNLESS(rc == 1);

  mysql_stmt_close(stmt);

  /* This should work too */
  stmt= mysql_simple_prepare(mysql,
          "SELECT s FROM test_bg1500 WHERE MATCH (s) AGAINST (CONCAT(?, 'digger'))");
  check_stmt(stmt);

  verify_param_count(stmt, 1);

  data= "Grave";
  my_bind[0].buffer_type= MYSQL_TYPE_STRING;
  my_bind[0].buffer= (void *) data;
  my_bind[0].buffer_length= strlen(data);

  rc= mysql_stmt_bind_param(stmt, my_bind);
  check_execute(stmt, rc);

  rc= mysql_stmt_execute(stmt);
  check_execute(stmt, rc);

  rc= my_process_stmt_result(stmt);
  DIE_UNLESS(rc == 1);

  mysql_stmt_close(stmt);
}


static void test_bug1946()
{
  MYSQL_STMT *stmt;
  int rc;
  const char *query= "INSERT INTO prepare_command VALUES (?)";

  myheader("test_bug1946");

  rc= mysql_query(mysql, "DROP TABLE IF EXISTS prepare_command");
  myquery(rc);

  rc= mysql_query(mysql, "CREATE TABLE prepare_command(ID INT)");
  myquery(rc);

  stmt= mysql_simple_prepare(mysql, query);
  check_stmt(stmt);
  rc= mysql_real_query(mysql, query, strlen(query));
  DIE_UNLESS(rc != 0);
  if (!opt_silent)
    fprintf(stdout, "Got error (as expected):\n");
  myerror(NULL);

  mysql_stmt_close(stmt);
  rc= mysql_query(mysql, "DROP TABLE prepare_command");
}


static void test_parse_error_and_bad_length()
{
  MYSQL_STMT *stmt;
  int rc;

  /* check that we get 4 syntax errors over the 4 calls */
  myheader("test_parse_error_and_bad_length");

  rc= mysql_query(mysql, "SHOW DATABAAAA");
  DIE_UNLESS(rc);
  if (!opt_silent)
    fprintf(stdout, "Got error (as expected): '%s'\n", mysql_error(mysql));
  rc= mysql_real_query(mysql, "SHOW DATABASES", 100);
  DIE_UNLESS(rc);
  if (!opt_silent)
    fprintf(stdout, "Got error (as expected): '%s'\n", mysql_error(mysql));

  stmt= mysql_simple_prepare(mysql, "SHOW DATABAAAA");
  DIE_UNLESS(!stmt);
  if (!opt_silent)
    fprintf(stdout, "Got error (as expected): '%s'\n", mysql_error(mysql));
  stmt= mysql_stmt_init(mysql);
  DIE_UNLESS(stmt);
  rc= mysql_stmt_prepare(stmt, "SHOW DATABASES", 100);
  DIE_UNLESS(rc != 0);
  if (!opt_silent)
    fprintf(stdout, "Got error (as expected): '%s'\n", mysql_stmt_error(stmt));
  mysql_stmt_close(stmt);
}


static void test_bug2247()
{
  MYSQL_STMT *stmt;
  MYSQL_RES *res;
  int rc;
  int i;
  const char *create= "CREATE TABLE bug2247(id INT UNIQUE AUTO_INCREMENT)";
  const char *insert= "INSERT INTO bug2247 VALUES (NULL)";
  const char *SELECT= "SELECT id FROM bug2247";
  const char *update= "UPDATE bug2247 SET id=id+10";
  const char *drop= "DROP TABLE IF EXISTS bug2247";
  ulonglong exp_count;
  enum { NUM_ROWS= 5 };

  myheader("test_bug2247");

  if (!opt_silent)
    fprintf(stdout, "\nChecking if stmt_affected_rows is not affected by\n"
                  "mysql_query ... ");
  /* create table and insert few rows */
  rc= mysql_query(mysql, drop);
  myquery(rc);

  rc= mysql_query(mysql, create);
  myquery(rc);

  stmt= mysql_simple_prepare(mysql, insert);
  check_stmt(stmt);
  for (i= 0; i < NUM_ROWS; ++i)
  {
    rc= mysql_stmt_execute(stmt);
    check_execute(stmt, rc);
  }
  exp_count= mysql_stmt_affected_rows(stmt);
  DIE_UNLESS(exp_count == 1);

  rc= mysql_query(mysql, SELECT);
  myquery(rc);
  /*
    mysql_store_result overwrites mysql->affected_rows. Check that
    mysql_stmt_affected_rows() returns the same value, whereas
    mysql_affected_rows() value is correct.
  */
  res= mysql_store_result(mysql);
  mytest(res);

  DIE_UNLESS(mysql_affected_rows(mysql) == NUM_ROWS);
  DIE_UNLESS(exp_count == mysql_stmt_affected_rows(stmt));

  rc= mysql_query(mysql, update);
  myquery(rc);
  DIE_UNLESS(mysql_affected_rows(mysql) == NUM_ROWS);
  DIE_UNLESS(exp_count == mysql_stmt_affected_rows(stmt));

  mysql_free_result(res);
  mysql_stmt_close(stmt);

  /* check that mysql_stmt_store_result modifies mysql_stmt_affected_rows */
  stmt= mysql_simple_prepare(mysql, SELECT);
  check_stmt(stmt);

  rc= mysql_stmt_execute(stmt);
  check_execute(stmt, rc);
  rc= mysql_stmt_store_result(stmt);
  check_execute(stmt, rc);
  exp_count= mysql_stmt_affected_rows(stmt);
  DIE_UNLESS(exp_count == NUM_ROWS);

  rc= mysql_query(mysql, insert);
  myquery(rc);
  DIE_UNLESS(mysql_affected_rows(mysql) == 1);
  DIE_UNLESS(mysql_stmt_affected_rows(stmt) == exp_count);

  mysql_stmt_close(stmt);
  if (!opt_silent)
    fprintf(stdout, "OK");
}


static void test_subqueries()
{
  MYSQL_STMT *stmt;
  int rc, i;
  const char *query= "SELECT (SELECT SUM(a+b) FROM t2 where t1.b=t2.b GROUP BY t1.a LIMIT 1) as scalar_s, exists (select 1 from t2 where t2.a/2=t1.a) as exists_s, a in (select a+3 from t2) as in_s, (a-1, b-1) in (select a, b from t2) as in_row_s FROM t1, (select a x, b y from t2) tt WHERE x=a";

  myheader("test_subqueries");

  rc= mysql_query(mysql, "DROP TABLE IF EXISTS t1, t2");
  myquery(rc);

  rc= mysql_query(mysql, "CREATE TABLE t1 (a int , b int);");
  myquery(rc);

  rc= mysql_query(mysql,
                  "insert into t1 values (1, 1), (2, 2), (3, 3), (4, 4), (5, 5);");
  myquery(rc);

  rc= mysql_query(mysql, "create table t2 select * from t1;");
  myquery(rc);

  stmt= mysql_simple_prepare(mysql, query);
  check_stmt(stmt);
  for (i= 0; i < 3; i++)
  {
    rc= mysql_stmt_execute(stmt);
    check_execute(stmt, rc);
    rc= my_process_stmt_result(stmt);
    DIE_UNLESS(rc == 5);
  }
  mysql_stmt_close(stmt);

  rc= mysql_query(mysql, "DROP TABLE t1, t2");
  myquery(rc);
}


static void test_bad_union()
{
  MYSQL_STMT *stmt;
  const char *query= "SELECT 1, 2 union SELECT 1";

  myheader("test_bad_union");

  stmt= mysql_simple_prepare(mysql, query);
  DIE_UNLESS(stmt == 0);
  myerror(NULL);
}


static void test_distinct()
{
  MYSQL_STMT *stmt;
  int rc, i;
  const char *query=
    "SELECT 2+count(distinct b), group_concat(a) FROM t1 group by a";

  myheader("test_distinct");

  rc= mysql_query(mysql, "DROP TABLE IF EXISTS t1");
  myquery(rc);

  rc= mysql_query(mysql, "CREATE TABLE t1 (a int , b int);");
  myquery(rc);

  rc= mysql_query(mysql,
                  "insert into t1 values (1, 1), (2, 2), (3, 3), (4, 4), (5, 5), \
(1, 10), (2, 20), (3, 30), (4, 40), (5, 50);");
  myquery(rc);

  for (i= 0; i < 3; i++)
  {
    stmt= mysql_simple_prepare(mysql, query);
    check_stmt(stmt);
    rc= mysql_stmt_execute(stmt);
    check_execute(stmt, rc);
    rc= my_process_stmt_result(stmt);
    DIE_UNLESS(rc == 5);
    mysql_stmt_close(stmt);
  }

  rc= mysql_query(mysql, "DROP TABLE t1");
  myquery(rc);
}


/*
  Test for bug#2248 "mysql_fetch without prior mysql_stmt_execute hangs"
*/

static void test_bug2248()
{
  MYSQL_STMT *stmt;
  int rc;
  const char *query1= "SELECT DATABASE()";
  const char *query2= "INSERT INTO test_bug2248 VALUES (10)";

  myheader("test_bug2248");

  rc= mysql_query(mysql, "DROP TABLE IF EXISTS test_bug2248");
  myquery(rc);

  rc= mysql_query(mysql, "CREATE TABLE test_bug2248 (id int)");
  myquery(rc);

  stmt= mysql_simple_prepare(mysql, query1);
  check_stmt(stmt);

  /* This should not hang */
  rc= mysql_stmt_fetch(stmt);
  check_execute_r(stmt, rc);

  /* And this too */
  rc= mysql_stmt_store_result(stmt);
  check_execute_r(stmt, rc);

  mysql_stmt_close(stmt);

  stmt= mysql_simple_prepare(mysql, query2);
  check_stmt(stmt);

  rc= mysql_stmt_execute(stmt);
  check_execute(stmt, rc);

  /* This too should not hang but should return proper error */
  rc= mysql_stmt_fetch(stmt);
  DIE_UNLESS(rc == 1);

  /* This too should not hang but should not bark */
  rc= mysql_stmt_store_result(stmt);
  check_execute(stmt, rc);

  /* This should return proper error */
  rc= mysql_stmt_fetch(stmt);
  check_execute_r(stmt, rc);
  DIE_UNLESS(rc == 1);

  mysql_stmt_close(stmt);

  rc= mysql_query(mysql, "DROP TABLE test_bug2248");
  myquery(rc);
}


static void test_subqueries_ref()
{
  MYSQL_STMT *stmt;
  int rc, i;
  const char *query= "SELECT a as ccc from t1 outr where a+1=(SELECT 1+outr.a from t1 where outr.a+1=a+1 and a=1)";

  myheader("test_subqueries_ref");

  rc= mysql_query(mysql, "DROP TABLE IF EXISTS t1");
  myquery(rc);

  rc= mysql_query(mysql, "CREATE TABLE t1 (a int);");
  myquery(rc);

  rc= mysql_query(mysql,
                  "insert into t1 values (1), (2), (3), (4), (5);");
  myquery(rc);

  stmt= mysql_simple_prepare(mysql, query);
  check_stmt(stmt);
  for (i= 0; i < 3; i++)
  {
    rc= mysql_stmt_execute(stmt);
    check_execute(stmt, rc);
    rc= my_process_stmt_result(stmt);
    DIE_UNLESS(rc == 1);
  }
  mysql_stmt_close(stmt);

  rc= mysql_query(mysql, "DROP TABLE t1");
  myquery(rc);
}


static void test_union()
{
  MYSQL_STMT *stmt;
  int rc;

  myheader("test_union");

  rc= mysql_query(mysql, "DROP TABLE IF EXISTS t1, t2");
  myquery(rc);

  rc= mysql_query(mysql,
                  "CREATE TABLE t1 "
                  "(id INTEGER NOT NULL PRIMARY KEY, "
                  " name VARCHAR(20) NOT NULL)");
  myquery(rc);
  rc= mysql_query(mysql,
                  "INSERT INTO t1 (id, name) VALUES "
                  "(2, 'Ja'), (3, 'Ede'), "
                  "(4, 'Haag'), (5, 'Kabul'), "
                  "(6, 'Almere'), (7, 'Utrecht'), "
                  "(8, 'Qandahar'), (9, 'Amsterdam'), "
                  "(10, 'Amersfoort'), (11, 'Constantine')");
  myquery(rc);
  rc= mysql_query(mysql,
                  "CREATE TABLE t2 "
                  "(id INTEGER NOT NULL PRIMARY KEY, "
                  " name VARCHAR(20) NOT NULL)");
  myquery(rc);
  rc= mysql_query(mysql,
                  "INSERT INTO t2 (id, name) VALUES "
                  "(4, 'Guam'), (5, 'Aruba'), "
                  "(6, 'Angola'), (7, 'Albania'), "
                  "(8, 'Anguilla'), (9, 'Argentina'), "
                  "(10, 'Azerbaijan'), (11, 'Afghanistan'), "
                  "(12, 'Burkina Faso'), (13, 'Faroe Islands')");
  myquery(rc);

  stmt= mysql_simple_prepare(mysql,
                             "SELECT t1.name FROM t1 UNION "
                             "SELECT t2.name FROM t2");
  check_stmt(stmt);

  rc= mysql_stmt_execute(stmt);
  check_execute(stmt, rc);
  rc= my_process_stmt_result(stmt);
  DIE_UNLESS(rc == 20);
  mysql_stmt_close(stmt);

  rc= mysql_query(mysql, "DROP TABLE t1, t2");
  myquery(rc);
}


static void test_bug3117()
{
  MYSQL_STMT *stmt;
  MYSQL_BIND buffer;
  longlong lii;
  ulong length;
  my_bool is_null;
  int rc;

  myheader("test_bug3117");

  rc= mysql_query(mysql, "DROP TABLE IF EXISTS t1");
  myquery(rc);

  rc= mysql_query(mysql, "CREATE TABLE t1 (id int auto_increment primary key)");
  myquery(rc);

  stmt= mysql_simple_prepare(mysql, "SELECT LAST_INSERT_ID()");
  check_stmt(stmt);

  rc= mysql_query(mysql, "INSERT INTO t1 VALUES (NULL)");
  myquery(rc);

  rc= mysql_stmt_execute(stmt);
  check_execute(stmt, rc);

  bzero((char*) &buffer, sizeof(buffer));
  buffer.buffer_type= MYSQL_TYPE_LONGLONG;
  buffer.buffer_length= sizeof(lii);
  buffer.buffer= (void *)&lii;
  buffer.length= &length;
  buffer.is_null= &is_null;

  rc= mysql_stmt_bind_result(stmt, &buffer);
  check_execute(stmt, rc);

  rc= mysql_stmt_store_result(stmt);
  check_execute(stmt, rc);

  rc= mysql_stmt_fetch(stmt);
  check_execute(stmt, rc);

  DIE_UNLESS(is_null == 0 && lii == 1);
  if (!opt_silent)
    fprintf(stdout, "\n\tLAST_INSERT_ID()= 1 ok\n");

  rc= mysql_query(mysql, "INSERT INTO t1 VALUES (NULL)");
  myquery(rc);

  rc= mysql_stmt_execute(stmt);
  check_execute(stmt, rc);

  rc= mysql_stmt_fetch(stmt);
  check_execute(stmt, rc);

  DIE_UNLESS(is_null == 0 && lii == 2);
  if (!opt_silent)
    fprintf(stdout, "\tLAST_INSERT_ID()= 2 ok\n");

  mysql_stmt_close(stmt);

  rc= mysql_query(mysql, "DROP TABLE t1");
  myquery(rc);
}


static void test_join()
{
  MYSQL_STMT *stmt;
  int rc, i, j;
  const char *query[]= {"SELECT * FROM t2 join t1 on (t1.a=t2.a)",
                        "SELECT * FROM t2 natural join t1",
                        "SELECT * FROM t2 join t1 using(a)",
                        "SELECT * FROM t2 left join t1 on(t1.a=t2.a)",
                        "SELECT * FROM t2 natural left join t1",
                        "SELECT * FROM t2 left join t1 using(a)",
                        "SELECT * FROM t2 right join t1 on(t1.a=t2.a)",
                        "SELECT * FROM t2 natural right join t1",
                        "SELECT * FROM t2 right join t1 using(a)"};

  myheader("test_join");

  rc= mysql_query(mysql, "DROP TABLE IF EXISTS t1, t2");
  myquery(rc);

  rc= mysql_query(mysql, "CREATE TABLE t1 (a int , b int);");
  myquery(rc);

  rc= mysql_query(mysql,
                  "insert into t1 values (1, 1), (2, 2), (3, 3), (4, 4), (5, 5);");
  myquery(rc);

  rc= mysql_query(mysql, "CREATE TABLE t2 (a int , c int);");
  myquery(rc);

  rc= mysql_query(mysql,
                  "insert into t2 values (1, 1), (2, 2), (3, 3), (4, 4), (5, 5);");
  myquery(rc);

  for (j= 0; j < 9; j++)
  {
    stmt= mysql_simple_prepare(mysql, query[j]);
    check_stmt(stmt);
    for (i= 0; i < 3; i++)
    {
      rc= mysql_stmt_execute(stmt);
      check_execute(stmt, rc);
      rc= my_process_stmt_result(stmt);
      DIE_UNLESS(rc == 5);
    }
    mysql_stmt_close(stmt);
  }

  rc= mysql_query(mysql, "DROP TABLE t1, t2");
  myquery(rc);
}


static void test_selecttmp()
{
  MYSQL_STMT *stmt;
  int rc, i;
  const char *query= "select a, (select count(distinct t1.b) as sum from t1, t2 where t1.a=t2.a and t2.b > 0 and t1.a <= t3.b group by t1.a order by sum limit 1) from t3";

  myheader("test_select_tmp");

  rc= mysql_query(mysql, "DROP TABLE IF EXISTS t1, t2, t3");
  myquery(rc);

  rc= mysql_query(mysql, "CREATE TABLE t1 (a int , b int);");
  myquery(rc);

  rc= mysql_query(mysql, "create table t2 (a int, b int);");
  myquery(rc);

  rc= mysql_query(mysql, "create table t3 (a int, b int);");
  myquery(rc);

  rc= mysql_query(mysql,
                  "insert into t1 values (0, 100), (1, 2), (1, 3), (2, 2), (2, 7), \
(2, -1), (3, 10);");
  myquery(rc);
  rc= mysql_query(mysql,
                  "insert into t2 values (0, 0), (1, 1), (2, 1), (3, 1), (4, 1);");
  myquery(rc);
  rc= mysql_query(mysql,
                  "insert into t3 values (3, 3), (2, 2), (1, 1);");
  myquery(rc);

  stmt= mysql_simple_prepare(mysql, query);
  check_stmt(stmt);
  for (i= 0; i < 3; i++)
  {
    rc= mysql_stmt_execute(stmt);
    check_execute(stmt, rc);
    rc= my_process_stmt_result(stmt);
    DIE_UNLESS(rc == 3);
  }
  mysql_stmt_close(stmt);

  rc= mysql_query(mysql, "DROP TABLE t1, t2, t3");
  myquery(rc);
}


static void test_create_drop()
{
  MYSQL_STMT *stmt_create, *stmt_drop, *stmt_select, *stmt_create_select;
  char *query;
  int rc, i;
  myheader("test_table_manipulation");

  rc= mysql_query(mysql, "DROP TABLE IF EXISTS t1, t2");
  myquery(rc);

  rc= mysql_query(mysql, "create table t2 (a int);");
  myquery(rc);

  rc= mysql_query(mysql, "create table t1 (a int);");
  myquery(rc);

  rc= mysql_query(mysql, "insert into t2 values (3), (2), (1);");
  myquery(rc);

  query= (char*)"create table t1 (a int)";
  stmt_create= mysql_simple_prepare(mysql, query);
  check_stmt(stmt_create);

  query= (char*)"drop table t1";
  stmt_drop= mysql_simple_prepare(mysql, query);
  check_stmt(stmt_drop);

  query= (char*)"select a in (select a from t2) from t1";
  stmt_select= mysql_simple_prepare(mysql, query);
  check_stmt(stmt_select);

  rc= mysql_query(mysql, "DROP TABLE t1");
  myquery(rc);

  query= (char*)"create table t1 select a from t2";
  stmt_create_select= mysql_simple_prepare(mysql, query);
  check_stmt(stmt_create_select);

  for (i= 0; i < 3; i++)
  {
    rc= mysql_stmt_execute(stmt_create);
    check_execute(stmt_create, rc);
    if (!opt_silent)
      fprintf(stdout, "created %i\n", i);

    rc= mysql_stmt_execute(stmt_select);
    check_execute(stmt_select, rc);
    rc= my_process_stmt_result(stmt_select);
    DIE_UNLESS(rc == 0);

    rc= mysql_stmt_execute(stmt_drop);
    check_execute(stmt_drop, rc);
    if (!opt_silent)
      fprintf(stdout, "dropped %i\n", i);

    rc= mysql_stmt_execute(stmt_create_select);
    check_execute(stmt_create, rc);
    if (!opt_silent)
      fprintf(stdout, "created select %i\n", i);

    rc= mysql_stmt_execute(stmt_select);
    check_execute(stmt_select, rc);
    rc= my_process_stmt_result(stmt_select);
    DIE_UNLESS(rc == 3);

    rc= mysql_stmt_execute(stmt_drop);
    check_execute(stmt_drop, rc);
    if (!opt_silent)
      fprintf(stdout, "dropped %i\n", i);
  }

  mysql_stmt_close(stmt_create);
  mysql_stmt_close(stmt_drop);
  mysql_stmt_close(stmt_select);
  mysql_stmt_close(stmt_create_select);

  rc= mysql_query(mysql, "DROP TABLE t2");
  myquery(rc);
}


static void test_rename()
{
  MYSQL_STMT *stmt;
  const char *query= "rename table t1 to t2, t3 to t4";
  int rc;
  myheader("test_table_rename");

  rc= mysql_query(mysql, "DROP TABLE IF EXISTS t1, t2, t3, t4");
  myquery(rc);

  stmt= mysql_simple_prepare(mysql, query);
  check_stmt(stmt);

  rc= mysql_query(mysql, "create table t1 (a int)");
  myquery(rc);

  rc= mysql_stmt_execute(stmt);
  check_execute_r(stmt, rc);
  if (!opt_silent)
    fprintf(stdout, "rename without t3\n");

  rc= mysql_query(mysql, "create table t3 (a int)");
  myquery(rc);

  rc= mysql_stmt_execute(stmt);
  check_execute(stmt, rc);
  if (!opt_silent)
    fprintf(stdout, "rename with t3\n");

  rc= mysql_stmt_execute(stmt);
  check_execute_r(stmt, rc);
  if (!opt_silent)
    fprintf(stdout, "rename renamed\n");

  rc= mysql_query(mysql, "rename table t2 to t1, t4 to t3");
  myquery(rc);

  rc= mysql_stmt_execute(stmt);
  check_execute(stmt, rc);
  if (!opt_silent)
    fprintf(stdout, "rename reverted\n");

  mysql_stmt_close(stmt);

  rc= mysql_query(mysql, "DROP TABLE t2, t4");
  myquery(rc);
}


static void test_do_set()
{
  MYSQL_STMT *stmt_do, *stmt_set;
  char *query;
  int rc, i;
  myheader("test_do_set");

  rc= mysql_query(mysql, "DROP TABLE IF EXISTS t1");
  myquery(rc);

  rc= mysql_query(mysql, "create table t1 (a int)");
  myquery(rc);

  query= (char*)"do @var:=(1 in (select * from t1))";
  stmt_do= mysql_simple_prepare(mysql, query);
  check_stmt(stmt_do);

  query= (char*)"set @var=(1 in (select * from t1))";
  stmt_set= mysql_simple_prepare(mysql, query);
  check_stmt(stmt_set);

  for (i= 0; i < 3; i++)
  {
    rc= mysql_stmt_execute(stmt_do);
    check_execute(stmt_do, rc);
    if (!opt_silent)
      fprintf(stdout, "do %i\n", i);
    rc= mysql_stmt_execute(stmt_set);
    check_execute(stmt_set, rc);
    if (!opt_silent)
      fprintf(stdout, "set %i\n", i);
  }

  mysql_stmt_close(stmt_do);
  mysql_stmt_close(stmt_set);
}


static void test_multi()
{
  MYSQL_STMT *stmt_delete, *stmt_update, *stmt_select1, *stmt_select2;
  char *query;
  MYSQL_BIND my_bind[1];
  int rc, i;
  int32 param= 1;
  ulong length= 1;
  myheader("test_multi");

  /*
    We need to bzero bind structure because mysql_stmt_bind_param checks all
    its members.
  */
  bzero((char*) my_bind, sizeof(my_bind));

  my_bind[0].buffer_type= MYSQL_TYPE_LONG;
  my_bind[0].buffer= (void *)&param;
  my_bind[0].length= &length;

  rc= mysql_query(mysql, "DROP TABLE IF EXISTS t1, t2");
  myquery(rc);

  rc= mysql_query(mysql, "create table t1 (a int, b int)");
  myquery(rc);

  rc= mysql_query(mysql, "create table t2 (a int, b int)");
  myquery(rc);

  rc= mysql_query(mysql, "insert into t1 values (3, 3), (2, 2), (1, 1)");
  myquery(rc);

  rc= mysql_query(mysql, "insert into t2 values (3, 3), (2, 2), (1, 1)");
  myquery(rc);

  query= (char*)"delete t1, t2 from t1, t2 where t1.a=t2.a and t1.b=10";
  stmt_delete= mysql_simple_prepare(mysql, query);
  check_stmt(stmt_delete);

  query= (char*)"update t1, t2 set t1.b=10, t2.b=10 where t1.a=t2.a and t1.b=?";
  stmt_update= mysql_simple_prepare(mysql, query);
  check_stmt(stmt_update);

  query= (char*)"select * from t1";
  stmt_select1= mysql_simple_prepare(mysql, query);
  check_stmt(stmt_select1);

  query= (char*)"select * from t2";
  stmt_select2= mysql_simple_prepare(mysql, query);
  check_stmt(stmt_select2);

  for(i= 0; i < 3; i++)
  {
    rc= mysql_stmt_bind_param(stmt_update, my_bind);
    check_execute(stmt_update, rc);

    rc= mysql_stmt_execute(stmt_update);
    check_execute(stmt_update, rc);
    if (!opt_silent)
      fprintf(stdout, "update %ld\n", (long) param);

    rc= mysql_stmt_execute(stmt_delete);
    check_execute(stmt_delete, rc);
    if (!opt_silent)
      fprintf(stdout, "delete %ld\n", (long) param);

    rc= mysql_stmt_execute(stmt_select1);
    check_execute(stmt_select1, rc);
    rc= my_process_stmt_result(stmt_select1);
    DIE_UNLESS(rc == 3-param);

    rc= mysql_stmt_execute(stmt_select2);
    check_execute(stmt_select2, rc);
    rc= my_process_stmt_result(stmt_select2);
    DIE_UNLESS(rc == 3-param);

    param++;
  }

  mysql_stmt_close(stmt_delete);
  mysql_stmt_close(stmt_update);
  mysql_stmt_close(stmt_select1);
  mysql_stmt_close(stmt_select2);
  rc= mysql_query(mysql, "drop table t1, t2");
  myquery(rc);
}


static void test_insert_select()
{
  MYSQL_STMT *stmt_insert, *stmt_select;
  char *query;
  int rc;
  uint i;
  myheader("test_insert_select");

  rc= mysql_query(mysql, "DROP TABLE IF EXISTS t1, t2");
  myquery(rc);

  rc= mysql_query(mysql, "create table t1 (a int)");
  myquery(rc);

  rc= mysql_query(mysql, "create table t2 (a int)");
  myquery(rc);

  rc= mysql_query(mysql, "insert into t2 values (1)");
  myquery(rc);

  query= (char*)"insert into t1 select a from t2";
  stmt_insert= mysql_simple_prepare(mysql, query);
  check_stmt(stmt_insert);

  query= (char*)"select * from t1";
  stmt_select= mysql_simple_prepare(mysql, query);
  check_stmt(stmt_select);

  for(i= 0; i < 3; i++)
  {
    rc= mysql_stmt_execute(stmt_insert);
    check_execute(stmt_insert, rc);
    if (!opt_silent)
      fprintf(stdout, "insert %u\n", i);

    rc= mysql_stmt_execute(stmt_select);
    check_execute(stmt_select, rc);
    rc= my_process_stmt_result(stmt_select);
    DIE_UNLESS(rc == (int)(i+1));
  }

  mysql_stmt_close(stmt_insert);
  mysql_stmt_close(stmt_select);
  rc= mysql_query(mysql, "drop table t1, t2");
  myquery(rc);
}


static void test_bind_nagative()
{
  MYSQL_STMT *stmt_insert;
  char *query;
  int rc;
  MYSQL_BIND      my_bind[1];
  int32           my_val= 0;
  ulong           my_length= 0L;
  my_bool         my_null= FALSE;
  myheader("test_insert_select");

  rc= mysql_query(mysql, "DROP TABLE IF EXISTS t1");
  myquery(rc);

  rc= mysql_query(mysql, "create temporary table t1 (c1 int unsigned)");
  myquery(rc);

  rc= mysql_query(mysql, "INSERT INTO t1 VALUES (1), (-1)");
  myquery(rc);

  query= (char*)"INSERT INTO t1 VALUES (?)";
  stmt_insert= mysql_simple_prepare(mysql, query);
  check_stmt(stmt_insert);

  /* bind parameters */
  bzero((char*) my_bind, sizeof(my_bind));

  my_bind[0].buffer_type= MYSQL_TYPE_LONG;
  my_bind[0].buffer= (void *)&my_val;
  my_bind[0].length= &my_length;
  my_bind[0].is_null= (char*)&my_null;

  rc= mysql_stmt_bind_param(stmt_insert, my_bind);
  check_execute(stmt_insert, rc);

  my_val= -1;
  rc= mysql_stmt_execute(stmt_insert);
  check_execute(stmt_insert, rc);

  mysql_stmt_close(stmt_insert);
  rc= mysql_query(mysql, "drop table t1");
  myquery(rc);
}


static void test_derived()
{
  MYSQL_STMT *stmt;
  int rc, i;
  MYSQL_BIND      my_bind[1];
  int32           my_val= 0;
  ulong           my_length= 0L;
  my_bool         my_null= FALSE;
  const char *query=
    "select count(1) from (select f.id from t1 f where f.id=?) as x";

  myheader("test_derived");

  rc= mysql_query(mysql, "DROP TABLE IF EXISTS t1");
  myquery(rc);

  rc= mysql_query(mysql, "create table t1 (id  int(8), primary key (id)) \
ENGINE=InnoDB DEFAULT CHARSET=utf8");
  myquery(rc);

  rc= mysql_query(mysql, "insert into t1 values (1)");
  myquery(rc);

  stmt= mysql_simple_prepare(mysql, query);
  check_stmt(stmt);
  /*
    We need to bzero bind structure because mysql_stmt_bind_param checks all
    its members.
  */
  bzero((char*) my_bind, sizeof(my_bind));

  my_bind[0].buffer_type= MYSQL_TYPE_LONG;
  my_bind[0].buffer= (void *)&my_val;
  my_bind[0].length= &my_length;
  my_bind[0].is_null= (char*)&my_null;
  my_val= 1;
  rc= mysql_stmt_bind_param(stmt, my_bind);
  check_execute(stmt, rc);

  for (i= 0; i < 3; i++)
  {
    rc= mysql_stmt_execute(stmt);
    check_execute(stmt, rc);
    rc= my_process_stmt_result(stmt);
    DIE_UNLESS(rc == 1);
  }
  mysql_stmt_close(stmt);

  rc= mysql_query(mysql, "DROP TABLE t1");
  myquery(rc);
}


static void test_xjoin()
{
  MYSQL_STMT *stmt;
  int rc, i;
  const char *query=
    "select t.id, p1.value, n1.value, p2.value, n2.value from t3 t LEFT JOIN t1 p1 ON (p1.id=t.param1_id) LEFT JOIN t2 p2 ON (p2.id=t.param2_id) LEFT JOIN t4 n1 ON (n1.id=p1.name_id) LEFT JOIN t4 n2 ON (n2.id=p2.name_id) where t.id=1";

  myheader("test_xjoin");

  rc= mysql_query(mysql, "DROP TABLE IF EXISTS t1, t2, t3, t4");
  myquery(rc);

  rc= mysql_query(mysql, "create table t3 (id int(8), param1_id int(8), param2_id int(8)) ENGINE=InnoDB DEFAULT CHARSET=utf8");
  myquery(rc);

  rc= mysql_query(mysql, "create table t1 ( id int(8), name_id int(8), value varchar(10)) ENGINE=InnoDB DEFAULT CHARSET=utf8");
  myquery(rc);

  rc= mysql_query(mysql, "create table t2 (id int(8), name_id int(8), value varchar(10)) ENGINE=InnoDB DEFAULT CHARSET=utf8;");
  myquery(rc);

  rc= mysql_query(mysql, "create table t4(id int(8), value varchar(10)) ENGINE=InnoDB DEFAULT CHARSET=utf8");
  myquery(rc);

  rc= mysql_query(mysql, "insert into t3 values (1, 1, 1), (2, 2, null)");
  myquery(rc);

  rc= mysql_query(mysql, "insert into t1 values (1, 1, 'aaa'), (2, null, 'bbb')");
  myquery(rc);

  rc= mysql_query(mysql, "insert into t2 values (1, 2, 'ccc')");
  myquery(rc);

  rc= mysql_query(mysql, "insert into t4 values (1, 'Name1'), (2, null)");
  myquery(rc);

  stmt= mysql_simple_prepare(mysql, query);
  check_stmt(stmt);

  for (i= 0; i < 3; i++)
  {
    rc= mysql_stmt_execute(stmt);
    check_execute(stmt, rc);
    rc= my_process_stmt_result(stmt);
    DIE_UNLESS(rc == 1);
  }
  mysql_stmt_close(stmt);

  rc= mysql_query(mysql, "DROP TABLE t1, t2, t3, t4");
  myquery(rc);
}


static void test_bug3035()
{
  MYSQL_STMT *stmt;
  int rc;
  MYSQL_BIND bind_array[12], *my_bind= bind_array, *bind_end= my_bind + 12;
  int8 int8_val;
  uint8 uint8_val;
  int16 int16_val;
  uint16 uint16_val;
  int32 int32_val;
  uint32 uint32_val;
  longlong int64_val;
  ulonglong uint64_val;
  double double_val, udouble_val, double_tmp;
  char longlong_as_string[22], ulonglong_as_string[22];

  /* mins and maxes */
  const int8 int8_min= -128;
  const int8 int8_max= 127;
  const uint8 uint8_min= 0;
  const uint8 uint8_max= 255;

  const int16 int16_min= -32768;
  const int16 int16_max= 32767;
  const uint16 uint16_min= 0;
  const uint16 uint16_max= 65535;

  const int32 int32_max= 2147483647L;
  const int32 int32_min= -int32_max - 1;
  const uint32 uint32_min= 0;
  const uint32 uint32_max= 4294967295U;

  /* it might not work okay everyplace */
  const longlong int64_max= LL(9223372036854775807);
  const longlong int64_min= -int64_max - 1;

  const ulonglong uint64_min= 0U;
  const ulonglong uint64_max= ULL(18446744073709551615);

  const char *stmt_text;

  myheader("test_bug3035");

  stmt_text= "DROP TABLE IF EXISTS t1";
  rc= mysql_real_query(mysql, stmt_text, strlen(stmt_text));
  myquery(rc);

  stmt_text= "CREATE TABLE t1 (i8 TINYINT, ui8 TINYINT UNSIGNED, "
                              "i16 SMALLINT, ui16 SMALLINT UNSIGNED, "
                              "i32 INT, ui32 INT UNSIGNED, "
                              "i64 BIGINT, ui64 BIGINT UNSIGNED, "
                              "id INTEGER NOT NULL PRIMARY KEY AUTO_INCREMENT)";
  rc= mysql_real_query(mysql, stmt_text, strlen(stmt_text));
  myquery(rc);

  bzero((char*) bind_array, sizeof(bind_array));

  for (my_bind= bind_array; my_bind < bind_end; my_bind++)
    my_bind->error= &my_bind->error_value;

  bind_array[0].buffer_type= MYSQL_TYPE_TINY;
  bind_array[0].buffer= (void *) &int8_val;

  bind_array[1].buffer_type= MYSQL_TYPE_TINY;
  bind_array[1].buffer= (void *) &uint8_val;
  bind_array[1].is_unsigned= 1;

  bind_array[2].buffer_type= MYSQL_TYPE_SHORT;
  bind_array[2].buffer= (void *) &int16_val;

  bind_array[3].buffer_type= MYSQL_TYPE_SHORT;
  bind_array[3].buffer= (void *) &uint16_val;
  bind_array[3].is_unsigned= 1;

  bind_array[4].buffer_type= MYSQL_TYPE_LONG;
  bind_array[4].buffer= (void *) &int32_val;

  bind_array[5].buffer_type= MYSQL_TYPE_LONG;
  bind_array[5].buffer= (void *) &uint32_val;
  bind_array[5].is_unsigned= 1;

  bind_array[6].buffer_type= MYSQL_TYPE_LONGLONG;
  bind_array[6].buffer= (void *) &int64_val;

  bind_array[7].buffer_type= MYSQL_TYPE_LONGLONG;
  bind_array[7].buffer= (void *) &uint64_val;
  bind_array[7].is_unsigned= 1;

  stmt= mysql_stmt_init(mysql);
  check_stmt(stmt);

  stmt_text= "INSERT INTO t1 (i8, ui8, i16, ui16, i32, ui32, i64, ui64) "
                     "VALUES (?, ?, ?, ?, ?, ?, ?, ?)";
  rc= mysql_stmt_prepare(stmt, stmt_text, strlen(stmt_text));
  check_execute(stmt, rc);

  mysql_stmt_bind_param(stmt, bind_array);

  int8_val= int8_min;
  uint8_val= uint8_min;
  int16_val= int16_min;
  uint16_val= uint16_min;
  int32_val= int32_min;
  uint32_val= uint32_min;
  int64_val= int64_min;
  uint64_val= uint64_min;

  rc= mysql_stmt_execute(stmt);
  check_execute(stmt, rc);

  int8_val= int8_max;
  uint8_val= uint8_max;
  int16_val= int16_max;
  uint16_val= uint16_max;
  int32_val= int32_max;
  uint32_val= uint32_max;
  int64_val= int64_max;
  uint64_val= uint64_max;

  rc= mysql_stmt_execute(stmt);
  check_execute(stmt, rc);

  stmt_text= "SELECT i8, ui8, i16, ui16, i32, ui32, i64, ui64, ui64, "
             "cast(ui64 as signed), ui64, cast(ui64 as signed)"
             "FROM t1 ORDER BY id ASC";

  rc= mysql_stmt_prepare(stmt, stmt_text, strlen(stmt_text));
  check_execute(stmt, rc);

  rc= mysql_stmt_execute(stmt);
  check_execute(stmt, rc);

  bind_array[8].buffer_type= MYSQL_TYPE_DOUBLE;
  bind_array[8].buffer= (void *) &udouble_val;

  bind_array[9].buffer_type= MYSQL_TYPE_DOUBLE;
  bind_array[9].buffer= (void *) &double_val;

  bind_array[10].buffer_type= MYSQL_TYPE_STRING;
  bind_array[10].buffer= (void *) &ulonglong_as_string;
  bind_array[10].buffer_length= sizeof(ulonglong_as_string);

  bind_array[11].buffer_type= MYSQL_TYPE_STRING;
  bind_array[11].buffer= (void *) &longlong_as_string;
  bind_array[11].buffer_length= sizeof(longlong_as_string);

  mysql_stmt_bind_result(stmt, bind_array);

  rc= mysql_stmt_fetch(stmt);
  check_execute(stmt, rc);

  DIE_UNLESS(int8_val == int8_min);
  DIE_UNLESS(uint8_val == uint8_min);
  DIE_UNLESS(int16_val == int16_min);
  DIE_UNLESS(uint16_val == uint16_min);
  DIE_UNLESS(int32_val == int32_min);
  DIE_UNLESS(uint32_val == uint32_min);
  DIE_UNLESS(int64_val == int64_min);
  DIE_UNLESS(uint64_val == uint64_min);
  DIE_UNLESS(double_val == (longlong) uint64_min);
  double_tmp= ulonglong2double(uint64_val);
  DIE_UNLESS(cmp_double(&udouble_val, &double_tmp));
  DIE_UNLESS(!strcmp(longlong_as_string, "0"));
  DIE_UNLESS(!strcmp(ulonglong_as_string, "0"));

  rc= mysql_stmt_fetch(stmt);

  if (!opt_silent)
  {
    printf("Truncation mask: ");
    for (my_bind= bind_array; my_bind < bind_end; my_bind++)
      printf("%d", (int) my_bind->error_value);
    printf("\n");
  }
  DIE_UNLESS(rc == MYSQL_DATA_TRUNCATED || rc == 0);

  DIE_UNLESS(int8_val == int8_max);
  DIE_UNLESS(uint8_val == uint8_max);
  DIE_UNLESS(int16_val == int16_max);
  DIE_UNLESS(uint16_val == uint16_max);
  DIE_UNLESS(int32_val == int32_max);
  DIE_UNLESS(uint32_val == uint32_max);
  DIE_UNLESS(int64_val == int64_max);
  DIE_UNLESS(uint64_val == uint64_max);
  DIE_UNLESS(double_val == (longlong) uint64_val);
  double_tmp= ulonglong2double(uint64_val);
  DIE_UNLESS(cmp_double(&udouble_val, &double_tmp));
  DIE_UNLESS(!strcmp(longlong_as_string, "-1"));
  DIE_UNLESS(!strcmp(ulonglong_as_string, "18446744073709551615"));

  rc= mysql_stmt_fetch(stmt);
  DIE_UNLESS(rc == MYSQL_NO_DATA);

  mysql_stmt_close(stmt);

  stmt_text= "DROP TABLE t1";
  mysql_real_query(mysql, stmt_text, strlen(stmt_text));
}


static void test_union2()
{
  MYSQL_STMT *stmt;
  int rc, i;

  myheader("test_union2");

  rc= mysql_query(mysql, "DROP TABLE IF EXISTS t1");
  myquery(rc);

  rc= mysql_query(mysql, "CREATE TABLE t1(col1 INT, \
                                         col2 VARCHAR(40),      \
                                         col3 SMALLINT, \
                                         col4 TIMESTAMP)");
  myquery(rc);

  stmt= mysql_simple_prepare(mysql,
                             "select col1 FROM t1 where col1=1 union distinct "
                             "select col1 FROM t1 where col1=2");
  check_stmt(stmt);

  for (i= 0; i < 3; i++)
  {
    rc= mysql_stmt_execute(stmt);
    check_execute(stmt, rc);
    rc= my_process_stmt_result(stmt);
    DIE_UNLESS(rc == 0);
  }

  mysql_stmt_close(stmt);

  rc= mysql_query(mysql, "DROP TABLE t1");
  myquery(rc);
}


/*
  This tests for various mysql_stmt_send_long_data bugs described in #1664
*/

static void test_bug1664()
{
    MYSQL_STMT *stmt;
    int        rc, int_data;
    const char *data;
    const char *str_data= "Simple string";
    MYSQL_BIND my_bind[2];
    const char *query= "INSERT INTO test_long_data(col2, col1) VALUES(?, ?)";

    myheader("test_bug1664");

    rc= mysql_query(mysql, "DROP TABLE IF EXISTS test_long_data");
    myquery(rc);

    rc= mysql_query(mysql, "CREATE TABLE test_long_data(col1 int, col2 long varchar)");
    myquery(rc);

    stmt= mysql_stmt_init(mysql);
    check_stmt(stmt);
    rc= mysql_stmt_prepare(stmt, query, strlen(query));
    check_execute(stmt, rc);

    verify_param_count(stmt, 2);

    bzero((char*) my_bind, sizeof(my_bind));

    my_bind[0].buffer_type= MYSQL_TYPE_STRING;
    my_bind[0].buffer= (void *)str_data;
    my_bind[0].buffer_length= strlen(str_data);

    my_bind[1].buffer= (void *)&int_data;
    my_bind[1].buffer_type= MYSQL_TYPE_LONG;

    rc= mysql_stmt_bind_param(stmt, my_bind);
    check_execute(stmt, rc);

    int_data= 1;

    /*
      Let us supply empty long_data. This should work and should
      not break following execution.
    */
    data= "";
    rc= mysql_stmt_send_long_data(stmt, 0, data, strlen(data));
    check_execute(stmt, rc);

    rc= mysql_stmt_execute(stmt);
    check_execute(stmt, rc);

    verify_col_data("test_long_data", "col1", "1");
    verify_col_data("test_long_data", "col2", "");

    rc= mysql_query(mysql, "DELETE FROM test_long_data");
    myquery(rc);

    /* This should pass OK */
    data= (char *)"Data";
    rc= mysql_stmt_send_long_data(stmt, 0, data, strlen(data));
    check_execute(stmt, rc);

    rc= mysql_stmt_execute(stmt);
    check_execute(stmt, rc);

    verify_col_data("test_long_data", "col1", "1");
    verify_col_data("test_long_data", "col2", "Data");

    /* clean up */
    rc= mysql_query(mysql, "DELETE FROM test_long_data");
    myquery(rc);

    /*
      Now we are changing int parameter and don't do anything
      with first parameter. Second mysql_stmt_execute() should run
      OK treating this first parameter as string parameter.
    */

    int_data= 2;
    /* execute */
    rc= mysql_stmt_execute(stmt);
    check_execute(stmt, rc);

    verify_col_data("test_long_data", "col1", "2");
    verify_col_data("test_long_data", "col2", str_data);

    /* clean up */
    rc= mysql_query(mysql, "DELETE FROM test_long_data");
    myquery(rc);

    /*
      Now we are sending other long data. It should not be
      concatened to previous.
    */

    data= (char *)"SomeOtherData";
    rc= mysql_stmt_send_long_data(stmt, 0, data, strlen(data));
    check_execute(stmt, rc);

    rc= mysql_stmt_execute(stmt);
    check_execute(stmt, rc);

    verify_col_data("test_long_data", "col1", "2");
    verify_col_data("test_long_data", "col2", "SomeOtherData");

    mysql_stmt_close(stmt);

    /* clean up */
    rc= mysql_query(mysql, "DELETE FROM test_long_data");
    myquery(rc);

    /* Now let us test how mysql_stmt_reset works. */
    stmt= mysql_stmt_init(mysql);
    check_stmt(stmt);
    rc= mysql_stmt_prepare(stmt, query, strlen(query));
    check_execute(stmt, rc);
    rc= mysql_stmt_bind_param(stmt, my_bind);
    check_execute(stmt, rc);

    data= (char *)"SomeData";
    rc= mysql_stmt_send_long_data(stmt, 0, data, strlen(data));
    check_execute(stmt, rc);

    rc= mysql_stmt_reset(stmt);
    check_execute(stmt, rc);

    rc= mysql_stmt_execute(stmt);
    check_execute(stmt, rc);

    verify_col_data("test_long_data", "col1", "2");
    verify_col_data("test_long_data", "col2", str_data);

    mysql_stmt_close(stmt);

    /* Final clean up */
    rc= mysql_query(mysql, "DROP TABLE test_long_data");
    myquery(rc);
}


static void test_order_param()
{
  MYSQL_STMT *stmt;
  int rc;

  myheader("test_order_param");

  rc= mysql_query(mysql, "DROP TABLE IF EXISTS t1");
  myquery(rc);

  rc= mysql_query(mysql, "CREATE TABLE t1(a INT, b char(10))");
  myquery(rc);

  stmt= mysql_simple_prepare(mysql,
                             "select sum(a) + 200, 1 from t1 "
                             " union distinct "
                             "select sum(a) + 200, 1 from t1 group by b ");
  check_stmt(stmt);
  mysql_stmt_close(stmt);

  stmt= mysql_simple_prepare(mysql,
                             "select sum(a) + 200, ? from t1 group by b "
                             " union distinct "
                             "select sum(a) + 200, 1 from t1 group by b ");
  check_stmt(stmt);
  mysql_stmt_close(stmt);

  stmt= mysql_simple_prepare(mysql,
                             "select sum(a) + 200, ? from t1 "
                             " union distinct "
                             "select sum(a) + 200, 1 from t1 group by b ");
  check_stmt(stmt);
  mysql_stmt_close(stmt);

  rc= mysql_query(mysql, "DROP TABLE t1");
  myquery(rc);
}


static void test_union_param()
{
  MYSQL_STMT *stmt;
  char *query;
  int rc, i;
  MYSQL_BIND      my_bind[2];
  char            my_val[4];
  ulong           my_length= 3L;
  my_bool         my_null= FALSE;
  myheader("test_union_param");

  strmov(my_val, "abc");

  query= (char*)"select ? as my_col union distinct select ?";
  stmt= mysql_simple_prepare(mysql, query);
  check_stmt(stmt);

  /*
    We need to bzero bind structure because mysql_stmt_bind_param checks all
    its members.
  */
  bzero((char*) my_bind, sizeof(my_bind));

  /* bind parameters */
  my_bind[0].buffer_type=    MYSQL_TYPE_STRING;
  my_bind[0].buffer=         (char*) &my_val;
  my_bind[0].buffer_length=  4;
  my_bind[0].length=         &my_length;
  my_bind[0].is_null=        (char*)&my_null;
  my_bind[1].buffer_type=    MYSQL_TYPE_STRING;
  my_bind[1].buffer=         (char*) &my_val;
  my_bind[1].buffer_length=  4;
  my_bind[1].length=         &my_length;
  my_bind[1].is_null=        (char*)&my_null;

  rc= mysql_stmt_bind_param(stmt, my_bind);
  check_execute(stmt, rc);

  for (i= 0; i < 3; i++)
  {
    rc= mysql_stmt_execute(stmt);
    check_execute(stmt, rc);
    rc= my_process_stmt_result(stmt);
    DIE_UNLESS(rc == 1);
  }

  mysql_stmt_close(stmt);
}


static void test_ps_i18n()
{
  MYSQL_STMT *stmt;
  int rc;
  const char *stmt_text;
  MYSQL_BIND bind_array[2];

  /* Represented as numbers to keep UTF8 tools from clobbering them. */
  const char *koi8= "\xee\xd5\x2c\x20\xda\xc1\x20\xd2\xd9\xc2\xc1\xcc\xcb\xd5";
  const char *cp1251= "\xcd\xf3\x2c\x20\xe7\xe0\x20\xf0\xfb\xe1\xe0\xeb\xea\xf3";
  char buf1[16], buf2[16];
  ulong buf1_len, buf2_len;


  myheader("test_ps_i18n");

  stmt_text= "DROP TABLE IF EXISTS t1";
  rc= mysql_real_query(mysql, stmt_text, strlen(stmt_text));
  myquery(rc);

  /*
    Create table with binary columns, set session character set to cp1251,
    client character set to koi8, and make sure that there is conversion
    on insert and no conversion on select
  */

  stmt_text= "CREATE TABLE t1 (c1 VARBINARY(255), c2 VARBINARY(255))";

  rc= mysql_real_query(mysql, stmt_text, strlen(stmt_text));
  myquery(rc);

  stmt_text= "SET CHARACTER_SET_CLIENT=koi8r, "
                 "CHARACTER_SET_CONNECTION=cp1251, "
                 "CHARACTER_SET_RESULTS=koi8r";

  rc= mysql_real_query(mysql, stmt_text, strlen(stmt_text));
  myquery(rc);

  bzero((char*) bind_array, sizeof(bind_array));

  bind_array[0].buffer_type= MYSQL_TYPE_STRING;
  bind_array[0].buffer= (void *) koi8;
  bind_array[0].buffer_length= strlen(koi8);

  bind_array[1].buffer_type= MYSQL_TYPE_STRING;
  bind_array[1].buffer= (void *) koi8;
  bind_array[1].buffer_length= strlen(koi8);

  stmt= mysql_stmt_init(mysql);
  check_stmt(stmt);

  stmt_text= "INSERT INTO t1 (c1, c2) VALUES (?, ?)";

  rc= mysql_stmt_prepare(stmt, stmt_text, strlen(stmt_text));
  check_execute(stmt, rc);

  mysql_stmt_bind_param(stmt, bind_array);

  mysql_stmt_send_long_data(stmt, 0, koi8, strlen(koi8));

  rc= mysql_stmt_execute(stmt);
  check_execute(stmt, rc);

  stmt_text= "SELECT c1, c2 FROM t1";

  /* c1 and c2 are binary so no conversion will be done on select */
  rc= mysql_stmt_prepare(stmt, stmt_text, strlen(stmt_text));
  check_execute(stmt, rc);

  rc= mysql_stmt_execute(stmt);
  check_execute(stmt, rc);

  bind_array[0].buffer= buf1;
  bind_array[0].buffer_length= sizeof(buf1);
  bind_array[0].length= &buf1_len;

  bind_array[1].buffer= buf2;
  bind_array[1].buffer_length= sizeof(buf2);
  bind_array[1].length= &buf2_len;

  mysql_stmt_bind_result(stmt, bind_array);

  rc= mysql_stmt_fetch(stmt);
  check_execute(stmt, rc);

  DIE_UNLESS(buf1_len == strlen(cp1251));
  DIE_UNLESS(buf2_len == strlen(cp1251));
  DIE_UNLESS(!memcmp(buf1, cp1251, buf1_len));
  DIE_UNLESS(!memcmp(buf2, cp1251, buf1_len));

  rc= mysql_stmt_fetch(stmt);
  DIE_UNLESS(rc == MYSQL_NO_DATA);

  stmt_text= "DROP TABLE IF EXISTS t1";
  rc= mysql_real_query(mysql, stmt_text, strlen(stmt_text));
  myquery(rc);

  /*
    Now create table with two cp1251 columns, set client character
    set to koi8 and supply columns of one row as string and another as
    binary data. Binary data must not be converted on insert, and both
    columns must be converted to client character set on select.
  */

  stmt_text= "CREATE TABLE t1 (c1 VARCHAR(255) CHARACTER SET cp1251, "
                              "c2 VARCHAR(255) CHARACTER SET cp1251)";

  rc= mysql_real_query(mysql, stmt_text, strlen(stmt_text));
  myquery(rc);

  stmt_text= "INSERT INTO t1 (c1, c2) VALUES (?, ?)";

  rc= mysql_stmt_prepare(stmt, stmt_text, strlen(stmt_text));
  check_execute(stmt, rc);

  /* this data must be converted */
  bind_array[0].buffer_type= MYSQL_TYPE_STRING;
  bind_array[0].buffer= (void *) koi8;
  bind_array[0].buffer_length= strlen(koi8);

  bind_array[1].buffer_type= MYSQL_TYPE_STRING;
  bind_array[1].buffer= (void *) koi8;
  bind_array[1].buffer_length= strlen(koi8);

  mysql_stmt_bind_param(stmt, bind_array);

  mysql_stmt_send_long_data(stmt, 0, koi8, strlen(koi8));

  rc= mysql_stmt_execute(stmt);
  check_execute(stmt, rc);

  /* this data must not be converted */
  bind_array[0].buffer_type= MYSQL_TYPE_BLOB;
  bind_array[0].buffer= (void *) cp1251;
  bind_array[0].buffer_length= strlen(cp1251);

  bind_array[1].buffer_type= MYSQL_TYPE_BLOB;
  bind_array[1].buffer= (void *) cp1251;
  bind_array[1].buffer_length= strlen(cp1251);

  mysql_stmt_bind_param(stmt, bind_array);

  mysql_stmt_send_long_data(stmt, 0, cp1251, strlen(cp1251));

  rc= mysql_stmt_execute(stmt);
  check_execute(stmt, rc);

  /* Fetch data and verify that rows are in koi8 */

  stmt_text= "SELECT c1, c2 FROM t1";

  /* c1 and c2 are binary so no conversion will be done on select */
  rc= mysql_stmt_prepare(stmt, stmt_text, strlen(stmt_text));
  check_execute(stmt, rc);

  rc= mysql_stmt_execute(stmt);
  check_execute(stmt, rc);

  bind_array[0].buffer= buf1;
  bind_array[0].buffer_length= sizeof(buf1);
  bind_array[0].length= &buf1_len;

  bind_array[1].buffer= buf2;
  bind_array[1].buffer_length= sizeof(buf2);
  bind_array[1].length= &buf2_len;

  mysql_stmt_bind_result(stmt, bind_array);

  while ((rc= mysql_stmt_fetch(stmt)) == 0)
  {
    DIE_UNLESS(buf1_len == strlen(koi8));
    DIE_UNLESS(buf2_len == strlen(koi8));
    DIE_UNLESS(!memcmp(buf1, koi8, buf1_len));
    DIE_UNLESS(!memcmp(buf2, koi8, buf1_len));
  }
  DIE_UNLESS(rc == MYSQL_NO_DATA);
  mysql_stmt_close(stmt);

  stmt_text= "DROP TABLE t1";
  rc= mysql_real_query(mysql, stmt_text, strlen(stmt_text));
  myquery(rc);
  stmt_text= "SET NAMES DEFAULT";
  rc= mysql_real_query(mysql, stmt_text, strlen(stmt_text));
  myquery(rc);
}


static void test_bug3796()
{
  MYSQL_STMT *stmt;
  MYSQL_BIND my_bind[1];
  const char *concat_arg0= "concat_with_";
  enum { OUT_BUFF_SIZE= 30 };
  char out_buff[OUT_BUFF_SIZE];
  char canonical_buff[OUT_BUFF_SIZE];
  ulong out_length;
  const char *stmt_text;
  int rc;

  myheader("test_bug3796");

  /* Create and fill test table */
  stmt_text= "DROP TABLE IF EXISTS t1";
  rc= mysql_real_query(mysql, stmt_text, strlen(stmt_text));
  myquery(rc);

  stmt_text= "CREATE TABLE t1 (a INT, b VARCHAR(30))";
  rc= mysql_real_query(mysql, stmt_text, strlen(stmt_text));
  myquery(rc);

  stmt_text= "INSERT INTO t1 VALUES(1, 'ONE'), (2, 'TWO')";
  rc= mysql_real_query(mysql, stmt_text, strlen(stmt_text));
  myquery(rc);

  /* Create statement handle and prepare it with select */
  stmt= mysql_stmt_init(mysql);
  stmt_text= "SELECT concat(?, b) FROM t1";

  rc= mysql_stmt_prepare(stmt, stmt_text, strlen(stmt_text));
  check_execute(stmt, rc);

  /* Bind input buffers */
  bzero((char*) my_bind, sizeof(my_bind));

  my_bind[0].buffer_type= MYSQL_TYPE_STRING;
  my_bind[0].buffer= (void *) concat_arg0;
  my_bind[0].buffer_length= strlen(concat_arg0);

  mysql_stmt_bind_param(stmt, my_bind);

  /* Execute the select statement */
  rc= mysql_stmt_execute(stmt);
  check_execute(stmt, rc);

  my_bind[0].buffer= (void *) out_buff;
  my_bind[0].buffer_length= OUT_BUFF_SIZE;
  my_bind[0].length= &out_length;

  mysql_stmt_bind_result(stmt, my_bind);

  rc= mysql_stmt_fetch(stmt);
  if (!opt_silent)
    printf("Concat result: '%s'\n", out_buff);
  check_execute(stmt, rc);
  strmov(canonical_buff, concat_arg0);
  strcat(canonical_buff, "ONE");
  DIE_UNLESS(strlen(canonical_buff) == out_length &&
         strncmp(out_buff, canonical_buff, out_length) == 0);

  rc= mysql_stmt_fetch(stmt);
  check_execute(stmt, rc);
  strmov(canonical_buff + strlen(concat_arg0), "TWO");
  DIE_UNLESS(strlen(canonical_buff) == out_length &&
         strncmp(out_buff, canonical_buff, out_length) == 0);
  if (!opt_silent)
    printf("Concat result: '%s'\n", out_buff);

  rc= mysql_stmt_fetch(stmt);
  DIE_UNLESS(rc == MYSQL_NO_DATA);

  mysql_stmt_close(stmt);

  stmt_text= "DROP TABLE IF EXISTS t1";
  rc= mysql_real_query(mysql, stmt_text, strlen(stmt_text));
  myquery(rc);
}


static void test_bug4026()
{
  MYSQL_STMT *stmt;
  MYSQL_BIND my_bind[2];
  MYSQL_TIME time_in, time_out;
  MYSQL_TIME datetime_in, datetime_out;
  const char *stmt_text;
  int rc;

  myheader("test_bug4026");

  /* Check that microseconds are inserted and selected successfully */

  /* Create a statement handle and prepare it with select */
  stmt= mysql_stmt_init(mysql);
  stmt_text= "SELECT ?, ?";

  rc= mysql_stmt_prepare(stmt, stmt_text, strlen(stmt_text));
  check_execute(stmt, rc);

  /* Bind input buffers */
  bzero((char*) my_bind, sizeof(my_bind));
  bzero((char*) &time_in, sizeof(time_in));
  bzero((char*) &time_out, sizeof(time_out));
  bzero((char*) &datetime_in, sizeof(datetime_in));
  bzero((char*) &datetime_out, sizeof(datetime_out));

  my_bind[0].buffer_type= MYSQL_TYPE_TIME;
  my_bind[0].buffer= (void *) &time_in;
  my_bind[1].buffer_type= MYSQL_TYPE_DATETIME;
  my_bind[1].buffer= (void *) &datetime_in;

  time_in.hour= 23;
  time_in.minute= 59;
  time_in.second= 59;
  time_in.second_part= 123456;
  /*
    This is not necessary, just to make DIE_UNLESS below work: this field
    is filled in when time is received from server
  */
  time_in.time_type= MYSQL_TIMESTAMP_TIME;

  datetime_in= time_in;
  datetime_in.year= 2003;
  datetime_in.month= 12;
  datetime_in.day= 31;
  datetime_in.time_type= MYSQL_TIMESTAMP_DATETIME;

  mysql_stmt_bind_param(stmt, my_bind);

  /* Execute the select statement */
  rc= mysql_stmt_execute(stmt);
  check_execute(stmt, rc);

  my_bind[0].buffer= (void *) &time_out;
  my_bind[1].buffer= (void *) &datetime_out;

  mysql_stmt_bind_result(stmt, my_bind);

  rc= mysql_stmt_fetch(stmt);
  DIE_UNLESS(rc == 0);
  if (!opt_silent)
  {
    printf("%d:%d:%d.%lu\n", time_out.hour, time_out.minute, time_out.second,
           time_out.second_part);
    printf("%d-%d-%d %d:%d:%d.%lu\n", datetime_out.year, datetime_out.month,
           datetime_out.day, datetime_out.hour,
           datetime_out.minute, datetime_out.second,
           datetime_out.second_part);
  }
  DIE_UNLESS(memcmp(&time_in, &time_out, sizeof(time_in)) == 0);
  DIE_UNLESS(memcmp(&datetime_in, &datetime_out, sizeof(datetime_in)) == 0);
  mysql_stmt_close(stmt);
}


static void test_bug4079()
{
  MYSQL_STMT *stmt;
  MYSQL_BIND my_bind[1];
  const char *stmt_text;
  uint32 res;
  int rc;

  myheader("test_bug4079");

  /* Create and fill table */
  mysql_query(mysql, "DROP TABLE IF EXISTS t1");
  mysql_query(mysql, "CREATE TABLE t1 (a int)");
  mysql_query(mysql, "INSERT INTO t1 VALUES (1), (2)");

  /* Prepare erroneous statement */
  stmt= mysql_stmt_init(mysql);
  stmt_text= "SELECT 1 < (SELECT a FROM t1)";

  rc= mysql_stmt_prepare(stmt, stmt_text, strlen(stmt_text));
  check_execute(stmt, rc);

  /* Execute the select statement */
  rc= mysql_stmt_execute(stmt);
  check_execute(stmt, rc);

  /* Bind input buffers */
  bzero((char*) my_bind, sizeof(my_bind));

  my_bind[0].buffer_type= MYSQL_TYPE_LONG;
  my_bind[0].buffer= (void *) &res;

  mysql_stmt_bind_result(stmt, my_bind);

  rc= mysql_stmt_fetch(stmt);
  DIE_UNLESS(rc != 0 && rc != MYSQL_NO_DATA);
  if (!opt_silent)
    printf("Got error from mysql_stmt_fetch (as expected):\n%s\n",
           mysql_stmt_error(stmt));
  /* buggy version of libmysql hanged up here */
  mysql_stmt_close(stmt);
}


static void test_bug4236()
{
  MYSQL_STMT *stmt;
  const char *stmt_text;
  int rc;
  MYSQL_STMT backup;

  myheader("test_bug4236");

  stmt= mysql_stmt_init(mysql);

  /* mysql_stmt_execute() of statement with statement id= 0 crashed server */
  stmt_text= "SELECT 1";
  /* We need to prepare statement to pass by possible check in libmysql */
  rc= mysql_stmt_prepare(stmt, stmt_text, strlen(stmt_text));
  check_execute(stmt, rc);
  /* Hack to check that server works OK if statement wasn't found */
  backup.stmt_id= stmt->stmt_id;
  stmt->stmt_id= 0;
  rc= mysql_stmt_execute(stmt);
  DIE_UNLESS(rc);
  /* Restore original statement id to be able to reprepare it */
  stmt->stmt_id= backup.stmt_id;

  mysql_stmt_close(stmt);
}


static void test_bug4030()
{
  MYSQL_STMT *stmt;
  MYSQL_BIND my_bind[3];
  MYSQL_TIME time_canonical, time_out;
  MYSQL_TIME date_canonical, date_out;
  MYSQL_TIME datetime_canonical, datetime_out;
  const char *stmt_text;
  int rc;

  myheader("test_bug4030");

  /* Check that microseconds are inserted and selected successfully */

  /* Execute a query with time values in prepared mode */
  stmt= mysql_stmt_init(mysql);
  stmt_text= "SELECT '23:59:59.123456', '2003-12-31', "
             "'2003-12-31 23:59:59.123456'";
  rc= mysql_stmt_prepare(stmt, stmt_text, strlen(stmt_text));
  check_execute(stmt, rc);
  rc= mysql_stmt_execute(stmt);
  check_execute(stmt, rc);

  /* Bind output buffers */
  bzero((char*) my_bind, sizeof(my_bind));
  bzero((char*) &time_canonical, sizeof(time_canonical));
  bzero((char*) &time_out, sizeof(time_out));
  bzero((char*) &date_canonical, sizeof(date_canonical));
  bzero((char*) &date_out, sizeof(date_out));
  bzero((char*) &datetime_canonical, sizeof(datetime_canonical));
  bzero((char*) &datetime_out, sizeof(datetime_out));

  my_bind[0].buffer_type= MYSQL_TYPE_TIME;
  my_bind[0].buffer= (void *) &time_out;
  my_bind[1].buffer_type= MYSQL_TYPE_DATE;
  my_bind[1].buffer= (void *) &date_out;
  my_bind[2].buffer_type= MYSQL_TYPE_DATETIME;
  my_bind[2].buffer= (void *) &datetime_out;

  time_canonical.hour= 23;
  time_canonical.minute= 59;
  time_canonical.second= 59;
  time_canonical.second_part= 123456;
  time_canonical.time_type= MYSQL_TIMESTAMP_TIME;

  date_canonical.year= 2003;
  date_canonical.month= 12;
  date_canonical.day= 31;
  date_canonical.time_type= MYSQL_TIMESTAMP_DATE;

  datetime_canonical= time_canonical;
  datetime_canonical.year= 2003;
  datetime_canonical.month= 12;
  datetime_canonical.day= 31;
  datetime_canonical.time_type= MYSQL_TIMESTAMP_DATETIME;

  mysql_stmt_bind_result(stmt, my_bind);

  rc= mysql_stmt_fetch(stmt);
  DIE_UNLESS(rc == 0);
  if (!opt_silent)
  {
    printf("%d:%d:%d.%lu\n", time_out.hour, time_out.minute, time_out.second,
           time_out.second_part);
    printf("%d-%d-%d\n", date_out.year, date_out.month, date_out.day);
    printf("%d-%d-%d %d:%d:%d.%lu\n", datetime_out.year, datetime_out.month,
           datetime_out.day, datetime_out.hour,
           datetime_out.minute, datetime_out.second,
           datetime_out.second_part);
  }
  DIE_UNLESS(memcmp(&time_canonical, &time_out, sizeof(time_out)) == 0);
  DIE_UNLESS(memcmp(&date_canonical, &date_out, sizeof(date_out)) == 0);
  DIE_UNLESS(memcmp(&datetime_canonical, &datetime_out, sizeof(datetime_out)) == 0);
  mysql_stmt_close(stmt);
}

static void test_view()
{
  MYSQL_STMT *stmt;
  int rc, i;
  MYSQL_BIND      my_bind[1];
  char            str_data[50];
  ulong           length = 0L;
  long            is_null = 0L;
  const char *query=
    "SELECT COUNT(*) FROM v1 WHERE SERVERNAME=?";

  myheader("test_view");

  rc = mysql_query(mysql, "DROP TABLE IF EXISTS t1,t2,t3,v1");
  myquery(rc);

  rc = mysql_query(mysql, "DROP VIEW IF EXISTS v1,t1,t2,t3");
  myquery(rc);
  rc= mysql_query(mysql,"CREATE TABLE t1 ("
                        " SERVERGRP varchar(20) NOT NULL default '', "
                        " DBINSTANCE varchar(20) NOT NULL default '', "
                        " PRIMARY KEY  (SERVERGRP)) "
                        " CHARSET=latin1 collate=latin1_bin");
  myquery(rc);
  rc= mysql_query(mysql,"CREATE TABLE t2 ("
                        " SERVERNAME varchar(20) NOT NULL, "
                        " SERVERGRP varchar(20) NOT NULL, "
                        " PRIMARY KEY (SERVERNAME)) "
                        " CHARSET=latin1 COLLATE latin1_bin");
  myquery(rc);
  rc= mysql_query(mysql,
                  "CREATE TABLE t3 ("
                  " SERVERGRP varchar(20) BINARY NOT NULL, "
                  " TABNAME varchar(30) NOT NULL, MAPSTATE char(1) NOT NULL, "
                  " ACTSTATE char(1) NOT NULL , "
                  " LOCAL_NAME varchar(30) NOT NULL, "
                  " CHG_DATE varchar(8) NOT NULL default '00000000', "
                  " CHG_TIME varchar(6) NOT NULL default '000000', "
                  " MXUSER varchar(12) NOT NULL default '', "
                  " PRIMARY KEY (SERVERGRP, TABNAME, MAPSTATE, ACTSTATE, "
                  " LOCAL_NAME)) CHARSET=latin1 COLLATE latin1_bin");
  myquery(rc);
  rc= mysql_query(mysql,"CREATE VIEW v1 AS select sql_no_cache"
                  " T0001.SERVERNAME AS SERVERNAME, T0003.TABNAME AS"
                  " TABNAME,T0003.LOCAL_NAME AS LOCAL_NAME,T0002.DBINSTANCE AS"
                  " DBINSTANCE from t2 T0001 join t1 T0002 join t3 T0003 where"
                  " ((T0002.SERVERGRP = T0001.SERVERGRP) and"
                  " (T0002.SERVERGRP = T0003.SERVERGRP)"
                  " and (T0003.MAPSTATE = _latin1'A') and"
                  " (T0003.ACTSTATE = _latin1' '))");
  myquery(rc);

  stmt= mysql_stmt_init(mysql);
  rc= mysql_stmt_prepare(stmt, query, strlen(query));
  check_execute(stmt, rc);

  strmov(str_data, "TEST");
  bzero((char*) my_bind, sizeof(my_bind));
  my_bind[0].buffer_type= MYSQL_TYPE_STRING;
  my_bind[0].buffer= (char *)&str_data;
  my_bind[0].buffer_length= 50;
  my_bind[0].length= &length;
  length= 4;
  my_bind[0].is_null= (char*)&is_null;
  rc= mysql_stmt_bind_param(stmt, my_bind);
  check_execute(stmt,rc);

  for (i= 0; i < 3; i++)
  {
    rc= mysql_stmt_execute(stmt);
    check_execute(stmt, rc);
    rc= my_process_stmt_result(stmt);
    DIE_UNLESS(1 == rc);
  }
  mysql_stmt_close(stmt);

  rc= mysql_query(mysql, "DROP TABLE t1,t2,t3");
  myquery(rc);
  rc= mysql_query(mysql, "DROP VIEW v1");
  myquery(rc);
}


static void test_view_where()
{
  MYSQL_STMT *stmt;
  int rc, i;
  const char *query=
    "select v1.c,v2.c from v1, v2";

  myheader("test_view_where");

  rc = mysql_query(mysql, "DROP TABLE IF EXISTS t1,v1,v2");
  myquery(rc);

  rc = mysql_query(mysql, "DROP VIEW IF EXISTS v1,v2,t1");
  myquery(rc);
  rc= mysql_query(mysql,"CREATE TABLE t1 (a int, b int)");
  myquery(rc);
  rc= mysql_query(mysql,"insert into t1 values (1,2), (1,3), (2,4), (2,5), (3,10)");
  myquery(rc);
  rc= mysql_query(mysql,"create view v1 (c) as select b from t1 where a<3");
  myquery(rc);
  rc= mysql_query(mysql,"create view v2 (c) as select b from t1 where a>=3");
  myquery(rc);

  stmt= mysql_stmt_init(mysql);
  rc= mysql_stmt_prepare(stmt, query, strlen(query));
  check_execute(stmt, rc);

  for (i= 0; i < 3; i++)
  {
    rc= mysql_stmt_execute(stmt);
    check_execute(stmt, rc);
    rc= my_process_stmt_result(stmt);
    DIE_UNLESS(4 == rc);
  }
  mysql_stmt_close(stmt);

  rc= mysql_query(mysql, "DROP TABLE t1");
  myquery(rc);
  rc= mysql_query(mysql, "DROP VIEW v1, v2");
  myquery(rc);
}


static void test_view_2where()
{
  MYSQL_STMT *stmt;
  int rc, i;
  MYSQL_BIND      my_bind[8];
  char            parms[8][100];
  ulong           length[8];
  const char *query=
    "select relid, report, handle, log_group, username, variant, type, "
    "version, erfdat, erftime, erfname, aedat, aetime, aename, dependvars, "
    "inactive from V_LTDX where mandt = ? and relid = ? and report = ? and "
    "handle = ? and log_group = ? and username in ( ? , ? ) and type = ?";

  myheader("test_view_2where");

  rc= mysql_query(mysql, "DROP TABLE IF EXISTS LTDX");
  myquery(rc);
  rc= mysql_query(mysql, "DROP VIEW IF EXISTS V_LTDX");
  myquery(rc);
  rc= mysql_query(mysql,
                  "CREATE TABLE LTDX (MANDT char(3) NOT NULL default '000', "
                  " RELID char(2) NOT NULL, REPORT varchar(40) NOT NULL,"
                  " HANDLE varchar(4) NOT NULL, LOG_GROUP varchar(4) NOT NULL,"
                  " USERNAME varchar(12) NOT NULL,"
                  " VARIANT varchar(12) NOT NULL,"
                  " TYPE char(1) NOT NULL, SRTF2 int(11) NOT NULL,"
                  " VERSION varchar(6) NOT NULL default '000000',"
                  " ERFDAT varchar(8) NOT NULL default '00000000',"
                  " ERFTIME varchar(6) NOT NULL default '000000',"
                  " ERFNAME varchar(12) NOT NULL,"
                  " AEDAT varchar(8) NOT NULL default '00000000',"
                  " AETIME varchar(6) NOT NULL default '000000',"
                  " AENAME varchar(12) NOT NULL,"
                  " DEPENDVARS varchar(10) NOT NULL,"
                  " INACTIVE char(1) NOT NULL, CLUSTR smallint(6) NOT NULL,"
                  " CLUSTD blob,"
                  " PRIMARY KEY (MANDT, RELID, REPORT, HANDLE, LOG_GROUP, "
                                "USERNAME, VARIANT, TYPE, SRTF2))"
                 " CHARSET=latin1 COLLATE latin1_bin");
  myquery(rc);
  rc= mysql_query(mysql,
                  "CREATE VIEW V_LTDX AS select T0001.MANDT AS "
                  " MANDT,T0001.RELID AS RELID,T0001.REPORT AS "
                  " REPORT,T0001.HANDLE AS HANDLE,T0001.LOG_GROUP AS "
                  " LOG_GROUP,T0001.USERNAME AS USERNAME,T0001.VARIANT AS "
                  " VARIANT,T0001.TYPE AS TYPE,T0001.VERSION AS "
                  " VERSION,T0001.ERFDAT AS ERFDAT,T0001.ERFTIME AS "
                  " ERFTIME,T0001.ERFNAME AS ERFNAME,T0001.AEDAT AS "
                  " AEDAT,T0001.AETIME AS AETIME,T0001.AENAME AS "
                  " AENAME,T0001.DEPENDVARS AS DEPENDVARS,T0001.INACTIVE AS "
                  " INACTIVE from LTDX T0001 where (T0001.SRTF2 = 0)");
  myquery(rc);
  bzero((char*) my_bind, sizeof(my_bind));
  for (i=0; i < 8; i++) {
    strmov(parms[i], "1");
    my_bind[i].buffer_type = MYSQL_TYPE_VAR_STRING;
    my_bind[i].buffer = (char *)&parms[i];
    my_bind[i].buffer_length = 100;
    my_bind[i].is_null = 0;
    my_bind[i].length = &length[i];
    length[i] = 1;
  }
  stmt= mysql_stmt_init(mysql);
  rc= mysql_stmt_prepare(stmt, query, strlen(query));
  check_execute(stmt, rc);

  rc= mysql_stmt_bind_param(stmt, my_bind);
  check_execute(stmt,rc);

  rc= mysql_stmt_execute(stmt);
  check_execute(stmt, rc);
  rc= my_process_stmt_result(stmt);
  DIE_UNLESS(0 == rc);

  mysql_stmt_close(stmt);

  rc= mysql_query(mysql, "DROP VIEW V_LTDX");
  myquery(rc);
  rc= mysql_query(mysql, "DROP TABLE LTDX");
  myquery(rc);
}


static void test_view_star()
{
  MYSQL_STMT *stmt;
  int rc, i;
  MYSQL_BIND      my_bind[8];
  char            parms[8][100];
  ulong           length[8];
  const char *query= "SELECT * FROM vt1 WHERE a IN (?,?)";

  myheader("test_view_star");

  rc= mysql_query(mysql, "DROP TABLE IF EXISTS t1, vt1");
  myquery(rc);
  rc= mysql_query(mysql, "DROP VIEW IF EXISTS t1, vt1");
  myquery(rc);
  rc= mysql_query(mysql, "CREATE TABLE t1 (a int)");
  myquery(rc);
  rc= mysql_query(mysql, "CREATE VIEW vt1 AS SELECT a FROM t1");
  myquery(rc);
  bzero((char*) my_bind, sizeof(my_bind));
  for (i= 0; i < 2; i++) {
    sprintf((char *)&parms[i], "%d", i);
    my_bind[i].buffer_type = MYSQL_TYPE_VAR_STRING;
    my_bind[i].buffer = (char *)&parms[i];
    my_bind[i].buffer_length = 100;
    my_bind[i].is_null = 0;
    my_bind[i].length = &length[i];
    length[i] = 1;
  }

  stmt= mysql_stmt_init(mysql);
  rc= mysql_stmt_prepare(stmt, query, strlen(query));
  check_execute(stmt, rc);

  rc= mysql_stmt_bind_param(stmt, my_bind);
  check_execute(stmt,rc);

  for (i= 0; i < 3; i++)
  {
    rc= mysql_stmt_execute(stmt);
    check_execute(stmt, rc);
    rc= my_process_stmt_result(stmt);
    DIE_UNLESS(0 == rc);
  }

  mysql_stmt_close(stmt);

  rc= mysql_query(mysql, "DROP TABLE t1");
  myquery(rc);
  rc= mysql_query(mysql, "DROP VIEW vt1");
  myquery(rc);
}


static void test_view_insert()
{
  MYSQL_STMT *insert_stmt, *select_stmt;
  int rc, i;
  MYSQL_BIND      my_bind[1];
  int             my_val = 0;
  ulong           my_length = 0L;
  long            my_null = 0L;
  const char *query=
    "insert into v1 values (?)";

  myheader("test_view_insert");

  rc = mysql_query(mysql, "DROP TABLE IF EXISTS t1,v1");
  myquery(rc);
  rc = mysql_query(mysql, "DROP VIEW IF EXISTS t1,v1");
  myquery(rc);

  rc= mysql_query(mysql,"create table t1 (a int, primary key (a))");
  myquery(rc);

  rc= mysql_query(mysql, "create view v1 as select a from t1 where a>=1");
  myquery(rc);

  insert_stmt= mysql_stmt_init(mysql);
  rc= mysql_stmt_prepare(insert_stmt, query, strlen(query));
  check_execute(insert_stmt, rc);
  query= "select * from t1";
  select_stmt= mysql_stmt_init(mysql);
  rc= mysql_stmt_prepare(select_stmt, query, strlen(query));
  check_execute(select_stmt, rc);

  bzero((char*) my_bind, sizeof(my_bind));
  my_bind[0].buffer_type = MYSQL_TYPE_LONG;
  my_bind[0].buffer = (char *)&my_val;
  my_bind[0].length = &my_length;
  my_bind[0].is_null = (char*)&my_null;
  rc= mysql_stmt_bind_param(insert_stmt, my_bind);
  check_execute(insert_stmt, rc);

  for (i= 0; i < 3; i++)
  {
    int rowcount= 0;
    my_val= i;

    rc= mysql_stmt_execute(insert_stmt);
    check_execute(insert_stmt, rc);

    rc= mysql_stmt_execute(select_stmt);
    check_execute(select_stmt, rc);
    rowcount= (int)my_process_stmt_result(select_stmt);
    DIE_UNLESS((i+1) == rowcount);
  }
  mysql_stmt_close(insert_stmt);
  mysql_stmt_close(select_stmt);

  rc= mysql_query(mysql, "DROP VIEW v1");
  myquery(rc);
  rc= mysql_query(mysql, "DROP TABLE t1");
  myquery(rc);
}


static void test_left_join_view()
{
  MYSQL_STMT *stmt;
  int rc, i;
  const char *query=
    "select t1.a, v1.x from t1 left join v1 on (t1.a= v1.x);";

  myheader("test_left_join_view");

  rc = mysql_query(mysql, "DROP TABLE IF EXISTS t1,v1");
  myquery(rc);

  rc = mysql_query(mysql, "DROP VIEW IF EXISTS v1,t1");
  myquery(rc);
  rc= mysql_query(mysql,"CREATE TABLE t1 (a int)");
  myquery(rc);
  rc= mysql_query(mysql,"insert into t1 values (1), (2), (3)");
  myquery(rc);
  rc= mysql_query(mysql,"create view v1 (x) as select a from t1 where a > 1");
  myquery(rc);
  stmt= mysql_stmt_init(mysql);
  rc= mysql_stmt_prepare(stmt, query, strlen(query));
  check_execute(stmt, rc);

  for (i= 0; i < 3; i++)
  {
    rc= mysql_stmt_execute(stmt);
    check_execute(stmt, rc);
    rc= my_process_stmt_result(stmt);
    DIE_UNLESS(3 == rc);
  }
  mysql_stmt_close(stmt);

  rc= mysql_query(mysql, "DROP VIEW v1");
  myquery(rc);
  rc= mysql_query(mysql, "DROP TABLE t1");
  myquery(rc);
}


static void test_view_insert_fields()
{
  MYSQL_STMT	*stmt;
  char		parm[11][1000];
  ulong         l[11];
  int		rc, i;
  MYSQL_BIND	my_bind[11];
  const char    *query= "INSERT INTO `v1` ( `K1C4` ,`K2C4` ,`K3C4` ,`K4N4` ,`F1C4` ,`F2I4` ,`F3N5` ,`F7F8` ,`F6N4` ,`F5C8` ,`F9D8` ) VALUES( ? , ? , ? , ? , ? , ? , ? , ? , ? , ? , ? )";

  myheader("test_view_insert_fields");

  rc= mysql_query(mysql, "DROP TABLE IF EXISTS t1, v1");
  myquery(rc);
  rc= mysql_query(mysql, "DROP VIEW IF EXISTS t1, v1");
  myquery(rc);
  rc= mysql_query(mysql,
                  "CREATE TABLE t1 (K1C4 varchar(4) NOT NULL,"
                  "K2C4 varchar(4) NOT NULL, K3C4 varchar(4) NOT NULL,"
                  "K4N4 varchar(4) NOT NULL default '0000',"
                  "F1C4 varchar(4) NOT NULL, F2I4 int(11) NOT NULL,"
                  "F3N5 varchar(5) NOT NULL default '00000',"
                  "F4I4 int(11) NOT NULL default '0', F5C8 varchar(8) NOT NULL,"
                  "F6N4 varchar(4) NOT NULL default '0000',"
                  "F7F8 double NOT NULL default '0',"
                  "F8F8 double NOT NULL default '0',"
                  "F9D8 decimal(8,2) NOT NULL default '0.00',"
                  "PRIMARY KEY (K1C4,K2C4,K3C4,K4N4)) "
                  "CHARSET=latin1 COLLATE latin1_bin");
  myquery(rc);
  rc= mysql_query(mysql,
                  "CREATE VIEW v1 AS select sql_no_cache "
                  " K1C4 AS K1C4, K2C4 AS K2C4, K3C4 AS K3C4, K4N4 AS K4N4, "
                  " F1C4 AS F1C4, F2I4 AS F2I4, F3N5 AS F3N5,"
                  " F7F8 AS F7F8, F6N4 AS F6N4, F5C8 AS F5C8, F9D8 AS F9D8"
                  " from t1 T0001");

  bzero((char*) my_bind, sizeof(my_bind));
  for (i= 0; i < 11; i++)
  {
    l[i]= 20;
    my_bind[i].buffer_type= MYSQL_TYPE_STRING;
    my_bind[i].is_null= 0;
    my_bind[i].buffer= (char *)&parm[i];

    strmov(parm[i], "1");
    my_bind[i].buffer_length= 2;
    my_bind[i].length= &l[i];
  }
  stmt= mysql_stmt_init(mysql);
  rc= mysql_stmt_prepare(stmt, query, strlen(query));
  check_execute(stmt, rc);
  rc= mysql_stmt_bind_param(stmt, my_bind);
  check_execute(stmt, rc);

  rc= mysql_stmt_execute(stmt);
  check_execute(stmt, rc);
  mysql_stmt_close(stmt);

  query= "select * from t1";
  stmt= mysql_stmt_init(mysql);
  rc= mysql_stmt_prepare(stmt, query, strlen(query));
  check_execute(stmt, rc);
  rc= mysql_stmt_execute(stmt);
  check_execute(stmt, rc);
  rc= my_process_stmt_result(stmt);
  DIE_UNLESS(1 == rc);

  mysql_stmt_close(stmt);
  rc= mysql_query(mysql, "DROP VIEW v1");
  myquery(rc);
  rc= mysql_query(mysql, "DROP TABLE t1");
  myquery(rc);

}

static void test_bug5126()
{
  MYSQL_STMT *stmt;
  MYSQL_BIND my_bind[2];
  int32 c1, c2;
  const char *stmt_text;
  int rc;

  myheader("test_bug5126");

  stmt_text= "DROP TABLE IF EXISTS t1";
  rc= mysql_real_query(mysql, stmt_text, strlen(stmt_text));
  myquery(rc);

  stmt_text= "CREATE TABLE t1 (a mediumint, b int)";
  rc= mysql_real_query(mysql, stmt_text, strlen(stmt_text));
  myquery(rc);

  stmt_text= "INSERT INTO t1 VALUES (8386608, 1)";
  rc= mysql_real_query(mysql, stmt_text, strlen(stmt_text));
  myquery(rc);

  stmt= mysql_stmt_init(mysql);
  stmt_text= "SELECT a, b FROM t1";
  rc= mysql_stmt_prepare(stmt, stmt_text, strlen(stmt_text));
  check_execute(stmt, rc);
  rc= mysql_stmt_execute(stmt);
  check_execute(stmt, rc);

  /* Bind output buffers */
  bzero((char*) my_bind, sizeof(my_bind));

  my_bind[0].buffer_type= MYSQL_TYPE_LONG;
  my_bind[0].buffer= &c1;
  my_bind[1].buffer_type= MYSQL_TYPE_LONG;
  my_bind[1].buffer= &c2;

  mysql_stmt_bind_result(stmt, my_bind);

  rc= mysql_stmt_fetch(stmt);
  DIE_UNLESS(rc == 0);
  DIE_UNLESS(c1 == 8386608 && c2 == 1);
  if (!opt_silent)
    printf("%ld, %ld\n", (long) c1, (long) c2);
  mysql_stmt_close(stmt);
}


static void test_bug4231()
{
  MYSQL_STMT *stmt;
  MYSQL_BIND my_bind[2];
  MYSQL_TIME tm[2];
  const char *stmt_text;
  int rc;

  myheader("test_bug4231");

  stmt_text= "DROP TABLE IF EXISTS t1";
  rc= mysql_real_query(mysql, stmt_text, strlen(stmt_text));
  myquery(rc);

  stmt_text= "CREATE TABLE t1 (a int)";
  rc= mysql_real_query(mysql, stmt_text, strlen(stmt_text));
  myquery(rc);

  stmt_text= "INSERT INTO t1 VALUES (1)";
  rc= mysql_real_query(mysql, stmt_text, strlen(stmt_text));
  myquery(rc);

  stmt= mysql_stmt_init(mysql);
  stmt_text= "SELECT a FROM t1 WHERE ? = ?";
  rc= mysql_stmt_prepare(stmt, stmt_text, strlen(stmt_text));
  check_execute(stmt, rc);

  /* Bind input buffers */
  bzero((char*) my_bind, sizeof(my_bind));
  bzero((char*) tm, sizeof(tm));

  my_bind[0].buffer_type= MYSQL_TYPE_DATE;
  my_bind[0].buffer= &tm[0];
  my_bind[1].buffer_type= MYSQL_TYPE_DATE;
  my_bind[1].buffer= &tm[1];

  mysql_stmt_bind_param(stmt, my_bind);
  check_execute(stmt, rc);

  /*
    First set server-side params to some non-zero non-equal values:
    then we will check that they are not used when client sends
    new (zero) times.
  */
  tm[0].time_type = MYSQL_TIMESTAMP_DATE;
  tm[0].year = 2000;
  tm[0].month = 1;
  tm[0].day = 1;
  tm[1]= tm[0];
  --tm[1].year;                                 /* tm[0] != tm[1] */

  rc= mysql_stmt_execute(stmt);
  check_execute(stmt, rc);

  rc= mysql_stmt_fetch(stmt);

  /* binds are unequal, no rows should be returned */
  DIE_UNLESS(rc == MYSQL_NO_DATA);

  /* Set one of the dates to zero */
  tm[0].year= tm[0].month= tm[0].day= 0;
  tm[1]= tm[0];
  mysql_stmt_execute(stmt);
  rc= mysql_stmt_fetch(stmt);
  DIE_UNLESS(rc == 0);

  mysql_stmt_close(stmt);
  stmt_text= "DROP TABLE t1";
  rc= mysql_real_query(mysql, stmt_text, strlen(stmt_text));
  myquery(rc);
}


static void test_bug5399()
{
  /*
    Ascii 97 is 'a', which gets mapped to Ascii 65 'A' unless internal
    statement id hash in the server uses binary collation.
  */
#define NUM_OF_USED_STMT 97 
  MYSQL_STMT *stmt_list[NUM_OF_USED_STMT];
  MYSQL_STMT **stmt;
  MYSQL_BIND my_bind[1];
  char buff[600];
  int rc;
  int32 no;

  myheader("test_bug5399");

  bzero((char*) my_bind, sizeof(my_bind));
  my_bind[0].buffer_type= MYSQL_TYPE_LONG;
  my_bind[0].buffer= &no;

  for (stmt= stmt_list; stmt != stmt_list + NUM_OF_USED_STMT; ++stmt)
  {
    sprintf(buff, "select %d", (int) (stmt - stmt_list));
    *stmt= mysql_stmt_init(mysql);
    rc= mysql_stmt_prepare(*stmt, buff, strlen(buff));
    check_execute(*stmt, rc);
    mysql_stmt_bind_result(*stmt, my_bind);
  }
  if (!opt_silent)
    printf("%d statements prepared.\n", NUM_OF_USED_STMT);

  for (stmt= stmt_list; stmt != stmt_list + NUM_OF_USED_STMT; ++stmt)
  {
    rc= mysql_stmt_execute(*stmt);
    check_execute(*stmt, rc);
    rc= mysql_stmt_store_result(*stmt);
    check_execute(*stmt, rc);
    rc= mysql_stmt_fetch(*stmt);
    DIE_UNLESS(rc == 0);
    DIE_UNLESS((int32) (stmt - stmt_list) == no);
  }

  for (stmt= stmt_list; stmt != stmt_list + NUM_OF_USED_STMT; ++stmt)
    mysql_stmt_close(*stmt);
#undef NUM_OF_USED_STMT
}


static void test_bug5194()
{
  MYSQL_STMT *stmt;
  MYSQL_BIND *my_bind;
  char *query;
  char *param_str;
  int param_str_length;
  const char *stmt_text;
  int rc;
  float float_array[250] =
  {
    0.5,  0.5,  0.5,  0.5,  0.5,  0.5,  0.5,  0.5,  0.5,  0.5,
    0.5,  0.5,  0.5,  0.5,  0.5,  0.5,  0.5,  0.5,  0.5,  0.5,
    0.5,  0.5,  0.5,  0.5,  0.5,  0.5,  0.5,  0.5,  0.5,  0.5,
    0.5,  0.5,  0.5,  0.5,  0.5,  0.5,  0.5,  0.5,  0.5,  0.5,
    0.5,  0.5,  0.5,  0.5,  0.5,  0.5,  0.5,  0.5,  0.5,  0.5,
    0.5,  0.5,  0.5,  0.5,  0.5,  0.5,  0.5,  0.5,  0.5,  0.5,
    0.5,  0.5,  0.5,  0.5,  0.5,  0.5,  0.5,  0.5,  0.5,  0.5,
    0.5,  0.5,  0.5,  0.5,  0.5,  0.5,  0.5,  0.5,  0.5,  0.5,
    0.5,  0.5,  0.5,  0.5,  0.5,  0.5,  0.5,  0.5,  0.5,  0.5,
    0.5,  0.5,  0.5,  0.5,  0.5,  0.5,  0.5,  0.5,  0.5,  0.5,
    0.5,  0.5,  0.5,  0.5,  0.5,  0.5,  0.5,  0.5,  0.5,  0.5,
    0.5,  0.5,  0.5,  0.5,  0.5,  0.5,  0.5,  0.5,  0.5,  0.5,
    0.5,  0.5,  0.5,  0.5,  0.5,  0.5,  0.5,  0.5,  0.5,  0.5,
    0.25,  0.25,  0.25,  0.25,  0.25,  0.25,  0.25,  0.25,  0.25,  0.25,
    0.25,  0.25,  0.25,  0.25,  0.25,  0.25,  0.25,  0.25,  0.25,  0.25,
    0.25,  0.25,  0.25,  0.25,  0.25,  0.25,  0.25,  0.25,  0.25,  0.25,
    0.25,  0.25,  0.25,  0.25,  0.25,  0.25,  0.25,  0.25,  0.25,  0.25,
    0.25,  0.25,  0.25,  0.25,  0.25,  0.25,  0.25,  0.25,  0.25,  0.25,
    0.25,  0.25,  0.25,  0.25,  0.25,  0.25,  0.25,  0.25,  0.25,  0.25,
    0.25,  0.25,  0.25,  0.25,  0.25,  0.25,  0.25,  0.25,  0.25,  0.25,
    0.25,  0.25,  0.25,  0.25,  0.25,  0.25,  0.25,  0.25,  0.25,  0.25,
    0.25,  0.25,  0.25,  0.25,  0.25,  0.25,  0.25,  0.25,  0.25,  0.25,
    0.25,  0.25,  0.25,  0.25,  0.25,  0.25,  0.25,  0.25,  0.25,  0.25,
    0.25,  0.25,  0.25,  0.25,  0.25,  0.25,  0.25,  0.25,  0.25,  0.25,
    0.25,  0.25,  0.25,  0.25,  0.25,  0.25,  0.25,  0.25,  0.25,  0.25
  };
  float *fa_ptr= float_array;
  /* Number of columns per row */
  const int COLUMN_COUNT= sizeof(float_array)/sizeof(*float_array);
  /* Number of rows per bulk insert to start with */
  const int MIN_ROWS_PER_INSERT= 262;
  /* Max number of rows per bulk insert to end with */
  const int MAX_ROWS_PER_INSERT= 300;
  const int MAX_PARAM_COUNT= COLUMN_COUNT*MAX_ROWS_PER_INSERT;
  const char *query_template= "insert into t1 values %s";
  const int CHARS_PER_PARAM= 5; /* space needed to place ", ?" in the query */
  const int uint16_max= 65535;
  int nrows, i;

  myheader("test_bug5194");

  stmt_text= "drop table if exists t1";
  rc= mysql_real_query(mysql, stmt_text, strlen(stmt_text));

  stmt_text= "create table if not exists t1"
   "(c1 float, c2 float, c3 float, c4 float, c5 float, c6 float, "
   "c7 float, c8 float, c9 float, c10 float, c11 float, c12 float, "
   "c13 float, c14 float, c15 float, c16 float, c17 float, c18 float, "
   "c19 float, c20 float, c21 float, c22 float, c23 float, c24 float, "
   "c25 float, c26 float, c27 float, c28 float, c29 float, c30 float, "
   "c31 float, c32 float, c33 float, c34 float, c35 float, c36 float, "
   "c37 float, c38 float, c39 float, c40 float, c41 float, c42 float, "
   "c43 float, c44 float, c45 float, c46 float, c47 float, c48 float, "
   "c49 float, c50 float, c51 float, c52 float, c53 float, c54 float, "
   "c55 float, c56 float, c57 float, c58 float, c59 float, c60 float, "
   "c61 float, c62 float, c63 float, c64 float, c65 float, c66 float, "
   "c67 float, c68 float, c69 float, c70 float, c71 float, c72 float, "
   "c73 float, c74 float, c75 float, c76 float, c77 float, c78 float, "
   "c79 float, c80 float, c81 float, c82 float, c83 float, c84 float, "
   "c85 float, c86 float, c87 float, c88 float, c89 float, c90 float, "
   "c91 float, c92 float, c93 float, c94 float, c95 float, c96 float, "
   "c97 float, c98 float, c99 float, c100 float, c101 float, c102 float, "
   "c103 float, c104 float, c105 float, c106 float, c107 float, c108 float, "
   "c109 float, c110 float, c111 float, c112 float, c113 float, c114 float, "
   "c115 float, c116 float, c117 float, c118 float, c119 float, c120 float, "
   "c121 float, c122 float, c123 float, c124 float, c125 float, c126 float, "
   "c127 float, c128 float, c129 float, c130 float, c131 float, c132 float, "
   "c133 float, c134 float, c135 float, c136 float, c137 float, c138 float, "
   "c139 float, c140 float, c141 float, c142 float, c143 float, c144 float, "
   "c145 float, c146 float, c147 float, c148 float, c149 float, c150 float, "
   "c151 float, c152 float, c153 float, c154 float, c155 float, c156 float, "
   "c157 float, c158 float, c159 float, c160 float, c161 float, c162 float, "
   "c163 float, c164 float, c165 float, c166 float, c167 float, c168 float, "
   "c169 float, c170 float, c171 float, c172 float, c173 float, c174 float, "
   "c175 float, c176 float, c177 float, c178 float, c179 float, c180 float, "
   "c181 float, c182 float, c183 float, c184 float, c185 float, c186 float, "
   "c187 float, c188 float, c189 float, c190 float, c191 float, c192 float, "
   "c193 float, c194 float, c195 float, c196 float, c197 float, c198 float, "
   "c199 float, c200 float, c201 float, c202 float, c203 float, c204 float, "
   "c205 float, c206 float, c207 float, c208 float, c209 float, c210 float, "
   "c211 float, c212 float, c213 float, c214 float, c215 float, c216 float, "
   "c217 float, c218 float, c219 float, c220 float, c221 float, c222 float, "
   "c223 float, c224 float, c225 float, c226 float, c227 float, c228 float, "
   "c229 float, c230 float, c231 float, c232 float, c233 float, c234 float, "
   "c235 float, c236 float, c237 float, c238 float, c239 float, c240 float, "
   "c241 float, c242 float, c243 float, c244 float, c245 float, c246 float, "
   "c247 float, c248 float, c249 float, c250 float)";
  rc= mysql_real_query(mysql, stmt_text, strlen(stmt_text));
  myquery(rc);

  my_bind= (MYSQL_BIND*) malloc(MAX_PARAM_COUNT * sizeof(MYSQL_BIND));
  query= (char*) malloc(strlen(query_template) +
                        MAX_PARAM_COUNT * CHARS_PER_PARAM + 1);
  param_str= (char*) malloc(COLUMN_COUNT * CHARS_PER_PARAM);

  if (my_bind == 0 || query == 0 || param_str == 0)
  {
    fprintf(stderr, "Can't allocate enough memory for query structs\n");
    if (my_bind)
      free(my_bind);
    if (query)
      free(query);
    if (param_str)
      free(param_str);
    return;
  }

  stmt= mysql_stmt_init(mysql);

  /* setup a template for one row of parameters */
  sprintf(param_str, "(");
  for (i= 1; i < COLUMN_COUNT; ++i)
    strcat(param_str, "?, ");
  strcat(param_str, "?)");
  param_str_length= strlen(param_str);

  /* setup bind array */
  bzero((char*) my_bind, MAX_PARAM_COUNT * sizeof(MYSQL_BIND));
  for (i= 0; i < MAX_PARAM_COUNT; ++i)
  {
    my_bind[i].buffer_type= MYSQL_TYPE_FLOAT;
    my_bind[i].buffer= fa_ptr;
    if (++fa_ptr == float_array + COLUMN_COUNT)
      fa_ptr= float_array;
  }

  /*
    Test each number of rows per bulk insert, so that we can see where
    MySQL fails.
  */
  for (nrows= MIN_ROWS_PER_INSERT; nrows <= MAX_ROWS_PER_INSERT; ++nrows)
  {
    char *query_ptr;
    /* Create statement text for current number of rows */
    sprintf(query, query_template, param_str);
    query_ptr= query + strlen(query);
    for (i= 1; i < nrows; ++i)
    {
      memcpy(query_ptr, ", ", 2);
      query_ptr+= 2;
      memcpy(query_ptr, param_str, param_str_length);
      query_ptr+= param_str_length;
    }
    *query_ptr= '\0';

    rc= mysql_stmt_prepare(stmt, query, query_ptr - query);
    if (rc && nrows * COLUMN_COUNT > uint16_max)
    {
      if (!opt_silent)
        printf("Failed to prepare a statement with %d placeholders "
               "(as expected).\n", nrows * COLUMN_COUNT);
      break;
    }
    else
      check_execute(stmt, rc);

    if (!opt_silent)
      printf("Insert: query length= %d, row count= %d, param count= %lu\n",
             (int) strlen(query), nrows, mysql_stmt_param_count(stmt));

    /* bind the parameter array and execute the query */
    rc= mysql_stmt_bind_param(stmt, my_bind);
    check_execute(stmt, rc);

    rc= mysql_stmt_execute(stmt);
    check_execute(stmt, rc);
    mysql_stmt_reset(stmt);
  }

  mysql_stmt_close(stmt);
  free(my_bind);
  free(query);
  free(param_str);
  stmt_text= "drop table t1";
  rc= mysql_real_query(mysql, stmt_text, strlen(stmt_text));
  myquery(rc);
}


static void test_bug5315()
{
  MYSQL_STMT *stmt;
  const char *stmt_text;
  int rc;

  myheader("test_bug5315");

  stmt_text= "SELECT 1";
  stmt= mysql_stmt_init(mysql);
  rc= mysql_stmt_prepare(stmt, stmt_text, strlen(stmt_text));
  DIE_UNLESS(rc == 0);
  if (!opt_silent)
    printf("Excuting mysql_change_user\n");
  mysql_change_user(mysql, opt_user, opt_password, current_db);
  if (!opt_silent)
    printf("Excuting mysql_stmt_execute\n");
  rc= mysql_stmt_execute(stmt);
  DIE_UNLESS(rc != 0);
  if (rc)
  {
    if (!opt_silent)
      printf("Got error (as expected): '%s'\n", mysql_stmt_error(stmt));
  }
  /* check that connection is OK */
  if (!opt_silent)
    printf("Excuting mysql_stmt_close\n");
  mysql_stmt_close(stmt);
  if (!opt_silent)
    printf("Excuting mysql_stmt_init\n");
  stmt= mysql_stmt_init(mysql);
  rc= mysql_stmt_prepare(stmt, stmt_text, strlen(stmt_text));
  DIE_UNLESS(rc == 0);
  rc= mysql_stmt_execute(stmt);
  DIE_UNLESS(rc == 0);
  mysql_stmt_close(stmt);
}


static void test_bug6049()
{
  MYSQL_STMT *stmt;
  MYSQL_BIND my_bind[1];
  MYSQL_RES *res;
  MYSQL_ROW row;
  const char *stmt_text;
  char buffer[30];
  ulong length;
  int rc;

  myheader("test_bug6049");

  stmt_text= "SELECT MAKETIME(-25, 12, 12)";

  rc= mysql_real_query(mysql, stmt_text, strlen(stmt_text));
  myquery(rc);
  res= mysql_store_result(mysql);
  row= mysql_fetch_row(res);

  stmt= mysql_stmt_init(mysql);
  rc= mysql_stmt_prepare(stmt, stmt_text, strlen(stmt_text));
  check_execute(stmt, rc);
  rc= mysql_stmt_execute(stmt);
  check_execute(stmt, rc);

  bzero((char*) my_bind, sizeof(my_bind));
  my_bind[0].buffer_type    = MYSQL_TYPE_STRING;
  my_bind[0].buffer         = &buffer;
  my_bind[0].buffer_length  = sizeof(buffer);
  my_bind[0].length         = &length;

  mysql_stmt_bind_result(stmt, my_bind);
  rc= mysql_stmt_fetch(stmt);
  DIE_UNLESS(rc == 0);

  if (!opt_silent)
  {
    printf("Result from query: %s\n", row[0]);
    printf("Result from prepared statement: %s\n", (char*) buffer);
  }

  DIE_UNLESS(strcmp(row[0], (char*) buffer) == 0);

  mysql_free_result(res);
  mysql_stmt_close(stmt);
}


static void test_bug6058()
{
  MYSQL_STMT *stmt;
  MYSQL_BIND my_bind[1];
  MYSQL_RES *res;
  MYSQL_ROW row;
  const char *stmt_text;
  char buffer[30];
  ulong length;
  int rc;

  myheader("test_bug6058");

  stmt_text= "SELECT CAST('0000-00-00' AS DATE)";

  rc= mysql_real_query(mysql, stmt_text, strlen(stmt_text));
  myquery(rc);
  res= mysql_store_result(mysql);
  row= mysql_fetch_row(res);

  stmt= mysql_stmt_init(mysql);
  rc= mysql_stmt_prepare(stmt, stmt_text, strlen(stmt_text));
  check_execute(stmt, rc);
  rc= mysql_stmt_execute(stmt);
  check_execute(stmt, rc);

  bzero((char*) my_bind, sizeof(my_bind));
  my_bind[0].buffer_type    = MYSQL_TYPE_STRING;
  my_bind[0].buffer         = &buffer;
  my_bind[0].buffer_length  = sizeof(buffer);
  my_bind[0].length         = &length;

  mysql_stmt_bind_result(stmt, my_bind);
  rc= mysql_stmt_fetch(stmt);
  DIE_UNLESS(rc == 0);

  if (!opt_silent)
  {
    printf("Result from query: %s\n", row[0]);
    printf("Result from prepared statement: %s\n", buffer);
  }

  DIE_UNLESS(strcmp(row[0], buffer) == 0);

  mysql_free_result(res);
  mysql_stmt_close(stmt);
}


static void test_bug6059()
{
  MYSQL_STMT *stmt;
  const char *stmt_text;

  myheader("test_bug6059");

  stmt_text= "SELECT 'foo' INTO OUTFILE 'x.3'";

  stmt= mysql_stmt_init(mysql);
  (void) mysql_stmt_prepare(stmt, stmt_text, strlen(stmt_text));
  DIE_UNLESS(mysql_stmt_field_count(stmt) == 0);
  mysql_stmt_close(stmt);
}


static void test_bug6046()
{
  MYSQL_STMT *stmt;
  const char *stmt_text;
  int rc;
  short b= 1;
  MYSQL_BIND my_bind[1];

  myheader("test_bug6046");

  stmt_text= "DROP TABLE IF EXISTS t1";
  rc= mysql_real_query(mysql, stmt_text, strlen(stmt_text));
  myquery(rc);
  stmt_text= "CREATE TABLE t1 (a int, b int)";
  rc= mysql_real_query(mysql, stmt_text, strlen(stmt_text));
  myquery(rc);
  stmt_text= "INSERT INTO t1 VALUES (1,1),(2,2),(3,1),(4,2)";
  rc= mysql_real_query(mysql, stmt_text, strlen(stmt_text));
  myquery(rc);

  stmt= mysql_stmt_init(mysql);

  stmt_text= "SELECT t1.a FROM t1 NATURAL JOIN t1 as X1 "
             "WHERE t1.b > ? ORDER BY t1.a";

  rc= mysql_stmt_prepare(stmt, stmt_text, strlen(stmt_text));
  check_execute(stmt, rc);

  b= 1;
  bzero((char*) my_bind, sizeof(my_bind));
  my_bind[0].buffer= &b;
  my_bind[0].buffer_type= MYSQL_TYPE_SHORT;

  mysql_stmt_bind_param(stmt, my_bind);

  rc= mysql_stmt_execute(stmt);
  check_execute(stmt, rc);
  mysql_stmt_store_result(stmt);

  rc= mysql_stmt_execute(stmt);
  check_execute(stmt, rc);

  mysql_stmt_close(stmt);
}



static void test_basic_cursors()
{
  const char *basic_tables[]=
  {
    "DROP TABLE IF EXISTS t1, t2",

    "CREATE TABLE t1 "
    "(id INTEGER NOT NULL PRIMARY KEY, "
    " name VARCHAR(20) NOT NULL)",

    "INSERT INTO t1 (id, name) VALUES "
    "  (2, 'Ja'), (3, 'Ede'), "
    "  (4, 'Haag'), (5, 'Kabul'), "
    "  (6, 'Almere'), (7, 'Utrecht'), "
    "  (8, 'Qandahar'), (9, 'Amsterdam'), "
    "  (10, 'Amersfoort'), (11, 'Constantine')",

    "CREATE TABLE t2 "
    "(id INTEGER NOT NULL PRIMARY KEY, "
    " name VARCHAR(20) NOT NULL)",

    "INSERT INTO t2 (id, name) VALUES "
    "  (4, 'Guam'), (5, 'Aruba'), "
    "  (6, 'Angola'), (7, 'Albania'), "
    "  (8, 'Anguilla'), (9, 'Argentina'), "
    "  (10, 'Azerbaijan'), (11, 'Afghanistan'), "
    "  (12, 'Burkina Faso'), (13, 'Faroe Islands')"
  };
  const char *queries[]=
  {
    "SELECT * FROM t1",
    "SELECT * FROM t2"
  };

  DBUG_ENTER("test_basic_cursors");
  myheader("test_basic_cursors");

  fill_tables(basic_tables, sizeof(basic_tables)/sizeof(*basic_tables));

  fetch_n(queries, sizeof(queries)/sizeof(*queries), USE_ROW_BY_ROW_FETCH);
  fetch_n(queries, sizeof(queries)/sizeof(*queries), USE_STORE_RESULT);
  DBUG_VOID_RETURN;
}


static void test_cursors_with_union()
{
  const char *queries[]=
  {
    "SELECT t1.name FROM t1 UNION SELECT t2.name FROM t2",
    "SELECT t1.id FROM t1 WHERE t1.id < 5"
  };
  myheader("test_cursors_with_union");
  fetch_n(queries, sizeof(queries)/sizeof(*queries), USE_ROW_BY_ROW_FETCH);
  fetch_n(queries, sizeof(queries)/sizeof(*queries), USE_STORE_RESULT);
}


static void test_cursors_with_procedure()
{
  const char *queries[]=
  {
    "SELECT * FROM t1 procedure analyse()"
  };
  myheader("test_cursors_with_procedure");
  fetch_n(queries, sizeof(queries)/sizeof(*queries), USE_ROW_BY_ROW_FETCH);
  fetch_n(queries, sizeof(queries)/sizeof(*queries), USE_STORE_RESULT);
}


/*
  Altough mysql_create_db(), mysql_rm_db() are deprecated since 4.0 they
  should not crash server and should not hang in case of errors.

  Since those functions can't be seen in modern API (unless client library
  was compiled with USE_OLD_FUNCTIONS define) we use simple_command() macro.
*/
static void test_bug6081()
{
  int rc;
  myheader("test_bug6081");

  rc= simple_command(mysql, COM_DROP_DB, (uchar*) current_db,
                     (ulong)strlen(current_db), 0);
  if (rc == 0 && mysql_errno(mysql) != ER_UNKNOWN_COM_ERROR)
  {
    myerror(NULL);                                   /* purecov: inspected */
    die(__FILE__, __LINE__, "COM_DROP_DB failed");   /* purecov: inspected */
  }
  rc= simple_command(mysql, COM_DROP_DB, (uchar*) current_db,
                     (ulong)strlen(current_db), 0);
  myquery_r(rc);
  rc= simple_command(mysql, COM_CREATE_DB, (uchar*) current_db,
                     (ulong)strlen(current_db), 0);
  if (rc == 0 && mysql_errno(mysql) != ER_UNKNOWN_COM_ERROR)
  {
    myerror(NULL);                                   /* purecov: inspected */
    die(__FILE__, __LINE__, "COM_CREATE_DB failed"); /* purecov: inspected */
  }
  rc= simple_command(mysql, COM_CREATE_DB, (uchar*) current_db,
                     (ulong)strlen(current_db), 0);
  myquery_r(rc);
  rc= mysql_select_db(mysql, current_db);
  myquery(rc);
}


static void test_bug6096()
{
  MYSQL_STMT *stmt;
  MYSQL_RES *query_result, *stmt_metadata;
  const char *stmt_text;
  MYSQL_BIND my_bind[12];
  MYSQL_FIELD *query_field_list, *stmt_field_list;
  ulong query_field_count, stmt_field_count;
  int rc;
  my_bool update_max_length= TRUE;
  uint i;

  myheader("test_bug6096");

  stmt_text= "drop table if exists t1";
  rc= mysql_real_query(mysql, stmt_text, strlen(stmt_text));
  myquery(rc);

  mysql_query(mysql, "set sql_mode=''");
  stmt_text= "create table t1 (c_tinyint tinyint, c_smallint smallint, "
                             " c_mediumint mediumint, c_int int, "
                             " c_bigint bigint, c_float float, "
                             " c_double double, c_varchar varchar(20), "
                             " c_char char(20), c_time time, c_date date, "
                             " c_datetime datetime)";
  rc= mysql_real_query(mysql, stmt_text, strlen(stmt_text));
  myquery(rc);
  stmt_text= "insert into t1  values (-100, -20000, 30000000, 4, 8, 1.0, "
                                     "2.0, 'abc', 'def', now(), now(), now())";
  rc= mysql_real_query(mysql, stmt_text, strlen(stmt_text));
  myquery(rc);

  stmt_text= "select * from t1";

  /* Run select in prepared and non-prepared mode and compare metadata */
  rc= mysql_real_query(mysql, stmt_text, strlen(stmt_text));
  myquery(rc);
  query_result= mysql_store_result(mysql);
  query_field_list= mysql_fetch_fields(query_result);
  query_field_count= mysql_num_fields(query_result);

  stmt= mysql_stmt_init(mysql);
  rc= mysql_stmt_prepare(stmt, stmt_text, strlen(stmt_text));
  check_execute(stmt, rc);
  rc= mysql_stmt_execute(stmt);
  check_execute(stmt, rc);
  mysql_stmt_attr_set(stmt, STMT_ATTR_UPDATE_MAX_LENGTH,
                      (void*) &update_max_length);
  mysql_stmt_store_result(stmt);
  stmt_metadata= mysql_stmt_result_metadata(stmt);
  stmt_field_list= mysql_fetch_fields(stmt_metadata);
  stmt_field_count= mysql_num_fields(stmt_metadata);
  DIE_UNLESS(stmt_field_count == query_field_count);

  /* Print out and check the metadata */

  if (!opt_silent)
  {
    printf(" ------------------------------------------------------------\n");
    printf("             |                     Metadata \n");
    printf(" ------------------------------------------------------------\n");
    printf("             |         Query          |   Prepared statement \n");
    printf(" ------------------------------------------------------------\n");
    printf(" field name  |  length   | max_length |  length   |  max_length\n");
    printf(" ------------------------------------------------------------\n");

    for (i= 0; i < query_field_count; ++i)
    {
      MYSQL_FIELD *f1= &query_field_list[i], *f2= &stmt_field_list[i];
      printf(" %-11s | %9lu | %10lu | %9lu | %10lu \n",
             f1->name, f1->length, f1->max_length, f2->length, f2->max_length);
      DIE_UNLESS(f1->length == f2->length);
    }
    printf(" ---------------------------------------------------------------\n");
  }

  /* Bind and fetch the data */

  bzero((char*) my_bind, sizeof(my_bind));
  for (i= 0; i < stmt_field_count; ++i)
  {
    my_bind[i].buffer_type= MYSQL_TYPE_STRING;
    my_bind[i].buffer_length= stmt_field_list[i].max_length + 1;
    my_bind[i].buffer= malloc(my_bind[i].buffer_length);
  }
  mysql_stmt_bind_result(stmt, my_bind);
  rc= mysql_stmt_fetch(stmt);
  check_execute(stmt, rc);
  rc= mysql_stmt_fetch(stmt);
  DIE_UNLESS(rc == MYSQL_NO_DATA);

  /* Clean up */

  for (i= 0; i < stmt_field_count; ++i)
    free(my_bind[i].buffer);
  mysql_stmt_close(stmt);
  mysql_free_result(query_result);
  mysql_free_result(stmt_metadata);
  stmt_text= "drop table t1";
  rc= mysql_real_query(mysql, stmt_text, strlen(stmt_text));
  myquery(rc);
}


/*
  Test of basic checks that are performed in server for components
  of MYSQL_TIME parameters.
*/

static void test_datetime_ranges()
{
  const char *stmt_text;
  int rc, i;
  MYSQL_STMT *stmt;
  MYSQL_BIND my_bind[6];
  MYSQL_TIME tm[6];

  myheader("test_datetime_ranges");

  stmt_text= "drop table if exists t1";
  rc= mysql_real_query(mysql, stmt_text, strlen(stmt_text));
  myquery(rc);

  stmt_text= "create table t1 (year datetime, month datetime, day datetime, "
                              "hour datetime, min datetime, sec datetime)";
  rc= mysql_real_query(mysql, stmt_text, strlen(stmt_text));
  myquery(rc);

  stmt= mysql_simple_prepare(mysql,
                             "INSERT INTO t1 VALUES (?, ?, ?, ?, ?, ?)");
  check_stmt(stmt);
  verify_param_count(stmt, 6);

  bzero((char*) my_bind, sizeof(my_bind));
  for (i= 0; i < 6; i++)
  {
    my_bind[i].buffer_type= MYSQL_TYPE_DATETIME;
    my_bind[i].buffer= &tm[i];
  }
  rc= mysql_stmt_bind_param(stmt, my_bind);
  check_execute(stmt, rc);

  tm[0].year= 2004; tm[0].month= 11; tm[0].day= 10;
  tm[0].hour= 12; tm[0].minute= 30; tm[0].second= 30;
  tm[0].second_part= 0; tm[0].neg= 0;

  tm[5]= tm[4]= tm[3]= tm[2]= tm[1]= tm[0];
  tm[0].year= 10000;  tm[1].month= 13; tm[2].day= 32;
  tm[3].hour= 24; tm[4].minute= 60; tm[5].second= 60;

  rc= mysql_stmt_execute(stmt);
  check_execute(stmt, rc);
  DIE_UNLESS(mysql_warning_count(mysql) != 6);

  verify_col_data("t1", "year", "0000-00-00 00:00:00");
  verify_col_data("t1", "month", "0000-00-00 00:00:00");
  verify_col_data("t1", "day", "0000-00-00 00:00:00");
  verify_col_data("t1", "hour", "0000-00-00 00:00:00");
  verify_col_data("t1", "min", "0000-00-00 00:00:00");
  verify_col_data("t1", "sec", "0000-00-00 00:00:00");

  mysql_stmt_close(stmt);

  stmt_text= "delete from t1";
  rc= mysql_real_query(mysql, stmt_text, strlen(stmt_text));
  myquery(rc);

  stmt= mysql_simple_prepare(mysql, "INSERT INTO t1 (year, month, day) "
                                    "VALUES (?, ?, ?)");
  check_stmt(stmt);
  verify_param_count(stmt, 3);

  /*
    We reuse contents of bind and tm arrays left from previous part of test.
  */
  for (i= 0; i < 3; i++)
    my_bind[i].buffer_type= MYSQL_TYPE_DATE;

  rc= mysql_stmt_bind_param(stmt, my_bind);
  check_execute(stmt, rc);

  rc= mysql_stmt_execute(stmt);
  check_execute(stmt, rc);
  DIE_UNLESS(mysql_warning_count(mysql) != 3);

  verify_col_data("t1", "year", "0000-00-00 00:00:00");
  verify_col_data("t1", "month", "0000-00-00 00:00:00");
  verify_col_data("t1", "day", "0000-00-00 00:00:00");

  mysql_stmt_close(stmt);

  stmt_text= "drop table t1";
  rc= mysql_real_query(mysql, stmt_text, strlen(stmt_text));
  myquery(rc);

  stmt_text= "create table t1 (day_ovfl time, day time, hour time, min time, sec time)";
  rc= mysql_real_query(mysql, stmt_text, strlen(stmt_text));
  myquery(rc);

  stmt= mysql_simple_prepare(mysql,
                             "INSERT INTO t1 VALUES (?, ?, ?, ?, ?)");
  check_stmt(stmt);
  verify_param_count(stmt, 5);

  /*
    Again we reuse what we can from previous part of test.
  */
  for (i= 0; i < 5; i++)
    my_bind[i].buffer_type= MYSQL_TYPE_TIME;

  rc= mysql_stmt_bind_param(stmt, my_bind);
  check_execute(stmt, rc);

  tm[0].year= 0; tm[0].month= 0; tm[0].day= 10;
  tm[0].hour= 12; tm[0].minute= 30; tm[0].second= 30;
  tm[0].second_part= 0; tm[0].neg= 0;

  tm[4]= tm[3]= tm[2]= tm[1]= tm[0];
  tm[0].day= 35; tm[1].day= 34; tm[2].hour= 30; tm[3].minute= 60; tm[4].second= 60;

  rc= mysql_stmt_execute(stmt);
  check_execute(stmt, rc);
  DIE_UNLESS(mysql_warning_count(mysql) == 2);

  verify_col_data("t1", "day_ovfl", "838:59:59");
  verify_col_data("t1", "day", "828:30:30");
  verify_col_data("t1", "hour", "270:30:30");
  verify_col_data("t1", "min", "00:00:00");
  verify_col_data("t1", "sec", "00:00:00");

  mysql_stmt_close(stmt);

  stmt_text= "drop table t1";
  rc= mysql_real_query(mysql, stmt_text, strlen(stmt_text));
  myquery(rc);
}


static void test_bug4172()
{
  MYSQL_STMT *stmt;
  MYSQL_BIND my_bind[3];
  const char *stmt_text;
  MYSQL_RES *res;
  MYSQL_ROW row;
  int rc;
  char f[100], d[100], e[100];
  ulong f_len, d_len, e_len;

  myheader("test_bug4172");

  mysql_query(mysql, "DROP TABLE IF EXISTS t1");
  mysql_query(mysql, "CREATE TABLE t1 (f float, d double, e decimal(10,4))");
  mysql_query(mysql, "INSERT INTO t1 VALUES (12345.1234, 123456.123456, "
                                            "123456.1234)");

  stmt= mysql_stmt_init(mysql);
  stmt_text= "SELECT f, d, e FROM t1";

  rc= mysql_stmt_prepare(stmt, stmt_text, strlen(stmt_text));
  check_execute(stmt, rc);
  rc= mysql_stmt_execute(stmt);
  check_execute(stmt, rc);

  bzero((char*) my_bind, sizeof(my_bind));
  my_bind[0].buffer_type= MYSQL_TYPE_STRING;
  my_bind[0].buffer= f;
  my_bind[0].buffer_length= sizeof(f);
  my_bind[0].length= &f_len;
  my_bind[1].buffer_type= MYSQL_TYPE_STRING;
  my_bind[1].buffer= d;
  my_bind[1].buffer_length= sizeof(d);
  my_bind[1].length= &d_len;
  my_bind[2].buffer_type= MYSQL_TYPE_STRING;
  my_bind[2].buffer= e;
  my_bind[2].buffer_length= sizeof(e);
  my_bind[2].length= &e_len;

  mysql_stmt_bind_result(stmt, my_bind);

  mysql_stmt_store_result(stmt);
  rc= mysql_stmt_fetch(stmt);
  check_execute(stmt, rc);

  rc= mysql_real_query(mysql, stmt_text, strlen(stmt_text));
  myquery(rc);
  res= mysql_store_result(mysql);
  row= mysql_fetch_row(res);

  if (!opt_silent)
  {
    printf("Binary protocol: float=%s, double=%s, decimal(10,4)=%s\n",
           f, d, e);
    printf("Text protocol:   float=%s, double=%s, decimal(10,4)=%s\n",
           row[0], row[1], row[2]);
  }
  DIE_UNLESS(!strcmp(f, row[0]) && !strcmp(d, row[1]) && !strcmp(e, row[2]));

  mysql_free_result(res);
  mysql_stmt_close(stmt);
}


static void test_conversion()
{
  MYSQL_STMT *stmt;
  const char *stmt_text;
  int rc;
  MYSQL_BIND my_bind[1];
  char buff[4];
  ulong length;

  myheader("test_conversion");

  stmt_text= "DROP TABLE IF EXISTS t1";
  rc= mysql_real_query(mysql, stmt_text, strlen(stmt_text));
  myquery(rc);
  stmt_text= "CREATE TABLE t1 (a TEXT) DEFAULT CHARSET latin1";
  rc= mysql_real_query(mysql, stmt_text, strlen(stmt_text));
  myquery(rc);
  stmt_text= "SET character_set_connection=utf8, character_set_client=utf8, "
             " character_set_results=latin1";
  rc= mysql_real_query(mysql, stmt_text, strlen(stmt_text));
  myquery(rc);

  stmt= mysql_stmt_init(mysql);

  stmt_text= "INSERT INTO t1 (a) VALUES (?)";
  rc= mysql_stmt_prepare(stmt, stmt_text, strlen(stmt_text));
  check_execute(stmt, rc);

  bzero((char*) my_bind, sizeof(my_bind));
  my_bind[0].buffer= buff;
  my_bind[0].length= &length;
  my_bind[0].buffer_type= MYSQL_TYPE_STRING;

  mysql_stmt_bind_param(stmt, my_bind);

  buff[0]= (uchar) 0xC3;
  buff[1]= (uchar) 0xA0;
  length= 2;

  rc= mysql_stmt_execute(stmt);
  check_execute(stmt, rc);

  stmt_text= "SELECT a FROM t1";
  rc= mysql_stmt_prepare(stmt, stmt_text, strlen(stmt_text));
  check_execute(stmt, rc);
  rc= mysql_stmt_execute(stmt);
  check_execute(stmt, rc);

  my_bind[0].buffer_length= sizeof(buff);
  mysql_stmt_bind_result(stmt, my_bind);

  rc= mysql_stmt_fetch(stmt);
  DIE_UNLESS(rc == 0);
  DIE_UNLESS(length == 1);
  DIE_UNLESS((uchar) buff[0] == 0xE0);
  rc= mysql_stmt_fetch(stmt);
  DIE_UNLESS(rc == MYSQL_NO_DATA);

  mysql_stmt_close(stmt);
  stmt_text= "DROP TABLE t1";
  rc= mysql_real_query(mysql, stmt_text, strlen(stmt_text));
  myquery(rc);
  stmt_text= "SET NAMES DEFAULT";
  rc= mysql_real_query(mysql, stmt_text, strlen(stmt_text));
  myquery(rc);
}

static void test_rewind(void)
{
  MYSQL_STMT *stmt;
  MYSQL_BIND my_bind;
  int rc = 0;
  const char *stmt_text;
  long unsigned int length=4, Data=0;
  my_bool isnull=0;

  myheader("test_rewind");

  stmt_text= "CREATE TABLE t1 (a int)";
  rc= mysql_real_query(mysql, stmt_text, strlen(stmt_text));
  myquery(rc);
  stmt_text= "INSERT INTO t1 VALUES(2),(3),(4)";
  rc= mysql_real_query(mysql, stmt_text, strlen(stmt_text));
  myquery(rc);

  stmt= mysql_stmt_init(mysql);

  stmt_text= "SELECT * FROM t1";
  rc= mysql_stmt_prepare(stmt, stmt_text, strlen(stmt_text));
  check_execute(stmt, rc);

  bzero((char*) &my_bind, sizeof(MYSQL_BIND));
  my_bind.buffer_type= MYSQL_TYPE_LONG;
  my_bind.buffer= (void *)&Data; /* this buffer won't be altered */
  my_bind.length= &length;
  my_bind.is_null= &isnull;

  rc= mysql_stmt_execute(stmt);
  check_execute(stmt, rc);

  rc= mysql_stmt_store_result(stmt);
  DIE_UNLESS(rc == 0);

  rc= mysql_stmt_bind_result(stmt, &my_bind);
  DIE_UNLESS(rc == 0);

  /* retreive all result sets till we are at the end */
  while(!mysql_stmt_fetch(stmt))
    if (!opt_silent)
      printf("fetched result:%ld\n", Data);

  DIE_UNLESS(rc != MYSQL_NO_DATA);

  /* seek to the first row */
  mysql_stmt_data_seek(stmt, 0);

  /* now we should be able to fetch the results again */
  /* but mysql_stmt_fetch returns MYSQL_NO_DATA */
  while(!(rc= mysql_stmt_fetch(stmt)))
    if (!opt_silent)
      printf("fetched result after seek:%ld\n", Data);
  
  DIE_UNLESS(rc == MYSQL_NO_DATA);

  stmt_text= "DROP TABLE t1";
  rc= mysql_real_query(mysql, stmt_text, strlen(stmt_text));
  myquery(rc);
  rc= mysql_stmt_free_result(stmt);
  rc= mysql_stmt_close(stmt);
}


static void test_truncation()
{
  MYSQL_STMT *stmt;
  const char *stmt_text;
  int rc;
  uint bind_count;
  MYSQL_BIND *bind_array, *my_bind;

  myheader("test_truncation");

  /* Prepare the test table */
  rc= mysql_query(mysql, "drop table if exists t1");
  myquery(rc);

  stmt_text= "create table t1 ("
             "i8 tinyint, ui8 tinyint unsigned, "
             "i16 smallint, i16_1 smallint, "
             "ui16 smallint unsigned, i32 int, i32_1 int, "
             "d double, d_1 double, ch char(30), ch_1 char(30), "
             "tx text, tx_1 text, ch_2 char(30) "
             ")";
  rc= mysql_real_query(mysql, stmt_text, strlen(stmt_text));
  myquery(rc);
  stmt_text= "insert into t1 VALUES ("
             "-10, "                            /* i8 */
             "200, "                            /* ui8 */
             "32000, "                          /* i16 */
             "-32767, "                         /* i16_1 */
             "64000, "                          /* ui16 */
             "1073741824, "                     /* i32 */
             "1073741825, "                     /* i32_1 */
             "123.456, "                        /* d */
             "-12345678910, "                   /* d_1 */
             "'111111111111111111111111111111',"/* ch */
             "'abcdef', "                       /* ch_1 */
             "'12345 	      ', "              /* tx */
             "'12345.67 	      ', "      /* tx_1 */
             "'12345.67abc'"                    /* ch_2 */
             ")";
  rc= mysql_real_query(mysql, stmt_text, strlen(stmt_text));
  myquery(rc);

  stmt_text= "select i8 c1, i8 c2, ui8 c3, i16_1 c4, ui16 c5, "
             "       i16 c6, ui16 c7, i32 c8, i32_1 c9, i32_1 c10, "
             "       d c11, d_1 c12, d_1 c13, ch c14, ch_1 c15, tx c16, "
             "       tx_1 c17, ch_2 c18 "
             "from t1";

  stmt= mysql_stmt_init(mysql);
  rc= mysql_stmt_prepare(stmt, stmt_text, strlen(stmt_text));
  check_execute(stmt, rc);
  rc= mysql_stmt_execute(stmt);
  check_execute(stmt, rc);
  bind_count= (uint) mysql_stmt_field_count(stmt);

  /*************** Fill in the bind structure and bind it **************/
  bind_array= malloc(sizeof(MYSQL_BIND) * bind_count);
  bzero((char*) bind_array, sizeof(MYSQL_BIND) * bind_count);
  for (my_bind= bind_array; my_bind < bind_array + bind_count; my_bind++)
    my_bind->error= &my_bind->error_value;
  my_bind= bind_array;

  my_bind->buffer= malloc(sizeof(uint8));
  my_bind->buffer_type= MYSQL_TYPE_TINY;
  my_bind->is_unsigned= TRUE;

  DIE_UNLESS(my_bind++ < bind_array + bind_count);
  my_bind->buffer= malloc(sizeof(uint32));
  my_bind->buffer_type= MYSQL_TYPE_LONG;
  my_bind->is_unsigned= TRUE;

  DIE_UNLESS(my_bind++ < bind_array + bind_count);
  my_bind->buffer= malloc(sizeof(int8));
  my_bind->buffer_type= MYSQL_TYPE_TINY;

  DIE_UNLESS(my_bind++ < bind_array + bind_count);
  my_bind->buffer= malloc(sizeof(uint16));
  my_bind->buffer_type= MYSQL_TYPE_SHORT;
  my_bind->is_unsigned= TRUE;

  DIE_UNLESS(my_bind++ < bind_array + bind_count);
  my_bind->buffer= malloc(sizeof(int16));
  my_bind->buffer_type= MYSQL_TYPE_SHORT;

  DIE_UNLESS(my_bind++ < bind_array + bind_count);
  my_bind->buffer= malloc(sizeof(uint16));
  my_bind->buffer_type= MYSQL_TYPE_SHORT;
  my_bind->is_unsigned= TRUE;

  DIE_UNLESS(my_bind++ < bind_array + bind_count);
  my_bind->buffer= malloc(sizeof(int8));
  my_bind->buffer_type= MYSQL_TYPE_TINY;
  my_bind->is_unsigned= TRUE;

  DIE_UNLESS(my_bind++ < bind_array + bind_count);
  my_bind->buffer= malloc(sizeof(float));
  my_bind->buffer_type= MYSQL_TYPE_FLOAT;

  DIE_UNLESS(my_bind++ < bind_array + bind_count);
  my_bind->buffer= malloc(sizeof(float));
  my_bind->buffer_type= MYSQL_TYPE_FLOAT;

  DIE_UNLESS(my_bind++ < bind_array + bind_count);
  my_bind->buffer= malloc(sizeof(double));
  my_bind->buffer_type= MYSQL_TYPE_DOUBLE;

  DIE_UNLESS(my_bind++ < bind_array + bind_count);
  my_bind->buffer= malloc(sizeof(longlong));
  my_bind->buffer_type= MYSQL_TYPE_LONGLONG;

  DIE_UNLESS(my_bind++ < bind_array + bind_count);
  my_bind->buffer= malloc(sizeof(ulonglong));
  my_bind->buffer_type= MYSQL_TYPE_LONGLONG;
  my_bind->is_unsigned= TRUE;

  DIE_UNLESS(my_bind++ < bind_array + bind_count);
  my_bind->buffer= malloc(sizeof(longlong));
  my_bind->buffer_type= MYSQL_TYPE_LONGLONG;

  DIE_UNLESS(my_bind++ < bind_array + bind_count);
  my_bind->buffer= malloc(sizeof(longlong));
  my_bind->buffer_type= MYSQL_TYPE_LONGLONG;

  DIE_UNLESS(my_bind++ < bind_array + bind_count);
  my_bind->buffer= malloc(sizeof(longlong));
  my_bind->buffer_type= MYSQL_TYPE_LONGLONG;

  DIE_UNLESS(my_bind++ < bind_array + bind_count);
  my_bind->buffer= malloc(sizeof(longlong));
  my_bind->buffer_type= MYSQL_TYPE_LONGLONG;

  DIE_UNLESS(my_bind++ < bind_array + bind_count);
  my_bind->buffer= malloc(sizeof(double));
  my_bind->buffer_type= MYSQL_TYPE_DOUBLE;

  DIE_UNLESS(my_bind++ < bind_array + bind_count);
  my_bind->buffer= malloc(sizeof(double));
  my_bind->buffer_type= MYSQL_TYPE_DOUBLE;

  rc= mysql_stmt_bind_result(stmt, bind_array);
  check_execute(stmt, rc);
  rc= mysql_stmt_fetch(stmt);
  DIE_UNLESS(rc == MYSQL_DATA_TRUNCATED);

  /*************** Verify truncation results ***************************/
  my_bind= bind_array;

  /* signed tiny -> tiny */
  DIE_UNLESS(*my_bind->error && * (int8*) my_bind->buffer == -10);

  /* signed tiny -> uint32 */
  DIE_UNLESS(my_bind++ < bind_array + bind_count);
  DIE_UNLESS(*my_bind->error && * (int32*) my_bind->buffer == -10);

  /* unsigned tiny -> tiny */
  DIE_UNLESS(my_bind++ < bind_array + bind_count);
  DIE_UNLESS(*my_bind->error && * (uint8*) my_bind->buffer == 200);

  /* short -> ushort */
  DIE_UNLESS(my_bind++ < bind_array + bind_count);
  DIE_UNLESS(*my_bind->error && * (int16*) my_bind->buffer == -32767);

  /* ushort -> short */
  DIE_UNLESS(my_bind++ < bind_array + bind_count);
  DIE_UNLESS(*my_bind->error && * (uint16*) my_bind->buffer == 64000);

  /* short -> ushort (no truncation, data is in the range of target type) */
  DIE_UNLESS(my_bind++ < bind_array + bind_count);
  DIE_UNLESS(! *my_bind->error && * (uint16*) my_bind->buffer == 32000);

  /* ushort -> utiny */
  DIE_UNLESS(my_bind++ < bind_array + bind_count);
  DIE_UNLESS(*my_bind->error && * (int8*) my_bind->buffer == 0);

  /* int -> float: no truncation, the number is a power of two */
  DIE_UNLESS(my_bind++ < bind_array + bind_count);
  DIE_UNLESS(! *my_bind->error && * (float*) my_bind->buffer == 1073741824);

  /* int -> float: truncation, not enough bits in float */
  DIE_UNLESS(my_bind++ < bind_array + bind_count);
  DIE_UNLESS(*my_bind->error);

  /* int -> double: no truncation */
  DIE_UNLESS(my_bind++ < bind_array + bind_count);
  DIE_UNLESS(! *my_bind->error && * (double*) my_bind->buffer == 1073741825);

  /* double -> longlong: fractional part is lost */
  DIE_UNLESS(my_bind++ < bind_array + bind_count);

  /* double -> ulonglong, negative fp number to unsigned integer */
  DIE_UNLESS(my_bind++ < bind_array + bind_count);
  /* Value in the buffer is not defined: don't test it */
  DIE_UNLESS(*my_bind->error);

  /* double -> longlong, negative fp number to signed integer: no loss */
  DIE_UNLESS(my_bind++ < bind_array + bind_count);
  DIE_UNLESS(! *my_bind->error && * (longlong*) my_bind->buffer == LL(-12345678910));

  /* big numeric string -> number */
  DIE_UNLESS(my_bind++ < bind_array + bind_count);
  DIE_UNLESS(*my_bind->error);

  /* junk string -> number */
  DIE_UNLESS(my_bind++ < bind_array + bind_count);
  DIE_UNLESS(*my_bind->error && *(longlong*) my_bind->buffer == 0);

  /* string with trailing spaces -> number */
  DIE_UNLESS(my_bind++ < bind_array + bind_count);
  DIE_UNLESS(! *my_bind->error && *(longlong*) my_bind->buffer == 12345);

  /* string with trailing spaces -> double */
  DIE_UNLESS(my_bind++ < bind_array + bind_count);
  DIE_UNLESS(! *my_bind->error && *(double*) my_bind->buffer == 12345.67);

  /* string with trailing junk -> double */
  DIE_UNLESS(my_bind++ < bind_array + bind_count);
  /*
    XXX: There must be a truncation error: but it's not the way the server
    behaves, so let's leave it for now.
  */
  DIE_UNLESS(*(double*) my_bind->buffer == 12345.67);
  /*
    TODO: string -> double,  double -> time, double -> string (truncation
          errors are not supported here yet)
          longlong -> time/date/datetime
          date -> time, date -> timestamp, date -> number
          time -> string, time -> date, time -> timestamp,
          number -> date string -> date
  */
  /*************** Cleanup *********************************************/

  mysql_stmt_close(stmt);

  for (my_bind= bind_array; my_bind < bind_array + bind_count; my_bind++)
    free(my_bind->buffer);
  free(bind_array);

  rc= mysql_query(mysql, "drop table t1");
  myquery(rc);
}

static void test_truncation_option()
{
  MYSQL_STMT *stmt;
  const char *stmt_text;
  int rc;
  uint8 buf;
  my_bool option= 0;
  my_bool error;
  MYSQL_BIND my_bind;

  myheader("test_truncation_option");

  /* Prepare the test table */
  stmt_text= "select -1";

  stmt= mysql_stmt_init(mysql);
  rc= mysql_stmt_prepare(stmt, stmt_text, strlen(stmt_text));
  check_execute(stmt, rc);
  rc= mysql_stmt_execute(stmt);
  check_execute(stmt, rc);

  bzero((char*) &my_bind, sizeof(my_bind));

  my_bind.buffer= (void*) &buf;
  my_bind.buffer_type= MYSQL_TYPE_TINY;
  my_bind.is_unsigned= TRUE;
  my_bind.error= &error;

  rc= mysql_stmt_bind_result(stmt, &my_bind);
  check_execute(stmt, rc);
  rc= mysql_stmt_fetch(stmt);
  DIE_UNLESS(rc == MYSQL_DATA_TRUNCATED);
  DIE_UNLESS(error);
  rc= mysql_options(mysql, MYSQL_REPORT_DATA_TRUNCATION, (char*) &option);
  myquery(rc);
  /* need to rebind for the new setting to take effect */
  rc= mysql_stmt_bind_result(stmt, &my_bind);
  check_execute(stmt, rc);
  rc= mysql_stmt_execute(stmt);
  check_execute(stmt, rc);
  rc= mysql_stmt_fetch(stmt);
  check_execute(stmt, rc);
  /* The only change is rc - error pointers are still filled in */
  DIE_UNLESS(error == 1);
  /* restore back the defaults */
  option= 1;
  mysql_options(mysql, MYSQL_REPORT_DATA_TRUNCATION, (char*) &option);

  mysql_stmt_close(stmt);
}


/* Bug#6761 - mysql_list_fields doesn't work */

static void test_bug6761(void)
{
  const char *stmt_text;
  MYSQL_RES *res;
  int rc;
  myheader("test_bug6761");

  stmt_text= "CREATE TABLE t1 (a int, b char(255), c decimal)";
  rc= mysql_real_query(mysql, stmt_text, strlen(stmt_text));
  myquery(rc);

  res= mysql_list_fields(mysql, "t1", "%");
  DIE_UNLESS(res && mysql_num_fields(res) == 3);
  mysql_free_result(res);

  stmt_text= "DROP TABLE t1";
  rc= mysql_real_query(mysql, stmt_text, strlen(stmt_text));
  myquery(rc);
}


/* Bug#8330 - mysql_stmt_execute crashes (libmysql) */

static void test_bug8330()
{
  const char *stmt_text;
  MYSQL_STMT *stmt[2];
  int i, rc;
  const char *query= "select a,b from t1 where a=?";
  MYSQL_BIND my_bind[2];
  long lval[2];

  myheader("test_bug8330");

  stmt_text= "drop table if exists t1";
  /* in case some previos test failed */
  rc= mysql_real_query(mysql, stmt_text, strlen(stmt_text));
  myquery(rc);
  stmt_text= "create table t1 (a int, b int)";
  rc= mysql_real_query(mysql, stmt_text, strlen(stmt_text));
  myquery(rc);

  bzero((char*) my_bind, sizeof(my_bind));
  for (i=0; i < 2; i++)
  {
    stmt[i]= mysql_stmt_init(mysql);
    rc= mysql_stmt_prepare(stmt[i], query, strlen(query));
    check_execute(stmt[i], rc);

    my_bind[i].buffer_type= MYSQL_TYPE_LONG;
    my_bind[i].buffer= (void*) &lval[i];
    my_bind[i].is_null= 0;
    mysql_stmt_bind_param(stmt[i], &my_bind[i]);
  }

  rc= mysql_stmt_execute(stmt[0]);
  check_execute(stmt[0], rc);

  rc= mysql_stmt_execute(stmt[1]);
  DIE_UNLESS(rc && mysql_stmt_errno(stmt[1]) == CR_COMMANDS_OUT_OF_SYNC);
  rc= mysql_stmt_execute(stmt[0]);
  check_execute(stmt[0], rc);

  mysql_stmt_close(stmt[0]);
  mysql_stmt_close(stmt[1]);

  stmt_text= "drop table t1";
  rc= mysql_real_query(mysql, stmt_text, strlen(stmt_text));
  myquery(rc);
}


/* Bug#7990 - mysql_stmt_close doesn't reset mysql->net.last_error */

static void test_bug7990()
{
  MYSQL_STMT *stmt;
  int rc;
  myheader("test_bug7990");

  stmt= mysql_stmt_init(mysql);
  rc= mysql_stmt_prepare(stmt, "foo", 3);
  /*
    XXX: the fact that we store errno both in STMT and in
    MYSQL is not documented and is subject to change in 5.0
  */
  DIE_UNLESS(rc && mysql_stmt_errno(stmt) && mysql_errno(mysql));
  mysql_stmt_close(stmt);
  DIE_UNLESS(!mysql_errno(mysql));
}

/*
  Bug #15518 - Reusing a stmt that has failed during prepare
  does not clear error
*/

static void test_bug15518()
{
  MYSQL_STMT *stmt;
  MYSQL* mysql1;
  int rc;
  myheader("test_bug15518");

  mysql1= mysql_init(NULL);

  if (!mysql_real_connect(mysql1, opt_host, opt_user, opt_password,
                          opt_db ? opt_db : "test", opt_port, opt_unix_socket,
                          CLIENT_MULTI_STATEMENTS))
  {
    fprintf(stderr, "Failed to connect to the database\n");
    DIE_UNLESS(0);
  }

  stmt= mysql_stmt_init(mysql1);

  /*
    The prepare of foo should fail with errno 1064 since
    it's not a valid query
  */
  rc= mysql_stmt_prepare(stmt, "foo", 3);
  if (!opt_silent)
    fprintf(stdout, "rc: %d, mysql_stmt_errno: %d, mysql_errno: %d\n",
            rc, mysql_stmt_errno(stmt), mysql_errno(mysql1));
  DIE_UNLESS(rc && mysql_stmt_errno(stmt) && mysql_errno(mysql1));

  /*
    Use the same stmt and reprepare with another query that
    suceeds
  */
  rc= mysql_stmt_prepare(stmt, "SHOW STATUS", 12);
  if (!opt_silent)
    fprintf(stdout, "rc: %d, mysql_stmt_errno: %d, mysql_errno: %d\n",
            rc, mysql_stmt_errno(stmt), mysql_errno(mysql1));
  DIE_UNLESS(!rc || mysql_stmt_errno(stmt) || mysql_errno(mysql1));

  mysql_stmt_close(stmt);
  DIE_UNLESS(!mysql_errno(mysql1));

  /*
    part2, when connection to server has been closed
    after first prepare
  */
  stmt= mysql_stmt_init(mysql1);
  rc= mysql_stmt_prepare(stmt, "foo", 3);
  if (!opt_silent)
    fprintf(stdout, "rc: %d, mysql_stmt_errno: %d, mysql_errno: %d\n",
            rc, mysql_stmt_errno(stmt), mysql_errno(mysql1));
  DIE_UNLESS(rc && mysql_stmt_errno(stmt) && mysql_errno(mysql1));

  /* Close connection to server */
  mysql_close(mysql1);

  /*
    Use the same stmt and reprepare with another query that
    suceeds. The prepare should fail with error 2013 since
    connection to server has been closed.
  */
  rc= mysql_stmt_prepare(stmt, "SHOW STATUS", 12);
  if (!opt_silent)
    fprintf(stdout, "rc: %d, mysql_stmt_errno: %d\n",
            rc, mysql_stmt_errno(stmt));
  DIE_UNLESS(rc && mysql_stmt_errno(stmt));

  mysql_stmt_close(stmt);
}


static void disable_general_log()
{
  int rc;
  rc= mysql_query(mysql, "set @@global.general_log=off");
  myquery(rc);
}


static void enable_general_log(int truncate)
{
  int rc;

  rc= mysql_query(mysql, "set @save_global_general_log=@@global.general_log");
  myquery(rc);

  rc= mysql_query(mysql, "set @@global.general_log=on");
  myquery(rc);

  if (truncate)
  {
    rc= mysql_query(mysql, "truncate mysql.general_log");
    myquery(rc);
  }
}


static void restore_general_log()
{
  int rc;
  rc= mysql_query(mysql, "set @@global.general_log=@save_global_general_log");
  myquery(rc);
}


static void test_view_sp_list_fields()
{
  int		rc;
  MYSQL_RES     *res;

  myheader("test_view_sp_list_fields");

  rc= mysql_query(mysql, "DROP FUNCTION IF EXISTS f1");
  myquery(rc);
  rc= mysql_query(mysql, "DROP TABLE IF EXISTS v1, t1, t2");
  myquery(rc);
  rc= mysql_query(mysql, "DROP VIEW IF EXISTS v1, t1, t2");
  myquery(rc);
  rc= mysql_query(mysql, "create function f1 () returns int return 5");
  myquery(rc);
  rc= mysql_query(mysql, "create table t1 (s1 char,s2 char)");
  myquery(rc);
  rc= mysql_query(mysql, "create table t2 (s1 int);");
  myquery(rc);
  rc= mysql_query(mysql, "create view v1 as select s2,sum(s1) - \
count(s2) as vx from t1 group by s2 having sum(s1) - count(s2) < (select f1() \
from t2);");
  myquery(rc);
  res= mysql_list_fields(mysql, "v1", NullS);
  DIE_UNLESS(res != 0 && mysql_num_fields(res) != 0);
  rc= mysql_query(mysql, "DROP FUNCTION f1");
  myquery(rc);
  rc= mysql_query(mysql, "DROP VIEW v1");
  myquery(rc);
  rc= mysql_query(mysql, "DROP TABLE t1, t2");
  mysql_free_result(res);
  myquery(rc);

}


/*
 Test mysql_real_escape_string() with gbk charset

 The important part is that 0x27 (') is the second-byte in a invalid
 two-byte GBK character here. But 0xbf5c is a valid GBK character, so
 it needs to be escaped as 0x5cbf27
*/
#define TEST_BUG8378_IN  "\xef\xbb\xbf\x27\xbf\x10"
#define TEST_BUG8378_OUT "\xef\xbb\x5c\xbf\x5c\x27\x5c\xbf\x10"

static void test_bug8378()
{
#if defined(HAVE_CHARSET_gbk) && !defined(EMBEDDED_LIBRARY)
  MYSQL *lmysql;
  char out[9]; /* strlen(TEST_BUG8378)*2+1 */
  char buf[256];
  int len, rc;

  myheader("test_bug8378");

  if (!opt_silent)
    fprintf(stdout, "\n Establishing a test connection ...");
  if (!(lmysql= mysql_init(NULL)))
  {
    myerror("mysql_init() failed");
    exit(1);
  }
  if (mysql_options(lmysql, MYSQL_SET_CHARSET_NAME, "gbk"))
  {
    myerror("mysql_options() failed");
    exit(1);
  }
  if (!(mysql_real_connect(lmysql, opt_host, opt_user,
                           opt_password, current_db, opt_port,
                           opt_unix_socket, 0)))
  {
    myerror("connection failed");
    exit(1);
  }
  if (!opt_silent)
    fprintf(stdout, "OK");

  len= mysql_real_escape_string(lmysql, out, TEST_BUG8378_IN, 4);

  /* No escaping should have actually happened. */
  DIE_UNLESS(memcmp(out, TEST_BUG8378_OUT, len) == 0);

  sprintf(buf, "SELECT '%s'", out);
  
  rc=mysql_real_query(lmysql, buf, strlen(buf));
  myquery(rc);

  mysql_close(lmysql);
#endif
}


static void test_bug8722()
{
  MYSQL_STMT *stmt;
  int rc;
  const char *stmt_text;

  myheader("test_bug8722");
  /* Prepare test data */
  stmt_text= "drop table if exists t1, v1";
  rc= mysql_real_query(mysql, stmt_text, strlen(stmt_text));
  myquery(rc);
  stmt_text= "CREATE TABLE t1 (c1 varchar(10), c2 varchar(10), c3 varchar(10),"
                             " c4 varchar(10), c5 varchar(10), c6 varchar(10),"
                             " c7 varchar(10), c8 varchar(10), c9 varchar(10),"
                             "c10 varchar(10))";
  rc= mysql_real_query(mysql, stmt_text, strlen(stmt_text));
  myquery(rc);
  stmt_text= "INSERT INTO t1 VALUES (1,2,3,4,5,6,7,8,9,10)";
  rc= mysql_real_query(mysql, stmt_text, strlen(stmt_text));
  myquery(rc);
  stmt_text= "CREATE VIEW v1 AS SELECT * FROM t1";
  rc= mysql_real_query(mysql, stmt_text, strlen(stmt_text));
  myquery(rc);
  /* Note: if you uncomment following block everything works fine */
/*
  rc= mysql_query(mysql, "sellect * from v1");
  myquery(rc);
  mysql_free_result(mysql_store_result(mysql));
*/

  stmt= mysql_stmt_init(mysql);
  stmt_text= "select * from v1";
  rc= mysql_stmt_prepare(stmt, stmt_text, strlen(stmt_text));
  check_execute(stmt, rc);
  mysql_stmt_close(stmt);
  stmt_text= "drop table if exists t1, v1";
  rc= mysql_real_query(mysql, stmt_text, strlen(stmt_text));
  myquery(rc);
}


MYSQL_STMT *open_cursor(const char *query)
{
  int rc;
  const ulong type= (ulong)CURSOR_TYPE_READ_ONLY;

  MYSQL_STMT *stmt= mysql_stmt_init(mysql);
  rc= mysql_stmt_prepare(stmt, query, strlen(query));
  check_execute(stmt, rc);

  mysql_stmt_attr_set(stmt, STMT_ATTR_CURSOR_TYPE, (void*) &type);
  return stmt;
}


static void test_bug8880()
{
  MYSQL_STMT *stmt_list[2], **stmt;
  MYSQL_STMT **stmt_list_end= (MYSQL_STMT**) stmt_list + 2;
  int rc;

  myheader("test_bug8880");

  mysql_query(mysql, "drop table if exists t1");
  mysql_query(mysql, "create table t1 (a int not null primary key, b int)");
  rc= mysql_query(mysql, "insert into t1 values (1,1)");
  myquery(rc);                                  /* one check is enough */
  /*
    when inserting 2 rows everything works well
    mysql_query(mysql, "INSERT INTO t1 VALUES (1,1),(2,2)");
  */
  for (stmt= stmt_list; stmt < stmt_list_end; stmt++)
    *stmt= open_cursor("select a from t1");
  for (stmt= stmt_list; stmt < stmt_list_end; stmt++)
  {
    rc= mysql_stmt_execute(*stmt);
    check_execute(*stmt, rc);
  }
  for (stmt= stmt_list; stmt < stmt_list_end; stmt++)
    mysql_stmt_close(*stmt);
}


static void test_bug9159()
{
  MYSQL_STMT *stmt;
  int rc;
  const char *stmt_text= "select a, b from t1";
  const unsigned long type= CURSOR_TYPE_READ_ONLY;

  myheader("test_bug9159");

  mysql_query(mysql, "drop table if exists t1");
  mysql_query(mysql, "create table t1 (a int not null primary key, b int)");
  rc= mysql_query(mysql, "insert into t1 values (1,1)");
  myquery(rc);

  stmt= mysql_stmt_init(mysql);
  mysql_stmt_prepare(stmt, stmt_text, strlen(stmt_text));
  mysql_stmt_attr_set(stmt, STMT_ATTR_CURSOR_TYPE, (const void *)&type);

  mysql_stmt_execute(stmt);
  mysql_stmt_close(stmt);
  rc= mysql_query(mysql, "drop table if exists t1");
  myquery(rc);
}


/* Crash when opening a cursor to a query with DISTICNT and no key */

static void test_bug9520()
{
  MYSQL_STMT *stmt;
  MYSQL_BIND my_bind[1];
  char a[6];
  ulong a_len;
  int rc, row_count= 0;

  myheader("test_bug9520");

  mysql_query(mysql, "drop table if exists t1");
  mysql_query(mysql, "create table t1 (a char(5), b char(5), c char(5),"
                     " primary key (a, b, c))");
  rc= mysql_query(mysql, "insert into t1 values ('x', 'y', 'z'), "
                  " ('a', 'b', 'c'), ('k', 'l', 'm')");
  myquery(rc);

  stmt= open_cursor("select distinct b from t1");

  /*
    Not crashes with:
    stmt= open_cursor("select distinct a from t1");
  */

  rc= mysql_stmt_execute(stmt);
  check_execute(stmt, rc);

  bzero((char*) my_bind, sizeof(my_bind));
  my_bind[0].buffer_type= MYSQL_TYPE_STRING;
  my_bind[0].buffer= (char*) a;
  my_bind[0].buffer_length= sizeof(a);
  my_bind[0].length= &a_len;

  mysql_stmt_bind_result(stmt, my_bind);

  while (!(rc= mysql_stmt_fetch(stmt)))
    row_count++;

  DIE_UNLESS(rc == MYSQL_NO_DATA);

  if (!opt_silent)
    printf("Fetched %d rows\n", row_count);
  DBUG_ASSERT(row_count == 3);

  mysql_stmt_close(stmt);

  rc= mysql_query(mysql, "drop table t1");
  myquery(rc);
}


/*
  We can't have more than one cursor open for a prepared statement.
  Test re-executions of a PS with cursor; mysql_stmt_reset must close
  the cursor attached to the statement, if there is one.
*/

static void test_bug9478()
{
  MYSQL_STMT *stmt;
  MYSQL_BIND my_bind[1];
  char a[6];
  ulong a_len;
  int rc, i;
  DBUG_ENTER("test_bug9478");

  myheader("test_bug9478");

  mysql_query(mysql, "drop table if exists t1");
  mysql_query(mysql, "create table t1 (id integer not null primary key, "
                     " name varchar(20) not null)");
  rc= mysql_query(mysql, "insert into t1 (id, name) values "
                         " (1, 'aaa'), (2, 'bbb'), (3, 'ccc')");
  myquery(rc);

  stmt= open_cursor("select name from t1 where id=2");

  bzero((char*) my_bind, sizeof(my_bind));
  my_bind[0].buffer_type= MYSQL_TYPE_STRING;
  my_bind[0].buffer= (char*) a;
  my_bind[0].buffer_length= sizeof(a);
  my_bind[0].length= &a_len;
  mysql_stmt_bind_result(stmt, my_bind);

  for (i= 0; i < 5; i++)
  {
    rc= mysql_stmt_execute(stmt);
    check_execute(stmt, rc);
    rc= mysql_stmt_fetch(stmt);
    check_execute(stmt, rc);
    if (!opt_silent && i == 0)
      printf("Fetched row: %s\n", a);

    /*
      The query above is a one-row result set. Therefore, there is no
      cursor associated with it, as the server won't bother with opening
      a cursor for a one-row result set. The first row was read from the
      server in the fetch above. But there is eof packet pending in the
      network. mysql_stmt_execute will flush the packet and successfully
      execute the statement.
    */

    rc= mysql_stmt_execute(stmt);
    check_execute(stmt, rc);

    rc= mysql_stmt_fetch(stmt);
    check_execute(stmt, rc);
    if (!opt_silent && i == 0)
      printf("Fetched row: %s\n", a);
    rc= mysql_stmt_fetch(stmt);
    DIE_UNLESS(rc == MYSQL_NO_DATA);

    {
      char buff[8];
      /* Fill in the fetch packet */
      int4store(buff, stmt->stmt_id);
      buff[4]= 1;                               /* prefetch rows */
      rc= ((*mysql->methods->advanced_command)(mysql, COM_STMT_FETCH,
                                               (uchar*) buff,
                                               sizeof(buff), 0,0,1,NULL) ||
           (*mysql->methods->read_query_result)(mysql));
      DIE_UNLESS(rc);
      if (!opt_silent && i == 0)
        printf("Got error (as expected): %s\n", mysql_error(mysql));
    }

    rc= mysql_stmt_execute(stmt);
    check_execute(stmt, rc);

    rc= mysql_stmt_fetch(stmt);
    check_execute(stmt, rc);
    if (!opt_silent && i == 0)
      printf("Fetched row: %s\n", a);

    rc= mysql_stmt_reset(stmt);
    check_execute(stmt, rc);
    rc= mysql_stmt_fetch(stmt);
    DIE_UNLESS(rc && mysql_stmt_errno(stmt));
    if (!opt_silent && i == 0)
      printf("Got error (as expected): %s\n", mysql_stmt_error(stmt));
  }
  rc= mysql_stmt_close(stmt);
  DIE_UNLESS(rc == 0);

  /* Test the case with a server side cursor */
  stmt= open_cursor("select name from t1");

  mysql_stmt_bind_result(stmt, my_bind);

  for (i= 0; i < 5; i++)
  {
    DBUG_PRINT("loop",("i: %d", i));
    rc= mysql_stmt_execute(stmt);
    check_execute(stmt, rc);
    rc= mysql_stmt_fetch(stmt);
    check_execute(stmt, rc);
    if (!opt_silent && i == 0)
      printf("Fetched row: %s\n", a);
    rc= mysql_stmt_execute(stmt);
    check_execute(stmt, rc);

    while (! (rc= mysql_stmt_fetch(stmt)))
    {
      if (!opt_silent && i == 0)
        printf("Fetched row: %s\n", a);
    }
    DIE_UNLESS(rc == MYSQL_NO_DATA);

    rc= mysql_stmt_execute(stmt);
    check_execute(stmt, rc);

    rc= mysql_stmt_fetch(stmt);
    check_execute(stmt, rc);
    if (!opt_silent && i == 0)
      printf("Fetched row: %s\n", a);

    rc= mysql_stmt_reset(stmt);
    check_execute(stmt, rc);
    rc= mysql_stmt_fetch(stmt);
    DIE_UNLESS(rc && mysql_stmt_errno(stmt));
    if (!opt_silent && i == 0)
      printf("Got error (as expected): %s\n", mysql_stmt_error(stmt));
  }

  rc= mysql_stmt_close(stmt);
  DIE_UNLESS(rc == 0);

  rc= mysql_query(mysql, "drop table t1");
  myquery(rc);
  DBUG_VOID_RETURN;
}


/*
  Error message is returned for unsupported features.
  Test also cursors with non-default PREFETCH_ROWS
*/

static void test_bug9643()
{
  MYSQL_STMT *stmt;
  MYSQL_BIND my_bind[1];
  int32 a;
  int rc;
  const char *stmt_text;
  int num_rows= 0;
  ulong type;
  ulong prefetch_rows= 5;

  myheader("test_bug9643");

  mysql_query(mysql, "drop table if exists t1");
  mysql_query(mysql, "create table t1 (id integer not null primary key)");
  rc= mysql_query(mysql, "insert into t1 (id) values "
                         " (1), (2), (3), (4), (5), (6), (7), (8), (9)");
  myquery(rc);

  stmt= mysql_stmt_init(mysql);
  /* Not implemented in 5.0 */
  type= (ulong) CURSOR_TYPE_SCROLLABLE;
  rc= mysql_stmt_attr_set(stmt, STMT_ATTR_CURSOR_TYPE, (void*) &type);
  DIE_UNLESS(rc);
  if (! opt_silent)
    printf("Got error (as expected): %s\n", mysql_stmt_error(stmt));

  type= (ulong) CURSOR_TYPE_READ_ONLY;
  rc= mysql_stmt_attr_set(stmt, STMT_ATTR_CURSOR_TYPE, (void*) &type);
  check_execute(stmt, rc);
  rc= mysql_stmt_attr_set(stmt, STMT_ATTR_PREFETCH_ROWS,
                          (void*) &prefetch_rows);
  check_execute(stmt, rc);
  stmt_text= "select * from t1";
  rc= mysql_stmt_prepare(stmt, stmt_text, strlen(stmt_text));
  check_execute(stmt, rc);

  bzero((char*) my_bind, sizeof(my_bind));
  my_bind[0].buffer_type= MYSQL_TYPE_LONG;
  my_bind[0].buffer= (void*) &a;
  my_bind[0].buffer_length= sizeof(a);
  mysql_stmt_bind_result(stmt, my_bind);

  rc= mysql_stmt_execute(stmt);
  check_execute(stmt, rc);

  while ((rc= mysql_stmt_fetch(stmt)) == 0)
    ++num_rows;
  DIE_UNLESS(num_rows == 9);

  rc= mysql_stmt_close(stmt);
  DIE_UNLESS(rc == 0);

  rc= mysql_query(mysql, "drop table t1");
  myquery(rc);
}

/*
  Bug#11111: fetch from view returns wrong data
*/

static void test_bug11111()
{
  MYSQL_STMT    *stmt;
  MYSQL_BIND    my_bind[2];
  char          buf[2][20];
  ulong         len[2];
  int i;
  int rc;
  const char *query= "SELECT DISTINCT f1,ff2 FROM v1";

  myheader("test_bug11111");

  rc= mysql_query(mysql, "drop table if exists t1, t2, v1");
  myquery(rc);
  rc= mysql_query(mysql, "drop view if exists t1, t2, v1");
  myquery(rc);
  rc= mysql_query(mysql, "create table t1 (f1 int, f2 int)");
  myquery(rc);
  rc= mysql_query(mysql, "create table t2 (ff1 int, ff2 int)");
  myquery(rc);
  rc= mysql_query(mysql, "create view v1 as select * from t1, t2 where f1=ff1");
  myquery(rc);
  rc= mysql_query(mysql, "insert into t1 values (1,1), (2,2), (3,3)");
  myquery(rc);
  rc= mysql_query(mysql, "insert into t2 values (1,1), (2,2), (3,3)");
  myquery(rc);

  stmt= mysql_stmt_init(mysql);

  mysql_stmt_prepare(stmt, query, strlen(query));
  mysql_stmt_execute(stmt);

  bzero((char*) my_bind, sizeof(my_bind));
  for (i=0; i < 2; i++)
  {
    my_bind[i].buffer_type= MYSQL_TYPE_STRING;
    my_bind[i].buffer= (uchar* *)&buf[i];
    my_bind[i].buffer_length= 20;
    my_bind[i].length= &len[i];
  }

  rc= mysql_stmt_bind_result(stmt, my_bind);
  check_execute(stmt, rc);

  rc= mysql_stmt_fetch(stmt);
  check_execute(stmt, rc);
  if (!opt_silent)
    printf("return: %s", buf[1]);
  DIE_UNLESS(!strcmp(buf[1],"1"));
  mysql_stmt_close(stmt);
  rc= mysql_query(mysql, "drop view v1");
  myquery(rc);
  rc= mysql_query(mysql, "drop table t1, t2");
  myquery(rc);
}

/*
  Check that proper cleanups are done for prepared statement when
  fetching thorugh a cursor.
*/

static void test_bug10729()
{
  MYSQL_STMT *stmt;
  MYSQL_BIND my_bind[1];
  char a[21];
  int rc;
  const char *stmt_text;
  int i= 0;
  const char *name_array[3]= { "aaa", "bbb", "ccc" };
  ulong type;

  myheader("test_bug10729");

  mysql_query(mysql, "drop table if exists t1");
  mysql_query(mysql, "create table t1 (id integer not null primary key,"
                                      "name VARCHAR(20) NOT NULL)");
  rc= mysql_query(mysql, "insert into t1 (id, name) values "
                         "(1, 'aaa'), (2, 'bbb'), (3, 'ccc')");
  myquery(rc);

  stmt= mysql_stmt_init(mysql);

  type= (ulong) CURSOR_TYPE_READ_ONLY;
  rc= mysql_stmt_attr_set(stmt, STMT_ATTR_CURSOR_TYPE, (void*) &type);
  check_execute(stmt, rc);
  stmt_text= "select name from t1";
  rc= mysql_stmt_prepare(stmt, stmt_text, strlen(stmt_text));
  check_execute(stmt, rc);

  bzero((char*) my_bind, sizeof(my_bind));
  my_bind[0].buffer_type= MYSQL_TYPE_STRING;
  my_bind[0].buffer= (void*) a;
  my_bind[0].buffer_length= sizeof(a);
  mysql_stmt_bind_result(stmt, my_bind);

  for (i= 0; i < 3; i++)
  {
    int row_no= 0;
    rc= mysql_stmt_execute(stmt);
    check_execute(stmt, rc);
    while ((rc= mysql_stmt_fetch(stmt)) == 0)
    {
      DIE_UNLESS(strcmp(a, name_array[row_no]) == 0);
      if (!opt_silent)
        printf("%d: %s\n", row_no, a);
      ++row_no;
    }
    DIE_UNLESS(rc == MYSQL_NO_DATA);
  }
  rc= mysql_stmt_close(stmt);
  DIE_UNLESS(rc == 0);

  rc= mysql_query(mysql, "drop table t1");
  myquery(rc);
}


/*
  Check that mysql_next_result works properly in case when one of
  the statements used in a multi-statement query is erroneous
*/

static void test_bug9992()
{
  MYSQL *mysql1;
  MYSQL_RES* res ;
  int   rc;

  myheader("test_bug9992");

  if (!opt_silent)
    printf("Establishing a connection with option CLIENT_MULTI_STATEMENTS..\n");

  mysql1= mysql_init(NULL);

  if (!mysql_real_connect(mysql1, opt_host, opt_user, opt_password,
                          opt_db ? opt_db : "test", opt_port, opt_unix_socket,
                          CLIENT_MULTI_STATEMENTS))
  {
    fprintf(stderr, "Failed to connect to the database\n");
    DIE_UNLESS(0);
  }


  /* Sic: SHOW DATABASE is incorrect syntax. */
  rc= mysql_query(mysql1, "SHOW TABLES; SHOW DATABASE; SELECT 1;");

  if (rc)
  {
    fprintf(stderr, "[%d] %s\n", mysql_errno(mysql1), mysql_error(mysql1));
    DIE_UNLESS(0);
  }

  if (!opt_silent)
    printf("Testing mysql_store_result/mysql_next_result..\n");

  res= mysql_store_result(mysql1);
  DIE_UNLESS(res);
  mysql_free_result(res);
  rc= mysql_next_result(mysql1);
  DIE_UNLESS(rc == 1);                         /* Got errors, as expected */

  if (!opt_silent)
    fprintf(stdout, "Got error, as expected:\n [%d] %s\n",
            mysql_errno(mysql1), mysql_error(mysql1));

  mysql_close(mysql1);
}

/* Bug#10736: cursors and subqueries, memroot management */

static void test_bug10736()
{
  MYSQL_STMT *stmt;
  MYSQL_BIND my_bind[1];
  char a[21];
  int rc;
  const char *stmt_text;
  int i= 0;
  ulong type;

  myheader("test_bug10736");

  mysql_query(mysql, "drop table if exists t1");
  mysql_query(mysql, "create table t1 (id integer not null primary key,"
                                      "name VARCHAR(20) NOT NULL)");
  rc= mysql_query(mysql, "insert into t1 (id, name) values "
                         "(1, 'aaa'), (2, 'bbb'), (3, 'ccc')");
  myquery(rc);

  stmt= mysql_stmt_init(mysql);

  type= (ulong) CURSOR_TYPE_READ_ONLY;
  rc= mysql_stmt_attr_set(stmt, STMT_ATTR_CURSOR_TYPE, (void*) &type);
  check_execute(stmt, rc);
  stmt_text= "select name from t1 where name=(select name from t1 where id=2)";
  rc= mysql_stmt_prepare(stmt, stmt_text, strlen(stmt_text));
  check_execute(stmt, rc);

  bzero((char*) my_bind, sizeof(my_bind));
  my_bind[0].buffer_type= MYSQL_TYPE_STRING;
  my_bind[0].buffer= (void*) a;
  my_bind[0].buffer_length= sizeof(a);
  mysql_stmt_bind_result(stmt, my_bind);

  for (i= 0; i < 3; i++)
  {
    int row_no= 0;
    rc= mysql_stmt_execute(stmt);
    check_execute(stmt, rc);
    while ((rc= mysql_stmt_fetch(stmt)) == 0)
    {
      if (!opt_silent)
        printf("%d: %s\n", row_no, a);
      ++row_no;
    }
    DIE_UNLESS(rc == MYSQL_NO_DATA);
  }
  rc= mysql_stmt_close(stmt);
  DIE_UNLESS(rc == 0);

  rc= mysql_query(mysql, "drop table t1");
  myquery(rc);
}

/* Bug#10794: cursors, packets out of order */

static void test_bug10794()
{
  MYSQL_STMT *stmt, *stmt1;
  MYSQL_BIND my_bind[2];
  char a[21];
  int id_val;
  ulong a_len;
  int rc;
  const char *stmt_text;
  int i= 0;
  ulong type;

  myheader("test_bug10794");

  mysql_query(mysql, "drop table if exists t1");
  mysql_query(mysql, "create table t1 (id integer not null primary key,"
                                      "name varchar(20) not null)");
  stmt= mysql_stmt_init(mysql);
  stmt_text= "insert into t1 (id, name) values (?, ?)";
  rc= mysql_stmt_prepare(stmt, stmt_text, strlen(stmt_text));
  check_execute(stmt, rc);
  bzero((char*) my_bind, sizeof(my_bind));
  my_bind[0].buffer_type= MYSQL_TYPE_LONG;
  my_bind[0].buffer= (void*) &id_val;
  my_bind[1].buffer_type= MYSQL_TYPE_STRING;
  my_bind[1].buffer= (void*) a;
  my_bind[1].length= &a_len;
  rc= mysql_stmt_bind_param(stmt, my_bind);
  check_execute(stmt, rc);
  for (i= 0; i < 42; i++)
  {
    id_val= (i+1)*10;
    sprintf(a, "a%d", i);
    a_len= strlen(a); /* safety against broken sprintf */
    rc= mysql_stmt_execute(stmt);
    check_execute(stmt, rc);
  }
  stmt_text= "select name from t1";
  rc= mysql_stmt_prepare(stmt, stmt_text, strlen(stmt_text));
  type= (ulong) CURSOR_TYPE_READ_ONLY;
  mysql_stmt_attr_set(stmt, STMT_ATTR_CURSOR_TYPE, (const void*) &type);
  stmt1= mysql_stmt_init(mysql);
  mysql_stmt_attr_set(stmt1, STMT_ATTR_CURSOR_TYPE, (const void*) &type);
  bzero((char*) my_bind, sizeof(my_bind));
  my_bind[0].buffer_type= MYSQL_TYPE_STRING;
  my_bind[0].buffer= (void*) a;
  my_bind[0].buffer_length= sizeof(a);
  my_bind[0].length= &a_len;
  rc= mysql_stmt_bind_result(stmt, my_bind);
  check_execute(stmt, rc);
  rc= mysql_stmt_execute(stmt);
  check_execute(stmt, rc);
  rc= mysql_stmt_fetch(stmt);
  check_execute(stmt, rc);
  if (!opt_silent)
    printf("Fetched row from stmt: %s\n", a);
  /* Don't optimize: an attribute of the original test case */
  mysql_stmt_free_result(stmt);
  mysql_stmt_reset(stmt);
  stmt_text= "select name from t1 where id=10";
  rc= mysql_stmt_prepare(stmt1, stmt_text, strlen(stmt_text));
  check_execute(stmt1, rc);
  rc= mysql_stmt_bind_result(stmt1, my_bind);
  check_execute(stmt1, rc);
  rc= mysql_stmt_execute(stmt1);
  while (1)
  {
    rc= mysql_stmt_fetch(stmt1);
    if (rc == MYSQL_NO_DATA)
    {
      if (!opt_silent)
        printf("End of data in stmt1\n");
      break;
    }
    check_execute(stmt1, rc);
    if (!opt_silent)
      printf("Fetched row from stmt1: %s\n", a);
  }
  mysql_stmt_close(stmt);
  mysql_stmt_close(stmt1);

  rc= mysql_query(mysql, "drop table t1");
  myquery(rc);
}


/* Bug#11172: cursors, crash on a fetch from a datetime column */

static void test_bug11172()
{
  MYSQL_STMT *stmt;
  MYSQL_BIND bind_in[1], bind_out[2];
  MYSQL_TIME hired;
  int rc;
  const char *stmt_text;
  int i= 0, id;
  ulong type;

  myheader("test_bug11172");

  mysql_query(mysql, "drop table if exists t1");
  mysql_query(mysql, "create table t1 (id integer not null primary key,"
                                      "hired date not null)");
  rc= mysql_query(mysql,
                  "insert into t1 (id, hired) values (1, '1933-08-24'), "
                  "(2, '1965-01-01'), (3, '1949-08-17'), (4, '1945-07-07'), "
                  "(5, '1941-05-15'), (6, '1978-09-15'), (7, '1936-03-28')");
  myquery(rc);
  stmt= mysql_stmt_init(mysql);
  stmt_text= "SELECT id, hired FROM t1 WHERE hired=?";
  rc= mysql_stmt_prepare(stmt, stmt_text, strlen(stmt_text));
  check_execute(stmt, rc);

  type= (ulong) CURSOR_TYPE_READ_ONLY;
  mysql_stmt_attr_set(stmt, STMT_ATTR_CURSOR_TYPE, (const void*) &type);

  bzero((char*) bind_in, sizeof(bind_in));
  bzero((char*) bind_out, sizeof(bind_out));
  bzero((char*) &hired, sizeof(hired));
  hired.year= 1965;
  hired.month= 1;
  hired.day= 1;
  bind_in[0].buffer_type= MYSQL_TYPE_DATE;
  bind_in[0].buffer= (void*) &hired;
  bind_in[0].buffer_length= sizeof(hired);
  bind_out[0].buffer_type= MYSQL_TYPE_LONG;
  bind_out[0].buffer= (void*) &id;
  bind_out[1]= bind_in[0];

  for (i= 0; i < 3; i++)
  {
    rc= mysql_stmt_bind_param(stmt, bind_in);
    check_execute(stmt, rc);
    rc= mysql_stmt_bind_result(stmt, bind_out);
    check_execute(stmt, rc);
    rc= mysql_stmt_execute(stmt);
    check_execute(stmt, rc);
    while ((rc= mysql_stmt_fetch(stmt)) == 0)
    {
      if (!opt_silent)
        printf("fetched data %d:%d-%d-%d\n", id,
               hired.year, hired.month, hired.day);
    }
    DIE_UNLESS(rc == MYSQL_NO_DATA);
    if (!mysql_stmt_free_result(stmt))
      mysql_stmt_reset(stmt);
  }
  mysql_stmt_close(stmt);
  mysql_rollback(mysql);
  mysql_rollback(mysql);

  rc= mysql_query(mysql, "drop table t1");
  myquery(rc);
}


/* Bug#11656: cursors, crash on a fetch from a query with distinct. */

static void test_bug11656()
{
  MYSQL_STMT *stmt;
  MYSQL_BIND my_bind[2];
  int rc;
  const char *stmt_text;
  char buf[2][20];
  int i= 0;
  ulong type;

  myheader("test_bug11656");

  mysql_query(mysql, "drop table if exists t1");

  rc= mysql_query(mysql, "create table t1 ("
                  "server varchar(40) not null, "
                  "test_kind varchar(1) not null, "
                  "test_id varchar(30) not null , "
                  "primary key (server,test_kind,test_id))");
  myquery(rc);

  stmt_text= "select distinct test_kind, test_id from t1 "
             "where server in (?, ?)";
  stmt= mysql_stmt_init(mysql);
  rc= mysql_stmt_prepare(stmt, stmt_text, strlen(stmt_text));
  check_execute(stmt, rc);
  type= (ulong) CURSOR_TYPE_READ_ONLY;
  mysql_stmt_attr_set(stmt, STMT_ATTR_CURSOR_TYPE, (const void*) &type);

  bzero((char*) my_bind, sizeof(my_bind));
  strmov(buf[0], "pcint502_MY2");
  strmov(buf[1], "*");
  for (i=0; i < 2; i++)
  {
    my_bind[i].buffer_type= MYSQL_TYPE_STRING;
    my_bind[i].buffer= (uchar* *)&buf[i];
    my_bind[i].buffer_length= strlen(buf[i]);
  }
  mysql_stmt_bind_param(stmt, my_bind);

  rc= mysql_stmt_execute(stmt);
  check_execute(stmt, rc);

  rc= mysql_stmt_fetch(stmt);
  DIE_UNLESS(rc == MYSQL_NO_DATA);

  mysql_stmt_close(stmt);
  rc= mysql_query(mysql, "drop table t1");
  myquery(rc);
}


/*
  Check that the server signals when NO_BACKSLASH_ESCAPES mode is in effect,
  and mysql_real_escape_string() does the right thing as a result.
*/

static void test_bug10214()
{
  int   len;
  char  out[8];

  myheader("test_bug10214");

  DIE_UNLESS(!(mysql->server_status & SERVER_STATUS_NO_BACKSLASH_ESCAPES));

  len= mysql_real_escape_string(mysql, out, "a'b\\c", 5);
  DIE_UNLESS(memcmp(out, "a\\'b\\\\c", len) == 0);

  mysql_query(mysql, "set sql_mode='NO_BACKSLASH_ESCAPES'");
  DIE_UNLESS(mysql->server_status & SERVER_STATUS_NO_BACKSLASH_ESCAPES);

  len= mysql_real_escape_string(mysql, out, "a'b\\c", 5);
  DIE_UNLESS(memcmp(out, "a''b\\c", len) == 0);

  mysql_query(mysql, "set sql_mode=''");
}

static void test_client_character_set()
{
  MY_CHARSET_INFO cs;
  char *csname= (char*) "utf8";
  char *csdefault= (char*)mysql_character_set_name(mysql);
  int rc;

  myheader("test_client_character_set");

  rc= mysql_set_character_set(mysql, csname);
  DIE_UNLESS(rc == 0);

  mysql_get_character_set_info(mysql, &cs);
  DIE_UNLESS(!strcmp(cs.csname, "utf8"));
  DIE_UNLESS(!strcmp(cs.name, "utf8_general_ci"));
  /* Restore the default character set */
  rc= mysql_set_character_set(mysql, csdefault);
  myquery(rc);
}

/* Test correct max length for MEDIUMTEXT and LONGTEXT columns */

static void test_bug9735()
{
  MYSQL_RES *res;
  int rc;

  myheader("test_bug9735");

  rc= mysql_query(mysql, "drop table if exists t1");
  myquery(rc);
  rc= mysql_query(mysql, "create table t1 (a mediumtext, b longtext) "
                         "character set latin1");
  myquery(rc);
  rc= mysql_query(mysql, "select * from t1");
  myquery(rc);
  res= mysql_store_result(mysql);
  verify_prepare_field(res, 0, "a", "a", MYSQL_TYPE_BLOB,
                       "t1", "t1", current_db, (1U << 24)-1, 0);
  verify_prepare_field(res, 1, "b", "b", MYSQL_TYPE_BLOB,
                       "t1", "t1", current_db, ~0U, 0);
  mysql_free_result(res);
  rc= mysql_query(mysql, "drop table t1");
  myquery(rc);
}


/* Bug#11183 "mysql_stmt_reset() doesn't reset information about error" */

static void test_bug11183()
{
  int rc;
  MYSQL_STMT *stmt;
  char bug_statement[]= "insert into t1 values (1)";

  myheader("test_bug11183");

  mysql_query(mysql, "drop table t1 if exists");
  mysql_query(mysql, "create table t1 (a int)");

  stmt= mysql_stmt_init(mysql);
  DIE_UNLESS(stmt != 0);

  rc= mysql_stmt_prepare(stmt, bug_statement, strlen(bug_statement));
  check_execute(stmt, rc);

  rc= mysql_query(mysql, "drop table t1");
  myquery(rc);

  /* Trying to execute statement that should fail on execute stage */
  rc= mysql_stmt_execute(stmt);
  DIE_UNLESS(rc);

  mysql_stmt_reset(stmt);
  DIE_UNLESS(mysql_stmt_errno(stmt) == 0);

  mysql_query(mysql, "create table t1 (a int)");

  /* Trying to execute statement that should pass ok */
  if (mysql_stmt_execute(stmt))
  {
    mysql_stmt_reset(stmt);
    DIE_UNLESS(mysql_stmt_errno(stmt) == 0);
  }

  mysql_stmt_close(stmt);

  rc= mysql_query(mysql, "drop table t1");
  myquery(rc);
}

static void test_bug11037()
{
  MYSQL_STMT *stmt;
  int rc;
  const char *stmt_text;

  myheader("test_bug11037");

  mysql_query(mysql, "drop table if exists t1");

  rc= mysql_query(mysql, "create table t1 (id int not null)");
  myquery(rc);

  rc= mysql_query(mysql, "insert into t1 values (1)");
  myquery(rc);

  stmt_text= "select id FROM t1";
  stmt= mysql_stmt_init(mysql);
  rc= mysql_stmt_prepare(stmt, stmt_text, strlen(stmt_text));

  /* expected error */
  rc = mysql_stmt_fetch(stmt);
  DIE_UNLESS(rc==1);
  if (!opt_silent)
    fprintf(stdout, "Got error, as expected:\n [%d] %s\n",
            mysql_stmt_errno(stmt), mysql_stmt_error(stmt));

  rc= mysql_stmt_execute(stmt);
  check_execute(stmt, rc);

  rc= mysql_stmt_fetch(stmt);
  DIE_UNLESS(rc==0);

  rc= mysql_stmt_fetch(stmt);
  DIE_UNLESS(rc==MYSQL_NO_DATA);

  rc= mysql_stmt_fetch(stmt);
  DIE_UNLESS(rc==MYSQL_NO_DATA);

  mysql_stmt_close(stmt);
  rc= mysql_query(mysql, "drop table t1");
  myquery(rc);
}

/* Bug#10760: cursors, crash in a fetch after rollback. */

static void test_bug10760()
{
  MYSQL_STMT *stmt;
  MYSQL_BIND my_bind[1];
  int rc;
  const char *stmt_text;
  char id_buf[20];
  ulong id_len;
  int i= 0;
  ulong type;

  myheader("test_bug10760");

  mysql_query(mysql, "drop table if exists t1, t2");

  /* create tables */
  rc= mysql_query(mysql, "create table t1 (id integer not null primary key)"
                         " engine=MyISAM");
  myquery(rc);
  for (; i < 42; ++i)
  {
    char buf[100];
    sprintf(buf, "insert into t1 (id) values (%d)", i+1);
    rc= mysql_query(mysql, buf);
    myquery(rc);
  }
  mysql_autocommit(mysql, FALSE);
  /* create statement */
  stmt= mysql_stmt_init(mysql);
  type= (ulong) CURSOR_TYPE_READ_ONLY;
  mysql_stmt_attr_set(stmt, STMT_ATTR_CURSOR_TYPE, (const void*) &type);

  /*
    1: check that a deadlock within the same connection
    is resolved and an error is returned. The deadlock is modelled
    as follows:
    con1: open cursor for select * from t1;
    con1: insert into t1 (id) values (1)
  */
  stmt_text= "select id from t1 order by 1";
  rc= mysql_stmt_prepare(stmt, stmt_text, strlen(stmt_text));
  check_execute(stmt, rc);
  rc= mysql_stmt_execute(stmt);
  check_execute(stmt, rc);
  rc= mysql_query(mysql, "update t1 set id=id+100");
  /*
    If cursors are not materialized, the update will return an error;
    we mainly test that it won't deadlock.
  */
  if (rc && !opt_silent)
    printf("Got error (as expected): %s\n", mysql_error(mysql));
  /*
    2: check that MyISAM tables used in cursors survive
    COMMIT/ROLLBACK.
  */
  rc= mysql_rollback(mysql);                  /* should not close the cursor */
  myquery(rc);
  rc= mysql_stmt_fetch(stmt);
  check_execute(stmt, rc);

  /*
    3: check that cursors to InnoDB tables are closed (for now) by
    COMMIT/ROLLBACK.
  */
  if (! have_innodb)
  {
    if (!opt_silent)
      printf("Testing that cursors are closed at COMMIT/ROLLBACK requires "
             "InnoDB.\n");
  }
  else
  {
    stmt_text= "select id from t1 order by 1";
    rc= mysql_stmt_prepare(stmt, stmt_text, strlen(stmt_text));
    check_execute(stmt, rc);

    rc= mysql_query(mysql, "alter table t1 engine=InnoDB");
    myquery(rc);

    bzero(my_bind, sizeof(my_bind));
    my_bind[0].buffer_type= MYSQL_TYPE_STRING;
    my_bind[0].buffer= (void*) id_buf;
    my_bind[0].buffer_length= sizeof(id_buf);
    my_bind[0].length= &id_len;
    check_execute(stmt, rc);
    mysql_stmt_bind_result(stmt, my_bind);

    rc= mysql_stmt_execute(stmt);
    rc= mysql_stmt_fetch(stmt);
    DIE_UNLESS(rc == 0);
    if (!opt_silent)
      printf("Fetched row %s\n", id_buf);
    rc= mysql_rollback(mysql);                  /* should close the cursor */
    myquery(rc);
#if 0
    rc= mysql_stmt_fetch(stmt);
    DIE_UNLESS(rc);
    if (!opt_silent)
      printf("Got error (as expected): %s\n", mysql_error(mysql));
#endif
  }

  mysql_stmt_close(stmt);
  rc= mysql_query(mysql, "drop table t1");
  myquery(rc);
  mysql_autocommit(mysql, TRUE);                /* restore default */
}

static void test_bug12001()
{
  MYSQL *mysql_local;
  MYSQL_RES *result;
  const char *query= "DROP TABLE IF EXISTS test_table;"
                     "CREATE TABLE test_table(id INT);"
                     "INSERT INTO test_table VALUES(10);"
                     "UPDATE test_table SET id=20 WHERE id=10;"
                     "SELECT * FROM test_table;"
                     "INSERT INTO non_existent_table VALUES(11);";
  int rc, res;

  myheader("test_bug12001");

  if (!(mysql_local= mysql_init(NULL)))
  {
    fprintf(stdout, "\n mysql_init() failed");
    exit(1);
  }

  /* Create connection that supports multi statements */
  if (!mysql_real_connect(mysql_local, opt_host, opt_user,
                           opt_password, current_db, opt_port,
                           opt_unix_socket, CLIENT_MULTI_STATEMENTS |
                           CLIENT_MULTI_RESULTS))
  {
    fprintf(stdout, "\n mysql_real_connect() failed");
    exit(1);
  }

  rc= mysql_query(mysql_local, query);
  myquery(rc);

  do
  {
    if (mysql_field_count(mysql_local) &&
        (result= mysql_use_result(mysql_local)))
    {
      mysql_free_result(result);
    }
  }
  while (!(res= mysql_next_result(mysql_local)));

  rc= mysql_query(mysql_local, "DROP TABLE IF EXISTS test_table");
  myquery(rc);

  mysql_close(mysql_local);
  DIE_UNLESS(res==1);
}


/* Bug#11909: wrong metadata if fetching from two cursors */

static void test_bug11909()
{
  MYSQL_STMT *stmt1, *stmt2;
  MYSQL_BIND my_bind[7];
  int rc;
  char firstname[20], midinit[20], lastname[20], workdept[20];
  ulong firstname_len, midinit_len, lastname_len, workdept_len;
  uint32 empno;
  double salary;
  float bonus;
  const char *stmt_text;

  myheader("test_bug11909");

  stmt_text= "drop table if exists t1";
  rc= mysql_real_query(mysql, stmt_text, strlen(stmt_text));
  myquery(rc);

  stmt_text= "create table t1 ("
    "  empno int(11) not null, firstname varchar(20) not null,"
    "  midinit varchar(20) not null, lastname varchar(20) not null,"
    "  workdept varchar(6) not null, salary double not null,"
    "  bonus float not null, primary key (empno)"
    ") default charset=latin1 collate=latin1_bin";
  rc= mysql_real_query(mysql, stmt_text, strlen(stmt_text));
  myquery(rc);

  stmt_text= "insert into t1 values "
    "(10, 'CHRISTINE', 'I', 'HAAS',     'A00', 52750, 1000), "
    "(20, 'MICHAEL',   'L', 'THOMPSON', 'B01', 41250, 800),"
    "(30, 'SALLY',     'A', 'KWAN',     'C01', 38250, 800),"
    "(50, 'JOHN',      'B', 'GEYER',    'E01', 40175, 800), "
    "(60, 'IRVING',    'F', 'STERN',    'D11', 32250, 500)";
  rc= mysql_real_query(mysql, stmt_text, strlen(stmt_text));
  myquery(rc);

  /* ****** Begin of trace ****** */

  stmt1= open_cursor("SELECT empno, firstname, midinit, lastname,"
                     "workdept, salary, bonus FROM t1");

  bzero(my_bind, sizeof(my_bind));
  my_bind[0].buffer_type= MYSQL_TYPE_LONG;
  my_bind[0].buffer= (void*) &empno;

  my_bind[1].buffer_type= MYSQL_TYPE_VAR_STRING;
  my_bind[1].buffer= (void*) firstname;
  my_bind[1].buffer_length= sizeof(firstname);
  my_bind[1].length= &firstname_len;

  my_bind[2].buffer_type= MYSQL_TYPE_VAR_STRING;
  my_bind[2].buffer= (void*) midinit;
  my_bind[2].buffer_length= sizeof(midinit);
  my_bind[2].length= &midinit_len;

  my_bind[3].buffer_type= MYSQL_TYPE_VAR_STRING;
  my_bind[3].buffer= (void*) lastname;
  my_bind[3].buffer_length= sizeof(lastname);
  my_bind[3].length= &lastname_len;

  my_bind[4].buffer_type= MYSQL_TYPE_VAR_STRING;
  my_bind[4].buffer= (void*) workdept;
  my_bind[4].buffer_length= sizeof(workdept);
  my_bind[4].length= &workdept_len;

  my_bind[5].buffer_type= MYSQL_TYPE_DOUBLE;
  my_bind[5].buffer= (void*) &salary;

  my_bind[6].buffer_type= MYSQL_TYPE_FLOAT;
  my_bind[6].buffer= (void*) &bonus;
  rc= mysql_stmt_bind_result(stmt1, my_bind);
  check_execute(stmt1, rc);

  rc= mysql_stmt_execute(stmt1);
  check_execute(stmt1, rc);

  rc= mysql_stmt_fetch(stmt1);
  DIE_UNLESS(rc == 0);
  DIE_UNLESS(empno == 10);
  DIE_UNLESS(strcmp(firstname, "CHRISTINE") == 0);
  DIE_UNLESS(strcmp(midinit, "I") == 0);
  DIE_UNLESS(strcmp(lastname, "HAAS") == 0);
  DIE_UNLESS(strcmp(workdept, "A00") == 0);
  DIE_UNLESS(salary == (double) 52750.0);
  DIE_UNLESS(bonus == (float) 1000.0);

  stmt2= open_cursor("SELECT empno, firstname FROM t1");
  rc= mysql_stmt_bind_result(stmt2, my_bind);
  check_execute(stmt2, rc);

  rc= mysql_stmt_execute(stmt2);
  check_execute(stmt2, rc);

  rc= mysql_stmt_fetch(stmt2);
  DIE_UNLESS(rc == 0);

  DIE_UNLESS(empno == 10);
  DIE_UNLESS(strcmp(firstname, "CHRISTINE") == 0);

  rc= mysql_stmt_reset(stmt2);
  check_execute(stmt2, rc);

  /* ERROR: next statement should return 0 */

  rc= mysql_stmt_fetch(stmt1);
  DIE_UNLESS(rc == 0);

  mysql_stmt_close(stmt1);
  mysql_stmt_close(stmt2);
  rc= mysql_rollback(mysql);
  myquery(rc);

  rc= mysql_query(mysql, "drop table t1");
  myquery(rc);
}

/* Cursors: opening a cursor to a compilicated query with ORDER BY */

static void test_bug11901()
{
  MYSQL_STMT *stmt;
  MYSQL_BIND my_bind[2];
  int rc;
  char workdept[20];
  ulong workdept_len;
  uint32 empno;
  const char *stmt_text;

  myheader("test_bug11901");

  stmt_text= "drop table if exists t1, t2";
  rc= mysql_real_query(mysql, stmt_text, strlen(stmt_text));
  myquery(rc);

  stmt_text= "create table t1 ("
    "  empno int(11) not null, firstname varchar(20) not null,"
    "  midinit varchar(20) not null, lastname varchar(20) not null,"
    "  workdept varchar(6) not null, salary double not null,"
    "  bonus float not null, primary key (empno), "
    " unique key (workdept, empno) "
    ") default charset=latin1 collate=latin1_bin";
  rc= mysql_real_query(mysql, stmt_text, strlen(stmt_text));
  myquery(rc);

  stmt_text= "insert into t1 values "
     "(10,  'CHRISTINE', 'I', 'HAAS',      'A00', 52750, 1000),"
     "(20,  'MICHAEL',   'L', 'THOMPSON',  'B01', 41250, 800), "
     "(30,  'SALLY',     'A', 'KWAN',      'C01', 38250, 800), "
     "(50,  'JOHN',      'B', 'GEYER',     'E01', 40175, 800), "
     "(60,  'IRVING',    'F', 'STERN',     'D11', 32250, 500), "
     "(70,  'EVA',       'D', 'PULASKI',   'D21', 36170, 700), "
     "(90,  'EILEEN',    'W', 'HENDERSON', 'E11', 29750, 600), "
     "(100, 'THEODORE',  'Q', 'SPENSER',   'E21', 26150, 500), "
     "(110, 'VINCENZO',  'G', 'LUCCHESSI', 'A00', 46500, 900), "
     "(120, 'SEAN',      '',  'O\\'CONNELL', 'A00', 29250, 600), "
     "(130, 'DOLORES',   'M', 'QUINTANA',  'C01', 23800, 500), "
     "(140, 'HEATHER',   'A', 'NICHOLLS',  'C01', 28420, 600), "
     "(150, 'BRUCE',     '',  'ADAMSON',   'D11', 25280, 500), "
     "(160, 'ELIZABETH', 'R', 'PIANKA',    'D11', 22250, 400), "
     "(170, 'MASATOSHI', 'J', 'YOSHIMURA', 'D11', 24680, 500), "
     "(180, 'MARILYN',   'S', 'SCOUTTEN',  'D11', 21340, 500), "
     "(190, 'JAMES',     'H', 'WALKER',    'D11', 20450, 400), "
     "(200, 'DAVID',     '',  'BROWN',     'D11', 27740, 600), "
     "(210, 'WILLIAM',   'T', 'JONES',     'D11', 18270, 400), "
     "(220, 'JENNIFER',  'K', 'LUTZ',      'D11', 29840, 600), "
     "(230, 'JAMES',     'J', 'JEFFERSON', 'D21', 22180, 400), "
     "(240, 'SALVATORE', 'M', 'MARINO',    'D21', 28760, 600), "
     "(250, 'DANIEL',    'S', 'SMITH',     'D21', 19180, 400), "
     "(260, 'SYBIL',     'P', 'JOHNSON',   'D21', 17250, 300), "
     "(270, 'MARIA',     'L', 'PEREZ',     'D21', 27380, 500), "
     "(280, 'ETHEL',     'R', 'SCHNEIDER', 'E11', 26250, 500), "
     "(290, 'JOHN',      'R', 'PARKER',    'E11', 15340, 300), "
     "(300, 'PHILIP',    'X', 'SMITH',     'E11', 17750, 400), "
     "(310, 'MAUDE',     'F', 'SETRIGHT',  'E11', 15900, 300), "
     "(320, 'RAMLAL',    'V', 'MEHTA',     'E21', 19950, 400), "
     "(330, 'WING',      '',  'LEE',       'E21', 25370, 500), "
     "(340, 'JASON',     'R', 'GOUNOT',    'E21', 23840, 500)";

  rc= mysql_real_query(mysql, stmt_text, strlen(stmt_text));
  myquery(rc);

  stmt_text= "create table t2 ("
    " deptno varchar(6) not null, deptname varchar(20) not null,"
    " mgrno int(11) not null, location varchar(20) not null,"
    " admrdept varchar(6) not null, refcntd int(11) not null,"
    " refcntu int(11) not null, primary key (deptno)"
    ") default charset=latin1 collate=latin1_bin";
  rc= mysql_real_query(mysql, stmt_text, strlen(stmt_text));
  myquery(rc);

  stmt_text= "insert into t2 values "
    "('A00', 'SPIFFY COMPUTER SERV', 10, '', 'A00', 0, 0), "
    "('B01', 'PLANNING',             20, '', 'A00', 0, 0), "
    "('C01', 'INFORMATION CENTER',   30, '', 'A00', 0, 0), "
    "('D01', 'DEVELOPMENT CENTER',   0,  '', 'A00', 0, 0),"
    "('D11', 'MANUFACTURING SYSTEM', 60, '', 'D01', 0, 0), "
    "('D21', 'ADMINISTRATION SYSTE', 70, '', 'D01', 0, 0), "
    "('E01', 'SUPPORT SERVICES',     50, '', 'A00', 0, 0), "
    "('E11', 'OPERATIONS',           90, '', 'E01', 0, 0), "
    "('E21', 'SOFTWARE SUPPORT',     100,'', 'E01', 0, 0)";
  rc= mysql_real_query(mysql, stmt_text, strlen(stmt_text));
  myquery(rc);

  /* ****** Begin of trace ****** */

  stmt= open_cursor("select t1.empno, t1.workdept "
                    "from (t1 left join t2 on t2.deptno = t1.workdept) "
                    "where t2.deptno in "
                    "   (select t2.deptno "
                    "    from (t1 left join t2 on t2.deptno = t1.workdept) "
                    "    where t1.empno = ?) "
                    "order by 1");
  bzero(my_bind, sizeof(my_bind));

  my_bind[0].buffer_type= MYSQL_TYPE_LONG;
  my_bind[0].buffer= &empno;
  rc= mysql_stmt_bind_param(stmt, my_bind);
  check_execute(stmt, rc);

  my_bind[1].buffer_type= MYSQL_TYPE_VAR_STRING;
  my_bind[1].buffer= (void*) workdept;
  my_bind[1].buffer_length= sizeof(workdept);
  my_bind[1].length= &workdept_len;

  rc= mysql_stmt_bind_result(stmt, my_bind);
  check_execute(stmt, rc);

  empno= 10;
  /* ERROR: next statement causes a server crash */
  rc= mysql_stmt_execute(stmt);
  check_execute(stmt, rc);

  mysql_stmt_close(stmt);

  rc= mysql_query(mysql, "drop table t1, t2");
  myquery(rc);
}

/* Bug#11904: mysql_stmt_attr_set CURSOR_TYPE_READ_ONLY grouping wrong result */

static void test_bug11904()
{
  MYSQL_STMT *stmt1;
  int rc;
  const char *stmt_text;
  const ulong type= (ulong)CURSOR_TYPE_READ_ONLY;
  MYSQL_BIND my_bind[2];
  int country_id=0;
  char row_data[11]= {0};

  myheader("test_bug11904");

  /* create tables */
  rc= mysql_query(mysql, "DROP TABLE IF EXISTS bug11904b");
  myquery(rc);
  rc= mysql_query(mysql, "CREATE TABLE bug11904b (id int, name char(10), primary key(id, name))");
  myquery(rc);

  rc= mysql_query(mysql, "INSERT INTO bug11904b VALUES (1, 'sofia'), (1,'plovdiv'),"
                          " (1,'varna'), (2,'LA'), (2,'new york'), (3,'heidelberg'),"
                          " (3,'berlin'), (3, 'frankfurt')");

  myquery(rc);
  mysql_commit(mysql);
  /* create statement */
  stmt1= mysql_stmt_init(mysql);
  mysql_stmt_attr_set(stmt1, STMT_ATTR_CURSOR_TYPE, (const void*) &type);

  stmt_text= "SELECT id, MIN(name) FROM bug11904b GROUP BY id";

  rc= mysql_stmt_prepare(stmt1, stmt_text, strlen(stmt_text));
  check_execute(stmt1, rc);

  memset(my_bind, 0, sizeof(my_bind));
  my_bind[0].buffer_type= MYSQL_TYPE_LONG;
  my_bind[0].buffer=& country_id;
  my_bind[0].buffer_length= 0;
  my_bind[0].length= 0;

  my_bind[1].buffer_type= MYSQL_TYPE_STRING;
  my_bind[1].buffer=& row_data;
  my_bind[1].buffer_length= sizeof(row_data) - 1;
  my_bind[1].length= 0;

  rc= mysql_stmt_bind_result(stmt1, my_bind);
  check_execute(stmt1, rc);

  rc= mysql_stmt_execute(stmt1);
  check_execute(stmt1, rc);

  rc= mysql_stmt_fetch(stmt1);
  check_execute(stmt1, rc);
  DIE_UNLESS(country_id == 1);
  DIE_UNLESS(memcmp(row_data, "plovdiv", 7) == 0);

  rc= mysql_stmt_fetch(stmt1);
  check_execute(stmt1, rc);
  DIE_UNLESS(country_id == 2);
  DIE_UNLESS(memcmp(row_data, "LA", 2) == 0);

  rc= mysql_stmt_fetch(stmt1);
  check_execute(stmt1, rc);
  DIE_UNLESS(country_id == 3);
  DIE_UNLESS(memcmp(row_data, "berlin", 6) == 0);

  rc= mysql_stmt_close(stmt1);
  check_execute(stmt1, rc);

  rc= mysql_query(mysql, "drop table bug11904b");
  myquery(rc);
}


/* Bug#12243: multiple cursors, crash in a fetch after commit. */

static void test_bug12243()
{
  MYSQL_STMT *stmt1, *stmt2;
  int rc;
  const char *stmt_text;
  ulong type;

  myheader("test_bug12243");

  if (! have_innodb)
  {
    if (!opt_silent)
      printf("This test requires InnoDB.\n");
    return;
  }

  /* create tables */
  mysql_query(mysql, "drop table if exists t1");
  mysql_query(mysql, "create table t1 (a int) engine=InnoDB");
  rc= mysql_query(mysql, "insert into t1 (a) values (1), (2)");
  myquery(rc);
  mysql_autocommit(mysql, FALSE);
  /* create statement */
  stmt1= mysql_stmt_init(mysql);
  stmt2= mysql_stmt_init(mysql);
  type= (ulong) CURSOR_TYPE_READ_ONLY;
  mysql_stmt_attr_set(stmt1, STMT_ATTR_CURSOR_TYPE, (const void*) &type);
  mysql_stmt_attr_set(stmt2, STMT_ATTR_CURSOR_TYPE, (const void*) &type);

  stmt_text= "select a from t1";

  rc= mysql_stmt_prepare(stmt1, stmt_text, strlen(stmt_text));
  check_execute(stmt1, rc);
  rc= mysql_stmt_execute(stmt1);
  check_execute(stmt1, rc);
  rc= mysql_stmt_fetch(stmt1);
  check_execute(stmt1, rc);

  rc= mysql_stmt_prepare(stmt2, stmt_text, strlen(stmt_text));
  check_execute(stmt2, rc);
  rc= mysql_stmt_execute(stmt2);
  check_execute(stmt2, rc);
  rc= mysql_stmt_fetch(stmt2);
  check_execute(stmt2, rc);

  rc= mysql_stmt_close(stmt1);
  check_execute(stmt1, rc);
  rc= mysql_commit(mysql);
  myquery(rc);
  rc= mysql_stmt_fetch(stmt2);
  check_execute(stmt2, rc);

  mysql_stmt_close(stmt2);
  rc= mysql_query(mysql, "drop table t1");
  myquery(rc);
  mysql_autocommit(mysql, TRUE);                /* restore default */
}


/*
  Bug#11718: query with function, join and order by returns wrong type
*/

static void test_bug11718()
{
  MYSQL_RES	*res;
  int rc;
  const char *query= "select str_to_date(concat(f3),'%Y%m%d') from t1,t2 "
                     "where f1=f2 order by f1";

  myheader("test_bug11718");

  rc= mysql_query(mysql, "drop table if exists t1, t2");
  myquery(rc);
  rc= mysql_query(mysql, "create table t1 (f1 int)");
  myquery(rc);
  rc= mysql_query(mysql, "create table t2 (f2 int, f3 numeric(8))");
  myquery(rc);
  rc= mysql_query(mysql, "insert into t1 values (1), (2)");
  myquery(rc);
  rc= mysql_query(mysql, "insert into t2 values (1,20050101), (2,20050202)");
  myquery(rc);
  rc= mysql_query(mysql, query);
  myquery(rc);
  res = mysql_store_result(mysql);

  if (!opt_silent)
    printf("return type: %s", (res->fields[0].type == MYSQL_TYPE_DATE)?"DATE":
           "not DATE");
  DIE_UNLESS(res->fields[0].type == MYSQL_TYPE_DATE);
  mysql_free_result(res);
  rc= mysql_query(mysql, "drop table t1, t2");
  myquery(rc);
}


/*
  Bug #12925: Bad handling of maximum values in getopt
*/
static void test_bug12925()
{
  myheader("test_bug12925");
  if (opt_getopt_ll_test)
    DIE_UNLESS(opt_getopt_ll_test == LL(25600*1024*1024));
}


/*
  Bug#14210 "Simple query with > operator on large table gives server
  crash"
*/

static void test_bug14210()
{
  MYSQL_STMT *stmt;
  int rc, i;
  const char *stmt_text;
  ulong type;

  myheader("test_bug14210");

  mysql_query(mysql, "drop table if exists t1");
  /*
    To trigger the problem the table must be InnoDB, although the problem
    itself is not InnoDB related. In case the table is MyISAM this test
    is harmless.
  */
  mysql_query(mysql, "create table t1 (a varchar(255)) engine=InnoDB");
  rc= mysql_query(mysql, "insert into t1 (a) values (repeat('a', 256))");
  myquery(rc);
  rc= mysql_query(mysql, "set @@session.max_heap_table_size=16384");
  /* Create a big enough table (more than max_heap_table_size) */
  for (i= 0; i < 8; i++)
  {
    rc= mysql_query(mysql, "insert into t1 (a) select a from t1");
    myquery(rc);
  }
  /* create statement */
  stmt= mysql_stmt_init(mysql);
  type= (ulong) CURSOR_TYPE_READ_ONLY;
  mysql_stmt_attr_set(stmt, STMT_ATTR_CURSOR_TYPE, (const void*) &type);

  stmt_text= "select a from t1";

  rc= mysql_stmt_prepare(stmt, stmt_text, strlen(stmt_text));
  check_execute(stmt, rc);
  rc= mysql_stmt_execute(stmt);
  while ((rc= mysql_stmt_fetch(stmt)) == 0)
    ;
  DIE_UNLESS(rc == MYSQL_NO_DATA);

  rc= mysql_stmt_close(stmt);

  rc= mysql_query(mysql, "drop table t1");
  myquery(rc);
  rc= mysql_query(mysql, "set @@session.max_heap_table_size=default");
  myquery(rc);
}

/* Bug#13488: wrong column metadata when fetching from cursor */

static void test_bug13488()
{
  MYSQL_BIND my_bind[3];
  MYSQL_STMT *stmt1;
  int rc, f1, f2, f3, i;
  const ulong type= CURSOR_TYPE_READ_ONLY;
  const char *query= "select * from t1 left join t2 on f1=f2 where f1=1";

  myheader("test_bug13488");

  rc= mysql_query(mysql, "drop table if exists t1, t2");
  myquery(rc);
  rc= mysql_query(mysql, "create table t1 (f1 int not null primary key)");
  myquery(rc);
  rc= mysql_query(mysql, "create table t2 (f2 int not null primary key, "
                  "f3 int not null)");
  myquery(rc);
  rc= mysql_query(mysql, "insert into t1 values (1), (2)");
  myquery(rc);
  rc= mysql_query(mysql, "insert into t2 values (1,2), (2,4)");
  myquery(rc);

  memset(my_bind, 0, sizeof(my_bind));
  for (i= 0; i < 3; i++)
  {
    my_bind[i].buffer_type= MYSQL_TYPE_LONG;
    my_bind[i].buffer_length= 4;
    my_bind[i].length= 0;
  }
  my_bind[0].buffer=&f1;
  my_bind[1].buffer=&f2;
  my_bind[2].buffer=&f3;

  stmt1= mysql_stmt_init(mysql);
  rc= mysql_stmt_attr_set(stmt1,STMT_ATTR_CURSOR_TYPE, (const void *)&type);
  check_execute(stmt1, rc);

  rc= mysql_stmt_prepare(stmt1, query, strlen(query));
  check_execute(stmt1, rc);

  rc= mysql_stmt_execute(stmt1);
  check_execute(stmt1, rc);

  rc= mysql_stmt_bind_result(stmt1, my_bind);
  check_execute(stmt1, rc);

  rc= mysql_stmt_fetch(stmt1);
  check_execute(stmt1, rc);

  rc= mysql_stmt_free_result(stmt1);
  check_execute(stmt1, rc);

  rc= mysql_stmt_reset(stmt1);
  check_execute(stmt1, rc);

  rc= mysql_stmt_close(stmt1);
  check_execute(stmt1, rc);

  if (!opt_silent)
    printf("data is: %s", (f1 == 1 && f2 == 1 && f3 == 2)?"OK":
           "wrong");
  DIE_UNLESS(f1 == 1 && f2 == 1 && f3 == 2);
  rc= mysql_query(mysql, "drop table t1, t2");
  myquery(rc);
}

/*
  Bug#13524: warnings of a previous command are not reset when fetching
  from a cursor.
*/

static void test_bug13524()
{
  MYSQL_STMT *stmt;
  int rc;
  unsigned int warning_count;
  const ulong type= CURSOR_TYPE_READ_ONLY;
  const char *query= "select * from t1";

  myheader("test_bug13524");

  rc= mysql_query(mysql, "drop table if exists t1, t2");
  myquery(rc);
  rc= mysql_query(mysql, "create table t1 (a int not null primary key)");
  myquery(rc);
  rc= mysql_query(mysql, "insert into t1 values (1), (2), (3), (4)");
  myquery(rc);

  stmt= mysql_stmt_init(mysql);
  rc= mysql_stmt_attr_set(stmt, STMT_ATTR_CURSOR_TYPE, (const void*) &type);
  check_execute(stmt, rc);

  rc= mysql_stmt_prepare(stmt, query, strlen(query));
  check_execute(stmt, rc);

  rc= mysql_stmt_execute(stmt);
  check_execute(stmt, rc);

  rc= mysql_stmt_fetch(stmt);
  check_execute(stmt, rc);

  warning_count= mysql_warning_count(mysql);
  DIE_UNLESS(warning_count == 0);

  /* Check that DROP TABLE produced a warning (no such table) */
  rc= mysql_query(mysql, "drop table if exists t2");
  myquery(rc);
  warning_count= mysql_warning_count(mysql);
  DIE_UNLESS(warning_count == 1);

  /*
    Check that fetch from a cursor cleared the warning from the previous
    command.
  */
  rc= mysql_stmt_fetch(stmt);
  check_execute(stmt, rc);
  warning_count= mysql_warning_count(mysql);
  DIE_UNLESS(warning_count == 0);

  /* Cleanup */
  mysql_stmt_close(stmt);
  rc= mysql_query(mysql, "drop table t1");
  myquery(rc);
}

/*
  Bug#14845 "mysql_stmt_fetch returns MYSQL_NO_DATA when COUNT(*) is 0"
*/

static void test_bug14845()
{
  MYSQL_STMT *stmt;
  int rc;
  const ulong type= CURSOR_TYPE_READ_ONLY;
  const char *query= "select count(*) from t1 where 1 = 0";

  myheader("test_bug14845");

  rc= mysql_query(mysql, "drop table if exists t1");
  myquery(rc);
  rc= mysql_query(mysql, "create table t1 (id int(11) default null, "
                         "name varchar(20) default null)"
                         "engine=MyISAM DEFAULT CHARSET=utf8");
  myquery(rc);
  rc= mysql_query(mysql, "insert into t1 values (1,'abc'),(2,'def')");
  myquery(rc);

  stmt= mysql_stmt_init(mysql);
  rc= mysql_stmt_attr_set(stmt, STMT_ATTR_CURSOR_TYPE, (const void*) &type);
  check_execute(stmt, rc);

  rc= mysql_stmt_prepare(stmt, query, strlen(query));
  check_execute(stmt, rc);

  rc= mysql_stmt_execute(stmt);
  check_execute(stmt, rc);

  rc= mysql_stmt_fetch(stmt);
  DIE_UNLESS(rc == 0);

  rc= mysql_stmt_fetch(stmt);
  DIE_UNLESS(rc == MYSQL_NO_DATA);

  /* Cleanup */
  mysql_stmt_close(stmt);
  rc= mysql_query(mysql, "drop table t1");
  myquery(rc);
}


/*
  Bug #15510: mysql_warning_count returns 0 after mysql_stmt_fetch which
  should warn
*/
static void test_bug15510()
{
  MYSQL_STMT *stmt;
  int rc;
  const char *query= "select 1 from dual where 1/0";

  myheader("test_bug15510");

  rc= mysql_query(mysql, "set @@sql_mode='ERROR_FOR_DIVISION_BY_ZERO'");
  myquery(rc);

  stmt= mysql_stmt_init(mysql);

  rc= mysql_stmt_prepare(stmt, query, strlen(query));
  check_execute(stmt, rc);

  rc= mysql_stmt_execute(stmt);
  check_execute(stmt, rc);

  rc= mysql_stmt_fetch(stmt);
  DIE_UNLESS(mysql_warning_count(mysql));

  /* Cleanup */
  mysql_stmt_close(stmt);
  rc= mysql_query(mysql, "set @@sql_mode=''");
  myquery(rc);
}


/* Test MYSQL_OPT_RECONNECT, Bug#15719 */

static void test_opt_reconnect()
{
  MYSQL *lmysql;
  my_bool my_true= TRUE;

  myheader("test_opt_reconnect");

  if (!(lmysql= mysql_init(NULL)))
  {
    myerror("mysql_init() failed");
    exit(1);
  }

  if (!opt_silent)
    fprintf(stdout, "reconnect before mysql_options: %d\n", lmysql->reconnect);
  DIE_UNLESS(lmysql->reconnect == 0);

  if (mysql_options(lmysql, MYSQL_OPT_RECONNECT, &my_true))
  {
    myerror("mysql_options failed: unknown option MYSQL_OPT_RECONNECT\n");
    DIE_UNLESS(0);
  }

  /* reconnect should be 1 */
  if (!opt_silent)
    fprintf(stdout, "reconnect after mysql_options: %d\n", lmysql->reconnect);
  DIE_UNLESS(lmysql->reconnect == 1);

  if (!(mysql_real_connect(lmysql, opt_host, opt_user,
                           opt_password, current_db, opt_port,
                           opt_unix_socket, 0)))
  {
    myerror("connection failed");
    DIE_UNLESS(0);
  }

  /* reconnect should still be 1 */
  if (!opt_silent)
    fprintf(stdout, "reconnect after mysql_real_connect: %d\n",
	    lmysql->reconnect);
  DIE_UNLESS(lmysql->reconnect == 1);

  mysql_close(lmysql);

  if (!(lmysql= mysql_init(NULL)))
  {
    myerror("mysql_init() failed");
    DIE_UNLESS(0);
  }

  if (!opt_silent)
    fprintf(stdout, "reconnect before mysql_real_connect: %d\n", lmysql->reconnect);
  DIE_UNLESS(lmysql->reconnect == 0);

  if (!(mysql_real_connect(lmysql, opt_host, opt_user,
                           opt_password, current_db, opt_port,
                           opt_unix_socket, 0)))
  {
    myerror("connection failed");
    DIE_UNLESS(0);
  }

  /* reconnect should still be 0 */
  if (!opt_silent)
    fprintf(stdout, "reconnect after mysql_real_connect: %d\n",
	    lmysql->reconnect);
  DIE_UNLESS(lmysql->reconnect == 0);

  mysql_close(lmysql);
}


#ifndef EMBEDDED_LIBRARY

static void test_bug12744()
{
  MYSQL_STMT *prep_stmt = NULL;
  MYSQL *lmysql;
  int rc;
  myheader("test_bug12744");

  lmysql= mysql_init(NULL);
  DIE_UNLESS(lmysql);

  if (!mysql_real_connect(lmysql, opt_host, opt_user, opt_password,
                          current_db, opt_port, opt_unix_socket, 0))
  {
    fprintf(stderr, "Failed to connect to the database\n");
    DIE_UNLESS(0);
  }

  prep_stmt= mysql_stmt_init(lmysql);
  rc= mysql_stmt_prepare(prep_stmt, "SELECT 1", 8);
  DIE_UNLESS(rc == 0);

  mysql_close(lmysql);

  rc= mysql_stmt_execute(prep_stmt);
  DIE_UNLESS(rc);
  rc= mysql_stmt_reset(prep_stmt);
  DIE_UNLESS(rc);
  rc= mysql_stmt_close(prep_stmt);
  DIE_UNLESS(rc == 0);
}

#endif /* EMBEDDED_LIBRARY */

/* Bug #16143: mysql_stmt_sqlstate returns an empty string instead of '00000' */

static void test_bug16143()
{
  MYSQL_STMT *stmt;
  myheader("test_bug16143");

  stmt= mysql_stmt_init(mysql);
  /* Check mysql_stmt_sqlstate return "no error" */
  DIE_UNLESS(strcmp(mysql_stmt_sqlstate(stmt), "00000") == 0);

  mysql_stmt_close(stmt);
}


/* Bug #16144: mysql_stmt_attr_get type error */

static void test_bug16144()
{
  const my_bool flag_orig= (my_bool) 0xde;
  my_bool flag= flag_orig;
  MYSQL_STMT *stmt;
  myheader("test_bug16144");

  /* Check that attr_get returns correct data on little and big endian CPUs */
  stmt= mysql_stmt_init(mysql);
  mysql_stmt_attr_set(stmt, STMT_ATTR_UPDATE_MAX_LENGTH, (const void*) &flag);
  mysql_stmt_attr_get(stmt, STMT_ATTR_UPDATE_MAX_LENGTH, (void*) &flag);
  DIE_UNLESS(flag == flag_orig);

  mysql_stmt_close(stmt);
}

/*
  Bug #15613: "libmysqlclient API function mysql_stmt_prepare returns wrong
  field length"
*/

static void test_bug15613()
{
  MYSQL_STMT *stmt;
  const char *stmt_text;
  MYSQL_RES *metadata;
  MYSQL_FIELD *field;
  int rc;
  myheader("test_bug15613");

  /* I. Prepare the table */
  rc= mysql_query(mysql, "set names latin1");
  myquery(rc);
  mysql_query(mysql, "drop table if exists t1");
  rc= mysql_query(mysql,
                  "create table t1 (t text character set utf8, "
                                   "tt tinytext character set utf8, "
                                   "mt mediumtext character set utf8, "
                                   "lt longtext character set utf8, "
                                   "vl varchar(255) character set latin1,"
                                   "vb varchar(255) character set binary,"
                                   "vu varchar(255) character set utf8)");
  myquery(rc);

  stmt= mysql_stmt_init(mysql);

  /* II. Check SELECT metadata */
  stmt_text= ("select t, tt, mt, lt, vl, vb, vu from t1");
  rc= mysql_stmt_prepare(stmt, stmt_text, strlen(stmt_text));
  metadata= mysql_stmt_result_metadata(stmt);
  field= mysql_fetch_fields(metadata);
  if (!opt_silent)
  {
    printf("Field lengths (client character set is latin1):\n"
           "text character set utf8:\t\t%lu\n"
           "tinytext character set utf8:\t\t%lu\n"
           "mediumtext character set utf8:\t\t%lu\n"
           "longtext character set utf8:\t\t%lu\n"
           "varchar(255) character set latin1:\t%lu\n"
           "varchar(255) character set binary:\t%lu\n"
           "varchar(255) character set utf8:\t%lu\n",
           field[0].length, field[1].length, field[2].length, field[3].length,
           field[4].length, field[5].length, field[6].length);
  }
  DIE_UNLESS(field[0].length == 65535);
  DIE_UNLESS(field[1].length == 255);
  DIE_UNLESS(field[2].length == 16777215);
  DIE_UNLESS(field[3].length == 4294967295UL);
  DIE_UNLESS(field[4].length == 255);
  DIE_UNLESS(field[5].length == 255);
  DIE_UNLESS(field[6].length == 255);
  mysql_free_result(metadata);
  mysql_stmt_free_result(stmt);

  /* III. Cleanup */
  rc= mysql_query(mysql, "drop table t1");
  myquery(rc);
  rc= mysql_query(mysql, "set names default");
  myquery(rc);
  mysql_stmt_close(stmt);
}

/*
  Bug#17667: An attacker has the opportunity to bypass query logging.

  Note! Also tests Bug#21813, where prepared statements are used to
  run queries
*/
static void test_bug17667()
{
  int rc;
  MYSQL_STMT *stmt;
  enum query_type { QT_NORMAL, QT_PREPARED};
  struct buffer_and_length {
    enum query_type qt;
    const char *buffer;
    const uint length;
  } statements[]= {
    { QT_NORMAL, "drop table if exists bug17667", 29 },
    { QT_NORMAL, "create table bug17667 (c varchar(20))", 37 },
    { QT_NORMAL, "insert into bug17667 (c) values ('regular') /* NUL=\0 with comment */", 68 },
    { QT_PREPARED,
      "insert into bug17667 (c) values ('prepared') /* NUL=\0 with comment */", 69, },
    { QT_NORMAL, "insert into bug17667 (c) values ('NUL=\0 in value')", 50 },
    { QT_NORMAL, "insert into bug17667 (c) values ('5 NULs=\0\0\0\0\0')", 48 },
    { QT_PREPARED, "insert into bug17667 (c) values ('6 NULs=\0\0\0\0\0\0')", 50 },
    { QT_NORMAL, "/* NUL=\0 with comment */ insert into bug17667 (c) values ('encore')", 67 },
    { QT_NORMAL, "drop table bug17667", 19 },
    { QT_NORMAL, NULL, 0 } };

  struct buffer_and_length *statement_cursor;
  FILE *log_file;
  char *master_log_filename;

  myheader("test_bug17667");

  master_log_filename = (char *) malloc(strlen(opt_vardir) + strlen("/log/master.log") + 1);
  strxmov(master_log_filename, opt_vardir, "/log/master.log", NullS);
  if (!opt_silent)
    printf("Opening '%s'\n", master_log_filename);
  log_file= my_fopen(master_log_filename, (int) (O_RDONLY | O_BINARY), MYF(0));
  free(master_log_filename);

  if (log_file == NULL)
  {
    if (!opt_silent)
    {
      printf("Could not find the log file, VARDIR/log/master.log, so "
             "test_bug17667 is not run.\n"
             "Run test from the mysql-test/mysql-test-run* program to set up "
             "correct environment for this test.\n\n");
    }
    return;
  }

  enable_general_log(1);

  for (statement_cursor= statements; statement_cursor->buffer != NULL;
       statement_cursor++)
  {
    if (statement_cursor->qt == QT_NORMAL)
    {
      /* Run statement as normal query */
      rc= mysql_real_query(mysql, statement_cursor->buffer,
                           statement_cursor->length);
      myquery(rc);
    }
    else if (statement_cursor->qt == QT_PREPARED)
    {
      /*
        Run as prepared statement

        NOTE! All these queries should be in the log twice,
        one time for prepare and one time for execute
      */
      stmt= mysql_stmt_init(mysql);

      rc= mysql_stmt_prepare(stmt, statement_cursor->buffer,
                             statement_cursor->length);
      check_execute(stmt, rc);

      rc= mysql_stmt_execute(stmt);
      check_execute(stmt, rc);

      mysql_stmt_close(stmt);
    }
    else
    {
      DIE_UNLESS(0==1);
    }
  }

  /* Make sure the server has written the logs to disk before reading it */
  rc= mysql_query(mysql, "flush logs");
  myquery(rc);

  for (statement_cursor= statements; statement_cursor->buffer != NULL;
       statement_cursor++)
  {
    int expected_hits= 1, hits= 0;
    char line_buffer[MAX_TEST_QUERY_LENGTH*2];
    /* more than enough room for the query and some marginalia. */

    /* Prepared statments always occurs twice in log */
    if (statement_cursor->qt == QT_PREPARED)
      expected_hits++;

    /* Loop until we found expected number of log entries */
    do {
      /* Loop until statement is found in log */
      do {
        memset(line_buffer, '/', MAX_TEST_QUERY_LENGTH*2);

        if(fgets(line_buffer, MAX_TEST_QUERY_LENGTH*2, log_file) == NULL)
        {
          /* If fgets returned NULL, it indicates either error or EOF */
          if (feof(log_file))
            DIE("Found EOF before all statements where found");

          fprintf(stderr, "Got error %d while reading from file\n",
                  ferror(log_file));
          DIE("Read error");
        }

      } while (my_memmem(line_buffer, MAX_TEST_QUERY_LENGTH*2,
                         statement_cursor->buffer,
                         statement_cursor->length) == NULL);
      hits++;
    } while (hits < expected_hits);

    if (!opt_silent)
      printf("Found statement starting with \"%s\"\n",
             statement_cursor->buffer);
  }

  restore_general_log();

  if (!opt_silent)
    printf("success.  All queries found intact in the log.\n");

  my_fclose(log_file, MYF(0));
}


/*
  Bug#14169: type of group_concat() result changed to blob if tmp_table was
  used
*/
static void test_bug14169()
{
  MYSQL_STMT *stmt;
  const char *stmt_text;
  MYSQL_RES *res;
  MYSQL_FIELD *field;
  int rc;

  myheader("test_bug14169");

  rc= mysql_query(mysql, "drop table if exists t1");
  myquery(rc);
  rc= mysql_query(mysql, "set session group_concat_max_len=1024");
  myquery(rc);
  rc= mysql_query(mysql, "create table t1 (f1 int unsigned, f2 varchar(255))");
  myquery(rc);
  rc= mysql_query(mysql, "insert into t1 values (1,repeat('a',255)),"
                         "(2,repeat('b',255))");
  myquery(rc);
  stmt= mysql_stmt_init(mysql);
  stmt_text= "select f2,group_concat(f1) from t1 group by f2";
  rc= mysql_stmt_prepare(stmt, stmt_text, strlen(stmt_text));
  myquery(rc);
  res= mysql_stmt_result_metadata(stmt);
  field= mysql_fetch_fields(res);
  if (!opt_silent)
    printf("GROUP_CONCAT() result type %i", field[1].type);
  DIE_UNLESS(field[1].type == MYSQL_TYPE_BLOB);
  mysql_free_result(res);
  mysql_stmt_free_result(stmt);
  mysql_stmt_close(stmt);

  rc= mysql_query(mysql, "drop table t1");
  myquery(rc);
}

/*
   Test that mysql_insert_id() behaves as documented in our manual
*/
static void test_mysql_insert_id()
{
  my_ulonglong res;
  int rc;

  myheader("test_mysql_insert_id");

  rc= mysql_query(mysql, "drop table if exists t1");
  myquery(rc);
  /* table without auto_increment column */
  rc= mysql_query(mysql, "create table t1 (f1 int, f2 varchar(255), key(f1))");
  myquery(rc);
  rc= mysql_query(mysql, "insert into t1 values (1,'a')");
  myquery(rc);
  res= mysql_insert_id(mysql);
  DIE_UNLESS(res == 0);
  rc= mysql_query(mysql, "insert into t1 values (null,'b')");
  myquery(rc);
  res= mysql_insert_id(mysql);
  DIE_UNLESS(res == 0);
  rc= mysql_query(mysql, "insert into t1 select 5,'c'");
  myquery(rc);
  res= mysql_insert_id(mysql);
  DIE_UNLESS(res == 0);

  /*
    Test for bug #34889: mysql_client_test::test_mysql_insert_id test fails
    sporadically
  */
  rc= mysql_query(mysql, "create table t2 (f1 int not null primary key auto_increment, f2 varchar(255))");
  myquery(rc);
  rc= mysql_query(mysql, "insert into t2 values (null,'b')");
  myquery(rc);
  rc= mysql_query(mysql, "insert into t1 select 5,'c'");
  myquery(rc);
  res= mysql_insert_id(mysql);
  DIE_UNLESS(res == 0);
  rc= mysql_query(mysql, "drop table t2");
  myquery(rc);
  
  rc= mysql_query(mysql, "insert into t1 select null,'d'");
  myquery(rc);
  res= mysql_insert_id(mysql);
  DIE_UNLESS(res == 0);
  rc= mysql_query(mysql, "insert into t1 values (null,last_insert_id(300))");
  myquery(rc);
  res= mysql_insert_id(mysql);
  DIE_UNLESS(res == 300);
  rc= mysql_query(mysql, "insert into t1 select null,last_insert_id(400)");
  myquery(rc);
  res= mysql_insert_id(mysql);
  /*
    Behaviour change: old code used to return 0; but 400 is consistent
    with INSERT VALUES, and the manual's section of mysql_insert_id() does not
    say INSERT SELECT should be different.
  */
  DIE_UNLESS(res == 400);

  /* table with auto_increment column */
  rc= mysql_query(mysql, "create table t2 (f1 int not null primary key auto_increment, f2 varchar(255))");
  myquery(rc);
  rc= mysql_query(mysql, "insert into t2 values (1,'a')");
  myquery(rc);
  res= mysql_insert_id(mysql);
  DIE_UNLESS(res == 1);
  /* this should not influence next INSERT if it doesn't have auto_inc */
  rc= mysql_query(mysql, "insert into t1 values (10,'e')");
  myquery(rc);
  res= mysql_insert_id(mysql);
  DIE_UNLESS(res == 0);

  rc= mysql_query(mysql, "insert into t2 values (null,'b')");
  myquery(rc);
  res= mysql_insert_id(mysql);
  DIE_UNLESS(res == 2);
  rc= mysql_query(mysql, "insert into t2 select 5,'c'");
  myquery(rc);
  res= mysql_insert_id(mysql);
  /*
    Manual says that for multirow insert this should have been 5, but does not
    say for INSERT SELECT. This is a behaviour change: old code used to return
    0. We try to be consistent with INSERT VALUES.
  */
  DIE_UNLESS(res == 5);
  rc= mysql_query(mysql, "insert into t2 select null,'d'");
  myquery(rc);
  res= mysql_insert_id(mysql);
  DIE_UNLESS(res == 6);
  /* with more than one row */
  rc= mysql_query(mysql, "insert into t2 values (10,'a'),(11,'b')");
  myquery(rc);
  res= mysql_insert_id(mysql);
  DIE_UNLESS(res == 11);
  rc= mysql_query(mysql, "insert into t2 select 12,'a' union select 13,'b'");
  myquery(rc);
  res= mysql_insert_id(mysql);
  /*
    Manual says that for multirow insert this should have been 13, but does
    not say for INSERT SELECT. This is a behaviour change: old code used to
    return 0. We try to be consistent with INSERT VALUES.
  */
  DIE_UNLESS(res == 13);
  rc= mysql_query(mysql, "insert into t2 values (null,'a'),(null,'b')");
  myquery(rc);
  res= mysql_insert_id(mysql);
  DIE_UNLESS(res == 14);
  rc= mysql_query(mysql, "insert into t2 select null,'a' union select null,'b'");
  myquery(rc);
  res= mysql_insert_id(mysql);
  DIE_UNLESS(res == 16);
  rc= mysql_query(mysql, "insert into t2 select 12,'a' union select 13,'b'");
  myquery_r(rc);
  rc= mysql_query(mysql, "insert ignore into t2 select 12,'a' union select 13,'b'");
  myquery(rc);
  res= mysql_insert_id(mysql);
  DIE_UNLESS(res == 0);
  rc= mysql_query(mysql, "insert into t2 values (12,'a'),(13,'b')");
  myquery_r(rc);
  res= mysql_insert_id(mysql);
  DIE_UNLESS(res == 0);
  rc= mysql_query(mysql, "insert ignore into t2 values (12,'a'),(13,'b')");
  myquery(rc);
  res= mysql_insert_id(mysql);
  DIE_UNLESS(res == 0);
  /* mixing autogenerated and explicit values */
  rc= mysql_query(mysql, "insert into t2 values (null,'e'),(12,'a'),(13,'b')");
  myquery_r(rc);
  rc= mysql_query(mysql, "insert into t2 values (null,'e'),(12,'a'),(13,'b'),(25,'g')");
  myquery_r(rc);
  rc= mysql_query(mysql, "insert into t2 values (null,last_insert_id(300))");
  myquery(rc);
  res= mysql_insert_id(mysql);
  /*
    according to the manual, this might be 20 or 300, but it looks like
    auto_increment column takes priority over last_insert_id().
  */
  DIE_UNLESS(res == 20);
  /* If first autogenerated number fails and 2nd works: */
  rc= mysql_query(mysql, "drop table t2");
  myquery(rc);
  rc= mysql_query(mysql, "create table t2 (f1 int not null primary key "
                  "auto_increment, f2 varchar(255), unique (f2))");
  myquery(rc);
  rc= mysql_query(mysql, "insert into t2 values (null,'e')");
  res= mysql_insert_id(mysql);
  DIE_UNLESS(res == 1);
  rc= mysql_query(mysql, "insert ignore into t2 values (null,'e'),(null,'a'),(null,'e')");
  myquery(rc);
  res= mysql_insert_id(mysql);
  DIE_UNLESS(res == 2);
  /* If autogenerated fails and explicit works: */
  rc= mysql_query(mysql, "insert ignore into t2 values (null,'e'),(12,'c'),(null,'d')");
  myquery(rc);
  res= mysql_insert_id(mysql);
  /*
    Behaviour change: old code returned 3 (first autogenerated, even if it
    fails); we now return first successful autogenerated.
  */
  DIE_UNLESS(res == 13);
  /* UPDATE may update mysql_insert_id() if it uses LAST_INSERT_ID(#) */
  rc= mysql_query(mysql, "update t2 set f1=14 where f1=12");
  myquery(rc);
  res= mysql_insert_id(mysql);
  DIE_UNLESS(res == 0);
  rc= mysql_query(mysql, "update t2 set f1=0 where f1=14");
  myquery(rc);
  res= mysql_insert_id(mysql);
  DIE_UNLESS(res == 0);
  rc= mysql_query(mysql, "update t2 set f2=last_insert_id(372) where f1=0");
  myquery(rc);
  res= mysql_insert_id(mysql);
  DIE_UNLESS(res == 372);
  /* check that LAST_INSERT_ID() does not update mysql_insert_id(): */
  rc= mysql_query(mysql, "insert into t2 values (null,'g')");
  myquery(rc);
  res= mysql_insert_id(mysql);
  DIE_UNLESS(res == 15);
  rc= mysql_query(mysql, "update t2 set f2=(@li:=last_insert_id()) where f1=15");
  myquery(rc);
  res= mysql_insert_id(mysql);
  DIE_UNLESS(res == 0);
  /*
    Behaviour change: now if ON DUPLICATE KEY UPDATE updates a row,
    mysql_insert_id() returns the id of the row, instead of not being
    affected.
  */
  rc= mysql_query(mysql, "insert into t2 values (null,@li) on duplicate key "
                  "update f2=concat('we updated ',f2)");
  myquery(rc);
  res= mysql_insert_id(mysql);
  DIE_UNLESS(res == 15);

  rc= mysql_query(mysql, "drop table t1,t2");
  myquery(rc);
}

/*
  Bug#20152: mysql_stmt_execute() writes to MYSQL_TYPE_DATE buffer
*/

static void test_bug20152()
{
  MYSQL_BIND my_bind[1];
  MYSQL_STMT *stmt;
  MYSQL_TIME tm;
  int rc;
  const char *query= "INSERT INTO t1 (f1) VALUES (?)";

  myheader("test_bug20152");

  memset(my_bind, 0, sizeof(my_bind));
  my_bind[0].buffer_type= MYSQL_TYPE_DATE;
  my_bind[0].buffer= (void*)&tm;

  tm.year = 2006;
  tm.month = 6;
  tm.day = 18;
  tm.hour = 14;
  tm.minute = 9;
  tm.second = 42;

  rc= mysql_query(mysql, "DROP TABLE IF EXISTS t1");
  myquery(rc);
  rc= mysql_query(mysql, "CREATE TABLE t1 (f1 DATE)");
  myquery(rc);

  stmt= mysql_stmt_init(mysql);
  rc= mysql_stmt_prepare(stmt, query, strlen(query));
  check_execute(stmt, rc);
  rc= mysql_stmt_bind_param(stmt, my_bind);
  check_execute(stmt, rc);
  rc= mysql_stmt_execute(stmt);
  check_execute(stmt, rc);
  rc= mysql_stmt_close(stmt);
  check_execute(stmt, rc);
  rc= mysql_query(mysql, "DROP TABLE t1");
  myquery(rc);

  if (tm.hour == 14 && tm.minute == 9 && tm.second == 42) {
    if (!opt_silent)
      printf("OK!");
  } else {
    printf("[14:09:42] != [%02d:%02d:%02d]\n", tm.hour, tm.minute, tm.second);
    DIE_UNLESS(0==1);
  }
}

/* Bug#15752 "Lost connection to MySQL server when calling a SP from C API" */

static void test_bug15752()
{
  MYSQL mysql_local;
  int rc, i;
  const int ITERATION_COUNT= 100;
  const char *query= "CALL p1()";

  myheader("test_bug15752");

  rc= mysql_query(mysql, "drop procedure if exists p1");
  myquery(rc);
  rc= mysql_query(mysql, "create procedure p1() select 1");
  myquery(rc);

  mysql_init(&mysql_local);
  if (! mysql_real_connect(&mysql_local, opt_host, opt_user,
                           opt_password, current_db, opt_port,
                           opt_unix_socket,
                           CLIENT_MULTI_STATEMENTS|CLIENT_MULTI_RESULTS))
  {
    printf("Unable connect to MySQL server: %s\n", mysql_error(&mysql_local));
    DIE_UNLESS(0);
  }
  rc= mysql_real_query(&mysql_local, query, strlen(query));
  myquery(rc);
  mysql_free_result(mysql_store_result(&mysql_local));

  rc= mysql_real_query(&mysql_local, query, strlen(query));
  DIE_UNLESS(rc && mysql_errno(&mysql_local) == CR_COMMANDS_OUT_OF_SYNC);

  if (! opt_silent)
    printf("Got error (as expected): %s\n", mysql_error(&mysql_local));

  /* Check some other commands too */

  DIE_UNLESS(mysql_next_result(&mysql_local) == 0);
  mysql_free_result(mysql_store_result(&mysql_local));
  DIE_UNLESS(mysql_next_result(&mysql_local) == -1);

  /* The second problem is not reproducible: add the test case */
  for (i = 0; i < ITERATION_COUNT; i++)
  {
    if (mysql_real_query(&mysql_local, query, strlen(query)))
    {
      printf("\ni=%d %s failed: %s\n", i, query, mysql_error(&mysql_local));
      break;
    }
    mysql_free_result(mysql_store_result(&mysql_local));
    DIE_UNLESS(mysql_next_result(&mysql_local) == 0);
    mysql_free_result(mysql_store_result(&mysql_local));
    DIE_UNLESS(mysql_next_result(&mysql_local) == -1);

  }
  mysql_close(&mysql_local);
  rc= mysql_query(mysql, "drop procedure p1");
  myquery(rc);
}

/*
  Bug#21206: memory corruption when too many cursors are opened at once

  Memory corruption happens when more than 1024 cursors are open
  simultaneously.
*/
static void test_bug21206()
{
  const size_t cursor_count= 1025;

  const char *create_table[]=
  {
    "DROP TABLE IF EXISTS t1",
    "CREATE TABLE t1 (i INT)",
    "INSERT INTO t1 VALUES (1), (2), (3)"
  };
  const char *query= "SELECT * FROM t1";

  Stmt_fetch *fetch_array=
    (Stmt_fetch*) calloc(cursor_count, sizeof(Stmt_fetch));

  Stmt_fetch *fetch;

  DBUG_ENTER("test_bug21206");
  myheader("test_bug21206");

  fill_tables(create_table, sizeof(create_table) / sizeof(*create_table));

  for (fetch= fetch_array; fetch < fetch_array + cursor_count; ++fetch)
  {
    /* Init will exit(1) in case of error */
    stmt_fetch_init(fetch, fetch - fetch_array, query);
  }

  for (fetch= fetch_array; fetch < fetch_array + cursor_count; ++fetch)
    stmt_fetch_close(fetch);

  free(fetch_array);

  DBUG_VOID_RETURN;
}

/*
  Ensure we execute the status code while testing
*/

static void test_status()
{
  const char *status;
  DBUG_ENTER("test_status");
  myheader("test_status");

  if (!(status= mysql_stat(mysql)))
  {
    myerror("mysql_stat failed");                 /* purecov: inspected */
    die(__FILE__, __LINE__, "mysql_stat failed"); /* purecov: inspected */
  }
  DBUG_VOID_RETURN;
}

/*
  Bug#21726: Incorrect result with multiple invocations of
  LAST_INSERT_ID

  Test that client gets updated value of insert_id on UPDATE that uses
  LAST_INSERT_ID(expr).
  select_query added to test for bug
    #26921 Problem in mysql_insert_id() Embedded C API function
*/
static void test_bug21726()
{
  const char *create_table[]=
  {
    "DROP TABLE IF EXISTS t1",
    "CREATE TABLE t1 (i INT)",
    "INSERT INTO t1 VALUES (1)",
  };
  const char *update_query= "UPDATE t1 SET i= LAST_INSERT_ID(i + 1)";
  int rc;
  my_ulonglong insert_id;
  const char *select_query= "SELECT * FROM t1";
  MYSQL_RES  *result;

  DBUG_ENTER("test_bug21726");
  myheader("test_bug21726");

  fill_tables(create_table, sizeof(create_table) / sizeof(*create_table));

  rc= mysql_query(mysql, update_query);
  myquery(rc);
  insert_id= mysql_insert_id(mysql);
  DIE_UNLESS(insert_id == 2);

  rc= mysql_query(mysql, update_query);
  myquery(rc);
  insert_id= mysql_insert_id(mysql);
  DIE_UNLESS(insert_id == 3);

  rc= mysql_query(mysql, select_query);
  myquery(rc);
  insert_id= mysql_insert_id(mysql);
  DIE_UNLESS(insert_id == 3);
  result= mysql_store_result(mysql);
  mysql_free_result(result);

  DBUG_VOID_RETURN;
}


/*
  BUG#23383: mysql_affected_rows() returns different values than
  mysql_stmt_affected_rows()

  Test that both mysql_affected_rows() and mysql_stmt_affected_rows()
  return -1 on error, 0 when no rows were affected, and (positive) row
  count when some rows were affected.
*/
static void test_bug23383()
{
  const char *insert_query= "INSERT INTO t1 VALUES (1), (2)";
  const char *update_query= "UPDATE t1 SET i= 4 WHERE i = 3";
  MYSQL_STMT *stmt;
  my_ulonglong row_count;
  int rc;

  DBUG_ENTER("test_bug23383");
  myheader("test_bug23383");

  rc= mysql_query(mysql, "DROP TABLE IF EXISTS t1");
  myquery(rc);

  rc= mysql_query(mysql, "CREATE TABLE t1 (i INT UNIQUE)");
  myquery(rc);

  rc= mysql_query(mysql, insert_query);
  myquery(rc);
  row_count= mysql_affected_rows(mysql);
  DIE_UNLESS(row_count == 2);

  rc= mysql_query(mysql, insert_query);
  DIE_UNLESS(rc != 0);
  row_count= mysql_affected_rows(mysql);
  DIE_UNLESS(row_count == (my_ulonglong)-1);

  rc= mysql_query(mysql, update_query);
  myquery(rc);
  row_count= mysql_affected_rows(mysql);
  DIE_UNLESS(row_count == 0);

  rc= mysql_query(mysql, "DELETE FROM t1");
  myquery(rc);

  stmt= mysql_stmt_init(mysql);
  DIE_UNLESS(stmt != 0);

  rc= mysql_stmt_prepare(stmt, insert_query, strlen(insert_query));
  check_execute(stmt, rc);

  rc= mysql_stmt_execute(stmt);
  check_execute(stmt, rc);
  row_count= mysql_stmt_affected_rows(stmt);
  DIE_UNLESS(row_count == 2);

  rc= mysql_stmt_execute(stmt);
  DIE_UNLESS(rc != 0);
  row_count= mysql_stmt_affected_rows(stmt);
  DIE_UNLESS(row_count == (my_ulonglong)-1);

  rc= mysql_stmt_prepare(stmt, update_query, strlen(update_query));
  check_execute(stmt, rc);

  rc= mysql_stmt_execute(stmt);
  check_execute(stmt, rc);
  row_count= mysql_stmt_affected_rows(stmt);
  DIE_UNLESS(row_count == 0);

  rc= mysql_stmt_close(stmt);
  check_execute(stmt, rc);

  rc= mysql_query(mysql, "DROP TABLE t1");
  myquery(rc);

  DBUG_VOID_RETURN;
}


/*
  BUG#21635: MYSQL_FIELD struct's member strings seem to misbehave for
  expression cols

  Check that for MIN(), MAX(), COUNT() only MYSQL_FIELD::name is set
  to either expression or its alias, and db, org_table, table,
  org_name fields are empty strings.
*/
static void test_bug21635()
{
  const char *expr[]=
  {
    "MIN(i)", "MIN(i)",
    "MIN(i) AS A1", "A1",
    "MAX(i)", "MAX(i)",
    "MAX(i) AS A2", "A2",
    "COUNT(i)", "COUNT(i)",
    "COUNT(i) AS A3", "A3",
  };
  char query[MAX_TEST_QUERY_LENGTH];
  char *query_end;
  MYSQL_RES *result;
  MYSQL_FIELD *field;
  unsigned int field_count, i, j;
  int rc;

  DBUG_ENTER("test_bug21635");
  myheader("test_bug21635");

  query_end= strxmov(query, "SELECT ", NullS);
  for (i= 0; i < sizeof(expr) / sizeof(*expr) / 2; ++i)
    query_end= strxmov(query_end, expr[i * 2], ", ", NullS);
  query_end= strxmov(query_end - 2, " FROM t1 GROUP BY i", NullS);
  DIE_UNLESS(query_end - query < MAX_TEST_QUERY_LENGTH);

  rc= mysql_query(mysql, "DROP TABLE IF EXISTS t1");
  myquery(rc);
  rc= mysql_query(mysql, "CREATE TABLE t1 (i INT)");
  myquery(rc);
  /*
    We need this loop to ensure correct behavior with both constant and
    non-constant tables.
  */
  for (j= 0; j < 2 ; j++)
  {
    rc= mysql_query(mysql, "INSERT INTO t1 VALUES (1)");
    myquery(rc);

    rc= mysql_real_query(mysql, query, query_end - query);
    myquery(rc);

    result= mysql_use_result(mysql);
    DIE_UNLESS(result);

  field_count= mysql_field_count(mysql);
  for (i= 0; i < field_count; ++i)
  {
    field= mysql_fetch_field_direct(result, i);
    if (!opt_silent)
      if (!opt_silent)
        printf("%s -> %s ... ", expr[i * 2], field->name);
    fflush(stdout);
    DIE_UNLESS(field->db[0] == 0 && field->org_table[0] == 0 &&
               field->table[0] == 0 && field->org_name[0] == 0);
    DIE_UNLESS(strcmp(field->name, expr[i * 2 + 1]) == 0);
    if (!opt_silent)
      if (!opt_silent)
        puts("OK");
  }

    mysql_free_result(result);
  }
  rc= mysql_query(mysql, "DROP TABLE t1");
  myquery(rc);

  DBUG_VOID_RETURN;
}

/*
  Bug#24179 "select b into $var" fails with --cursor_protocol"
  The failure is correct, check that the returned message is meaningful.
*/

static void test_bug24179()
{
  int rc;
  MYSQL_STMT *stmt;

  DBUG_ENTER("test_bug24179");
  myheader("test_bug24179");

  stmt= open_cursor("select 1 into @a");
  rc= mysql_stmt_execute(stmt);
  DIE_UNLESS(rc);
  if (!opt_silent)
  {
    printf("Got error (as expected): %d %s\n",
           mysql_stmt_errno(stmt),
           mysql_stmt_error(stmt));
  }
  DIE_UNLESS(mysql_stmt_errno(stmt) == 1323);
  mysql_stmt_close(stmt);

  DBUG_VOID_RETURN;
}


/**
  Bug#32265 Server returns different metadata if prepared statement is used
*/

static void test_bug32265()
{
  int rc;
  MYSQL_STMT *stmt;
  MYSQL_FIELD *field;
  MYSQL_RES *metadata;

  DBUG_ENTER("test_bug32265");
  myheader("test_bug32265");

  rc= mysql_query(mysql, "DROP TABLE IF EXISTS t1");
  myquery(rc);
  rc= mysql_query(mysql, "CREATE  TABLE t1 (a INTEGER)");
  myquery(rc);
  rc= mysql_query(mysql, "INSERT INTO t1 VALUES (1)");
  myquery(rc);
  rc= mysql_query(mysql, "CREATE VIEW v1 AS SELECT * FROM t1");
  myquery(rc);

  stmt= open_cursor("SELECT * FROM t1");
  rc= mysql_stmt_execute(stmt);
  check_execute(stmt, rc);

  metadata= mysql_stmt_result_metadata(stmt);
  field= mysql_fetch_field(metadata);
  DIE_UNLESS(field);
  DIE_UNLESS(strcmp(field->table, "t1") == 0);
  DIE_UNLESS(strcmp(field->org_table, "t1") == 0);
  DIE_UNLESS(strcmp(field->db, "client_test_db") == 0);
  mysql_free_result(metadata);
  mysql_stmt_close(stmt);

  stmt= open_cursor("SELECT a '' FROM t1 ``");
  rc= mysql_stmt_execute(stmt);
  check_execute(stmt, rc);

  metadata= mysql_stmt_result_metadata(stmt);
  field= mysql_fetch_field(metadata);
  DIE_UNLESS(strcmp(field->table, "") == 0);
  DIE_UNLESS(strcmp(field->org_table, "t1") == 0);
  DIE_UNLESS(strcmp(field->db, "client_test_db") == 0);
  mysql_free_result(metadata);
  mysql_stmt_close(stmt);

  stmt= open_cursor("SELECT a '' FROM t1 ``");
  rc= mysql_stmt_execute(stmt);
  check_execute(stmt, rc);

  metadata= mysql_stmt_result_metadata(stmt);
  field= mysql_fetch_field(metadata);
  DIE_UNLESS(strcmp(field->table, "") == 0);
  DIE_UNLESS(strcmp(field->org_table, "t1") == 0);
  DIE_UNLESS(strcmp(field->db, "client_test_db") == 0);
  mysql_free_result(metadata);
  mysql_stmt_close(stmt);

  stmt= open_cursor("SELECT * FROM v1");
  rc= mysql_stmt_execute(stmt);
  check_execute(stmt, rc);

  metadata= mysql_stmt_result_metadata(stmt);
  field= mysql_fetch_field(metadata);
  DIE_UNLESS(strcmp(field->table, "v1") == 0);
  DIE_UNLESS(strcmp(field->org_table, "t1") == 0);
  DIE_UNLESS(strcmp(field->db, "client_test_db") == 0);
  mysql_free_result(metadata);
  mysql_stmt_close(stmt);

  stmt= open_cursor("SELECT * FROM v1 /* SIC */ GROUP BY 1");
  rc= mysql_stmt_execute(stmt);
  check_execute(stmt, rc);

  metadata= mysql_stmt_result_metadata(stmt);
  field= mysql_fetch_field(metadata);
  DIE_UNLESS(strcmp(field->table, "v1") == 0);
  DIE_UNLESS(strcmp(field->org_table, "t1") == 0);
  DIE_UNLESS(strcmp(field->db, "client_test_db") == 0);
  mysql_free_result(metadata);
  mysql_stmt_close(stmt);

  rc= mysql_query(mysql, "DROP VIEW v1");
  myquery(rc);
  rc= mysql_query(mysql, "DROP TABLE t1");
  myquery(rc);

  DBUG_VOID_RETURN;
}

/*
  Bug#28075 "COM_DEBUG crashes mysqld"
*/

static void test_bug28075()
{
  int rc;

  DBUG_ENTER("test_bug28075");
  myheader("test_bug28075");

  rc= mysql_dump_debug_info(mysql);
  DIE_UNLESS(rc == 0);

  rc= mysql_ping(mysql);
  DIE_UNLESS(rc == 0);

  DBUG_VOID_RETURN;
}


/*
  Bug#27876 (SF with cyrillic variable name fails during execution (regression))
*/

static void test_bug27876()
{
  int rc;
  MYSQL_RES *result;

  uchar utf8_func[] =
  {
    0xd1, 0x84, 0xd1, 0x83, 0xd0, 0xbd, 0xd0, 0xba,
    0xd1, 0x86, 0xd0, 0xb8, 0xd0, 0xb9, 0xd0, 0xba,
    0xd0, 0xb0,
    0x00
  };

  uchar utf8_param[] =
  {
    0xd0, 0xbf, 0xd0, 0xb0, 0xd1, 0x80, 0xd0, 0xb0,
    0xd0, 0xbc, 0xd0, 0xb5, 0xd1, 0x82, 0xd1, 0x8a,
    0xd1, 0x80, 0x5f, 0xd0, 0xb2, 0xd0, 0xb5, 0xd1,
    0x80, 0xd1, 0x81, 0xd0, 0xb8, 0xd1, 0x8f,
    0x00
  };

  char query[500];

  DBUG_ENTER("test_bug27876");
  myheader("test_bug27876");

  rc= mysql_query(mysql, "set names utf8");
  myquery(rc);

  rc= mysql_query(mysql, "select version()");
  myquery(rc);
  result= mysql_store_result(mysql);
  mytest(result);
  mysql_free_result(result);

  sprintf(query, "DROP FUNCTION IF EXISTS %s", (char*) utf8_func);
  rc= mysql_query(mysql, query);
  myquery(rc);

  sprintf(query,
          "CREATE FUNCTION %s( %s VARCHAR(25))"
          " RETURNS VARCHAR(25) DETERMINISTIC RETURN %s",
          (char*) utf8_func, (char*) utf8_param, (char*) utf8_param);
  rc= mysql_query(mysql, query);
  myquery(rc);
  sprintf(query, "SELECT %s(VERSION())", (char*) utf8_func);
  rc= mysql_query(mysql, query);
  myquery(rc);
  result= mysql_store_result(mysql);
  mytest(result);
  mysql_free_result(result);

  sprintf(query, "DROP FUNCTION %s", (char*) utf8_func);
  rc= mysql_query(mysql, query);
  myquery(rc);

  rc= mysql_query(mysql, "set names default");
  myquery(rc);
}


/*
  Bug#28505: mysql_affected_rows() returns wrong value if CLIENT_FOUND_ROWS
  flag is set.
*/

static void test_bug28505()
{
  my_ulonglong res;

  myquery(mysql_query(mysql, "drop table if exists t1"));
  myquery(mysql_query(mysql, "create table t1(f1 int primary key)"));
  myquery(mysql_query(mysql, "insert into t1 values(1)"));
  myquery(mysql_query(mysql,
                  "insert into t1 values(1) on duplicate key update f1=1"));
  res= mysql_affected_rows(mysql);
  DIE_UNLESS(!res);
  myquery(mysql_query(mysql, "drop table t1"));
}


/*
  Bug#28934: server crash when receiving malformed com_execute packets
*/

static void test_bug28934()
{
  my_bool error= 0;
  MYSQL_BIND bind[5];
  MYSQL_STMT *stmt;
  int cnt;

  myquery(mysql_query(mysql, "drop table if exists t1"));
  myquery(mysql_query(mysql, "create table t1(id int)"));

  myquery(mysql_query(mysql, "insert into t1 values(1),(2),(3),(4),(5)"));
  stmt= mysql_simple_prepare(mysql,"select * from t1 where id in(?,?,?,?,?)");
  check_stmt(stmt);

  memset (&bind, 0, sizeof (bind));
  for (cnt= 0; cnt < 5; cnt++)
  {
    bind[cnt].buffer_type= MYSQL_TYPE_LONG;
    bind[cnt].buffer= (char*)&cnt;
    bind[cnt].buffer_length= 0;
  }
  myquery(mysql_stmt_bind_param(stmt, bind));

  stmt->param_count=2;
  error= mysql_stmt_execute(stmt);
  DIE_UNLESS(error != 0);
  myerror(NULL);
  mysql_stmt_close(stmt);

  myquery(mysql_query(mysql, "drop table t1"));
}

/*
  Test mysql_change_user() C API and COM_CHANGE_USER
*/

static void test_change_user()
{
  char buff[256];
  const char *user_pw= "mysqltest_pw";
  const char *user_no_pw= "mysqltest_no_pw";
  const char *pw= "password";
  const char *db= "mysqltest_user_test_database";
  int rc;

  DBUG_ENTER("test_change_user");
  myheader("test_change_user");

  /* Prepare environment */
  sprintf(buff, "drop database if exists %s", db);
  rc= mysql_query(mysql, buff);
  myquery(rc);

  sprintf(buff, "create database %s", db);
  rc= mysql_query(mysql, buff);
  myquery(rc);

  sprintf(buff,
          "grant select on %s.* to %s@'%%' identified by '%s'",
          db,
          user_pw,
          pw);
  rc= mysql_query(mysql, buff);
  myquery(rc);

  sprintf(buff,
          "grant select on %s.* to %s@'%%'",
          db,
          user_no_pw);
  rc= mysql_query(mysql, buff);
  myquery(rc);


  /* Try some combinations */
  rc= mysql_change_user(mysql, NULL, NULL, NULL);
  DIE_UNLESS(rc);
  if (! opt_silent)
    printf("Got error (as expected): %s\n", mysql_error(mysql));


  rc= mysql_change_user(mysql, "", NULL, NULL);
  DIE_UNLESS(rc);
  if (! opt_silent)
    printf("Got error (as expected): %s\n", mysql_error(mysql));

  rc= mysql_change_user(mysql, "", "", NULL);
  DIE_UNLESS(rc);
  if (! opt_silent)
    printf("Got error (as expected): %s\n", mysql_error(mysql));

  rc= mysql_change_user(mysql, "", "", "");
  DIE_UNLESS(rc);
  if (! opt_silent)
    printf("Got error (as expected): %s\n", mysql_error(mysql));

  rc= mysql_change_user(mysql, NULL, "", "");
  DIE_UNLESS(rc);
  if (! opt_silent)
    printf("Got error (as expected): %s\n", mysql_error(mysql));


  rc= mysql_change_user(mysql, NULL, NULL, "");
  DIE_UNLESS(rc);
  if (! opt_silent)
    printf("Got error (as expected): %s\n", mysql_error(mysql));

  rc= mysql_change_user(mysql, "", NULL, "");
  DIE_UNLESS(rc);
  if (! opt_silent)
    printf("Got error (as expected): %s\n", mysql_error(mysql));

  rc= mysql_change_user(mysql, user_pw, NULL, "");
  DIE_UNLESS(rc);
  if (! opt_silent)
    printf("Got error (as expected): %s\n", mysql_error(mysql));

  rc= mysql_change_user(mysql, user_pw, "", "");
  DIE_UNLESS(rc);
  if (! opt_silent)
    printf("Got error (as expected): %s\n", mysql_error(mysql));

  rc= mysql_change_user(mysql, user_pw, "", NULL);
  DIE_UNLESS(rc);
  if (! opt_silent)
    printf("Got error (as expected): %s\n", mysql_error(mysql));

  rc= mysql_change_user(mysql, user_pw, NULL, NULL);
  DIE_UNLESS(rc);
  if (! opt_silent)
    printf("Got error (as expected): %s\n", mysql_error(mysql));

  rc= mysql_change_user(mysql, user_pw, "", db);
  DIE_UNLESS(rc);
  if (! opt_silent)
    printf("Got error (as expected): %s\n", mysql_error(mysql));

  rc= mysql_change_user(mysql, user_pw, NULL, db);
  DIE_UNLESS(rc);
  if (! opt_silent)
    printf("Got error (as expected): %s\n", mysql_error(mysql));

  rc= mysql_change_user(mysql, user_pw, pw, db);
  myquery(rc);

  rc= mysql_change_user(mysql, user_pw, pw, NULL);
  myquery(rc);

  rc= mysql_change_user(mysql, user_pw, pw, "");
  myquery(rc);

  rc= mysql_change_user(mysql, user_no_pw, pw, db);
  DIE_UNLESS(rc);
  if (! opt_silent)
    printf("Got error (as expected): %s\n", mysql_error(mysql));

  rc= mysql_change_user(mysql, user_no_pw, pw, "");
  DIE_UNLESS(rc);
  if (! opt_silent)
    printf("Got error (as expected): %s\n", mysql_error(mysql));

  rc= mysql_change_user(mysql, user_no_pw, pw, NULL);
  DIE_UNLESS(rc);
  if (! opt_silent)
    printf("Got error (as expected): %s\n", mysql_error(mysql));

  rc= mysql_change_user(mysql, user_no_pw, "", NULL);
  myquery(rc);

  rc= mysql_change_user(mysql, user_no_pw, "", "");
  myquery(rc);

  rc= mysql_change_user(mysql, user_no_pw, "", db);
  myquery(rc);

  rc= mysql_change_user(mysql, user_no_pw, NULL, db);
  myquery(rc);

  rc= mysql_change_user(mysql, "", pw, db);
  DIE_UNLESS(rc);
  if (! opt_silent)
    printf("Got error (as expected): %s\n", mysql_error(mysql));

  rc= mysql_change_user(mysql, "", pw, "");
  DIE_UNLESS(rc);
  if (! opt_silent)
    printf("Got error (as expected): %s\n", mysql_error(mysql));

  rc= mysql_change_user(mysql, "", pw, NULL);
  DIE_UNLESS(rc);
  if (! opt_silent)
    printf("Got error (as expected): %s\n", mysql_error(mysql));

  rc= mysql_change_user(mysql, NULL, pw, NULL);
  DIE_UNLESS(rc);
  if (! opt_silent)
    printf("Got error (as expected): %s\n", mysql_error(mysql));

  rc= mysql_change_user(mysql, NULL, NULL, db);
  DIE_UNLESS(rc);
  if (! opt_silent)
    printf("Got error (as expected): %s\n", mysql_error(mysql));

  rc= mysql_change_user(mysql, NULL, "", db);
  DIE_UNLESS(rc);
  if (! opt_silent)
    printf("Got error (as expected): %s\n", mysql_error(mysql));

  rc= mysql_change_user(mysql, "", "", db);
  DIE_UNLESS(rc);
  if (! opt_silent)
    printf("Got error (as expected): %s\n", mysql_error(mysql));

  /* Cleanup the environment */

  mysql_change_user(mysql, opt_user, opt_password, current_db);

  sprintf(buff, "drop database %s", db);
  rc= mysql_query(mysql, buff);
  myquery(rc);

  sprintf(buff, "drop user %s@'%%'", user_pw);
  rc= mysql_query(mysql, buff);
  myquery(rc);

  sprintf(buff, "drop user %s@'%%'", user_no_pw);
  rc= mysql_query(mysql, buff);
  myquery(rc);

  DBUG_VOID_RETURN;
}

/*
  Bug#27592 (stack overrun when storing datetime value using prepared statements)
*/

static void test_bug27592()
{
  const int NUM_ITERATIONS= 40;
  int i;
  int rc;
  MYSQL_STMT *stmt= NULL;
  MYSQL_BIND bind[1];
  MYSQL_TIME time_val;

  DBUG_ENTER("test_bug27592");
  myheader("test_bug27592");

  mysql_query(mysql, "DROP TABLE IF EXISTS t1");
  mysql_query(mysql, "CREATE TABLE t1(c2 DATETIME)");

  stmt= mysql_simple_prepare(mysql, "INSERT INTO t1 VALUES (?)");
  DIE_UNLESS(stmt);

  memset(bind, 0, sizeof(bind));

  bind[0].buffer_type= MYSQL_TYPE_DATETIME;
  bind[0].buffer= (char *) &time_val;
  bind[0].length= NULL;

  for (i= 0; i < NUM_ITERATIONS; i++)
  {
    time_val.year= 2007;
    time_val.month= 6;
    time_val.day= 7;
    time_val.hour= 18;
    time_val.minute= 41;
    time_val.second= 3;

    time_val.second_part=0;
    time_val.neg=0;

    rc= mysql_stmt_bind_param(stmt, bind);
    check_execute(stmt, rc);

    rc= mysql_stmt_execute(stmt);
    check_execute(stmt, rc);
  }

  mysql_stmt_close(stmt);

  DBUG_VOID_RETURN;
}

/*
  Bug#29687 mysql_stmt_store_result memory leak in libmysqld
*/

static void test_bug29687()
{
  const int NUM_ITERATIONS= 40;
  int i;
  int rc;
  MYSQL_STMT *stmt= NULL;

  DBUG_ENTER("test_bug29687");
  myheader("test_bug29687");

  stmt= mysql_simple_prepare(mysql, "SELECT 1 FROM dual WHERE 0=2");
  DIE_UNLESS(stmt);

  for (i= 0; i < NUM_ITERATIONS; i++)
  {
    rc= mysql_stmt_execute(stmt);
    check_execute(stmt, rc);
    mysql_stmt_store_result(stmt);
    while (mysql_stmt_fetch(stmt)==0);
    mysql_stmt_free_result(stmt);
  }

  mysql_stmt_close(stmt);
  DBUG_VOID_RETURN;
}


/*
  Bug #29692  	Single row inserts can incorrectly report a huge number of 
  row insertions
*/

static void test_bug29692()
{
  MYSQL* conn;

  if (!(conn= mysql_init(NULL)))
  {
    myerror("test_bug29692 init failed");
    exit(1);
  }

  if (!(mysql_real_connect(conn, opt_host, opt_user,
                           opt_password, opt_db ? opt_db:"test", opt_port,
                           opt_unix_socket,  CLIENT_FOUND_ROWS)))
  {
    myerror("test_bug29692 connection failed");
    mysql_close(mysql);
    exit(1);
  }
  myquery(mysql_query(conn, "drop table if exists t1"));
  myquery(mysql_query(conn, "create table t1(f1 int)"));
  myquery(mysql_query(conn, "insert into t1 values(1)"));
  DIE_UNLESS(1 == mysql_affected_rows(conn));
  myquery(mysql_query(conn, "drop table t1"));
  mysql_close(conn);
}

/**
  Bug#29306 Truncated data in MS Access with decimal (3,1) columns in a VIEW
*/

static void test_bug29306()
{
  MYSQL_FIELD *field;
  int rc;
  MYSQL_RES *res;

  DBUG_ENTER("test_bug29306");
  myheader("test_bug29306");

  rc= mysql_query(mysql, "DROP TABLE IF EXISTS tab17557");
  myquery(rc);
  rc= mysql_query(mysql, "DROP VIEW IF EXISTS view17557");
  myquery(rc);
  rc= mysql_query(mysql, "CREATE TABLE tab17557 (dd decimal (3,1))");
  myquery(rc);
  rc= mysql_query(mysql, "CREATE VIEW view17557 as SELECT dd FROM tab17557");
  myquery(rc);
  rc= mysql_query(mysql, "INSERT INTO tab17557 VALUES (7.6)");
  myquery(rc);

  /* Checking the view */
  res= mysql_list_fields(mysql, "view17557", NULL);
  while ((field= mysql_fetch_field(res)))
  {
    if (! opt_silent)
    {
      printf("field name %s\n", field->name);
      printf("field table %s\n", field->table);
      printf("field decimals %d\n", field->decimals);
      if (field->decimals < 1)
        printf("Error! No decimals! \n");
      printf("\n\n");
    }
    DIE_UNLESS(field->decimals == 1);
  }
  mysql_free_result(res);

  rc= mysql_query(mysql, "DROP TABLE tab17557");
  myquery(rc);
  rc= mysql_query(mysql, "DROP VIEW view17557");
  myquery(rc);

  DBUG_VOID_RETURN;
}
/*
  Bug#30472: libmysql doesn't reset charset, insert_id after succ.
  mysql_change_user() call row insertions.
*/

static void bug30472_retrieve_charset_info(MYSQL *con,
                                           char *character_set_name,
                                           char *character_set_client,
                                           char *character_set_results,
                                           char *collation_connection)
{
  MYSQL_RES *rs;
  MYSQL_ROW row;

  /* Get the cached client character set name. */

  strcpy(character_set_name, mysql_character_set_name(con));

  /* Retrieve server character set information. */

  DIE_IF(mysql_query(con, "SHOW VARIABLES LIKE 'character_set_client'"));
  DIE_UNLESS(rs= mysql_store_result(con));
  DIE_UNLESS(row= mysql_fetch_row(rs));
  strcpy(character_set_client, row[1]);
  mysql_free_result(rs);

  DIE_IF(mysql_query(con, "SHOW VARIABLES LIKE 'character_set_results'"));
  DIE_UNLESS(rs= mysql_store_result(con));
  DIE_UNLESS(row= mysql_fetch_row(rs));
  strcpy(character_set_results, row[1]);
  mysql_free_result(rs);

  DIE_IF(mysql_query(con, "SHOW VARIABLES LIKE 'collation_connection'"));
  DIE_UNLESS(rs= mysql_store_result(con));
  DIE_UNLESS(row= mysql_fetch_row(rs));
  strcpy(collation_connection, row[1]);
  mysql_free_result(rs);
}

static void test_bug30472()
{
  MYSQL con;

  char character_set_name_1[MY_CS_NAME_SIZE];
  char character_set_client_1[MY_CS_NAME_SIZE];
  char character_set_results_1[MY_CS_NAME_SIZE];
  char collation_connnection_1[MY_CS_NAME_SIZE];

  char character_set_name_2[MY_CS_NAME_SIZE];
  char character_set_client_2[MY_CS_NAME_SIZE];
  char character_set_results_2[MY_CS_NAME_SIZE];
  char collation_connnection_2[MY_CS_NAME_SIZE];

  char character_set_name_3[MY_CS_NAME_SIZE];
  char character_set_client_3[MY_CS_NAME_SIZE];
  char character_set_results_3[MY_CS_NAME_SIZE];
  char collation_connnection_3[MY_CS_NAME_SIZE];

  char character_set_name_4[MY_CS_NAME_SIZE];
  char character_set_client_4[MY_CS_NAME_SIZE];
  char character_set_results_4[MY_CS_NAME_SIZE];
  char collation_connnection_4[MY_CS_NAME_SIZE];

  /* Create a new connection. */

  DIE_UNLESS(mysql_init(&con));

  DIE_UNLESS(mysql_real_connect(&con,
                                opt_host,
                                opt_user,
                                opt_password,
                                opt_db ? opt_db : "test",
                                opt_port,
                                opt_unix_socket,
                                CLIENT_FOUND_ROWS));

  /* Retrieve character set information. */

  bug30472_retrieve_charset_info(&con,
                                 character_set_name_1,
                                 character_set_client_1,
                                 character_set_results_1,
                                 collation_connnection_1);

  /* Switch client character set. */

  DIE_IF(mysql_set_character_set(&con, "utf8"));

  /* Retrieve character set information. */

  bug30472_retrieve_charset_info(&con,
                                 character_set_name_2,
                                 character_set_client_2,
                                 character_set_results_2,
                                 collation_connnection_2);

  /*
    Check that
      1) character set has been switched and
      2) new character set is different from the original one.
  */

  DIE_UNLESS(strcmp(character_set_name_2, "utf8") == 0);
  DIE_UNLESS(strcmp(character_set_client_2, "utf8") == 0);
  DIE_UNLESS(strcmp(character_set_results_2, "utf8") == 0);
  DIE_UNLESS(strcmp(collation_connnection_2, "utf8_general_ci") == 0);

  DIE_UNLESS(strcmp(character_set_name_1, character_set_name_2) != 0);
  DIE_UNLESS(strcmp(character_set_client_1, character_set_client_2) != 0);
  DIE_UNLESS(strcmp(character_set_results_1, character_set_results_2) != 0);
  DIE_UNLESS(strcmp(collation_connnection_1, collation_connnection_2) != 0);

  /* Call mysql_change_user() with the same username, password, database. */

  DIE_IF(mysql_change_user(&con,
                           opt_user,
                           opt_password,
                           opt_db ? opt_db : "test"));

  /* Retrieve character set information. */

  bug30472_retrieve_charset_info(&con,
                                 character_set_name_3,
                                 character_set_client_3,
                                 character_set_results_3,
                                 collation_connnection_3);

  /* Check that character set information has been reset. */

  DIE_UNLESS(strcmp(character_set_name_1, character_set_name_3) == 0);
  DIE_UNLESS(strcmp(character_set_client_1, character_set_client_3) == 0);
  DIE_UNLESS(strcmp(character_set_results_1, character_set_results_3) == 0);
  DIE_UNLESS(strcmp(collation_connnection_1, collation_connnection_3) == 0);

  /* Change connection-default character set in the client. */

  mysql_options(&con, MYSQL_SET_CHARSET_NAME, "utf8");

  /*
    Call mysql_change_user() in order to check that new connection will
    have UTF8 character set on the client and on the server.
  */

  DIE_IF(mysql_change_user(&con,
                           opt_user,
                           opt_password,
                           opt_db ? opt_db : "test"));

  /* Retrieve character set information. */

  bug30472_retrieve_charset_info(&con,
                                 character_set_name_4,
                                 character_set_client_4,
                                 character_set_results_4,
                                 collation_connnection_4);

  /* Check that we have UTF8 on the server and on the client. */

  DIE_UNLESS(strcmp(character_set_name_4, "utf8") == 0);
  DIE_UNLESS(strcmp(character_set_client_4, "utf8") == 0);
  DIE_UNLESS(strcmp(character_set_results_4, "utf8") == 0);
  DIE_UNLESS(strcmp(collation_connnection_4, "utf8_general_ci") == 0);

  /* That's it. Cleanup. */

  mysql_close(&con);
}

static void bug20023_change_user(MYSQL *con)
{
  DIE_IF(mysql_change_user(con,
                           opt_user,
                           opt_password,
                           opt_db ? opt_db : "test"));
}

static my_bool query_int_variable(MYSQL *con,
                                  const char *var_name,
                                  int *var_value)
{
  MYSQL_RES *rs;
  MYSQL_ROW row;

  char query_buffer[MAX_TEST_QUERY_LENGTH];

  my_bool is_null;

  my_snprintf(query_buffer,
          sizeof (query_buffer),
          "SELECT %s",
          (const char *) var_name);

  DIE_IF(mysql_query(con, query_buffer));
  DIE_UNLESS(rs= mysql_store_result(con));
  DIE_UNLESS(row= mysql_fetch_row(rs));

  is_null= row[0] == NULL;

  if (!is_null)
    *var_value= atoi(row[0]);

  mysql_free_result(rs);

  return is_null;
}

static void test_bug20023()
{
  MYSQL con;

  int sql_big_selects_orig;
  int max_join_size_orig;

  int sql_big_selects_2;
  int sql_big_selects_3;
  int sql_big_selects_4;
  int sql_big_selects_5;

#if NOT_USED
  char query_buffer[MAX_TEST_QUERY_LENGTH];
#endif

  /* Create a new connection. */

  DIE_UNLESS(mysql_init(&con));

  DIE_UNLESS(mysql_real_connect(&con,
                                opt_host,
                                opt_user,
                                opt_password,
                                opt_db ? opt_db : "test",
                                opt_port,
                                opt_unix_socket,
                                CLIENT_FOUND_ROWS));

  /***********************************************************************
    Remember original SQL_BIG_SELECTS, MAX_JOIN_SIZE values.
  ***********************************************************************/

  query_int_variable(&con,
                     "@@session.sql_big_selects",
                     &sql_big_selects_orig);

  query_int_variable(&con,
                     "@@global.max_join_size",
                     &max_join_size_orig);

  /***********************************************************************
    Test that COM_CHANGE_USER resets the SQL_BIG_SELECTS to the initial value.
  ***********************************************************************/

  /* Issue COM_CHANGE_USER. */

  bug20023_change_user(&con);

  /* Query SQL_BIG_SELECTS. */

  query_int_variable(&con,
                     "@@session.sql_big_selects",
                     &sql_big_selects_2);

  /* Check that SQL_BIG_SELECTS is reset properly. */

  DIE_UNLESS(sql_big_selects_orig == sql_big_selects_2);

  /***********************************************************************
    Test that if MAX_JOIN_SIZE set to non-default value,
    SQL_BIG_SELECTS will be 0.
  ***********************************************************************/

  /* Set MAX_JOIN_SIZE to some non-default value. */

  DIE_IF(mysql_query(&con, "SET @@global.max_join_size = 10000"));
  DIE_IF(mysql_query(&con, "SET @@session.max_join_size = default"));

  /* Issue COM_CHANGE_USER. */

  bug20023_change_user(&con);

  /* Query SQL_BIG_SELECTS. */

  query_int_variable(&con,
                     "@@session.sql_big_selects",
                     &sql_big_selects_3);

  /* Check that SQL_BIG_SELECTS is 0. */

  DIE_UNLESS(sql_big_selects_3 == 0);

  /***********************************************************************
    Test that if MAX_JOIN_SIZE set to default value,
    SQL_BIG_SELECTS will be 1.
  ***********************************************************************/

  /* Set MAX_JOIN_SIZE to the default value (-1). */

  DIE_IF(mysql_query(&con, "SET @@global.max_join_size = -1"));
  DIE_IF(mysql_query(&con, "SET @@session.max_join_size = default"));

  /* Issue COM_CHANGE_USER. */

  bug20023_change_user(&con);

  /* Query SQL_BIG_SELECTS. */

  query_int_variable(&con,
                     "@@session.sql_big_selects",
                     &sql_big_selects_4);

  /* Check that SQL_BIG_SELECTS is 1. */

  DIE_UNLESS(sql_big_selects_4 == 1);

  /***********************************************************************
    Restore MAX_JOIN_SIZE.
    Check that SQL_BIG_SELECTS will be the original one.
  ***********************************************************************/

#if NOT_USED
  /*
    max_join_size is a ulong or better.
    my_snprintf() only goes up to ul.
  */

  /* Restore MAX_JOIN_SIZE. */

  my_snprintf(query_buffer,
           sizeof (query_buffer),
           "SET @@global.max_join_size = %d",
           (int) max_join_size_orig);

  DIE_IF(mysql_query(&con, query_buffer));

#else
  DIE_IF(mysql_query(&con, "SET @@global.max_join_size = -1"));
#endif

  DIE_IF(mysql_query(&con, "SET @@session.max_join_size = default"));

  /* Issue COM_CHANGE_USER. */

  bug20023_change_user(&con);

  /* Query SQL_BIG_SELECTS. */

  query_int_variable(&con,
                     "@@session.sql_big_selects",
                     &sql_big_selects_5);

  /* Check that SQL_BIG_SELECTS is 1. */

  DIE_UNLESS(sql_big_selects_5 == sql_big_selects_orig);

  /***********************************************************************
    That's it. Cleanup.
  ***********************************************************************/

  mysql_close(&con);
}

static void bug31418_impl()
{
  MYSQL con;

  my_bool is_null;
  int rc;

  /* Create a new connection. */

  DIE_UNLESS(mysql_init(&con));

  DIE_UNLESS(mysql_real_connect(&con,
                                opt_host,
                                opt_user,
                                opt_password,
                                opt_db ? opt_db : "test",
                                opt_port,
                                opt_unix_socket,
                                CLIENT_FOUND_ROWS));

  /***********************************************************************
    Check that lock is free:
      - IS_FREE_LOCK() should return 1;
      - IS_USED_LOCK() should return NULL;
  ***********************************************************************/

  is_null= query_int_variable(&con,
                              "IS_FREE_LOCK('bug31418')",
                              &rc);
  DIE_UNLESS(!is_null && rc);

  is_null= query_int_variable(&con,
                              "IS_USED_LOCK('bug31418')",
                              &rc);
  DIE_UNLESS(is_null);

  /***********************************************************************
    Acquire lock and check the lock status (the lock must be in use):
      - IS_FREE_LOCK() should return 0;
      - IS_USED_LOCK() should return non-zero thread id;
  ***********************************************************************/

  query_int_variable(&con, "GET_LOCK('bug31418', 1)", &rc);
  DIE_UNLESS(rc);

  is_null= query_int_variable(&con,
                              "IS_FREE_LOCK('bug31418')",
                              &rc);
  DIE_UNLESS(!is_null && !rc);

  is_null= query_int_variable(&con,
                              "IS_USED_LOCK('bug31418')",
                              &rc);
  DIE_UNLESS(!is_null && rc);

  /***********************************************************************
    Issue COM_CHANGE_USER command and check the lock status
    (the lock must be free):
      - IS_FREE_LOCK() should return 1;
      - IS_USED_LOCK() should return NULL;
  **********************************************************************/

  bug20023_change_user(&con);

  is_null= query_int_variable(&con,
                              "IS_FREE_LOCK('bug31418')",
                              &rc);
  DIE_UNLESS(!is_null && rc);

  is_null= query_int_variable(&con,
                              "IS_USED_LOCK('bug31418')",
                              &rc);
  DIE_UNLESS(is_null);

  /***********************************************************************
   That's it. Cleanup.
  ***********************************************************************/

  mysql_close(&con);
}

static void test_bug31418()
{
  /* Run test case for BUG#31418 for three different connections. */

  bug31418_impl();

  bug31418_impl();

  bug31418_impl();
}



/**
  Bug#31669 Buffer overflow in mysql_change_user()
*/

#define LARGE_BUFFER_SIZE 2048

static void test_bug31669()
{
  int rc;
  static char buff[LARGE_BUFFER_SIZE+1];
#ifndef EMBEDDED_LIBRARY
  static char user[USERNAME_CHAR_LENGTH+1];
  static char db[NAME_CHAR_LEN+1];
  static char query[LARGE_BUFFER_SIZE*2];
#endif

  DBUG_ENTER("test_bug31669");
  myheader("test_bug31669");

  rc= mysql_change_user(mysql, NULL, NULL, NULL);
  DIE_UNLESS(rc);

  rc= mysql_change_user(mysql, "", "", "");
  DIE_UNLESS(rc);

  memset(buff, 'a', sizeof(buff));

  rc= mysql_change_user(mysql, buff, buff, buff);
  DIE_UNLESS(rc);

  rc = mysql_change_user(mysql, opt_user, opt_password, current_db);
  DIE_UNLESS(!rc);

#ifndef EMBEDDED_LIBRARY
  memset(db, 'a', sizeof(db));
  db[NAME_CHAR_LEN]= 0;
  strxmov(query, "CREATE DATABASE IF NOT EXISTS ", db, NullS);
  rc= mysql_query(mysql, query);
  myquery(rc);

  memset(user, 'b', sizeof(user));
  user[USERNAME_CHAR_LENGTH]= 0;
  memset(buff, 'c', sizeof(buff));
  buff[LARGE_BUFFER_SIZE]= 0;
  strxmov(query, "GRANT ALL PRIVILEGES ON *.* TO '", user, "'@'%' IDENTIFIED BY "
                 "'", buff, "' WITH GRANT OPTION", NullS);
  rc= mysql_query(mysql, query);
  myquery(rc);

  rc= mysql_query(mysql, "FLUSH PRIVILEGES");
  myquery(rc);

  rc= mysql_change_user(mysql, user, buff, db);
  DIE_UNLESS(!rc);

  user[USERNAME_CHAR_LENGTH-1]= 'a';
  rc= mysql_change_user(mysql, user, buff, db);
  DIE_UNLESS(rc);

  user[USERNAME_CHAR_LENGTH-1]= 'b';
  buff[LARGE_BUFFER_SIZE-1]= 'd';
  rc= mysql_change_user(mysql, user, buff, db);
  DIE_UNLESS(rc);

  buff[LARGE_BUFFER_SIZE-1]= 'c';
  db[NAME_CHAR_LEN-1]= 'e';
  rc= mysql_change_user(mysql, user, buff, db);
  DIE_UNLESS(rc);

  db[NAME_CHAR_LEN-1]= 'a';
  rc= mysql_change_user(mysql, user, buff, db);
  DIE_UNLESS(!rc);

  rc= mysql_change_user(mysql, user + 1, buff + 1, db + 1);
  DIE_UNLESS(rc);

  rc = mysql_change_user(mysql, opt_user, opt_password, current_db);
  DIE_UNLESS(!rc);

  strxmov(query, "DROP DATABASE ", db, NullS);
  rc= mysql_query(mysql, query);
  myquery(rc);

  strxmov(query, "DELETE FROM mysql.user WHERE User='", user, "'", NullS);
  rc= mysql_query(mysql, query);
  myquery(rc);
  DIE_UNLESS(mysql_affected_rows(mysql) == 1);
#endif

  DBUG_VOID_RETURN;
}


/**
  Bug#28386 the general log is incomplete
*/

static void test_bug28386()
{
  int rc;
  MYSQL_STMT *stmt;
  MYSQL_RES *result;
  MYSQL_ROW row;
  MYSQL_BIND bind;
  const char hello[]= "hello world!";

  DBUG_ENTER("test_bug28386");
  myheader("test_bug28386");

  rc= mysql_query(mysql, "select @@global.log_output");
  myquery(rc);

  result= mysql_store_result(mysql);
  DIE_UNLESS(result);

  row= mysql_fetch_row(result);
  if (! strstr(row[0], "TABLE"))
  {
    mysql_free_result(result);
    if (! opt_silent)
      printf("Skipping the test since logging to tables is not enabled\n");
    /* Log output is not to tables */
    return;
  }
  mysql_free_result(result);

  enable_general_log(1);

  stmt= mysql_simple_prepare(mysql, "SELECT ?");
  check_stmt(stmt);

  memset(&bind, 0, sizeof(bind));

  bind.buffer_type= MYSQL_TYPE_STRING;
  bind.buffer= (void *) hello;
  bind.buffer_length= sizeof(hello);

  mysql_stmt_bind_param(stmt, &bind);
  mysql_stmt_send_long_data(stmt, 0, hello, sizeof(hello));

  rc= mysql_stmt_execute(stmt);
  check_execute(stmt, rc);

  rc= my_process_stmt_result(stmt);
  DIE_UNLESS(rc == 1);

  rc= mysql_stmt_reset(stmt);
  check_execute(stmt, rc);

  rc= mysql_stmt_close(stmt);
  DIE_UNLESS(!rc);

  rc= mysql_query(mysql, "select * from mysql.general_log where "
                         "command_type='Close stmt' or "
                         "command_type='Reset stmt' or "
                         "command_type='Long Data'");
  myquery(rc);

  result= mysql_store_result(mysql);
  mytest(result);

  DIE_UNLESS(mysql_num_rows(result) == 3);

  mysql_free_result(result);

  restore_general_log();

  DBUG_VOID_RETURN;
}

static void test_wl4166_1()
{
  MYSQL_STMT *stmt;
  int        int_data;
  char       str_data[50];
  char       tiny_data;
  short      small_data;
  longlong   big_data;
  float      real_data;
  double     double_data;
  ulong      length[7];
  my_bool    is_null[7];
  MYSQL_BIND my_bind[7];
  int rc;
  int i;

  myheader("test_wl4166_1");

  rc= mysql_query(mysql, "DROP TABLE IF EXISTS table_4166");
  myquery(rc);

  rc= mysql_query(mysql, "CREATE TABLE table_4166(col1 tinyint NOT NULL, "
                         "col2 varchar(15), col3 int, "
                         "col4 smallint, col5 bigint, "
                         "col6 float, col7 double, "
                         "colX varchar(10) default NULL)");
  myquery(rc);

  stmt= mysql_simple_prepare(mysql,
    "INSERT INTO table_4166(col1, col2, col3, col4, col5, col6, col7) "
    "VALUES(?, ?, ?, ?, ?, ?, ?)");
  check_stmt(stmt);

  verify_param_count(stmt, 7);

  bzero(my_bind, sizeof(my_bind));
  /* tinyint */
  my_bind[0].buffer_type= MYSQL_TYPE_TINY;
  my_bind[0].buffer= (void *)&tiny_data;
  /* string */
  my_bind[1].buffer_type= MYSQL_TYPE_STRING;
  my_bind[1].buffer= (void *)str_data;
  my_bind[1].buffer_length= 1000;                  /* Max string length */
  /* integer */
  my_bind[2].buffer_type= MYSQL_TYPE_LONG;
  my_bind[2].buffer= (void *)&int_data;
  /* short */
  my_bind[3].buffer_type= MYSQL_TYPE_SHORT;
  my_bind[3].buffer= (void *)&small_data;
  /* bigint */
  my_bind[4].buffer_type= MYSQL_TYPE_LONGLONG;
  my_bind[4].buffer= (void *)&big_data;
  /* float */
  my_bind[5].buffer_type= MYSQL_TYPE_FLOAT;
  my_bind[5].buffer= (void *)&real_data;
  /* double */
  my_bind[6].buffer_type= MYSQL_TYPE_DOUBLE;
  my_bind[6].buffer= (void *)&double_data;

  for (i= 0; i < (int) array_elements(my_bind); i++)
  {
    my_bind[i].length= &length[i];
    my_bind[i].is_null= &is_null[i];
    is_null[i]= 0;
  }

  rc= mysql_stmt_bind_param(stmt, my_bind);
  check_execute(stmt, rc);

  int_data= 320;
  small_data= 1867;
  big_data= 1000;
  real_data= 2;
  double_data= 6578.001;

  /* now, execute the prepared statement to insert 10 records.. */
  for (tiny_data= 0; tiny_data < 10; tiny_data++)
  {
    length[1]= my_sprintf(str_data, (str_data, "MySQL%d", int_data));
    rc= mysql_stmt_execute(stmt);
    check_execute(stmt, rc);
    int_data += 25;
    small_data += 10;
    big_data += 100;
    real_data += 1;
    double_data += 10.09;
  }

  /* force a re-prepare with some DDL */

  rc= mysql_query(mysql,
    "ALTER TABLE table_4166 change colX colX varchar(20) default NULL");
  myquery(rc);

  /*
    execute the prepared statement again,
    without changing the types of parameters already bound.
  */

  for (tiny_data= 50; tiny_data < 60; tiny_data++)
  {
    length[1]= my_sprintf(str_data, (str_data, "MySQL%d", int_data));
    rc= mysql_stmt_execute(stmt);
    check_execute(stmt, rc);
    int_data += 25;
    small_data += 10;
    big_data += 100;
    real_data += 1;
    double_data += 10.09;
  }

  mysql_stmt_close(stmt);

  rc= mysql_query(mysql, "DROP TABLE table_4166");
  myquery(rc);
}


static void test_wl4166_2()
{
  MYSQL_STMT *stmt;
  int        c_int;
  MYSQL_TIME d_date;
  MYSQL_BIND bind_out[2];
  int rc;

  myheader("test_wl4166_2");

  rc= mysql_query(mysql, "drop table if exists t1");
  myquery(rc);
  rc= mysql_query(mysql, "create table t1 (c_int int, d_date date)");
  myquery(rc);
  rc= mysql_query(mysql,
                  "insert into t1 (c_int, d_date) values (42, '1948-05-15')");
  myquery(rc);

  stmt= mysql_simple_prepare(mysql, "select * from t1");
  check_stmt(stmt);

  bzero(bind_out, sizeof(bind_out));
  bind_out[0].buffer_type= MYSQL_TYPE_LONG;
  bind_out[0].buffer= (void*) &c_int;

  bind_out[1].buffer_type= MYSQL_TYPE_DATE;
  bind_out[1].buffer= (void*) &d_date;

  rc= mysql_stmt_bind_result(stmt, bind_out);
  check_execute(stmt, rc);

  /* int -> varchar transition */

  rc= mysql_query(mysql,
                  "alter table t1 change column c_int c_int varchar(11)");
  myquery(rc);

  rc= mysql_stmt_execute(stmt);
  check_execute(stmt, rc);

  rc= mysql_stmt_fetch(stmt);
  check_execute(stmt, rc);

  DIE_UNLESS(c_int == 42);
  DIE_UNLESS(d_date.year == 1948);
  DIE_UNLESS(d_date.month == 5);
  DIE_UNLESS(d_date.day == 15);

  rc= mysql_stmt_fetch(stmt);
  DIE_UNLESS(rc == MYSQL_NO_DATA);

  /* varchar to int retrieval with truncation */

  rc= mysql_query(mysql, "update t1 set c_int='abcde'");
  myquery(rc);

  rc= mysql_stmt_execute(stmt);
  check_execute(stmt, rc);

  rc= mysql_stmt_fetch(stmt);
  check_execute_r(stmt, rc);

  DIE_UNLESS(c_int == 0);

  rc= mysql_stmt_fetch(stmt);
  DIE_UNLESS(rc == MYSQL_NO_DATA);

  /* alter table and increase the number of columns */
  rc= mysql_query(mysql, "alter table t1 add column d_int int");
  myquery(rc);

  rc= mysql_stmt_execute(stmt);
  check_execute_r(stmt, rc);

  rc= mysql_stmt_reset(stmt);
  check_execute(stmt, rc);

  /* decrease the number of columns */
  rc= mysql_query(mysql, "alter table t1 drop d_date, drop d_int");
  myquery(rc);

  rc= mysql_stmt_execute(stmt);
  check_execute_r(stmt, rc);

  mysql_stmt_close(stmt);
  rc= mysql_query(mysql, "drop table t1");
  myquery(rc);

}


/**
  Bug#38486 Crash when using cursor protocol
*/

static void test_bug38486(void)
{
    myheader("test_bug38486");
    
    MYSQL_STMT *stmt;
    stmt= mysql_stmt_init(mysql);
    unsigned long type= CURSOR_TYPE_READ_ONLY;
    mysql_stmt_attr_set(stmt, STMT_ATTR_CURSOR_TYPE, (void*)&type);
    const char *sql= "CREATE TABLE t1 (a INT)";
    mysql_stmt_prepare(stmt,sql,strlen(sql));
    
    mysql_stmt_execute(stmt);
    mysql_stmt_close(stmt);
    
    stmt= mysql_stmt_init(mysql);
    mysql_stmt_attr_set(stmt, STMT_ATTR_CURSOR_TYPE, (void*)&type);
    const char *sql2= "INSERT INTO t1 VALUES (1)";
    mysql_stmt_prepare(stmt,sql2,strlen(sql2));
    mysql_stmt_execute(stmt);
    
    mysql_stmt_close(stmt);
}


/*
  Read and parse arguments and MySQL options from my.cnf
*/

static const char *client_test_load_default_groups[]= { "client", 0 };
static char **defaults_argv;

static struct my_option client_test_long_options[] =
{
  {"basedir", 'b', "Basedir for tests.", (uchar**) &opt_basedir,
   (uchar**) &opt_basedir, 0, GET_STR, REQUIRED_ARG, 0, 0, 0, 0, 0, 0},
  {"count", 't', "Number of times test to be executed", (uchar **) &opt_count,
   (uchar **) &opt_count, 0, GET_UINT, REQUIRED_ARG, 1, 0, 0, 0, 0, 0},
  {"database", 'D', "Database to use", (uchar **) &opt_db, (uchar **) &opt_db,
   0, GET_STR_ALLOC, REQUIRED_ARG, 0, 0, 0, 0, 0, 0},
  {"debug", '#', "Output debug log", (uchar**) &default_dbug_option,
   (uchar**) &default_dbug_option, 0, GET_STR, OPT_ARG, 0, 0, 0, 0, 0, 0},
  {"help", '?', "Display this help and exit", 0, 0, 0, GET_NO_ARG, NO_ARG, 0,
   0, 0, 0, 0, 0},
  {"host", 'h', "Connect to host", (uchar **) &opt_host, (uchar **) &opt_host,
   0, GET_STR_ALLOC, REQUIRED_ARG, 0, 0, 0, 0, 0, 0},
  {"password", 'p',
   "Password to use when connecting to server. If password is not given it's asked from the tty.",
   0, 0, 0, GET_STR, OPT_ARG, 0, 0, 0, 0, 0, 0},
  {"port", 'P', "Port number to use for connection or 0 for default to, in "
   "order of preference, my.cnf, $MYSQL_TCP_PORT, "
#if MYSQL_PORT_DEFAULT == 0
   "/etc/services, "
#endif
   "built-in default (" STRINGIFY_ARG(MYSQL_PORT) ").",
   (uchar **) &opt_port,
   (uchar **) &opt_port, 0, GET_UINT, REQUIRED_ARG, 0, 0, 0, 0, 0, 0},
  {"server-arg", 'A', "Send embedded server this as a parameter.",
   0, 0, 0, GET_STR, REQUIRED_ARG, 0, 0, 0, 0, 0, 0},
  {"show-tests", 'T', "Show all tests' names", 0, 0, 0, GET_NO_ARG, NO_ARG,
   0, 0, 0, 0, 0, 0},
  {"silent", 's', "Be more silent", 0, 0, 0, GET_NO_ARG, NO_ARG, 0, 0, 0, 0, 0,
   0},
  {"socket", 'S', "Socket file to use for connection",
   (uchar **) &opt_unix_socket, (uchar **) &opt_unix_socket, 0, GET_STR,
   REQUIRED_ARG, 0, 0, 0, 0, 0, 0},
  {"testcase", 'c',
   "May disable some code when runs as mysql-test-run testcase.",
   0, 0, 0, GET_NO_ARG, NO_ARG, 0, 0, 0, 0, 0, 0},
#ifndef DONT_ALLOW_USER_CHANGE
  {"user", 'u', "User for login if not current user", (uchar **) &opt_user,
   (uchar **) &opt_user, 0, GET_STR, REQUIRED_ARG, 0, 0, 0, 0, 0, 0},
#endif
  {"vardir", 'v', "Data dir for tests.", (uchar**) &opt_vardir,
   (uchar**) &opt_vardir, 0, GET_STR, REQUIRED_ARG, 0, 0, 0, 0, 0, 0},
  {"getopt-ll-test", 'g', "Option for testing bug in getopt library",
   (uchar **) &opt_getopt_ll_test, (uchar **) &opt_getopt_ll_test, 0,
   GET_LL, REQUIRED_ARG, 0, 0, LONGLONG_MAX, 0, 0, 0},
  { 0, 0, 0, 0, 0, 0, GET_NO_ARG, NO_ARG, 0, 0, 0, 0, 0, 0}
};


static void usage(void)
{
  /* show the usage string when the user asks for this */
  putc('\n', stdout);
  printf("%s  Ver %s Distrib %s, for %s (%s)\n",
	 my_progname, VER, MYSQL_SERVER_VERSION, SYSTEM_TYPE, MACHINE_TYPE);
  puts("By Monty, Venu, Kent and others\n");
  printf("\
Copyright (C) 2002-2004 MySQL AB\n\
This software comes with ABSOLUTELY NO WARRANTY. This is free software,\n\
and you are welcome to modify and redistribute it under the GPL license\n");
  printf("Usage: %s [OPTIONS] [TESTNAME1 TESTNAME2...]\n", my_progname);
  my_print_help(client_test_long_options);
  print_defaults("my", client_test_load_default_groups);
  my_print_variables(client_test_long_options);
}


static struct my_tests_st my_tests[]= {
  { "disable_general_log", disable_general_log },
  { "test_view_sp_list_fields", test_view_sp_list_fields },
  { "client_query", client_query },
  { "test_prepare_insert_update", test_prepare_insert_update},
#if NOT_YET_WORKING
  { "test_drop_temp", test_drop_temp },
#endif
  { "test_fetch_seek", test_fetch_seek },
  { "test_fetch_nobuffs", test_fetch_nobuffs },
  { "test_open_direct", test_open_direct },
  { "test_fetch_null", test_fetch_null },
  { "test_ps_null_param", test_ps_null_param },
  { "test_fetch_date", test_fetch_date },
  { "test_fetch_str", test_fetch_str },
  { "test_fetch_long", test_fetch_long },
  { "test_fetch_short", test_fetch_short },
  { "test_fetch_tiny", test_fetch_tiny },
  { "test_fetch_bigint", test_fetch_bigint },
  { "test_fetch_float", test_fetch_float },
  { "test_fetch_double", test_fetch_double },
  { "test_bind_result_ext", test_bind_result_ext },
  { "test_bind_result_ext1", test_bind_result_ext1 },
  { "test_select_direct", test_select_direct },
  { "test_select_prepare", test_select_prepare },
  { "test_select", test_select },
  { "test_select_version", test_select_version },
  { "test_ps_conj_select", test_ps_conj_select },
  { "test_select_show_table", test_select_show_table },
  { "test_func_fields", test_func_fields },
  { "test_long_data", test_long_data },
  { "test_insert", test_insert },
  { "test_set_variable", test_set_variable },
  { "test_select_show", test_select_show },
  { "test_prepare_noparam", test_prepare_noparam },
  { "test_bind_result", test_bind_result },
  { "test_prepare_simple", test_prepare_simple },
  { "test_prepare", test_prepare },
  { "test_null", test_null },
  { "test_debug_example", test_debug_example },
  { "test_update", test_update },
  { "test_simple_update", test_simple_update },
  { "test_simple_delete", test_simple_delete },
  { "test_double_compare", test_double_compare },
  { "client_store_result", client_store_result },
  { "client_use_result", client_use_result },
  { "test_tran_bdb", test_tran_bdb },
  { "test_tran_innodb", test_tran_innodb },
  { "test_prepare_ext", test_prepare_ext },
  { "test_prepare_syntax", test_prepare_syntax },
  { "test_field_names", test_field_names },
  { "test_field_flags", test_field_flags },
  { "test_long_data_str", test_long_data_str },
  { "test_long_data_str1", test_long_data_str1 },
  { "test_long_data_bin", test_long_data_bin },
  { "test_warnings", test_warnings },
  { "test_errors", test_errors },
  { "test_prepare_resultset", test_prepare_resultset },
  { "test_stmt_close", test_stmt_close },
  { "test_prepare_field_result", test_prepare_field_result },
  { "test_multi_stmt", test_multi_stmt },
  { "test_multi_statements", test_multi_statements },
  { "test_prepare_multi_statements", test_prepare_multi_statements },
  { "test_store_result", test_store_result },
  { "test_store_result1", test_store_result1 },
  { "test_store_result2", test_store_result2 },
  { "test_subselect", test_subselect },
  { "test_date", test_date },
  { "test_date_date", test_date_date },
  { "test_date_time", test_date_time },
  { "test_date_ts", test_date_ts },
  { "test_date_dt", test_date_dt },
  { "test_prepare_alter", test_prepare_alter },
  { "test_manual_sample", test_manual_sample },
  { "test_pure_coverage", test_pure_coverage },
  { "test_buffers", test_buffers },
  { "test_ushort_bug", test_ushort_bug },
  { "test_sshort_bug", test_sshort_bug },
  { "test_stiny_bug", test_stiny_bug },
  { "test_field_misc", test_field_misc },
  { "test_set_option", test_set_option },
#ifndef EMBEDDED_LIBRARY
  { "test_prepare_grant", test_prepare_grant },
#endif
  { "test_frm_bug", test_frm_bug },
  { "test_explain_bug", test_explain_bug },
  { "test_decimal_bug", test_decimal_bug },
  { "test_nstmts", test_nstmts },
  { "test_logs;", test_logs },
  { "test_cuted_rows", test_cuted_rows },
  { "test_fetch_offset", test_fetch_offset },
  { "test_fetch_column", test_fetch_column },
  { "test_mem_overun", test_mem_overun },
  { "test_list_fields", test_list_fields },
  { "test_free_result", test_free_result },
  { "test_free_store_result", test_free_store_result },
  { "test_sqlmode", test_sqlmode },
  { "test_ts", test_ts },
  { "test_bug1115", test_bug1115 },
  { "test_bug1180", test_bug1180 },
  { "test_bug1500", test_bug1500 },
  { "test_bug1644", test_bug1644 },
  { "test_bug1946", test_bug1946 },
  { "test_bug2248", test_bug2248 },
  { "test_parse_error_and_bad_length", test_parse_error_and_bad_length },
  { "test_bug2247", test_bug2247 },
  { "test_subqueries", test_subqueries },
  { "test_bad_union", test_bad_union },
  { "test_distinct", test_distinct },
  { "test_subqueries_ref", test_subqueries_ref },
  { "test_union", test_union },
  { "test_bug3117", test_bug3117 },
  { "test_join", test_join },
  { "test_selecttmp", test_selecttmp },
  { "test_create_drop", test_create_drop },
  { "test_rename", test_rename },
  { "test_do_set", test_do_set },
  { "test_multi", test_multi },
  { "test_insert_select", test_insert_select },
  { "test_bind_nagative", test_bind_nagative },
  { "test_derived", test_derived },
  { "test_xjoin", test_xjoin },
  { "test_bug3035", test_bug3035 },
  { "test_union2", test_union2 },
  { "test_bug1664", test_bug1664 },
  { "test_union_param", test_union_param },
  { "test_order_param", test_order_param },
  { "test_ps_i18n", test_ps_i18n },
  { "test_bug3796", test_bug3796 },
  { "test_bug4026", test_bug4026 },
  { "test_bug4079", test_bug4079 },
  { "test_bug4236", test_bug4236 },
  { "test_bug4030", test_bug4030 },
  { "test_bug5126", test_bug5126 },
  { "test_bug4231", test_bug4231 },
  { "test_bug5399", test_bug5399 },
  { "test_bug5194", test_bug5194 },
  { "test_bug5315", test_bug5315 },
  { "test_bug6049", test_bug6049 },
  { "test_bug6058", test_bug6058 },
  { "test_bug6059", test_bug6059 },
  { "test_bug6046", test_bug6046 },
  { "test_bug6081", test_bug6081 },
  { "test_bug6096", test_bug6096 },
  { "test_datetime_ranges", test_datetime_ranges },
  { "test_bug4172", test_bug4172 },
  { "test_conversion", test_conversion },
  { "test_rewind", test_rewind },
  { "test_bug6761", test_bug6761 },
  { "test_view", test_view },
  { "test_view_where", test_view_where },
  { "test_view_2where", test_view_2where },
  { "test_view_star", test_view_star },
  { "test_view_insert", test_view_insert },
  { "test_left_join_view", test_left_join_view },
  { "test_view_insert_fields", test_view_insert_fields },
  { "test_basic_cursors", test_basic_cursors },
  { "test_cursors_with_union", test_cursors_with_union },
  { "test_cursors_with_procedure", test_cursors_with_procedure },
  { "test_truncation", test_truncation },
  { "test_truncation_option", test_truncation_option },
  { "test_client_character_set", test_client_character_set },
  { "test_bug8330", test_bug8330 },
  { "test_bug7990", test_bug7990 },
  { "test_bug8378", test_bug8378 },
  { "test_bug8722", test_bug8722 },
  { "test_bug8880", test_bug8880 },
  { "test_bug9159", test_bug9159 },
  { "test_bug9520", test_bug9520 },
  { "test_bug9478", test_bug9478 },
  { "test_bug9643", test_bug9643 },
  { "test_bug10729", test_bug10729 },
  { "test_bug11111", test_bug11111 },
  { "test_bug9992", test_bug9992 },
  { "test_bug10736", test_bug10736 },
  { "test_bug10794", test_bug10794 },
  { "test_bug11172", test_bug11172 },
  { "test_bug11656", test_bug11656 },
  { "test_bug10214", test_bug10214 },
  { "test_bug9735", test_bug9735 },
  { "test_bug11183", test_bug11183 },
  { "test_bug11037", test_bug11037 },
  { "test_bug10760", test_bug10760 },
  { "test_bug12001", test_bug12001 },
  { "test_bug11718", test_bug11718 },
  { "test_bug12925", test_bug12925 },
  { "test_bug11909", test_bug11909 },
  { "test_bug11901", test_bug11901 },
  { "test_bug11904", test_bug11904 },
  { "test_bug12243", test_bug12243 },
  { "test_bug14210", test_bug14210 },
  { "test_bug13488", test_bug13488 },
  { "test_bug13524", test_bug13524 },
  { "test_bug14845", test_bug14845 },
  { "test_opt_reconnect", test_opt_reconnect },
  { "test_bug15510", test_bug15510},
#ifndef EMBEDDED_LIBRARY
  { "test_bug12744", test_bug12744 },
#endif
  { "test_bug16143", test_bug16143 },
  { "test_bug16144", test_bug16144 },
  { "test_bug15613", test_bug15613 },
  { "test_bug20152", test_bug20152 },
  { "test_bug14169", test_bug14169 },
  { "test_bug17667", test_bug17667 },
  { "test_bug15752", test_bug15752 },
  { "test_mysql_insert_id", test_mysql_insert_id },
  { "test_bug19671", test_bug19671 },
  { "test_bug21206", test_bug21206 },
  { "test_bug21726", test_bug21726 },
  { "test_bug15518", test_bug15518 },
  { "test_bug23383", test_bug23383 },
  { "test_bug32265", test_bug32265 },
  { "test_bug21635", test_bug21635 },
  { "test_status",   test_status   },
  { "test_bug24179", test_bug24179 },
  { "test_ps_query_cache", test_ps_query_cache },
  { "test_bug28075", test_bug28075 },
  { "test_bug27876", test_bug27876 },
  { "test_bug28505", test_bug28505 },
  { "test_bug28934", test_bug28934 },
  { "test_bug27592", test_bug27592 },
  { "test_bug29687", test_bug29687 },
  { "test_bug29692", test_bug29692 },
  { "test_bug29306", test_bug29306 },
  { "test_change_user", test_change_user },
  { "test_bug30472", test_bug30472 },
  { "test_bug20023", test_bug20023 },
  { "test_bug31418", test_bug31418 },
  { "test_bug31669", test_bug31669 },
<<<<<<< HEAD
  { "test_bug28386", test_bug28386 },
  { "test_wl4166_1", test_wl4166_1 },
  { "test_wl4166_2", test_wl4166_2 },
=======
  { "test_bug32265", test_bug32265 },
  { "test_bug38486", test_bug38486 },
>>>>>>> e087c05d
  { 0, 0 }
};


static my_bool
get_one_option(int optid, const struct my_option *opt __attribute__((unused)),
               char *argument)
{
  switch (optid) {
  case '#':
    DBUG_PUSH(argument ? argument : default_dbug_option);
    break;
  case 'c':
    opt_testcase = 1;
    break;
  case 'p':
    if (argument)
    {
      char *start=argument;
      my_free(opt_password, MYF(MY_ALLOW_ZERO_PTR));
      opt_password= my_strdup(argument, MYF(MY_FAE));
      while (*argument) *argument++= 'x';               /* Destroy argument */
      if (*start)
        start[1]=0;
    }
    else
      tty_password= 1;
    break;
  case 's':
    if (argument == disabled_my_option)
      opt_silent= 0;
    else
      opt_silent++;
    break;
  case 'A':
    /*
      When the embedded server is being tested, the test suite needs to be
      able to pass command-line arguments to the embedded server so it can
      locate the language files and data directory. The test suite
      (mysql-test-run) never uses config files, just command-line options.
    */
    if (!embedded_server_arg_count)
    {
      embedded_server_arg_count= 1;
      embedded_server_args[0]= (char*) "";
    }
    if (embedded_server_arg_count == MAX_SERVER_ARGS-1 ||
        !(embedded_server_args[embedded_server_arg_count++]=
          my_strdup(argument, MYF(MY_FAE))))
    {
      DIE("Can't use server argument");
    }
    break;
  case 'T':
    {
      struct my_tests_st *fptr;
      
      printf("All possible test names:\n\n");
      for (fptr= my_tests; fptr->name; fptr++)
	printf("%s\n", fptr->name);
      exit(0);
      break;
    }
  case '?':
  case 'I':                                     /* Info */
    usage();
    exit(0);
    break;
  }
  return 0;
}

static void get_options(int *argc, char ***argv)
{
  int ho_error;

  if ((ho_error= handle_options(argc, argv, client_test_long_options,
                                get_one_option)))
    exit(ho_error);

  if (tty_password)
    opt_password= get_tty_password(NullS);
  return;
}

/*
  Print the test output on successful execution before exiting
*/

static void print_test_output()
{
  if (opt_silent < 3)
  {
    fprintf(stdout, "\n\n");
    fprintf(stdout, "All '%d' tests were successful (in '%d' iterations)",
            test_count-1, opt_count);
    fprintf(stdout, "\n  Total execution time: %g SECS", total_time);
    if (opt_count > 1)
      fprintf(stdout, " (Avg: %g SECS)", total_time/opt_count);

    fprintf(stdout, "\n\n!!! SUCCESS !!!\n");
  }
}

/***************************************************************************
  main routine
***************************************************************************/


int main(int argc, char **argv)
{
  struct my_tests_st *fptr;

  MY_INIT(argv[0]);

  load_defaults("my", client_test_load_default_groups, &argc, &argv);
  defaults_argv= argv;
  get_options(&argc, &argv);

  if (mysql_server_init(embedded_server_arg_count,
                        embedded_server_args,
                        (char**) embedded_server_groups))
    DIE("Can't initialize MySQL server");

  client_connect(0);       /* connect to server */

  total_time= 0;
  for (iter_count= 1; iter_count <= opt_count; iter_count++)
  {
    /* Start of tests */
    test_count= 1;
    start_time= time((time_t *)0);
    if (!argc)
    {
      for (fptr= my_tests; fptr->name; fptr++)
	(*fptr->function)();	
    }
    else
    {
      for ( ; *argv ; argv++)
      {
	for (fptr= my_tests; fptr->name; fptr++)
	{
	  if (!strcmp(fptr->name, *argv))
	  {
	    (*fptr->function)();
	    break;
	  }
	}
	if (!fptr->name)
	{
	  fprintf(stderr, "\n\nGiven test not found: '%s'\n", *argv);
	  fprintf(stderr, "See legal test names with %s -T\n\nAborting!\n",
		  my_progname);
	  client_disconnect();
	  free_defaults(defaults_argv);
	  exit(1);
	}
      }
    }

    end_time= time((time_t *)0);
    total_time+= difftime(end_time, start_time);

    /* End of tests */
  }

  client_disconnect();    /* disconnect from server */

  free_defaults(defaults_argv);
  print_test_output();

  while (embedded_server_arg_count > 1)
    my_free(embedded_server_args[--embedded_server_arg_count],MYF(0));

  mysql_server_end();

  my_end(0);

  exit(0);
}<|MERGE_RESOLUTION|>--- conflicted
+++ resolved
@@ -17594,7 +17594,6 @@
 
 }
 
-
 /**
   Bug#38486 Crash when using cursor protocol
 */
@@ -17621,7 +17620,6 @@
     
     mysql_stmt_close(stmt);
 }
-
 
 /*
   Read and parse arguments and MySQL options from my.cnf
@@ -17928,14 +17926,10 @@
   { "test_bug20023", test_bug20023 },
   { "test_bug31418", test_bug31418 },
   { "test_bug31669", test_bug31669 },
-<<<<<<< HEAD
   { "test_bug28386", test_bug28386 },
   { "test_wl4166_1", test_wl4166_1 },
   { "test_wl4166_2", test_wl4166_2 },
-=======
-  { "test_bug32265", test_bug32265 },
   { "test_bug38486", test_bug38486 },
->>>>>>> e087c05d
   { 0, 0 }
 };
 
