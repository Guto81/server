<<<<<<< HEAD
/* Copyright (c) 2000, 2011, Oracle and/or its affiliates. All rights reserved.
=======
/*
   Copyright (c) 2000, 2011, Oracle and/or its affiliates.
>>>>>>> 6ab9c777

   This program is free software; you can redistribute it and/or modify
   it under the terms of the GNU General Public License as published by
   the Free Software Foundation; version 2 of the License.

   This program is distributed in the hope that it will be useful,
   but WITHOUT ANY WARRANTY; without even the implied warranty of
   MERCHANTABILITY or FITNESS FOR A PARTICULAR PURPOSE.  See the
   GNU General Public License for more details.

   You should have received a copy of the GNU General Public License
   along with this program; if not, write to the Free Software
   Foundation, Inc., 51 Franklin St, Fifth Floor, Boston, MA 02110-1301  USA
*/

/* maintaince of mysql databases */

#include "client_priv.h"
#include <signal.h>
#include <my_pthread.h>				/* because of signal()	*/
#include <sys/stat.h>
#include <mysql.h>
#include <sql_common.h>
#include <welcome_copyright_notice.h>           /* ORACLE_WELCOME_COPYRIGHT_NOTICE */

#define ADMIN_VERSION "9.0"
#define MAX_MYSQL_VAR 512
#define SHUTDOWN_DEF_TIMEOUT 3600		/* Wait for shutdown */
#define MAX_TRUNC_LENGTH 3

char *host= NULL, *user= 0, *opt_password= 0,
     *default_charset= (char*) MYSQL_AUTODETECT_CHARSET_NAME;
char truncated_var_names[MAX_MYSQL_VAR][MAX_TRUNC_LENGTH];
char ex_var_names[MAX_MYSQL_VAR][FN_REFLEN];
ulonglong last_values[MAX_MYSQL_VAR];
static int interval=0;
static my_bool option_force=0,interrupted=0,new_line=0,
               opt_compress=0, opt_relative=0, opt_verbose=0, opt_vertical=0,
               tty_password= 0, opt_nobeep;
static my_bool debug_info_flag= 0, debug_check_flag= 0;
static uint tcp_port = 0, option_wait = 0, option_silent=0, nr_iterations;
static uint opt_count_iterations= 0, my_end_arg;
static ulong opt_connect_timeout, opt_shutdown_timeout;
static char * unix_port=0;
static char *opt_plugin_dir= 0, *opt_default_auth= 0;

#ifdef HAVE_SMEM
static char *shared_memory_base_name=0;
#endif
static uint opt_protocol=0;
static myf error_flags; /* flags to pass to my_printf_error, like ME_BELL */

/*
  When using extended-status relatively, ex_val_max_len is the estimated
  maximum length for any relative value printed by extended-status. The
  idea is to try to keep the length of output as short as possible.
*/

static uint ex_val_max_len[MAX_MYSQL_VAR];
static my_bool ex_status_printed = 0; /* First output is not relative. */
static uint ex_var_count, max_var_length, max_val_length;

#include <sslopt-vars.h>

static void print_version(void);
static void usage(void);
extern "C" my_bool get_one_option(int optid, const struct my_option *opt,
                                  char *argument);
static my_bool sql_connect(MYSQL *mysql, uint wait);
static int execute_commands(MYSQL *mysql,int argc, char **argv);
static int drop_db(MYSQL *mysql,const char *db);
extern "C" sig_handler endprog(int signal_number);
static void nice_time(ulong sec,char *buff);
static void print_header(MYSQL_RES *result);
static void print_top(MYSQL_RES *result);
static void print_row(MYSQL_RES *result,MYSQL_ROW cur, uint row);
static void print_relative_row(MYSQL_RES *result, MYSQL_ROW cur, uint row);
static void print_relative_row_vert(MYSQL_RES *result, MYSQL_ROW cur, uint row);
static void print_relative_header();
static void print_relative_line();
static void truncate_names();
static my_bool get_pidfile(MYSQL *mysql, char *pidfile);
static my_bool wait_pidfile(char *pidfile, time_t last_modified,
			    struct stat *pidfile_status);
static void store_values(MYSQL_RES *result);

/*
  The order of commands must be the same as command_names,
  except ADMIN_ERROR
*/
enum commands {
  ADMIN_ERROR,
  ADMIN_CREATE,           ADMIN_DROP,            ADMIN_SHUTDOWN,
  ADMIN_RELOAD,           ADMIN_REFRESH,         ADMIN_VER,
  ADMIN_PROCESSLIST,      ADMIN_STATUS,          ADMIN_KILL,
  ADMIN_DEBUG,            ADMIN_VARIABLES,       ADMIN_FLUSH_LOGS,
  ADMIN_FLUSH_HOSTS,      ADMIN_FLUSH_TABLES,    ADMIN_PASSWORD,
  ADMIN_PING,             ADMIN_EXTENDED_STATUS, ADMIN_FLUSH_STATUS,
  ADMIN_FLUSH_PRIVILEGES, ADMIN_START_SLAVE,     ADMIN_STOP_SLAVE,
  ADMIN_FLUSH_THREADS,    ADMIN_OLD_PASSWORD,    ADMIN_FLUSH_SLOW_LOG,
  ADMIN_FLUSH_TABLE_STATISTICS, ADMIN_FLUSH_INDEX_STATISTICS,
  ADMIN_FLUSH_USER_STATISTICS, ADMIN_FLUSH_CLIENT_STATISTICS,
  ADMIN_FLUSH_ALL_STATUS, ADMIN_FLUSH_ALL_STATISTICS
};
static const char *command_names[]= {
  "create",               "drop",                "shutdown",
  "reload",               "refresh",             "version",
  "processlist",          "status",              "kill",
  "debug",                "variables",           "flush-logs",
  "flush-hosts",          "flush-tables",        "password",
  "ping",                 "extended-status",     "flush-status",
  "flush-privileges",     "start-slave",         "stop-slave",
  "flush-threads", "old-password", "flush-slow-log",
  "flush-table-statistics", "flush-index-statistics",
  "flush-user-statistics", "flush-client-statistics",
  "flush-all-status", "flush-all-statistics",
  NullS
};

static TYPELIB command_typelib=
{ array_elements(command_names)-1,"commands", command_names, NULL};

static struct my_option my_long_options[] =
{
  {"count", 'c',
   "Number of iterations to make. This works with -i (--sleep) only.",
   &nr_iterations, &nr_iterations, 0, GET_UINT,
   REQUIRED_ARG, 0, 0, 0, 0, 0, 0},
#ifndef DBUG_OFF
  {"debug", '#', "Output debug log. Often this is 'd:t:o,filename'.",
   0, 0, 0, GET_STR, OPT_ARG, 0, 0, 0, 0, 0, 0},
#endif
  {"debug-check", OPT_DEBUG_CHECK, "Check memory and open file usage at exit.",
   &debug_check_flag, &debug_check_flag, 0,
   GET_BOOL, NO_ARG, 0, 0, 0, 0, 0, 0},
  {"debug-info", OPT_DEBUG_INFO, "Print some debug info at exit.",
   &debug_info_flag, &debug_info_flag,
   0, GET_BOOL, NO_ARG, 0, 0, 0, 0, 0, 0},
  {"force", 'f',
   "Don't ask for confirmation on drop database; with multiple commands, "
   "continue even if an error occurs.",
   &option_force, &option_force, 0, GET_BOOL, NO_ARG, 0, 0,
   0, 0, 0, 0},
  {"compress", 'C', "Use compression in server/client protocol.",
   &opt_compress, &opt_compress, 0, GET_BOOL, NO_ARG, 0, 0, 0,
   0, 0, 0},
  {"character-sets-dir", OPT_CHARSETS_DIR,
   "Directory for character set files.", &charsets_dir,
   &charsets_dir, 0, GET_STR, REQUIRED_ARG, 0, 0, 0, 0, 0, 0},
  {"default-character-set", OPT_DEFAULT_CHARSET,
   "Set the default character set.", &default_charset,
   &default_charset, 0, GET_STR, REQUIRED_ARG, 0, 0, 0, 0, 0, 0},
  {"help", '?', "Display this help and exit.", 0, 0, 0, GET_NO_ARG,
   NO_ARG, 0, 0, 0, 0, 0, 0},
  {"host", 'h', "Connect to host.", &host, &host, 0, GET_STR,
   REQUIRED_ARG, 0, 0, 0, 0, 0, 0},
  {"no-beep", 'b', "Turn off beep on error.", &opt_nobeep,
   &opt_nobeep, 0, GET_BOOL, NO_ARG, 0, 0, 0, 0, 0, 0}, 
  {"password", 'p',
   "Password to use when connecting to server. If password is not given it's asked from the tty.",
   0, 0, 0, GET_STR, OPT_ARG, 0, 0, 0, 0, 0, 0},
#ifdef __WIN__
  {"pipe", 'W', "Use named pipes to connect to server.", 0, 0, 0, GET_NO_ARG,
   NO_ARG, 0, 0, 0, 0, 0, 0},
#endif
  {"port", 'P', "Port number to use for connection or 0 for default to, in "
   "order of preference, my.cnf, $MYSQL_TCP_PORT, "
#if MYSQL_PORT_DEFAULT == 0
   "/etc/services, "
#endif
   "built-in default (" STRINGIFY_ARG(MYSQL_PORT) ").",
   &tcp_port, &tcp_port, 0, GET_UINT, REQUIRED_ARG, 0, 0, 0, 0, 0, 0},
  {"protocol", OPT_MYSQL_PROTOCOL, "The protocol to use for connection (tcp, socket, pipe, memory).",
    0, 0, 0, GET_STR,  REQUIRED_ARG, 0, 0, 0, 0, 0, 0},
  {"relative", 'r',
   "Show difference between current and previous values when used with -i. "
   "Currently only works with extended-status.",
   &opt_relative, &opt_relative, 0, GET_BOOL, NO_ARG, 0, 0, 0,
  0, 0, 0},
#ifdef HAVE_SMEM
  {"shared-memory-base-name", OPT_SHARED_MEMORY_BASE_NAME,
   "Base name of shared memory.", &shared_memory_base_name, &shared_memory_base_name,
   0, GET_STR_ALLOC, REQUIRED_ARG, 0, 0, 0, 0, 0, 0},
#endif
  {"silent", 's', "Silently exit if one can't connect to server.",
   0, 0, 0, GET_NO_ARG, NO_ARG, 0, 0, 0, 0, 0, 0},
  {"socket", 'S', "The socket file to use for connection.",
   &unix_port, &unix_port, 0, GET_STR, REQUIRED_ARG, 0, 0, 0,
   0, 0, 0},
  {"sleep", 'i', "Execute commands repeatedly with a sleep between.",
   &interval, &interval, 0, GET_INT, REQUIRED_ARG, 0, 0, 0, 0,
   0, 0},
#include <sslopt-longopts.h>
#ifndef DONT_ALLOW_USER_CHANGE
  {"user", 'u', "User for login if not current user.", &user,
   &user, 0, GET_STR_ALLOC, REQUIRED_ARG, 0, 0, 0, 0, 0, 0},
#endif
  {"verbose", 'v', "Write more information.", &opt_verbose,
   &opt_verbose, 0, GET_BOOL, NO_ARG, 0, 0, 0, 0, 0, 0},
  {"version", 'V', "Output version information and exit.", 0, 0, 0, GET_NO_ARG,
   NO_ARG, 0, 0, 0, 0, 0, 0},
  {"vertical", 'E',
   "Print output vertically. Is similar to --relative, but prints output vertically.",
   &opt_vertical, &opt_vertical, 0, GET_BOOL, NO_ARG, 0, 0, 0,
   0, 0, 0},
  {"wait", 'w', "Wait and retry if connection is down.", 0, 0, 0, GET_UINT,
   OPT_ARG, 0, 0, 0, 0, 0, 0},
  {"connect_timeout", OPT_CONNECT_TIMEOUT, "", &opt_connect_timeout,
   &opt_connect_timeout, 0, GET_ULONG, REQUIRED_ARG, 3600*12, 0,
   3600*12, 0, 1, 0},
  {"shutdown_timeout", OPT_SHUTDOWN_TIMEOUT, "", &opt_shutdown_timeout,
   &opt_shutdown_timeout, 0, GET_ULONG, REQUIRED_ARG,
   SHUTDOWN_DEF_TIMEOUT, 0, 3600*12, 0, 1, 0},
  {"plugin_dir", OPT_PLUGIN_DIR, "Directory for client-side plugins.",
    &opt_plugin_dir, &opt_plugin_dir, 0,
   GET_STR, REQUIRED_ARG, 0, 0, 0, 0, 0, 0},
  {"default_auth", OPT_DEFAULT_AUTH,
   "Default authentication client-side plugin to use.",
   &opt_default_auth, &opt_default_auth, 0,
   GET_STR, REQUIRED_ARG, 0, 0, 0, 0, 0, 0},
  { 0, 0, 0, 0, 0, 0, GET_NO_ARG, NO_ARG, 0, 0, 0, 0, 0, 0}
};


static const char *load_default_groups[]=
{ "mysqladmin", "client", "client-server", "client-mariadb", 0 };

my_bool
get_one_option(int optid, const struct my_option *opt __attribute__((unused)),
	       char *argument)
{
  int error = 0;

  switch(optid) {
  case 'c':
    opt_count_iterations= 1;
    break;
  case 'p':
    if (argument == disabled_my_option)
      argument= (char*) "";			// Don't require password
    if (argument)
    {
      char *start=argument;
      my_free(opt_password);
      opt_password=my_strdup(argument,MYF(MY_FAE));
      while (*argument) *argument++= 'x';		/* Destroy argument */
      if (*start)
	start[1]=0;				/* Cut length of argument */
      tty_password= 0;
    }
    else
      tty_password=1;
    break;
  case 's':
    option_silent++;
    break;
  case 'W':
#ifdef __WIN__
    opt_protocol = MYSQL_PROTOCOL_PIPE;
#endif
    break;
  case '#':
    DBUG_PUSH(argument ? argument : "d:t:o,/tmp/mysqladmin.trace");
    break;
#include <sslopt-case.h>
  case 'V':
    print_version();
    exit(0);
    break;
  case 'w':
    if (argument)
    {
      if ((option_wait=atoi(argument)) <= 0)
	option_wait=1;
    }
    else
      option_wait= ~(uint)0;
    break;
  case '?':
  case 'I':					/* Info */
    error++;
    break;
  case OPT_CHARSETS_DIR:
#if MYSQL_VERSION_ID > 32300
    charsets_dir = argument;
#endif
    break;
  case OPT_MYSQL_PROTOCOL:
    opt_protocol= find_type_or_exit(argument, &sql_protocol_typelib,
                                    opt->name);
    break;
  }
  if (error)
  {
    usage();
    exit(1);
  }
  return 0;
}


int main(int argc,char *argv[])
{
  int error= 0;
  MYSQL mysql;
  char **commands, **save_argv;

  MY_INIT(argv[0]);
  mysql_init(&mysql);
  if ((error= load_defaults("my",load_default_groups,&argc,&argv)))
    goto err1;
  save_argv = argv;				/* Save for free_defaults */
  if ((error=handle_options(&argc, &argv, my_long_options, get_one_option)))
    goto err2;
  if (debug_info_flag)
    my_end_arg= MY_CHECK_ERROR | MY_GIVE_INFO;
  if (debug_check_flag)
    my_end_arg= MY_CHECK_ERROR;

  if (argc == 0)
  {
    usage();
    exit(1);
  }
  commands = argv;
  if (tty_password)
    opt_password = get_tty_password(NullS);

  (void) signal(SIGINT,endprog);			/* Here if abort */
  (void) signal(SIGTERM,endprog);		/* Here if abort */

  if (opt_compress)
    mysql_options(&mysql,MYSQL_OPT_COMPRESS,NullS);
  if (opt_connect_timeout)
  {
    uint tmp=opt_connect_timeout;
    mysql_options(&mysql,MYSQL_OPT_CONNECT_TIMEOUT, (char*) &tmp);
  }
#ifdef HAVE_OPENSSL
  if (opt_use_ssl)
    mysql_ssl_set(&mysql, opt_ssl_key, opt_ssl_cert, opt_ssl_ca,
		  opt_ssl_capath, opt_ssl_cipher);
  mysql_options(&mysql,MYSQL_OPT_SSL_VERIFY_SERVER_CERT,
                (char*)&opt_ssl_verify_server_cert);
#endif
  if (opt_protocol)
    mysql_options(&mysql,MYSQL_OPT_PROTOCOL,(char*)&opt_protocol);
#ifdef HAVE_SMEM
  if (shared_memory_base_name)
    mysql_options(&mysql,MYSQL_SHARED_MEMORY_BASE_NAME,shared_memory_base_name);
#endif
  mysql_options(&mysql, MYSQL_SET_CHARSET_NAME, default_charset);
  error_flags= (myf)(opt_nobeep ? 0 : ME_BELL);

  if (opt_plugin_dir && *opt_plugin_dir)
    mysql_options(&mysql, MYSQL_PLUGIN_DIR, opt_plugin_dir);

  if (opt_default_auth && *opt_default_auth)
    mysql_options(&mysql, MYSQL_DEFAULT_AUTH, opt_default_auth);

  if (sql_connect(&mysql, option_wait))
  {
    /*
      We couldn't get an initial connection and will definitely exit.
      The following just determines the exit-code we'll give.
    */

    unsigned int err= mysql_errno(&mysql);
    if (err >= CR_MIN_ERROR && err <= CR_MAX_ERROR)
      error= 1;
    else
    {
      /* Return 0 if all commands are PING */
      for (; argc > 0; argv++, argc--)
      {
        if (find_type(argv[0], &command_typelib, FIND_TYPE_BASIC) !=
            ADMIN_PING)
        {
          error= 1;
          break;
        }
      }
    }
  }
  else
  {
    /*
      --count=0 aborts right here. Otherwise iff --sleep=t ("interval")
      is given a t!=0, we get an endless loop, or n iterations if --count=n
      was given an n!=0. If --sleep wasn't given, we get one iteration.

      To wit, --wait loops the connection-attempts, while --sleep loops
      the command execution (endlessly if no --count is given).
    */

    while (!interrupted && (!opt_count_iterations || nr_iterations))
    {
      new_line = 0;

      if ((error= execute_commands(&mysql,argc,commands)))
      {
        /*
          Unknown/malformed command always aborts and can't be --forced.
          If the user got confused about the syntax, proceeding would be
          dangerous ...
        */
	if (error > 0)
	  break;

        /*
          Command was well-formed, but failed on the server. Might succeed
          on retry (if conditions on server change etc.), but needs --force
          to retry.
        */
        if (!option_force)
          break;
      }                                         /* if((error= ... */

      if (interval)                             /* --sleep=interval given */
      {
        if (opt_count_iterations && --nr_iterations == 0)
          break;

        /*
          If connection was dropped (unintentionally, or due to SHUTDOWN),
          re-establish it if --wait ("retry-connect") was given and user
          didn't signal for us to die. Otherwise, signal failure.
        */

	if (mysql.net.vio == 0)
	{
	  if (option_wait && !interrupted)
	  {
	    sleep(1);
	    sql_connect(&mysql, option_wait);
	    /*
	      continue normally and decrease counters so that
	      "mysqladmin --count=1 --wait=1 shutdown"
	      cannot loop endlessly.
	    */
	  }
	  else
	  {
	    /*
	      connexion broke, and we have no order to re-establish it. fail.
	    */
	    if (!option_force)
	      error= 1;
	    break;
	  }
	}                                       /* lost connection */

	sleep(interval);
	if (new_line)
	  puts("");
      }
      else
        break;                                  /* no --sleep, done looping */
    }                                           /* command-loop */
  }                                             /* got connection */

  mysql_close(&mysql);
err2:
  mysql_library_end();
  my_free(opt_password);
  my_free(user);
#ifdef HAVE_SMEM
  my_free(shared_memory_base_name);
#endif
  free_defaults(save_argv);
err1:
  my_end(my_end_arg);
  exit(error);
  return 0;
}


sig_handler endprog(int signal_number __attribute__((unused)))
{
  interrupted=1;
}

/**
   @brief connect to server, optionally waiting for same to come up

   @param  mysql     connection struct
   @param  wait      wait for server to come up?
                     (0: no, ~0: forever, n: cycles)

   @return Operation result
   @retval 0         success
   @retval 1         failure
*/

static my_bool sql_connect(MYSQL *mysql, uint wait)
{
  my_bool info=0;

  for (;;)
  {
    if (mysql_real_connect(mysql,host,user,opt_password,NullS,tcp_port,
			   unix_port, CLIENT_REMEMBER_OPTIONS))
    {
      mysql->reconnect= 1;
      if (info)
      {
	fputs("\n",stderr);
	(void) fflush(stderr);
      }
      return 0;
    }

    if (!wait)                                  // was or reached 0, fail
    {
      if (!option_silent)                       // print diagnostics
      {
	if (!host)
	  host= (char*) LOCAL_HOST;
	my_printf_error(0,"connect to server at '%s' failed\nerror: '%s'",
			error_flags, host, mysql_error(mysql));
	if (mysql_errno(mysql) == CR_CONNECTION_ERROR)
	{
	  fprintf(stderr,
		  "Check that mysqld is running and that the socket: '%s' exists!\n",
		  unix_port ? unix_port : mysql_unix_port);
	}
	else if (mysql_errno(mysql) == CR_CONN_HOST_ERROR ||
		 mysql_errno(mysql) == CR_UNKNOWN_HOST)
	{
	  fprintf(stderr,"Check that mysqld is running on %s",host);
	  fprintf(stderr," and that the port is %d.\n",
		  tcp_port ? tcp_port: mysql_port);
	  fprintf(stderr,"You can check this by doing 'telnet %s %d'\n",
		  host, tcp_port ? tcp_port: mysql_port);
	}
      }
      return 1;
    }

    if (wait != (uint) ~0)
      wait--;				/* count down, one less retry */

    if ((mysql_errno(mysql) != CR_CONN_HOST_ERROR) &&
	(mysql_errno(mysql) != CR_CONNECTION_ERROR))
    {
      /*
        Error is worse than "server doesn't answer (yet?)";
        fail even if we still have "wait-coins" unless --force
        was also given.
      */
      fprintf(stderr,"Got error: %s\n", mysql_error(mysql));
      if (!option_force)
	return 1;
    }
    else if (!option_silent)
    {
      if (!info)
      {
	info=1;
	fputs("Waiting for MySQL server to answer",stderr);
	(void) fflush(stderr);
      }
      else
      {
	putc('.',stderr);
	(void) fflush(stderr);
      }
    }
    sleep(5);
  }
}


/**
   @brief Execute all commands

   @details We try to execute all commands we were given, in the order
            given, but return with non-zero as soon as we encounter trouble.
            By that token, individual commands can be considered a conjunction
            with boolean short-cut.

   @return success?
   @retval 0       Yes!  ALL commands worked!
   @retval 1       No, one failed and will never work (malformed): fatal error!
   @retval -1      No, one failed on the server, may work next time!
*/

static int execute_commands(MYSQL *mysql,int argc, char **argv)
{
  const char *status;
  /*
    MySQL documentation relies on the fact that mysqladmin will
    execute commands in the order specified, e.g.
    mysqladmin -u root flush-privileges password "newpassword"
    to reset a lost root password.
    If this behaviour is ever changed, Docs should be notified.
  */

  struct my_rnd_struct rand_st;

  for (; argc > 0 ; argv++,argc--)
  {
    int command;
    switch ((command= find_type(argv[0],&command_typelib,FIND_TYPE_BASIC))) {
    case ADMIN_CREATE:
    {
      char buff[FN_REFLEN+20];
      if (argc < 2)
      {
	my_printf_error(0, "Too few arguments to create", error_flags);
	return 1;
      }
      sprintf(buff,"create database `%.*s`",FN_REFLEN,argv[1]);
      if (mysql_query(mysql,buff))
      {
	my_printf_error(0,"CREATE DATABASE failed; error: '%-.200s'",
			error_flags, mysql_error(mysql));
	return -1;
      }
      argc--; argv++;
      break;
    }
    case ADMIN_DROP:
    {
      if (argc < 2)
      {
	my_printf_error(0, "Too few arguments to drop", error_flags);
	return 1;
      }
      if (drop_db(mysql,argv[1]))
	return -1;
      argc--; argv++;
      break;
    }
    case ADMIN_SHUTDOWN:
    {
      char pidfile[FN_REFLEN];
      my_bool got_pidfile= 0;
      time_t last_modified= 0;
      struct stat pidfile_status;

      /*
	Only wait for pidfile on local connections
	If pidfile doesn't exist, continue without pid file checking
      */
      if (mysql->unix_socket && (got_pidfile= !get_pidfile(mysql, pidfile)) &&
	  !stat(pidfile, &pidfile_status))
	last_modified= pidfile_status.st_mtime;

      if (mysql_shutdown(mysql, SHUTDOWN_DEFAULT))
      {
	my_printf_error(0, "shutdown failed; error: '%s'", error_flags,
			mysql_error(mysql));
	return -1;
      }
      argc=1;                   /* force SHUTDOWN to be the last command    */
      if (got_pidfile)
      {
	if (opt_verbose)
	  printf("Shutdown signal sent to server;  Waiting for pid file to disappear\n");

	/* Wait until pid file is gone */
	if (wait_pidfile(pidfile, last_modified, &pidfile_status))
	  return -1;
      }
      break;
    }
    case ADMIN_FLUSH_PRIVILEGES:
    case ADMIN_RELOAD:
      if (mysql_query(mysql,"flush privileges"))
      {
	my_printf_error(0, "reload failed; error: '%s'", error_flags,
			mysql_error(mysql));
	return -1;
      }
      break;
    case ADMIN_REFRESH:
      if (mysql_refresh(mysql,
			(uint) ~(REFRESH_GRANT | REFRESH_STATUS |
				 REFRESH_READ_LOCK | REFRESH_SLAVE |
				 REFRESH_MASTER | REFRESH_TABLE_STATS |
                                 REFRESH_INDEX_STATS |
                                 REFRESH_USER_STATS |
                                 REFRESH_CLIENT_STATS)))
      {
	my_printf_error(0, "refresh failed; error: '%s'", error_flags,
			mysql_error(mysql));
	return -1;
      }
      break;
    case ADMIN_FLUSH_THREADS:
      if (mysql_refresh(mysql,(uint) REFRESH_THREADS))
      {
	my_printf_error(0, "refresh failed; error: '%s'", error_flags,
			mysql_error(mysql));
	return -1;
      }
      break;
    case ADMIN_VER:
      new_line=1;
      print_version();
      puts(ORACLE_WELCOME_COPYRIGHT_NOTICE("2000, 2011"));
      printf("Server version\t\t%s\n", mysql_get_server_info(mysql));
      printf("Protocol version\t%d\n", mysql_get_proto_info(mysql));
      printf("Connection\t\t%s\n",mysql_get_host_info(mysql));
      if (mysql->unix_socket)
	printf("UNIX socket\t\t%s\n", mysql->unix_socket);
      else
	printf("TCP port\t\t%d\n", mysql->port);
      status=mysql_stat(mysql);
      {
	char *pos,buff[40];
	ulong sec;
	pos= (char*) strchr(status,' ');
	*pos++=0;
	printf("%s\t\t\t",status);			/* print label */
	if ((status=str2int(pos,10,0,LONG_MAX,(long*) &sec)))
	{
	  nice_time(sec,buff);
	  puts(buff);				/* print nice time */
	  while (*status == ' ') status++;	/* to next info */
	}
      }
      putc('\n',stdout);
      if (status)
	puts(status);
      break;
    case ADMIN_PROCESSLIST:
    {
      MYSQL_RES *result;
      MYSQL_ROW row;

      if (mysql_query(mysql, (opt_verbose ? "show full processlist" :
			      "show processlist")) ||
	  !(result = mysql_store_result(mysql)))
      {
	my_printf_error(0, "process list failed; error: '%s'", error_flags,
			mysql_error(mysql));
	return -1;
      }
      print_header(result);
      while ((row=mysql_fetch_row(result)))
	print_row(result,row,0);
      print_top(result);
      mysql_free_result(result);
      new_line=1;
      break;
    }
    case ADMIN_STATUS:
      status=mysql_stat(mysql);
      if (status)
	puts(status);
      break;
    case ADMIN_KILL:
      {
	uint error=0;
	char *pos;
	if (argc < 2)
	{
	  my_printf_error(0, "Too few arguments to 'kill'", error_flags);
	  return 1;
	}
	pos=argv[1];
	for (;;)
	{
          /* We don't use mysql_kill(), since it only handles 32-bit IDs. */
          char buff[26], *out; /* "KILL " + max 20 digs + NUL */
          out= strxmov(buff, "KILL ", NullS);
          ullstr(strtoull(pos, NULL, 0), out);

          if (mysql_query(mysql, buff))
	  {
            /* out still points to just the number */
	    my_printf_error(0, "kill failed on %s; error: '%s'", error_flags,
			    out, mysql_error(mysql));
	    error=1;
	  }
	  if (!(pos=strchr(pos,',')))
	    break;
	  pos++;
	}
	argc--; argv++;
	if (error)
	  return -1;
	break;
      }
    case ADMIN_DEBUG:
      if (mysql_dump_debug_info(mysql))
      {
	my_printf_error(0, "debug failed; error: '%s'", error_flags,
			mysql_error(mysql));
	return -1;
      }
      break;
    case ADMIN_VARIABLES:
    {
      MYSQL_RES *res;
      MYSQL_ROW row;

      new_line=1;
      if (mysql_query(mysql,"show /*!40003 GLOBAL */ variables") ||
	  !(res=mysql_store_result(mysql)))
      {
	my_printf_error(0, "unable to show variables; error: '%s'", error_flags,
			mysql_error(mysql));
	return -1;
      }
      print_header(res);
      while ((row=mysql_fetch_row(res)))
	print_row(res,row,0);
      print_top(res);
      mysql_free_result(res);
      break;
    }
    case ADMIN_EXTENDED_STATUS:
    {
      MYSQL_RES *res;
      MYSQL_ROW row;
      uint rownr = 0;
      void (*func) (MYSQL_RES*, MYSQL_ROW, uint);

      new_line = 1;
      if (mysql_query(mysql, "show /*!50002 GLOBAL */ status") ||
	  !(res = mysql_store_result(mysql)))
      {
	my_printf_error(0, "unable to show status; error: '%s'", error_flags,
			mysql_error(mysql));
	return -1;
      }

      DBUG_ASSERT(mysql_num_rows(res) < MAX_MYSQL_VAR);

      if (!opt_vertical)
	print_header(res);
      else
      {
	if (!ex_status_printed)
	{
	  store_values(res);
	  truncate_names();   /* Does some printing also */
	}
	else
	{
	  print_relative_line();
	  print_relative_header();
	  print_relative_line();
	}
      }

      /*      void (*func) (MYSQL_RES*, MYSQL_ROW, uint); */
      if (opt_relative && !opt_vertical)
	func = print_relative_row;
      else if (opt_vertical)
	func = print_relative_row_vert;
      else
	func = print_row;

      while ((row = mysql_fetch_row(res)))
	(*func)(res, row, rownr++);
      if (opt_vertical)
      {
	if (ex_status_printed)
	{
	  putchar('\n');
	  print_relative_line();
	}
      }
      else
	print_top(res);

      ex_status_printed = 1; /* From now on the output will be relative */
      mysql_free_result(res);
      break;
    }
    case ADMIN_FLUSH_LOGS:
    {
      if (mysql_query(mysql,"flush logs"))
      {
	my_printf_error(0, "flush failed; error: '%s'", error_flags,
			mysql_error(mysql));
	return -1;
      }
      break;
    }
    case ADMIN_FLUSH_SLOW_LOG:
    {
      if (mysql_query(mysql,"flush slow logs"))
      {
	my_printf_error(0, "flush failed; error: '%s'", error_flags,
			mysql_error(mysql));
	return -1;
      }
      break;
    }
    case ADMIN_FLUSH_HOSTS:
    {
      if (mysql_query(mysql,"flush hosts"))
      {
	my_printf_error(0, "flush failed; error: '%s'", error_flags,
			mysql_error(mysql));
	return -1;
      }
      break;
    }
    case ADMIN_FLUSH_TABLES:
    {
      if (mysql_query(mysql,"flush tables"))
      {
	my_printf_error(0, "flush failed; error: '%s'", error_flags,
			mysql_error(mysql));
	return -1;
      }
      break;
    }
    case ADMIN_FLUSH_STATUS:
    {
      if (mysql_query(mysql,"flush status"))
      {
	my_printf_error(0, "flush failed; error: '%s'", error_flags,
			mysql_error(mysql));
	return -1;
      }
      break;
    }
    case ADMIN_FLUSH_TABLE_STATISTICS:
    {
      if (mysql_query(mysql,"flush table_statistics"))
      {
	my_printf_error(0, "flush failed; error: '%s'", error_flags,
			mysql_error(mysql));
	return -1;
      }
      break;
    }
    case ADMIN_FLUSH_INDEX_STATISTICS:
    {
      if (mysql_query(mysql,"flush index_statistics"))
      {
	my_printf_error(0, "flush failed; error: '%s'", error_flags,
			mysql_error(mysql));
	return -1;
      }
      break;
    }
    case ADMIN_FLUSH_USER_STATISTICS:
    {
      if (mysql_query(mysql,"flush user_statistics"))
      {
	my_printf_error(0, "flush failed; error: '%s'", error_flags,
			mysql_error(mysql));
	return -1;
      }
      break;
    }
    case ADMIN_FLUSH_CLIENT_STATISTICS:
    {
      if (mysql_query(mysql,"flush client_statistics"))
      {
	my_printf_error(0, "flush failed; error: '%s'", error_flags,
			mysql_error(mysql));
	return -1;
      }
      break;
    }
    case ADMIN_FLUSH_ALL_STATISTICS:
    {
      if (mysql_query(mysql,
                      "flush table_statistics,index_statistics,"
                      "user_statistics,client_statistics"))
      {
	my_printf_error(0, "flush failed; error: '%s'", error_flags,
			mysql_error(mysql));
	return -1;
      }
      break;
    }
    case ADMIN_FLUSH_ALL_STATUS:
    {
      if (mysql_query(mysql,
                      "flush status,table_statistics,index_statistics,"
                      "user_statistics,client_statistics"))
      {
	my_printf_error(0, "flush failed; error: '%s'", error_flags,
			mysql_error(mysql));
	return -1;
      }
      break;
    }
    case ADMIN_OLD_PASSWORD:
    case ADMIN_PASSWORD:
    {
      char buff[128],crypted_pw[64];
      time_t start_time;
      char *typed_password= NULL, *verified= NULL;
      /* Do initialization the same way as we do in mysqld */
      start_time=time((time_t*) 0);
      my_rnd_init(&rand_st,(ulong) start_time,(ulong) start_time/2);

      if (argc < 1)
      {
	my_printf_error(0, "Too few arguments to change password", error_flags);
	return 1;
      }
      else if (argc == 1)
      {
        /* prompt for password */
        typed_password= get_tty_password("New password: ");
        verified= get_tty_password("Confirm new password: ");
        if (strcmp(typed_password, verified) != 0)
        {
          my_printf_error(0,"Passwords don't match",MYF(ME_BELL));
          return -1;
        }
      }
      else
        typed_password= argv[1];

      if (typed_password[0])
      {
        bool old= (find_type(argv[0], &command_typelib, FIND_TYPE_BASIC) ==
                   ADMIN_OLD_PASSWORD);
#ifdef __WIN__
        size_t pw_len= strlen(typed_password);
        if (pw_len > 1 && typed_password[0] == '\'' &&
            typed_password[pw_len-1] == '\'')
          printf("Warning: single quotes were not trimmed from the password by"
                 " your command\nline client, as you might have expected.\n");
#endif
        /*
           If we don't already know to use an old-style password, see what
           the server is using
        */
        if (!old)
        {
          if (mysql_query(mysql, "SHOW VARIABLES LIKE 'old_passwords'"))
          {
            my_printf_error(0, "Could not determine old_passwords setting from server; error: '%s'",
                	    error_flags, mysql_error(mysql));
            return -1;
          }
          else
          {
            MYSQL_RES *res= mysql_store_result(mysql);
            if (!res)
            {
              my_printf_error(0,
                              "Could not get old_passwords setting from "
                              "server; error: '%s'",
        		      error_flags, mysql_error(mysql));
              return -1;
            }
            if (!mysql_num_rows(res))
              old= 1;
            else
            {
              MYSQL_ROW row= mysql_fetch_row(res);
              old= !strncmp(row[1], "ON", 2);
            }
            mysql_free_result(res);
          }
        }
        if (old)
          make_scrambled_password_323(crypted_pw, typed_password);
        else
          make_scrambled_password(crypted_pw, typed_password);
      }
      else
	crypted_pw[0]=0;			/* No password */
      sprintf(buff,"set password='%s',sql_log_off=0",crypted_pw);

      if (mysql_query(mysql,"set sql_log_off=1"))
      {
	my_printf_error(0, "Can't turn off logging; error: '%s'",
			error_flags, mysql_error(mysql));
	return -1;
      }
      if (mysql_query(mysql,buff))
      {
	if (mysql_errno(mysql)!=1290)
	{
	  my_printf_error(0,"unable to change password; error: '%s'",
			  error_flags, mysql_error(mysql));
	  return -1;
	}
	else
	{
	  /*
	    We don't try to execute 'update mysql.user set..'
	    because we can't perfectly find out the host
	   */
	  my_printf_error(0,"\n"
			  "You cannot use 'password' command as mysqld runs\n"
			  " with grant tables disabled (was started with"
			  " --skip-grant-tables).\n"
			  "Use: \"mysqladmin flush-privileges password '*'\""
			  " instead", error_flags);
	  return -1;
	}
      }
      /* free up memory from prompted password */
      if (typed_password != argv[1]) 
      {
        my_free(typed_password);
        my_free(verified);
      }
      argc--; argv++;
      break;
    }

    case ADMIN_START_SLAVE:
      if (mysql_query(mysql, "START SLAVE"))
      {
	my_printf_error(0, "Error starting slave: %s", error_flags,
			mysql_error(mysql));
	return -1;
      }
      else
	puts("Slave started");
      break;
    case ADMIN_STOP_SLAVE:
      if (mysql_query(mysql, "STOP SLAVE"))
      {
	  my_printf_error(0, "Error stopping slave: %s", error_flags,
			  mysql_error(mysql));
	  return -1;
      }
      else
	puts("Slave stopped");
      break;

    case ADMIN_PING:
      mysql->reconnect=0;	/* We want to know of reconnects */
      if (!mysql_ping(mysql))
      {
	if (option_silent < 2)
	  puts("mysqld is alive");
      }
      else
      {
	if (mysql_errno(mysql) == CR_SERVER_GONE_ERROR)
	{
	  mysql->reconnect=1;
	  if (!mysql_ping(mysql))
	    puts("connection was down, but mysqld is now alive");
	}
	else
	{
	  my_printf_error(0,"mysqld doesn't answer to ping, error: '%s'",
			  error_flags, mysql_error(mysql));
	  return -1;
	}
      }
      mysql->reconnect=1;	/* Automatic reconnect is default */
      break;
    default:
      my_printf_error(0, "Unknown command: '%-.60s'", error_flags, argv[0]);
      return 1;
    }
  }
  return 0;
}


static void print_version(void)
{
  printf("%s  Ver %s Distrib %s, for %s on %s\n",my_progname,ADMIN_VERSION,
	 MYSQL_SERVER_VERSION,SYSTEM_TYPE,MACHINE_TYPE);
}


static void usage(void)
{
  print_version();
  puts(ORACLE_WELCOME_COPYRIGHT_NOTICE("2000, 2011"));
  puts("Administration program for the mysqld daemon.");
  printf("Usage: %s [OPTIONS] command command....\n", my_progname);
  my_print_help(my_long_options);
  my_print_variables(my_long_options);
  print_defaults("my",load_default_groups);
  puts("\nWhere command is a one or more of: (Commands may be shortened)\n\
  create databasename	  Create a new database\n\
  debug			  Instruct server to write debug information to log\n\
  drop databasename	  Delete a database and all its tables\n\
  extended-status         Gives an extended status message from the server\n\
  flush-all-statistics    Flush all statistics tables\n\
  flush-all-status        Flush status and statistics\n\
  flush-client-statistics Flush client statistics\n\
  flush-hosts             Flush all cached hosts\n\
  flush-index-statistics  Flush index statistics\n\
  flush-logs              Flush all logs\n\
  flush-privileges        Reload grant tables (same as reload)\n\
  flush-slow-log          Flush slow query log\n\
  flush-status		  Clear status variables\n\
  flush-table-statistics  Clear table statistics\n\
  flush-tables            Flush all tables\n\
  flush-threads           Flush the thread cache\n\
  flush-user-statistics   Flush user statistics\n\
  kill id,id,...	Kill mysql threads");
#if MYSQL_VERSION_ID >= 32200
  puts("\
  password [new-password] Change old password to new-password in current format\n\
  old-password [new-password] Change old password to new-password in old format");
#endif
  puts("\
  ping			Check if mysqld is alive\n\
  processlist		Show list of active threads in server\n\
  reload		Reload grant tables\n\
  refresh		Flush all tables and close and open logfiles\n\
  shutdown		Take server down\n\
  status		Gives a short status message from the server\n\
  start-slave		Start slave\n\
  stop-slave		Stop slave\n\
  variables             Prints variables available\n\
  version		Get version info from server");
}


static int drop_db(MYSQL *mysql, const char *db)
{
  char name_buff[FN_REFLEN+20], buf[10];
  char *input;

  if (!option_force)
  {
    puts("Dropping the database is potentially a very bad thing to do.");
    puts("Any data stored in the database will be destroyed.\n");
    printf("Do you really want to drop the '%s' database [y/N] ",db);
    fflush(stdout);
    input= fgets(buf, sizeof(buf)-1, stdin);
    if (!input || ((*input != 'y') && (*input != 'Y')))
    {
      puts("\nOK, aborting database drop!");
      return -1;
    }
  }
  sprintf(name_buff,"drop database `%.*s`",FN_REFLEN,db);
  if (mysql_query(mysql,name_buff))
  {
    my_printf_error(0, "DROP DATABASE %s failed;\nerror: '%s'", error_flags,
		    db,mysql_error(mysql));
    return 1;
  }
  printf("Database \"%s\" dropped\n",db);
  return 0;
}


static void nice_time(ulong sec,char *buff)
{
  ulong tmp;

  if (sec >= 3600L*24)
  {
    tmp=sec/(3600L*24);
    sec-=3600L*24*tmp;
    buff=int10_to_str(tmp, buff, 10);
    buff=strmov(buff,tmp > 1 ? " days " : " day ");
  }
  if (sec >= 3600L)
  {
    tmp=sec/3600L;
    sec-=3600L*tmp;
    buff=int10_to_str(tmp, buff, 10);
    buff=strmov(buff,tmp > 1 ? " hours " : " hour ");
  }
  if (sec >= 60)
  {
    tmp=sec/60;
    sec-=60*tmp;
    buff=int10_to_str(tmp, buff, 10);
    buff=strmov(buff," min ");
  }
  strmov(int10_to_str(sec, buff, 10)," sec");
}


static void print_header(MYSQL_RES *result)
{
  MYSQL_FIELD *field;

  print_top(result);
  mysql_field_seek(result,0);
  putchar('|');
  while ((field = mysql_fetch_field(result)))
  {
    printf(" %-*s|",(int) field->max_length+1,field->name);
  }
  putchar('\n');
  print_top(result);
}


static void print_top(MYSQL_RES *result)
{
  uint i,length;
  MYSQL_FIELD *field;

  putchar('+');
  mysql_field_seek(result,0);
  while((field = mysql_fetch_field(result)))
  {
    if ((length=(uint) strlen(field->name)) > field->max_length)
      field->max_length=length;
    else
      length=field->max_length;
    for (i=length+2 ; i--> 0 ; )
      putchar('-');
    putchar('+');
  }
  putchar('\n');
}


/* 3.rd argument, uint row, is not in use. Don't remove! */
static void print_row(MYSQL_RES *result, MYSQL_ROW cur,
		      uint row __attribute__((unused)))
{
  uint i,length;
  MYSQL_FIELD *field;

  putchar('|');
  mysql_field_seek(result,0);
  for (i=0 ; i < mysql_num_fields(result); i++)
  {
    field = mysql_fetch_field(result);
    length=field->max_length;
    printf(" %-*s|",length+1,cur[i] ? (char*) cur[i] : "");
  }
  putchar('\n');
}


static void print_relative_row(MYSQL_RES *result, MYSQL_ROW cur, uint row)
{
  ulonglong tmp;
  char buff[22];
  MYSQL_FIELD *field;

  mysql_field_seek(result, 0);
  field = mysql_fetch_field(result);
  printf("| %-*s|", (int) field->max_length + 1, cur[0]);

  field = mysql_fetch_field(result);
  tmp = cur[1] ? strtoull(cur[1], NULL, 10) : (ulonglong) 0;
  printf(" %-*s|\n", (int) field->max_length + 1,
	 llstr((tmp - last_values[row]), buff));
  last_values[row] = tmp;
}


static void print_relative_row_vert(MYSQL_RES *result __attribute__((unused)),
				    MYSQL_ROW cur,
				    uint row __attribute__((unused)))
{
  uint length;
  ulonglong tmp;
  char buff[22];

  if (!row)
    putchar('|');

  tmp = cur[1] ? strtoull(cur[1], NULL, 10) : (ulonglong) 0;
  printf(" %-*s|", ex_val_max_len[row] + 1,
	 llstr((tmp - last_values[row]), buff));

  /* Find the minimum row length needed to output the relative value */
  if ((length=(uint) strlen(buff) > ex_val_max_len[row]) && ex_status_printed)
    ex_val_max_len[row] = length;
  last_values[row] = tmp;
}


static void store_values(MYSQL_RES *result)
{
  uint i;
  MYSQL_ROW row;
  MYSQL_FIELD *field;

  field = mysql_fetch_field(result);
  max_var_length = field->max_length;
  field = mysql_fetch_field(result);
  max_val_length = field->max_length;

  for (i = 0; (row = mysql_fetch_row(result)); i++)
  {
    strmov(ex_var_names[i], row[0]);
    last_values[i]=strtoull(row[1],NULL,10);
    ex_val_max_len[i]=2;		/* Default print width for values */
  }
  ex_var_count = i;
  return;
}


static void print_relative_header()
{
  uint i;

  putchar('|');
  for (i = 0; i < ex_var_count; i++)
    printf(" %-*s|", ex_val_max_len[i] + 1, truncated_var_names[i]);
  putchar('\n');
}


static void print_relative_line()
{
  uint i;

  putchar('+');
  for (i = 0; i < ex_var_count; i++)
  {
    uint j;
    for (j = 0; j < ex_val_max_len[i] + 2; j++)
      putchar('-');
    putchar('+');
  }
  putchar('\n');
}


static void truncate_names()
{
  uint i;
  char *ptr,top_line[MAX_TRUNC_LENGTH+4+NAME_LEN+22+1],buff[22];

  ptr=top_line;
  *ptr++='+';
  ptr=strfill(ptr,max_var_length+2,'-');
  *ptr++='+';
  ptr=strfill(ptr,MAX_TRUNC_LENGTH+2,'-');
  *ptr++='+';
  ptr=strfill(ptr,max_val_length+2,'-');
  *ptr++='+';
  *ptr=0;
  puts(top_line);

  for (i = 0 ; i < ex_var_count; i++)
  {
    uint sfx=1,j;
    printf("| %-*s|", max_var_length + 1, ex_var_names[i]);
    ptr = ex_var_names[i];
    /* Make sure no two same truncated names will become */
    for (j = 0; j < i; j++)
      if (*truncated_var_names[j] == *ptr)
	sfx++;

    truncated_var_names[i][0]= *ptr;		/* Copy first var char */
    int10_to_str(sfx, truncated_var_names[i]+1,10);
    printf(" %-*s|", MAX_TRUNC_LENGTH + 1, truncated_var_names[i]);
    printf(" %-*s|\n", max_val_length + 1, llstr(last_values[i],buff));
  }
  puts(top_line);
  return;
}


static my_bool get_pidfile(MYSQL *mysql, char *pidfile)
{
  MYSQL_RES* result;

  if (mysql_query(mysql, "SHOW VARIABLES LIKE 'pid_file'"))
  {
    my_printf_error(0, "query failed; error: '%s'", error_flags,
		    mysql_error(mysql));
  }
  result = mysql_store_result(mysql);
  if (result)
  {
    MYSQL_ROW row=mysql_fetch_row(result);
    if (row)
      strmov(pidfile, row[1]);
    mysql_free_result(result);
    return row == 0;				/* Error if row = 0 */
  }
  return 1;					/* Error */
}

/*
  Return 1 if pid file didn't disappear or change
*/

static my_bool wait_pidfile(char *pidfile, time_t last_modified,
			    struct stat *pidfile_status)
{
  char buff[FN_REFLEN];
  my_bool error= 1;
  uint count= 0;
  DBUG_ENTER("wait_pidfile");

  system_filename(buff, pidfile);
  do
  {
    int fd;
    if ((fd= my_open(buff, O_RDONLY, MYF(0))) < 0)
    {
      error= 0;
      break;
    }
    (void) my_close(fd,MYF(0));
    if (last_modified && !stat(pidfile, pidfile_status))
    {
      if (last_modified != pidfile_status->st_mtime)
      {
	/* File changed;  Let's assume that mysqld did restart */
	if (opt_verbose)
	  printf("pid file '%s' changed while waiting for it to disappear!\nmysqld did probably restart\n",
		 buff);
	error= 0;
	break;
      }
    }
    if (count++ == opt_shutdown_timeout)
      break;
    sleep(1);
  } while (!interrupted);

  if (error)
  {
    DBUG_PRINT("warning",("Pid file didn't disappear"));
    fprintf(stderr,
	    "Warning;  Aborted waiting on pid file: '%s' after %d seconds\n",
	    buff, count-1);
  }
  DBUG_RETURN(error);
}<|MERGE_RESOLUTION|>--- conflicted
+++ resolved
@@ -1,9 +1,5 @@
-<<<<<<< HEAD
-/* Copyright (c) 2000, 2011, Oracle and/or its affiliates. All rights reserved.
-=======
 /*
    Copyright (c) 2000, 2011, Oracle and/or its affiliates.
->>>>>>> 6ab9c777
 
    This program is free software; you can redistribute it and/or modify
    it under the terms of the GNU General Public License as published by
@@ -16,8 +12,7 @@
 
    You should have received a copy of the GNU General Public License
    along with this program; if not, write to the Free Software
-   Foundation, Inc., 51 Franklin St, Fifth Floor, Boston, MA 02110-1301  USA
-*/
+   Foundation, Inc., 59 Temple Place, Suite 330, Boston, MA  02111-1307  USA */
 
 /* maintaince of mysql databases */
 
@@ -27,7 +22,6 @@
 #include <sys/stat.h>
 #include <mysql.h>
 #include <sql_common.h>
-#include <welcome_copyright_notice.h>           /* ORACLE_WELCOME_COPYRIGHT_NOTICE */
 
 #define ADMIN_VERSION "9.0"
 #define MAX_MYSQL_VAR 512
@@ -705,7 +699,9 @@
     case ADMIN_VER:
       new_line=1;
       print_version();
-      puts(ORACLE_WELCOME_COPYRIGHT_NOTICE("2000, 2011"));
+      puts("Copyright 2000-2008 MySQL AB, 2008 Sun Microsystems, Inc,\n"
+           "2009 Monty Program Ab");
+      puts("This software comes with ABSOLUTELY NO WARRANTY. This is free software,\nand you are welcome to modify and redistribute it under the GPL license\n");
       printf("Server version\t\t%s\n", mysql_get_server_info(mysql));
       printf("Protocol version\t%d\n", mysql_get_proto_info(mysql));
       printf("Connection\t\t%s\n",mysql_get_host_info(mysql));
@@ -1177,7 +1173,9 @@
 static void usage(void)
 {
   print_version();
-  puts(ORACLE_WELCOME_COPYRIGHT_NOTICE("2000, 2011"));
+  puts("Copyright 2000-2008 MySQL AB, 2008 Sun Microsystems, Inc,\n"
+       "2009 Monty Program Ab");
+  puts("This software comes with ABSOLUTELY NO WARRANTY. This is free software,\nand you are welcome to modify and redistribute it under the GPL license\n");
   puts("Administration program for the mysqld daemon.");
   printf("Usage: %s [OPTIONS] command command....\n", my_progname);
   my_print_help(my_long_options);
