<<<<<<< HEAD
/* Copyright (c) 2000, 2014, Oracle and/or its affiliates.
   Copyright (c) 2009, 2014, Monty Program Ab.
=======
/*
   Copyright (c) 2000, 2015, Oracle and/or its affiliates. All rights reserved.
>>>>>>> 31c803e8

   This program is free software; you can redistribute it and/or modify
   it under the terms of the GNU General Public License as published by
   the Free Software Foundation; version 2 of the License.

   This program is distributed in the hope that it will be useful,
   but WITHOUT ANY WARRANTY; without even the implied warranty of
   MERCHANTABILITY or FITNESS FOR A PARTICULAR PURPOSE.  See the
   GNU General Public License for more details.

   You should have received a copy of the GNU General Public License
   along with this program; if not, write to the Free Software
   Foundation, Inc., 51 Franklin Street, Fifth Floor, Boston, MA  02110-1301, USA */


/**
  @file

  @brief
  Sorts a database
*/

#include "sql_priv.h"
#include "filesort.h"
#include "unireg.h"                      // REQUIRED by other includes
#ifdef HAVE_STDDEF_H
#include <stddef.h>			/* for macro offsetof */
#endif
#include <m_ctype.h>
#include "sql_sort.h"
#include "probes_mysql.h"
#include "sql_base.h"                           // update_virtual_fields
#include "sql_test.h"                           // TEST_filesort
#include "opt_range.h"                          // SQL_SELECT
#include "log_slow.h"
#include "debug_sync.h"
#include "sql_base.h"

/// How to write record_ref.
#define WRITE_REF(file,from) \
if (my_b_write((file),(uchar*) (from),param->ref_length)) \
  DBUG_RETURN(1);

	/* functions defined in this file */

static uchar *read_buffpek_from_file(IO_CACHE *buffer_file, uint count,
                                     uchar *buf);
static ha_rows find_all_keys(SORTPARAM *param,SQL_SELECT *select,
			     uchar * *sort_keys, uchar *sort_keys_buf,
                             IO_CACHE *buffer_file, IO_CACHE *tempfile);
static bool write_keys(SORTPARAM *param,uchar * *sort_keys,
                       uint count, IO_CACHE *buffer_file, IO_CACHE *tempfile);
static void make_sortkey(SORTPARAM *param,uchar *to, uchar *ref_pos);
static void register_used_fields(SORTPARAM *param);
static bool save_index(SORTPARAM *param,uchar **sort_keys, uint count, 
                       FILESORT_INFO *table_sort);
static uint suffix_length(ulong string_length);
static uint sortlength(THD *thd, SORT_FIELD *sortorder, uint s_length,
		       bool *multi_byte_charset);
static SORT_ADDON_FIELD *get_addon_fields(THD *thd, Field **ptabfield,
                                          uint sortlength, uint *plength);
static void unpack_addon_fields(struct st_sort_addon_field *addon_field,
                                uchar *buff, uchar *buff_end);
/**
  Sort a table.
  Creates a set of pointers that can be used to read the rows
  in sorted order. This should be done with the functions
  in records.cc.

  Before calling filesort, one must have done
  table->file->info(HA_STATUS_VARIABLE)

  The result set is stored in table->io_cache or
  table->record_pointers.

  @param thd           Current thread
  @param table		Table to sort
  @param sortorder	How to sort the table
  @param s_length	Number of elements in sortorder
  @param select		condition to apply to the rows
  @param max_rows	Return only this many rows
  @param sort_positions	Set to 1 if we want to force sorting by position
			(Needed by UPDATE/INSERT or ALTER TABLE)
  @param examined_rows	Store number of examined rows here

  @note
    If we sort by position (like if sort_positions is 1) filesort() will
    call table->prepare_for_position().

  @retval
    HA_POS_ERROR	Error
  @retval
    \#			Number of rows
  @retval
    examined_rows	will be set to number of examined rows
*/

ha_rows filesort(THD *thd, TABLE *table, SORT_FIELD *sortorder, uint s_length,
		 SQL_SELECT *select, ha_rows max_rows,
                 bool sort_positions, ha_rows *examined_rows)
{
  int error;
  size_t memory_available= thd->variables.sortbuff_size;
  size_t min_sort_memory;
  size_t sort_buff_sz;
  uint maxbuffer;
  BUFFPEK *buffpek;
  ha_rows num_rows= HA_POS_ERROR;
  uchar **sort_keys= 0;
  IO_CACHE tempfile, buffpek_pointers, *outfile; 
  SORTPARAM param;
  bool multi_byte_charset;
  DBUG_ENTER("filesort");
  DBUG_EXECUTE("info",TEST_filesort(sortorder,s_length););
#ifdef SKIP_DBUG_IN_FILESORT
  DBUG_PUSH("");		/* No DBUG here */
#endif
  FILESORT_INFO table_sort;
  TABLE_LIST *tab= table->pos_in_table_list;
  Item_subselect *subselect= tab ? tab->containing_subselect() : 0;

  MYSQL_FILESORT_START(table->s->db.str, table->s->table_name.str);
  DEBUG_SYNC(thd, "filesort_start");

  /*
   Release InnoDB's adaptive hash index latch (if holding) before
   running a sort.
  */
  ha_release_temporary_latches(thd);

  /* 
    Don't use table->sort in filesort as it is also used by 
    QUICK_INDEX_MERGE_SELECT. Work with a copy and put it back at the end 
    when index_merge select has finished with it.
  */
  memcpy(&table_sort, &table->sort, sizeof(FILESORT_INFO));
  table->sort.io_cache= NULL;
  DBUG_ASSERT(table_sort.record_pointers == NULL);
  
  outfile= table_sort.io_cache;
  my_b_clear(&tempfile);
  my_b_clear(&buffpek_pointers);
  buffpek=0;
  error= 1;
  bzero((char*) &param,sizeof(param));
  param.sort_length= sortlength(thd, sortorder, s_length, &multi_byte_charset);
  param.ref_length= table->file->ref_length;
  if (!(table->file->ha_table_flags() & HA_FAST_KEY_READ) &&
      !table->fulltext_searched && !sort_positions)
  {
    /* 
      Get the descriptors of all fields whose values are appended 
      to sorted fields and get its total length in param.spack_length.
    */
    param.addon_field= get_addon_fields(thd, table->field, 
                                        param.sort_length,
                                        &param.addon_length);
  }

  table_sort.addon_buf= 0;
  table_sort.addon_length= param.addon_length;
  table_sort.addon_field= param.addon_field;
  table_sort.unpack= unpack_addon_fields;
  if (param.addon_field)
  {
    param.res_length= param.addon_length;
    if (!(table_sort.addon_buf= (uchar *) my_malloc(param.addon_length,
                                                    MYF(MY_WME))))
      goto err;
  }
  else
  {
    param.res_length= param.ref_length;
    /* 
      The reference to the record is considered 
      as an additional sorted field
    */
    param.sort_length+= param.ref_length;
  }
  param.rec_length= param.sort_length+param.addon_length;
  param.max_rows= max_rows;

  if (select && select->quick)
    status_var_increment(thd->status_var.filesort_range_count);
  else
    status_var_increment(thd->status_var.filesort_scan_count);
  thd->query_plan_flags|= QPLAN_FILESORT;

  // If number of rows is not known, use as much of sort buffer as possible. 
  num_rows= table->file->estimate_rows_upper_bound();

  if (multi_byte_charset &&
      !(param.tmp_buffer= (char*) my_malloc(param.sort_length,MYF(MY_WME))))
    goto err;

  min_sort_memory= max(MIN_SORT_MEMORY, param.sort_length * MERGEBUFF2);
  set_if_bigger(min_sort_memory, sizeof(BUFFPEK*)*MERGEBUFF2);
  if (!table_sort.sort_keys)
  {
<<<<<<< HEAD
=======
    const ulong min_sort_memory=
      max(MIN_SORT_MEMORY,
          ALIGN_SIZE(MERGEBUFF2 * (param.rec_length + sizeof(uchar*))));
    /*
      Cannot depend on num_rows. For external sort, space for upto MERGEBUFF2
      rows is required.
    */
    if (num_rows < MERGEBUFF2)
      num_rows= MERGEBUFF2;

>>>>>>> 31c803e8
    while (memory_available >= min_sort_memory)
    {
      ulonglong keys= memory_available / (param.rec_length + sizeof(char*));
      table_sort.keys= (uint) min(num_rows, keys);
      sort_buff_sz= table_sort.keys*(param.rec_length+sizeof(char*));
      set_if_bigger(sort_buff_sz, param.rec_length * MERGEBUFF2);   

      DBUG_EXECUTE_IF("make_sort_keys_alloc_fail",
                      DBUG_SET("+d,simulate_out_of_memory"););

      if ((table_sort.sort_keys=
           (uchar**) my_malloc(sort_buff_sz, MYF(0))))
        break;
      size_t old_memory_available= memory_available;
      memory_available= memory_available/4*3;
      if (memory_available < min_sort_memory &&
          old_memory_available > min_sort_memory)
        memory_available= min_sort_memory;
    }
  }

  sort_keys= table_sort.sort_keys;
  param.keys= table_sort.keys;
  if (memory_available < min_sort_memory)
  {
    my_error(ER_OUT_OF_SORTMEMORY,MYF(ME_ERROR + ME_FATALERROR));
    goto err;
  }
  if (open_cached_file(&buffpek_pointers,mysql_tmpdir,TEMP_PREFIX,
		       DISK_BUFFER_SIZE, MYF(ME_ERROR | MY_WME)))
    goto err;

  param.sort_form= table;
  param.end=(param.local_sortorder=sortorder)+s_length;
  num_rows= find_all_keys(&param,
                          select,
                          sort_keys,
                          (uchar *)(sort_keys+param.keys),
                          &buffpek_pointers,
                          &tempfile);
  if (num_rows == HA_POS_ERROR)
    goto err;
  maxbuffer= (uint) (my_b_tell(&buffpek_pointers)/sizeof(*buffpek));

  if (maxbuffer == 0)			// The whole set is in memory
  {
    if (save_index(&param,sort_keys,(uint) num_rows, &table_sort))
      goto err;
  }
  else
  {
    thd->query_plan_flags|= QPLAN_FILESORT_DISK;

    /* filesort cannot handle zero-length records during merge. */
    DBUG_ASSERT(param.sort_length != 0);

    if (table_sort.buffpek && table_sort.buffpek_len < maxbuffer)
    {
      my_free(table_sort.buffpek);
      table_sort.buffpek= 0;
    }
    if (!(table_sort.buffpek=
          (uchar *) read_buffpek_from_file(&buffpek_pointers, maxbuffer,
                                 table_sort.buffpek)))
      goto err;
    buffpek= (BUFFPEK *) table_sort.buffpek;
    table_sort.buffpek_len= maxbuffer;
    close_cached_file(&buffpek_pointers);
	/* Open cached file if it isn't open */
    if (! my_b_inited(outfile) &&
	open_cached_file(outfile,mysql_tmpdir,TEMP_PREFIX,READ_RECORD_BUFFER,
			  MYF(ME_ERROR | MY_WME)))
      goto err;
    if (reinit_io_cache(outfile,WRITE_CACHE,0L,0,0))
      goto err;

    /*
      Use also the space previously used by string pointers in sort_buffer
      for temporary key storage.
    */
    param.keys=((param.keys *
                 (param.rec_length+sizeof(char*))) /
		param.rec_length - 1);
    maxbuffer--;				// Offset from 0
    if (merge_many_buff(&param,(uchar*) sort_keys,buffpek,&maxbuffer,
			&tempfile))
      goto err;
    if (flush_io_cache(&tempfile) ||
	reinit_io_cache(&tempfile,READ_CACHE,0L,0,0))
      goto err;
    if (merge_index(&param,
                    (uchar*) sort_keys,
                    buffpek,
                    maxbuffer,
                    &tempfile,
		    outfile))
      goto err;
  }

  if (num_rows > param.max_rows)
  {
    // If find_all_keys() produced more results than the query LIMIT.
    num_rows= param.max_rows;
  }
  error= 0;

 err:
  my_free(param.tmp_buffer);
  if (!subselect || !subselect->is_uncacheable())
  {
    my_free(sort_keys);
    table_sort.sort_keys= 0;
    my_free(buffpek);
    table_sort.buffpek= 0;
    table_sort.buffpek_len= 0;
  }
  close_cached_file(&tempfile);
  close_cached_file(&buffpek_pointers);
  if (my_b_inited(outfile))
  {
    if (flush_io_cache(outfile))
      error=1;
    {
      my_off_t save_pos=outfile->pos_in_file;
      /* For following reads */
      if (reinit_io_cache(outfile,READ_CACHE,0L,0,0))
	error=1;
      outfile->end_of_file=save_pos;
    }
  }
  if (error)
  {
    int kill_errno= thd->killed_errno();
    DBUG_ASSERT(thd->is_error() || kill_errno || thd->killed == ABORT_QUERY);

    /*
      We replace the table->sort at the end.
      Hence calling free_io_cache to make sure table->sort.io_cache
      used for QUICK_INDEX_MERGE_SELECT is free.
    */
    free_io_cache(table);

    my_printf_error(ER_FILSORT_ABORT,
                    "%s: %s",
                    MYF(0),
                    ER_THD(thd, ER_FILSORT_ABORT),
                    kill_errno ? ER(kill_errno) :
                    thd->killed == ABORT_QUERY ? "" : thd->stmt_da->message());

    if (global_system_variables.log_warnings > 1)
    {
      sql_print_warning("%s, host: %s, user: %s, thread: %lu, query: %-.4096s",
                        ER_THD(thd, ER_FILSORT_ABORT),
                        thd->security_ctx->host_or_ip,
                        &thd->security_ctx->priv_user[0],
                        (ulong) thd->thread_id,
                        thd->query());
    }
  }
  else
    statistic_add(thd->status_var.filesort_rows,
		  (ulong) num_rows, &LOCK_status);
  *examined_rows= param.examined_rows;
#ifdef SKIP_DBUG_IN_FILESORT
  DBUG_POP();			/* Ok to DBUG */
#endif

  /* table->sort.io_cache should be free by this time */
  DBUG_ASSERT(NULL == table->sort.io_cache);

  memcpy(&table->sort, &table_sort, sizeof(FILESORT_INFO));
  DBUG_PRINT("exit",("num_rows: %ld", (long) num_rows));
  MYSQL_FILESORT_DONE(error, num_rows);
  DBUG_RETURN(error ? HA_POS_ERROR : num_rows);
} /* filesort */


void filesort_free_buffers(TABLE *table, bool full)
{
  DBUG_ENTER("filesort_free_buffers");
  my_free(table->sort.record_pointers);
  table->sort.record_pointers= NULL;

  if (full)
  {
    my_free(table->sort.sort_keys);
    table->sort.sort_keys= NULL;
    my_free(table->sort.buffpek);
    table->sort.buffpek= NULL;
    table->sort.buffpek_len= 0;
  }

  my_free(table->sort.addon_buf);
  my_free(table->sort.addon_field);
  table->sort.addon_buf= NULL;
  table->sort.addon_field= NULL;
  DBUG_VOID_RETURN;
}


/** Read 'count' number of buffer pointers into memory. */

static uchar *read_buffpek_from_file(IO_CACHE *buffpek_pointers, uint count,
                                     uchar *buf)
{
  size_t length= sizeof(BUFFPEK)*count;
  uchar *tmp= buf;
  DBUG_ENTER("read_buffpek_from_file");
  if (count > UINT_MAX/sizeof(BUFFPEK))
    return 0; /* sizeof(BUFFPEK)*count will overflow */
  if (!tmp)
    tmp= (uchar *)my_malloc(length, MYF(MY_WME));
  if (tmp)
  {
    if (reinit_io_cache(buffpek_pointers,READ_CACHE,0L,0,0) ||
	my_b_read(buffpek_pointers, (uchar*) tmp, length))
    {
      my_free(tmp);
      tmp=0;
    }
  }
  DBUG_RETURN(tmp);
}

#ifndef DBUG_OFF

/* Buffer where record is returned */
char dbug_print_row_buff[512];

/* Temporary buffer for printing a column */
char dbug_print_row_buff_tmp[512];

/*
  Print table's current row into a buffer and return a pointer to it.

  This is intended to be used from gdb:
  
    (gdb) p dbug_print_table_row(table)
      $33 = "SUBQUERY2_t1(col_int_key,col_varchar_nokey)=(7,c)"
    (gdb)

  Only columns in table->read_set are printed
*/

const char* dbug_print_table_row(TABLE *table)
{
  Field **pfield;
  String tmp(dbug_print_row_buff_tmp,
             sizeof(dbug_print_row_buff_tmp),&my_charset_bin);

  String output(dbug_print_row_buff, sizeof(dbug_print_row_buff),
                &my_charset_bin);

  output.length(0);
  output.append(table->alias);
  output.append("(");
  bool first= true;

  for (pfield= table->field; *pfield ; pfield++)
  {
    if (table->read_set && !bitmap_is_set(table->read_set, (*pfield)->field_index))
      continue;
    
    if (first)
      first= false;
    else
      output.append(",");

    output.append((*pfield)->field_name? (*pfield)->field_name: "NULL");
  }

  output.append(")=(");

  first= true;
  for (pfield= table->field; *pfield ; pfield++)
  {
    Field *field=  *pfield;

    if (table->read_set && !bitmap_is_set(table->read_set, (*pfield)->field_index))
      continue;

    if (first)
      first= false;
    else
      output.append(",");

    if (field->is_null())
      output.append("NULL");
    else
    {
      if (field->type() == MYSQL_TYPE_BIT)
        (void) field->val_int_as_str(&tmp, 1);
      else
        field->val_str(&tmp);
      output.append(tmp.ptr(), tmp.length());
    }
  }
  output.append(")");
  
  return output.c_ptr_safe();
}


/*
  Print a text, SQL-like record representation into dbug trace.

  Note: this function is a work in progress: at the moment
   - column read bitmap is ignored (can print garbage for unused columns)
   - there is no quoting
*/
static void dbug_print_record(TABLE *table, bool print_rowid)
{
  char buff[1024];
  Field **pfield;
  String tmp(buff,sizeof(buff),&my_charset_bin);
  DBUG_LOCK_FILE;
  
  fprintf(DBUG_FILE, "record (");
  for (pfield= table->field; *pfield ; pfield++)
    fprintf(DBUG_FILE, "%s%s", (*pfield)->field_name, (pfield[1])? ", ":"");
  fprintf(DBUG_FILE, ") = ");

  fprintf(DBUG_FILE, "(");
  for (pfield= table->field; *pfield ; pfield++)
  {
    Field *field=  *pfield;

    if (field->is_null())
      fwrite("NULL", sizeof(char), 4, DBUG_FILE);
   
    if (field->type() == MYSQL_TYPE_BIT)
      (void) field->val_int_as_str(&tmp, 1);
    else
      field->val_str(&tmp);

    fwrite(tmp.ptr(),sizeof(char),tmp.length(),DBUG_FILE);
    if (pfield[1])
      fwrite(", ", sizeof(char), 2, DBUG_FILE);
  }
  fprintf(DBUG_FILE, ")");
  if (print_rowid)
  {
    fprintf(DBUG_FILE, " rowid ");
    for (uint i=0; i < table->file->ref_length; i++)
    {
      fprintf(DBUG_FILE, "%x", (uchar)table->file->ref[i]);
    }
  }
  fprintf(DBUG_FILE, "\n");
  DBUG_UNLOCK_FILE;
}

#endif 

/**
  Search after sort_keys and write them into tempfile.
  All produced sequences are guaranteed to be non-empty.

  @param param             Sorting parameter
  @param select            Use this to get source data
  @param sort_keys         Array of pointers to sort key + addon buffers.
  @param buffpek_pointers  File to write BUFFPEKs describing sorted segments
                           in tempfile.
  @param tempfile          File to write sorted sequences of sortkeys to.

  @note
    Basic idea:
    @verbatim
     while (get_next_sortkey())
     {
       if (no free space in sort_keys buffers)
       {
         sort sort_keys buffer;
         dump sorted sequence to 'tempfile';
         dump BUFFPEK describing sequence location into 'buffpek_pointers';
       }
       put sort key into 'sort_keys';
     }
     if (sort_keys has some elements && dumped at least once)
       sort-dump-dump as above;
     else
       don't sort, leave sort_keys array to be sorted by caller.
  @endverbatim

  @retval
    Number of records written on success.
  @retval
    HA_POS_ERROR on error.
*/

static ha_rows find_all_keys(SORTPARAM *param, SQL_SELECT *select,
			     uchar **sort_keys, uchar *sort_keys_buf,
			     IO_CACHE *buffpek_pointers,
			     IO_CACHE *tempfile)
{
  int error,flag,quick_select;
  uint idx,indexpos,ref_length;
  uchar *ref_pos,*next_pos,ref_buff[MAX_REFLENGTH];
  my_off_t record;
  TABLE *sort_form;
  THD *thd= current_thd;
  volatile killed_state *killed= &thd->killed;
  handler *file;
  MY_BITMAP *save_read_set, *save_write_set, *save_vcol_set;
  uchar *next_sort_key= sort_keys_buf;
  DBUG_ENTER("find_all_keys");
  DBUG_PRINT("info",("using: %s",
                     (select ? select->quick ? "ranges" : "where":
                      "every row")));

  idx=indexpos=0;
  error=quick_select=0;
  sort_form=param->sort_form;
  file=sort_form->file;
  ref_length=param->ref_length;
  ref_pos= ref_buff;
  quick_select=select && select->quick;
  record=0;
  flag= ((file->ha_table_flags() & HA_REC_NOT_IN_SEQ) || quick_select);
  if (flag)
    ref_pos= &file->ref[0];
  next_pos=ref_pos;
  if (!quick_select)
  {
    next_pos=(uchar*) 0;			/* Find records in sequence */
    DBUG_EXECUTE_IF("bug14365043_1",
                    DBUG_SET("+d,ha_rnd_init_fail"););
    if (file->ha_rnd_init_with_error(1))
      DBUG_RETURN(HA_POS_ERROR);
    file->extra_opt(HA_EXTRA_CACHE,
		    current_thd->variables.read_buff_size);
  }


  /* Remember original bitmaps */
  save_read_set=  sort_form->read_set;
  save_write_set= sort_form->write_set;
  save_vcol_set= sort_form->vcol_set;
  /* Set up temporary column read map for columns used by sort */
  bitmap_clear_all(&sort_form->tmp_set);
  /* Temporary set for register_used_fields and register_field_in_read_map */
  sort_form->read_set= &sort_form->tmp_set;
  register_used_fields(param);
  if (quick_select)
    select->quick->add_used_key_part_to_set(sort_form->read_set);

  Item *sort_cond= !select ?  
                     0 : !select->pre_idx_push_select_cond ? 
                           select->cond : select->pre_idx_push_select_cond;
  if (sort_cond)
    sort_cond->walk(&Item::register_field_in_read_map, 1, (uchar*) sort_form);
  sort_form->column_bitmaps_set(&sort_form->tmp_set, &sort_form->tmp_set, 
                                &sort_form->tmp_set);


  if (quick_select)
  {
    if (select->quick->reset())
      DBUG_RETURN(HA_POS_ERROR);
  }

  DEBUG_SYNC(thd, "after_index_merge_phase1");
  for (;;)
  {
    if (quick_select)
    {
      if ((error= select->quick->get_next()))
        break;
      if (!error && sort_form->vfield)
        update_virtual_fields(thd, sort_form);
      file->position(sort_form->record[0]);
      DBUG_EXECUTE_IF("debug_filesort", dbug_print_record(sort_form, TRUE););
    }
    else					/* Not quick-select */
    {
      {
	error= file->ha_rnd_next(sort_form->record[0]);
	if (!error && sort_form->vfield)
	  update_virtual_fields(thd, sort_form);
	if (!flag)
	{
	  my_store_ptr(ref_pos,ref_length,record); // Position to row
	  record+= sort_form->s->db_record_offset;
	}
	else if (!error)
	  file->position(sort_form->record[0]);
      }
      if (error && error != HA_ERR_RECORD_DELETED)
	break;
    }

    if (*killed)
    {
      DBUG_PRINT("info",("Sort killed by user"));
      if (!quick_select)
      {
        (void) file->extra(HA_EXTRA_NO_CACHE);
        file->ha_rnd_end();
      }
      DBUG_RETURN(HA_POS_ERROR);		/* purecov: inspected */
    }

    bool write_record= false;
    if (error == 0)
    {
      param->examined_rows++;
      if (select && select->cond)
      {
        /*
          If the condition 'select->cond' contains a subquery, restore the
          original read/write sets of the table 'sort_form' because when
          SQL_SELECT::skip_record evaluates this condition. it may include a
          correlated subquery predicate, such that some field in the subquery
          refers to 'sort_form'.

          PSergey-todo: discuss the above with Timour.
        */
        MY_BITMAP *tmp_read_set= sort_form->read_set;
        MY_BITMAP *tmp_write_set= sort_form->write_set;
        MY_BITMAP *tmp_vcol_set= sort_form->vcol_set;

        if (select->cond->with_subselect)
          sort_form->column_bitmaps_set(save_read_set, save_write_set,
                                        save_vcol_set);
        write_record= (select->skip_record(thd) > 0);
        if (select->cond->with_subselect)
          sort_form->column_bitmaps_set(tmp_read_set,
                                        tmp_write_set,
                                        tmp_vcol_set);
      }
      else
        write_record= true;
    }

    if (write_record)
    {
      if (idx == param->keys)
      {
	if (write_keys(param, sort_keys,
                       idx, buffpek_pointers, tempfile))
	  DBUG_RETURN(HA_POS_ERROR);
	idx= 0;
        next_sort_key= sort_keys_buf;
	indexpos++;
      }
      sort_keys[idx++]= next_sort_key;
      make_sortkey(param, next_sort_key, ref_pos);
      next_sort_key+= param->rec_length;
    }

    /* It does not make sense to read more keys in case of a fatal error */
    if (thd->is_error())
      break;

    /*
      We need to this after checking the error as the transaction may have
      rolled back in case of a deadlock
    */
    if (!write_record)
      file->unlock_row();
  }
  if (!quick_select)
  {
    (void) file->extra(HA_EXTRA_NO_CACHE);	/* End cacheing of records */
    if (!next_pos)
      file->ha_rnd_end();
  }

  if (thd->is_error())
    DBUG_RETURN(HA_POS_ERROR);
  
  /* Signal we should use orignal column read and write maps */
  sort_form->column_bitmaps_set(save_read_set, save_write_set, save_vcol_set);

  DBUG_PRINT("test",("error: %d  indexpos: %d",error,indexpos));
  if (error != HA_ERR_END_OF_FILE)
  {
    file->print_error(error,MYF(ME_ERROR | ME_WAITTANG)); // purecov: inspected
    DBUG_RETURN(HA_POS_ERROR);			/* purecov: inspected */
  }
  if (indexpos && idx &&
      write_keys(param, sort_keys,
                 idx, buffpek_pointers, tempfile))
    DBUG_RETURN(HA_POS_ERROR);			/* purecov: inspected */
  const ha_rows retval=
    my_b_inited(tempfile) ?
    (ha_rows) (my_b_tell(tempfile)/param->rec_length) : idx;
  DBUG_RETURN(retval);
} /* find_all_keys */


/**
  @details
  Sort the buffer and write:
  -# the sorted sequence to tempfile
  -# a BUFFPEK describing the sorted sequence position to buffpek_pointers

    (was: Skriver en buffert med nycklar till filen)

  @param param             Sort parameters
  @param sort_keys         Array of pointers to keys to sort
  @param count             Number of elements in sort_keys array
  @param buffpek_pointers  One 'BUFFPEK' struct will be written into this file.
                           The BUFFPEK::{file_pos, count} will indicate where
                           the sorted data was stored.
  @param tempfile          The sorted sequence will be written into this file.

  @retval
    0 OK
  @retval
    1 Error
*/

static bool
write_keys(SORTPARAM *param, register uchar **sort_keys, uint count,
           IO_CACHE *buffpek_pointers, IO_CACHE *tempfile)
{
  size_t sort_length, rec_length;
  uchar **end;
  BUFFPEK buffpek;
  DBUG_ENTER("write_keys");

  sort_length= param->sort_length;
  rec_length= param->rec_length;
#ifdef MC68000
  quicksort(sort_keys,count,sort_length);
#else
  my_string_ptr_sort((uchar*) sort_keys, (uint) count, sort_length);
#endif
  if (!my_b_inited(tempfile) &&
      open_cached_file(tempfile, mysql_tmpdir, TEMP_PREFIX, DISK_BUFFER_SIZE,
                       MYF(MY_WME)))
    goto err;                                   /* purecov: inspected */
  /* check we won't have more buffpeks than we can possibly keep in memory */
  if (my_b_tell(buffpek_pointers) + sizeof(BUFFPEK) > (ulonglong)UINT_MAX)
    goto err;
  buffpek.file_pos= my_b_tell(tempfile);
  if ((ha_rows) count > param->max_rows)
    count=(uint) param->max_rows;               /* purecov: inspected */
  buffpek.count=(ha_rows) count;
  for (end=sort_keys+count ; sort_keys != end ; sort_keys++)
    if (my_b_write(tempfile, (uchar*) *sort_keys, (uint) rec_length))
      goto err;
  if (my_b_write(buffpek_pointers, (uchar*) &buffpek, sizeof(buffpek)))
    goto err;
  DBUG_RETURN(0);

err:
  DBUG_RETURN(1);
} /* write_keys */


/**
  Store length as suffix in high-byte-first order.
*/

static inline void store_length(uchar *to, uint length, uint pack_length)
{
  switch (pack_length) {
  case 1:
    *to= (uchar) length;
    break;
  case 2:
    mi_int2store(to, length);
    break;
  case 3:
    mi_int3store(to, length);
    break;
  default:
    mi_int4store(to, length);
    break;
  }
}


/** Make a sort-key from record. */

static void make_sortkey(register SORTPARAM *param,
			 register uchar *to, uchar *ref_pos)
{
  reg3 Field *field;
  reg1 SORT_FIELD *sort_field;
  reg5 uint length;

  for (sort_field=param->local_sortorder ;
       sort_field != param->end ;
       sort_field++)
  {
    bool maybe_null=0;
    if ((field=sort_field->field))
    {						// Field
      field->make_sort_key(to, sort_field->length);
      if ((maybe_null = field->maybe_null()))
        to++;
    }
    else
    {						// Item
      Item *item=sort_field->item;
      maybe_null= item->maybe_null;
      switch (sort_field->result_type) {
      case STRING_RESULT:
      {
        CHARSET_INFO *cs=item->collation.collation;
        char fill_char= ((cs->state & MY_CS_BINSORT) ? (char) 0 : ' ');

        if (maybe_null)
          *to++=1;
        char *tmp_buffer= param->tmp_buffer ? param->tmp_buffer : (char*)to;
        String tmp(tmp_buffer, param->sort_length, cs);
        String *res= item->str_result(&tmp);
        if (!res)
        {
          if (maybe_null)
            bzero((char*) to-1,sort_field->length+1);
          else
          {
            /* purecov: begin deadcode */
            /*
              This should only happen during extreme conditions if we run out
              of memory or have an item marked not null when it can be null.
              This code is here mainly to avoid a hard crash in this case.
            */
            DBUG_ASSERT(0);
            DBUG_PRINT("warning",
                       ("Got null on something that shouldn't be null"));
            bzero((char*) to,sort_field->length);	// Avoid crash
            /* purecov: end */
          }
          break;
        }
        length= res->length();
        if (sort_field->need_strxnfrm)
        {
          uint tmp_length __attribute__((unused));
          tmp_length= my_strnxfrm(cs, to ,sort_field->length,
                                  (uchar*) res->ptr(), length);
          DBUG_ASSERT(tmp_length == sort_field->length);
        }
        else
        {
          uint diff;
          uint sort_field_length= sort_field->length -
            sort_field->suffix_length;
          if (sort_field_length < length)
          {
            diff= 0;
            length= sort_field_length;
          }
          else
            diff= sort_field_length - length;
          if (sort_field->suffix_length)
          {
            /* Store length last in result_string */
            store_length(to + sort_field_length, length,
                         sort_field->suffix_length);
          }
          /* apply cs->sort_order for case-insensitive comparison if needed */
          my_strnxfrm(cs,(uchar*)to,length,(const uchar*)res->ptr(),length);
          cs->cset->fill(cs, (char *)to+length,diff,fill_char);
        }
        break;
      }
      case INT_RESULT:
      case TIME_RESULT:
	{
          longlong UNINIT_VAR(value);
          if (sort_field->result_type == INT_RESULT)
            value= item->val_int_result();
          else
          {
            MYSQL_TIME buf;
            if (item->get_date_result(&buf, TIME_INVALID_DATES))
            {
              DBUG_ASSERT(maybe_null);
              DBUG_ASSERT(item->null_value);
            }
            else
              value= pack_time(&buf);
          }
          if (maybe_null)
          {
            if (item->null_value)
            {
              bzero((char*) to++, sort_field->length+1);
              break;
            }
	    *to++=1;				/* purecov: inspected */
          }
	  to[7]= (uchar) value;
	  to[6]= (uchar) (value >> 8);
	  to[5]= (uchar) (value >> 16);
	  to[4]= (uchar) (value >> 24);
	  to[3]= (uchar) (value >> 32);
	  to[2]= (uchar) (value >> 40);
	  to[1]= (uchar) (value >> 48);
          if (item->unsigned_flag)                    /* Fix sign */
            to[0]= (uchar) (value >> 56);
          else
            to[0]= (uchar) (value >> 56) ^ 128;	/* Reverse signbit */
	  break;
	}
      case DECIMAL_RESULT:
        {
          my_decimal dec_buf, *dec_val= item->val_decimal_result(&dec_buf);
          if (maybe_null)
          {
            if (item->null_value)
            { 
              bzero((char*) to++, sort_field->length+1);
              break;
            }
            *to++=1;
          }
          my_decimal2binary(E_DEC_FATAL_ERROR, dec_val, to,
                            item->max_length - (item->decimals ? 1:0),
                            item->decimals);
         break;
        }
      case REAL_RESULT:
	{
          double value= item->val_result();
	  if (maybe_null)
          {
            if (item->null_value)
            {
              bzero((char*) to,sort_field->length+1);
              to++;
              break;
            }
	    *to++=1;
          }
	  change_double_for_sort(value,(uchar*) to);
	  break;
	}
      case ROW_RESULT:
      default: 
	// This case should never be choosen
	DBUG_ASSERT(0);
	break;
      }
    }
    if (sort_field->reverse)
    {							/* Revers key */
      if (maybe_null && (to[-1]= !to[-1]))
      {
        to+= sort_field->length; // don't waste the time reversing all 0's
        continue;
      }
      length=sort_field->length;
      while (length--)
      {
	*to = (uchar) (~ *to);
	to++;
      }
    }
    else
      to+= sort_field->length;
  }

  if (param->addon_field)
  {
    /* 
      Save field values appended to sorted fields.
      First null bit indicators are appended then field values follow.
      In this implementation we use fixed layout for field values -
      the same for all records.
    */
    SORT_ADDON_FIELD *addonf= param->addon_field;
    uchar *nulls= to;
    DBUG_ASSERT(addonf != 0);
    bzero((char *) nulls, addonf->offset);
    to+= addonf->offset;
    for ( ; (field= addonf->field) ; addonf++)
    {
      if (addonf->null_bit && field->is_null())
      {
        nulls[addonf->null_offset]|= addonf->null_bit;
#ifdef HAVE_valgrind
	bzero(to, addonf->length);
#endif
      }
      else
      {
#ifdef HAVE_valgrind
        uchar *end= field->pack(to, field->ptr);
	uint length= (uint) ((to + addonf->length) - end);
	DBUG_ASSERT((int) length >= 0);
	if (length)
	  bzero(end, length);
#else
        (void) field->pack(to, field->ptr);
#endif
      }
      to+= addonf->length;
    }
  }
  else
  {
    /* Save filepos last */
    memcpy((uchar*) to, ref_pos, (size_t) param->ref_length);
  }
  return;
}


/*
  Register fields used by sorting in the sorted table's read set
*/

static void register_used_fields(SORTPARAM *param)
{
  reg1 SORT_FIELD *sort_field;
  TABLE *table=param->sort_form;
  MY_BITMAP *bitmap= table->read_set;

  for (sort_field= param->local_sortorder ;
       sort_field != param->end ;
       sort_field++)
  {
    Field *field;
    if ((field= sort_field->field))
    {
      if (field->table == table)
      {
        if (field->vcol_info)
	{
          Item *vcol_item= field->vcol_info->expr_item;
          vcol_item->walk(&Item::register_field_in_read_map, 1, (uchar *) 0);
        }                   
        bitmap_set_bit(bitmap, field->field_index);
      }
    }
    else
    {						// Item
      sort_field->item->walk(&Item::register_field_in_read_map, 1,
                             (uchar *) table);
    }
  }

  if (param->addon_field)
  {
    SORT_ADDON_FIELD *addonf= param->addon_field;
    Field *field;
    for ( ; (field= addonf->field) ; addonf++)
      bitmap_set_bit(bitmap, field->field_index);
  }
  else
  {
    /* Save filepos last */
    table->prepare_for_position();
  }
}


static bool save_index(SORTPARAM *param, uchar **sort_keys, uint count, 
                       FILESORT_INFO *table_sort)
{
  uint offset,res_length;
  uchar *to;
  DBUG_ENTER("save_index");

  my_string_ptr_sort((uchar*) sort_keys, (uint) count, param->sort_length);
  res_length= param->res_length;
  offset= param->rec_length-res_length;
  if ((ha_rows) count > param->max_rows)
    count=(uint) param->max_rows;
  if (!(to= table_sort->record_pointers= 
        (uchar*) my_malloc(res_length*count, MYF(MY_WME))))
    DBUG_RETURN(1);                 /* purecov: inspected */
  for (uchar **end= sort_keys+count ; sort_keys != end ; sort_keys++)
  {
    memcpy(to, *sort_keys+offset, res_length);
    to+= res_length;
  }
  DBUG_RETURN(0);
}


/** Merge buffers to make < MERGEBUFF2 buffers. */

int merge_many_buff(SORTPARAM *param, uchar *sort_buffer,
		    BUFFPEK *buffpek, uint *maxbuffer, IO_CACHE *t_file)
{
  register uint i;
  IO_CACHE t_file2,*from_file,*to_file,*temp;
  BUFFPEK *lastbuff;
  DBUG_ENTER("merge_many_buff");

  if (*maxbuffer < MERGEBUFF2)
    DBUG_RETURN(0);				/* purecov: inspected */
  if (flush_io_cache(t_file) ||
      open_cached_file(&t_file2,mysql_tmpdir,TEMP_PREFIX,DISK_BUFFER_SIZE,
			MYF(MY_WME)))
    DBUG_RETURN(1);				/* purecov: inspected */

  from_file= t_file ; to_file= &t_file2;
  while (*maxbuffer >= MERGEBUFF2)
  {
    if (reinit_io_cache(from_file,READ_CACHE,0L,0,0))
      goto cleanup;
    if (reinit_io_cache(to_file,WRITE_CACHE,0L,0,0))
      goto cleanup;
    lastbuff=buffpek;
    for (i=0 ; i <= *maxbuffer-MERGEBUFF*3/2 ; i+=MERGEBUFF)
    {
      if (merge_buffers(param,from_file,to_file,sort_buffer,lastbuff++,
			buffpek+i,buffpek+i+MERGEBUFF-1,0))
      goto cleanup;
    }
    if (merge_buffers(param,from_file,to_file,sort_buffer,lastbuff++,
		      buffpek+i,buffpek+ *maxbuffer,0))
      break;					/* purecov: inspected */
    if (flush_io_cache(to_file))
      break;					/* purecov: inspected */
    temp=from_file; from_file=to_file; to_file=temp;
    setup_io_cache(from_file);
    setup_io_cache(to_file);
    *maxbuffer= (uint) (lastbuff-buffpek)-1;
  }
cleanup:
  close_cached_file(to_file);			// This holds old result
  if (to_file == t_file)
  {
    *t_file=t_file2;				// Copy result file
    setup_io_cache(t_file);
  }

  DBUG_RETURN(*maxbuffer >= MERGEBUFF2);	/* Return 1 if interrupted */
} /* merge_many_buff */


/**
  Read data to buffer.

  @retval
    (uint)-1 if something goes wrong
*/

uint read_to_buffer(IO_CACHE *fromfile, BUFFPEK *buffpek,
		    uint rec_length)
{
  register uint count;
  uint length;

  if ((count=(uint) min((ha_rows) buffpek->max_keys,buffpek->count)))
  {
    if (mysql_file_pread(fromfile->file, (uchar*) buffpek->base,
                         (length= rec_length*count),
                         buffpek->file_pos, MYF_RW))
      return((uint) -1);			/* purecov: inspected */
    buffpek->key=buffpek->base;
    buffpek->file_pos+= length;			/* New filepos */
    buffpek->count-=	count;
    buffpek->mem_count= count;
  }
  return (count*rec_length);
} /* read_to_buffer */


/**
  Put all room used by freed buffer to use in adjacent buffer.

  Note, that we can't simply distribute memory evenly between all buffers,
  because new areas must not overlap with old ones.

  @param[in] queue      list of non-empty buffers, without freed buffer
  @param[in] reuse      empty buffer
  @param[in] key_length key length
*/

void reuse_freed_buff(QUEUE *queue, BUFFPEK *reuse, uint key_length)
{
  uchar *reuse_end= reuse->base + reuse->max_keys * key_length;
  for (uint i= queue_first_element(queue);
       i <= queue_last_element(queue);
       i++)
  {
    BUFFPEK *bp= (BUFFPEK *) queue_element(queue, i);
    if (bp->base + bp->max_keys * key_length == reuse->base)
    {
      bp->max_keys+= reuse->max_keys;
      return;
    }
    else if (bp->base == reuse_end)
    {
      bp->base= reuse->base;
      bp->max_keys+= reuse->max_keys;
      return;
    }
  }
  DBUG_ASSERT(0);
}


/**
  Merge buffers to one buffer.

  @param param        Sort parameter
  @param from_file    File with source data (BUFFPEKs point to this file)
  @param to_file      File to write the sorted result data.
  @param sort_buffer  Buffer for data to store up to MERGEBUFF2 sort keys.
  @param lastbuff     OUT Store here BUFFPEK describing data written to to_file
  @param Fb           First element in source BUFFPEKs array
  @param Tb           Last element in source BUFFPEKs array
  @param flag

  @retval
    0      OK
  @retval
    other  error
*/

int merge_buffers(SORTPARAM *param, IO_CACHE *from_file,
                  IO_CACHE *to_file, uchar *sort_buffer,
                  BUFFPEK *lastbuff, BUFFPEK *Fb, BUFFPEK *Tb,
                  int flag)
{
  int error;
  uint rec_length,res_length,offset;
  size_t sort_length;
  ulong maxcount;
  ha_rows max_rows,org_max_rows;
  my_off_t to_start_filepos;
  uchar *strpos;
  BUFFPEK *buffpek;
  QUEUE queue;
  qsort2_cmp cmp;
  void *first_cmp_arg;
  element_count dupl_count= 0;
  uchar *src;
  killed_state not_killable;
  uchar *unique_buff= param->unique_buff;
  volatile killed_state *killed= &current_thd->killed;
  DBUG_ENTER("merge_buffers");

  status_var_increment(current_thd->status_var.filesort_merge_passes);
  current_thd->query_plan_fsort_passes++;
  if (param->not_killable)
  {
    killed= &not_killable;
    not_killable= NOT_KILLED;
  }

  error=0;
  rec_length= param->rec_length;
  res_length= param->res_length;
  sort_length= param->sort_length;
  uint dupl_count_ofs= rec_length-sizeof(element_count);
  uint min_dupl_count= param->min_dupl_count;
  bool check_dupl_count= flag && min_dupl_count;
  offset= (rec_length-
           (flag && min_dupl_count ? sizeof(dupl_count) : 0)-res_length);
  uint wr_len= flag ? res_length : rec_length;
  uint wr_offset= flag ? offset : 0;
  maxcount= (ulong) (param->keys/((uint) (Tb-Fb) +1));
  to_start_filepos= my_b_tell(to_file);
  strpos= sort_buffer;
  org_max_rows=max_rows= param->max_rows;
  
  set_if_bigger(maxcount, 1);
  
  if (unique_buff)
  {
    cmp= param->compare;
    first_cmp_arg= (void *) &param->cmp_context;
  }
  else
  {
    cmp= get_ptr_compare(sort_length);
    first_cmp_arg= (void*) &sort_length;
  }
  if (init_queue(&queue, (uint) (Tb-Fb)+1, offsetof(BUFFPEK,key), 0,
                 (queue_compare) cmp, first_cmp_arg, 0, 0))
    DBUG_RETURN(1);                                /* purecov: inspected */
  for (buffpek= Fb ; buffpek <= Tb ; buffpek++)
  {
    buffpek->base= strpos;
    buffpek->max_keys= maxcount;
    strpos+=
      (uint) (error= (int) read_to_buffer(from_file, buffpek, rec_length));

    if (error == -1)
      goto err;					/* purecov: inspected */
    buffpek->max_keys= buffpek->mem_count;	// If less data in buffers than expected
    queue_insert(&queue, (uchar*) buffpek);
  }

  if (unique_buff)
  {
    /* 
       Called by Unique::get()
       Copy the first argument to unique_buff for unique removal.
       Store it also in 'to_file'.
    */
    buffpek= (BUFFPEK*) queue_top(&queue);
    memcpy(unique_buff, buffpek->key, rec_length);
    if (min_dupl_count)
      memcpy(&dupl_count, unique_buff+dupl_count_ofs, 
             sizeof(dupl_count));
    buffpek->key+= rec_length;
    if (! --buffpek->mem_count)
    {
      if (!(error= (int) read_to_buffer(from_file, buffpek,
                                        rec_length)))
      {
        queue_remove(&queue,0);
        reuse_freed_buff(&queue, buffpek, rec_length);
      }
      else if (error == -1)
        goto err;                        /* purecov: inspected */ 
    }
    queue_replace_top(&queue);            // Top element has been used
  }
  else
    cmp= 0;                                        // Not unique

  while (queue.elements > 1)
  {
    if (*killed)
    {
      error= 1; goto err;                        /* purecov: inspected */
    }
    for (;;)
    {
      buffpek= (BUFFPEK*) queue_top(&queue);
      src= buffpek->key;
      if (cmp)                                        // Remove duplicates
      {
        if (!(*cmp)(first_cmp_arg, &unique_buff,
                    (uchar**) &buffpek->key))
	{
          if (min_dupl_count)
	  {
            element_count cnt;
            memcpy(&cnt, (uchar *) buffpek->key+dupl_count_ofs, sizeof(cnt));
            dupl_count+= cnt;
          }
          goto skip_duplicate;
        }
        if (min_dupl_count)
	{
          memcpy(unique_buff+dupl_count_ofs, &dupl_count,
                 sizeof(dupl_count));
        }
	src= unique_buff;
      }
        
      /* 
        Do not write into the output file if this is the final merge called
        for a Unique object used for intersection and dupl_count is less
        than min_dupl_count.
        If the Unique object is used to intersect N sets of unique elements
        then for any element:
        dupl_count >= N <=> the element is occurred in each of these N sets.
      */          
      if (!check_dupl_count || dupl_count >= min_dupl_count)
      {
        if (my_b_write(to_file, src+wr_offset, wr_len))
        {
          error=1; goto err;                        /* purecov: inspected */
        }
      }
      if (cmp)
      {   
        memcpy(unique_buff, (uchar*) buffpek->key, rec_length);
        if (min_dupl_count)
          memcpy(&dupl_count, unique_buff+dupl_count_ofs, 
                 sizeof(dupl_count));
      }
      if (!--max_rows)
      {
        error= 0;                               /* purecov: inspected */
        goto end;                               /* purecov: inspected */
      }

    skip_duplicate:
      buffpek->key+= rec_length;
      if (! --buffpek->mem_count)
      {
        if (!(error= (int) read_to_buffer(from_file, buffpek,
                                          rec_length)))
        {
          (void) queue_remove_top(&queue);
          reuse_freed_buff(&queue, buffpek, rec_length);
          break;                        /* One buffer have been removed */
        }
        else if (error == -1)
          goto err;                        /* purecov: inspected */
      }
      queue_replace_top(&queue);   	/* Top element has been replaced */
    }
  }
  buffpek= (BUFFPEK*) queue_top(&queue);
  buffpek->base= (uchar*) sort_buffer;
  buffpek->max_keys= param->keys;

  /*
    As we know all entries in the buffer are unique, we only have to
    check if the first one is the same as the last one we wrote
  */
  if (cmp)
  {
    if (!(*cmp)(first_cmp_arg, &unique_buff, (uchar**) &buffpek->key))
    {
      if (min_dupl_count)
      {
        element_count cnt;
        memcpy(&cnt, (uchar *) buffpek->key+dupl_count_ofs, sizeof(cnt));
        dupl_count+= cnt;
      }
      buffpek->key+= rec_length;         
      --buffpek->mem_count;
    }

    if (min_dupl_count)
      memcpy(unique_buff+dupl_count_ofs, &dupl_count,
             sizeof(dupl_count));

    if (!check_dupl_count || dupl_count >= min_dupl_count)
    {
      src= unique_buff;
      if (my_b_write(to_file, src+wr_offset, wr_len))
      {
        error=1; goto err;                        /* purecov: inspected */
      }
      if (!--max_rows)
      {
        error= 0;                               
        goto end;                             
      }
    }   
  }

  do
  {
    if ((ha_rows) buffpek->mem_count > max_rows)
    {                                        /* Don't write too many records */
      buffpek->mem_count= (uint) max_rows;
      buffpek->count= 0;                        /* Don't read more */
    }
    max_rows-= buffpek->mem_count;
    if (flag == 0)
    {
      if (my_b_write(to_file, (uchar*) buffpek->key,
                     (rec_length*buffpek->mem_count)))
      {
        error= 1; goto err;                        /* purecov: inspected */
      }
    }
    else
    {
      register uchar *end;
      src= buffpek->key+offset;
      for (end= src+buffpek->mem_count*rec_length ;
           src != end ;
           src+= rec_length)
      {
        if (check_dupl_count)
        {
          memcpy((uchar *) &dupl_count, src+dupl_count_ofs, sizeof(dupl_count)); 
          if (dupl_count < min_dupl_count)
	    continue;
        }
        if (my_b_write(to_file, src, wr_len))
        {
          error=1; goto err;                        
        }
      }
    }
  }
  while ((error=(int) read_to_buffer(from_file, buffpek, rec_length))
         != -1 && error != 0);

end:
  lastbuff->count= min(org_max_rows-max_rows, param->max_rows);
  lastbuff->file_pos= to_start_filepos;
err:
  delete_queue(&queue);
  DBUG_RETURN(error);
} /* merge_buffers */


	/* Do a merge to output-file (save only positions) */

int merge_index(SORTPARAM *param, uchar *sort_buffer,
		       BUFFPEK *buffpek, uint maxbuffer,
		       IO_CACHE *tempfile, IO_CACHE *outfile)
{
  DBUG_ENTER("merge_index");
  if (merge_buffers(param,tempfile,outfile,sort_buffer,buffpek,buffpek,
		    buffpek+maxbuffer,1))
    DBUG_RETURN(1);				/* purecov: inspected */
  DBUG_RETURN(0);
} /* merge_index */


static uint suffix_length(ulong string_length)
{
  if (string_length < 256)
    return 1;
  if (string_length < 256L*256L)
    return 2;
  if (string_length < 256L*256L*256L)
    return 3;
  return 4;                                     // Can't sort longer than 4G
}



/**
  Calculate length of sort key.

  @param thd			  Thread handler
  @param sortorder		  Order of items to sort
  @param s_length	          Number of items to sort
  @param[out] multi_byte_charset Set to 1 if we are using multi-byte charset
                                 (In which case we have to use strxnfrm())

  @note
    sortorder->length is updated for each sort item.
  @n
    sortorder->need_strxnfrm is set 1 if we have to use strxnfrm

  @return
    Total length of sort buffer in bytes
*/

static uint
sortlength(THD *thd, SORT_FIELD *sortorder, uint s_length,
           bool *multi_byte_charset)
{
  reg2 uint length;
  CHARSET_INFO *cs;
  *multi_byte_charset= 0;

  length=0;
  for (; s_length-- ; sortorder++)
  {
    sortorder->need_strxnfrm= 0;
    sortorder->suffix_length= 0;
    if (sortorder->field)
    {
      cs= sortorder->field->sort_charset();
      sortorder->length= sortorder->field->sort_length();

      if (use_strnxfrm((cs=sortorder->field->sort_charset())))
      {
        sortorder->need_strxnfrm= 1;
        *multi_byte_charset= 1;
        sortorder->length= cs->coll->strnxfrmlen(cs, sortorder->length);
      }
      if (sortorder->field->maybe_null())
	length++;				// Place for NULL marker
    }
    else
    {
      sortorder->result_type= sortorder->item->cmp_type();
      switch (sortorder->result_type) {
      case STRING_RESULT:
	sortorder->length=sortorder->item->max_length;
        set_if_smaller(sortorder->length, thd->variables.max_sort_length);
	if (use_strnxfrm((cs=sortorder->item->collation.collation)))
	{ 
          sortorder->length= cs->coll->strnxfrmlen(cs, sortorder->length);
	  sortorder->need_strxnfrm= 1;
	  *multi_byte_charset= 1;
	}
        else if (cs == &my_charset_bin)
        {
          /* Store length last to be able to sort blob/varbinary */
          sortorder->suffix_length= suffix_length(sortorder->length);
          sortorder->length+= sortorder->suffix_length;
        }
	break;
      case TIME_RESULT:
      case INT_RESULT:
	sortorder->length=8;			// Size of intern longlong
	break;
      case DECIMAL_RESULT:
        sortorder->length=
          my_decimal_get_binary_size(sortorder->item->max_length - 
                                     (sortorder->item->decimals ? 1 : 0),
                                     sortorder->item->decimals);
        break;
      case REAL_RESULT:
	sortorder->length=sizeof(double);
	break;
      case ROW_RESULT:
      default: 
	// This case should never be choosen
	DBUG_ASSERT(0);
	break;
      }
      if (sortorder->item->maybe_null)
	length++;				// Place for NULL marker
    }
    set_if_smaller(sortorder->length, thd->variables.max_sort_length);
    length+=sortorder->length;
  }
  sortorder->field= (Field*) 0;			// end marker
  DBUG_PRINT("info",("sort_length: %d",length));
  return length;
}


/**
  Get descriptors of fields appended to sorted fields and
  calculate its total length.

  The function first finds out what fields are used in the result set.
  Then it calculates the length of the buffer to store the values of
  these fields together with the value of sort values. 
  If the calculated length is not greater than max_length_for_sort_data
  the function allocates memory for an array of descriptors containing
  layouts for the values of the non-sorted fields in the buffer and
  fills them.

  @param thd                 Current thread
  @param ptabfield           Array of references to the table fields
  @param sortlength          Total length of sorted fields
  @param[out] plength        Total length of appended fields

  @note
    The null bits for the appended values are supposed to be put together
    and stored the buffer just ahead of the value of the first field.

  @return
    Pointer to the layout descriptors for the appended fields, if any
  @retval
    NULL   if we do not store field values with sort data.
*/

static SORT_ADDON_FIELD *
get_addon_fields(THD *thd, Field **ptabfield, uint sortlength, uint *plength)
{
  Field **pfield;
  Field *field;
  SORT_ADDON_FIELD *addonf;
  uint length= 0;
  uint fields= 0;
  uint null_fields= 0;
  MY_BITMAP *read_set= (*ptabfield)->table->read_set;

  /*
    If there is a reference to a field in the query add it
    to the the set of appended fields.
    Note for future refinement:
    This this a too strong condition.
    Actually we need only the fields referred in the
    result set. And for some of them it makes sense to use 
    the values directly from sorted fields.
    But beware the case when item->cmp_type() != item->result_type()
  */
  *plength= 0;

  for (pfield= ptabfield; (field= *pfield) ; pfield++)
  {
    if (!bitmap_is_set(read_set, field->field_index))
      continue;
    if (field->flags & BLOB_FLAG)
      return 0;
    length+= field->max_packed_col_length(field->pack_length());
    if (field->maybe_null())
      null_fields++;
    fields++;
  } 
  if (!fields)
    return 0;
  length+= (null_fields+7)/8;

  if (length+sortlength > thd->variables.max_length_for_sort_data ||
      !(addonf= (SORT_ADDON_FIELD *) my_malloc(sizeof(SORT_ADDON_FIELD)*
                                               (fields+1), MYF(MY_WME))))
    return 0;

  *plength= length;
  length= (null_fields+7)/8;
  null_fields= 0;
  for (pfield= ptabfield; (field= *pfield) ; pfield++)
  {
    if (!bitmap_is_set(read_set, field->field_index))
      continue;
    addonf->field= field;
    addonf->offset= length;
    if (field->maybe_null())
    {
      addonf->null_offset= null_fields/8;
      addonf->null_bit= 1<<(null_fields & 7);
      null_fields++;
    }
    else
    {
      addonf->null_offset= 0;
      addonf->null_bit= 0;
    }
    addonf->length= field->max_packed_col_length(field->pack_length());
    length+= addonf->length;
    addonf++;
  }
  addonf->field= 0;     // Put end marker
  
  DBUG_PRINT("info",("addon_length: %d",length));
  return (addonf-fields);
}


/**
  Copy (unpack) values appended to sorted fields from a buffer back to
  their regular positions specified by the Field::ptr pointers.

  @param addon_field     Array of descriptors for appended fields
  @param buff            Buffer which to unpack the value from

  @note
    The function is supposed to be used only as a callback function
    when getting field values for the sorted result set.

  @return
    void.
*/

static void 
unpack_addon_fields(struct st_sort_addon_field *addon_field, uchar *buff,
                    uchar *buff_end)
{
  Field *field;
  SORT_ADDON_FIELD *addonf= addon_field;

  for ( ; (field= addonf->field) ; addonf++)
  {
    if (addonf->null_bit && (addonf->null_bit & buff[addonf->null_offset]))
    {
      field->set_null();
      continue;
    }
    field->set_notnull();
    field->unpack(field->ptr, buff + addonf->offset, buff_end, 0);
  }
}

/*
** functions to change a double or float to a sortable string
** The following should work for IEEE
*/

#define DBL_EXP_DIG (sizeof(double)*8-DBL_MANT_DIG)

void change_double_for_sort(double nr,uchar *to)
{
  uchar *tmp=(uchar*) to;
  if (nr == 0.0)
  {						/* Change to zero string */
    tmp[0]=(uchar) 128;
    bzero((char*) tmp+1,sizeof(nr)-1);
  }
  else
  {
#ifdef WORDS_BIGENDIAN
    memcpy(tmp, &nr, sizeof(nr));
#else
    {
      uchar *ptr= (uchar*) &nr;
#if defined(__FLOAT_WORD_ORDER) && (__FLOAT_WORD_ORDER == __BIG_ENDIAN)
      tmp[0]= ptr[3]; tmp[1]=ptr[2]; tmp[2]= ptr[1]; tmp[3]=ptr[0];
      tmp[4]= ptr[7]; tmp[5]=ptr[6]; tmp[6]= ptr[5]; tmp[7]=ptr[4];
#else
      tmp[0]= ptr[7]; tmp[1]=ptr[6]; tmp[2]= ptr[5]; tmp[3]=ptr[4];
      tmp[4]= ptr[3]; tmp[5]=ptr[2]; tmp[6]= ptr[1]; tmp[7]=ptr[0];
#endif
    }
#endif
    if (tmp[0] & 128)				/* Negative */
    {						/* make complement */
      uint i;
      for (i=0 ; i < sizeof(nr); i++)
	tmp[i]=tmp[i] ^ (uchar) 255;
    }
    else
    {					/* Set high and move exponent one up */
      ushort exp_part=(((ushort) tmp[0] << 8) | (ushort) tmp[1] |
		       (ushort) 32768);
      exp_part+= (ushort) 1 << (16-1-DBL_EXP_DIG);
      tmp[0]= (uchar) (exp_part >> 8);
      tmp[1]= (uchar) exp_part;
    }
  }
}
<|MERGE_RESOLUTION|>--- conflicted
+++ resolved
@@ -1,10 +1,5 @@
-<<<<<<< HEAD
-/* Copyright (c) 2000, 2014, Oracle and/or its affiliates.
-   Copyright (c) 2009, 2014, Monty Program Ab.
-=======
-/*
-   Copyright (c) 2000, 2015, Oracle and/or its affiliates. All rights reserved.
->>>>>>> 31c803e8
+/* Copyright (c) 2000, 2015, Oracle and/or its affiliates.
+   Copyright (c) 2009, 2015, MariaDB
 
    This program is free software; you can redistribute it and/or modify
    it under the terms of the GNU General Public License as published by
@@ -204,11 +199,6 @@
   set_if_bigger(min_sort_memory, sizeof(BUFFPEK*)*MERGEBUFF2);
   if (!table_sort.sort_keys)
   {
-<<<<<<< HEAD
-=======
-    const ulong min_sort_memory=
-      max(MIN_SORT_MEMORY,
-          ALIGN_SIZE(MERGEBUFF2 * (param.rec_length + sizeof(uchar*))));
     /*
       Cannot depend on num_rows. For external sort, space for upto MERGEBUFF2
       rows is required.
@@ -216,7 +206,6 @@
     if (num_rows < MERGEBUFF2)
       num_rows= MERGEBUFF2;
 
->>>>>>> 31c803e8
     while (memory_available >= min_sort_memory)
     {
       ulonglong keys= memory_available / (param.rec_length + sizeof(char*));
