--- conflicted
+++ resolved
@@ -3877,11 +3877,7 @@
 	else
 	{
 	  mysql_execute_command(thd);
-<<<<<<< HEAD
-	  query_cache_end_of_result(&thd->net);
-=======
 	  query_cache_end_of_result(thd);
->>>>>>> afd0b378
 	}
       }
     }
