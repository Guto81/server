/* Copyright (C) 2000-2004 MySQL AB

   This program is free software; you can redistribute it and/or modify
   it under the terms of the GNU General Public License as published by
   the Free Software Foundation; version 2 of the License.

   This program is distributed in the hope that it will be useful,
   but WITHOUT ANY WARRANTY; without even the implied warranty of
   MERCHANTABILITY or FITNESS FOR A PARTICULAR PURPOSE.  See the
   GNU General Public License for more details.

   You should have received a copy of the GNU General Public License
   along with this program; if not, write to the Free Software
   Foundation, Inc., 59 Temple Place, Suite 330, Boston, MA  02111-1307  USA */


#ifndef MYSQL_CLIENT

#ifdef USE_PRAGMA_IMPLEMENTATION
#pragma implementation				// gcc: Class implementation
#endif

#include "mysql_priv.h"
#include "slave.h"
#include "rpl_rli.h"
#include "rpl_mi.h"
#include "rpl_filter.h"
#include "rpl_utility.h"
#include "rpl_record.h"
#include <my_dir.h>
#endif /* MYSQL_CLIENT */
#include <base64.h>
#include <my_bitmap.h>

#define log_cs	&my_charset_latin1

#define FLAGSTR(V,F) ((V)&(F)?#F" ":"")

/*
  Cache that will automatically be written to a dedicated file on
  destruction.

  DESCRIPTION

 */
class Write_on_release_cache
{
public:
  enum flag
  {
    FLUSH_F
  };

  typedef unsigned short flag_set;

  /*
    Constructor.

    SYNOPSIS
      Write_on_release_cache
      cache  Pointer to cache to use
      file   File to write cache to upon destruction
      flags  Flags for the cache

    DESCRIPTION

      Class used to guarantee copy of cache to file before exiting the
      current block.  On successful copy of the cache, the cache will
      be reinited as a WRITE_CACHE.

      Currently, a pointer to the cache is provided in the
      constructor, but it would be possible to create a subclass
      holding the IO_CACHE itself.
   */
  Write_on_release_cache(IO_CACHE *cache, FILE *file, flag_set flags = 0)
    : m_cache(cache), m_file(file), m_flags(flags)
  {
    reinit_io_cache(m_cache, WRITE_CACHE, 0L, FALSE, TRUE);
  }

  ~Write_on_release_cache()
  {
    copy_event_cache_to_file_and_reinit(m_cache, m_file);
    if (m_flags | FLUSH_F)
      fflush(m_file);
  }

  /*
    Return a pointer to the internal IO_CACHE.

    SYNOPSIS
      operator&()

    DESCRIPTION

      Function to return a pointer to the internal cache, so that the
      object can be treated as a IO_CACHE and used with the my_b_*
      IO_CACHE functions

    RETURN VALUE
      A pointer to the internal IO_CACHE.
   */
  IO_CACHE *operator&()
  {
    return m_cache;
  }

private:
  // Hidden, to prevent usage.
  Write_on_release_cache(Write_on_release_cache const&);

  IO_CACHE *m_cache;
  FILE *m_file;
  flag_set m_flags;
};


/*
  pretty_print_str()
*/

#ifdef MYSQL_CLIENT
static void pretty_print_str(IO_CACHE* cache, char* str, int len)
{
  char* end = str + len;
  my_b_printf(cache, "\'");
  while (str < end)
  {
    char c;
    switch ((c=*str++)) {
    case '\n': my_b_printf(cache, "\\n"); break;
    case '\r': my_b_printf(cache, "\\r"); break;
    case '\\': my_b_printf(cache, "\\\\"); break;
    case '\b': my_b_printf(cache, "\\b"); break;
    case '\t': my_b_printf(cache, "\\t"); break;
    case '\'': my_b_printf(cache, "\\'"); break;
    case 0   : my_b_printf(cache, "\\0"); break;
    default:
      my_b_printf(cache, "%c", c);
      break;
    }
  }
  my_b_printf(cache, "\'");
}
#endif /* MYSQL_CLIENT */

#if defined(HAVE_REPLICATION) && !defined(MYSQL_CLIENT)

static void clear_all_errors(THD *thd, Relay_log_info *rli)
{
  thd->query_error = 0;
  thd->clear_error();
  rli->clear_error();
}


/*
  Ignore error code specified on command line
*/

inline int ignored_error_code(int err_code)
{
#ifdef HAVE_NDB_BINLOG
  /*
    The following error codes are hard-coded and will always be ignored.
  */
  switch (err_code)
  {
  case ER_DB_CREATE_EXISTS:
  case ER_DB_DROP_EXISTS:
    return 1;
  default:
    /* Nothing to do */
    break;
  }
#endif
  return ((err_code == ER_SLAVE_IGNORED_TABLE) ||
          (use_slave_mask && bitmap_is_set(&slave_error_mask, err_code)));
}
#endif


/*
  pretty_print_str()
*/

#if defined(HAVE_REPLICATION) && !defined(MYSQL_CLIENT)
static char *pretty_print_str(char *packet, char *str, int len)
{
  char *end= str + len;
  char *pos= packet;
  *pos++= '\'';
  while (str < end)
  {
    char c;
    switch ((c=*str++)) {
    case '\n': *pos++= '\\'; *pos++= 'n'; break;
    case '\r': *pos++= '\\'; *pos++= 'r'; break;
    case '\\': *pos++= '\\'; *pos++= '\\'; break;
    case '\b': *pos++= '\\'; *pos++= 'b'; break;
    case '\t': *pos++= '\\'; *pos++= 't'; break;
    case '\'': *pos++= '\\'; *pos++= '\''; break;
    case 0   : *pos++= '\\'; *pos++= '0'; break;
    default:
      *pos++= c;
      break;
    }
  }
  *pos++= '\'';
  return pos;
}
#endif /* !MYSQL_CLIENT */


/*
  Creates a temporary name for load data infile:

  SYNOPSIS
    slave_load_file_stem()
    buf		      Store new filename here
    file_id	      File_id (part of file name)
    event_server_id   Event_id (part of file name)
    ext		      Extension for file name

  RETURN
    Pointer to start of extension
*/

#if defined(HAVE_REPLICATION) && !defined(MYSQL_CLIENT)
static char *slave_load_file_stem(char *buf, uint file_id,
                                  int event_server_id, const char *ext)
{
  char *res;
  fn_format(buf,"SQL_LOAD-",slave_load_tmpdir, "", MY_UNPACK_FILENAME);
  to_unix_path(buf);

  buf = strend(buf);
  buf = int10_to_str(::server_id, buf, 10);
  *buf++ = '-';
  buf = int10_to_str(event_server_id, buf, 10);
  *buf++ = '-';
  res= int10_to_str(file_id, buf, 10);
  strmov(res, ext);                             // Add extension last
  return res;                                   // Pointer to extension
}
#endif


/*
  Delete all temporary files used for SQL_LOAD.

  SYNOPSIS
    cleanup_load_tmpdir()
*/

#if defined(HAVE_REPLICATION) && !defined(MYSQL_CLIENT)
static void cleanup_load_tmpdir()
{
  MY_DIR *dirp;
  FILEINFO *file;
  uint i;
  char fname[FN_REFLEN], prefbuf[31], *p;

  if (!(dirp=my_dir(slave_load_tmpdir,MYF(MY_WME))))
    return;

  /* 
     When we are deleting temporary files, we should only remove
     the files associated with the server id of our server.
     We don't use event_server_id here because since we've disabled
     direct binlogging of Create_file/Append_file/Exec_load events
     we cannot meet Start_log event in the middle of events from one 
     LOAD DATA.
  */
  p= strmake(prefbuf, STRING_WITH_LEN("SQL_LOAD-"));
  p= int10_to_str(::server_id, p, 10);
  *(p++)= '-';
  *p= 0;

  for (i=0 ; i < (uint)dirp->number_off_files; i++)
  {
    file=dirp->dir_entry+i;
    if (is_prefix(file->name, prefbuf))
    {
      fn_format(fname,file->name,slave_load_tmpdir,"",MY_UNPACK_FILENAME);
      my_delete(fname, MYF(0));
    }
  }

  my_dirend(dirp);
}
#endif


/*
  write_str()
*/

static bool write_str(IO_CACHE *file, char *str, uint length)
{
  uchar tmp[1];
  tmp[0]= (uchar) length;
  return (my_b_safe_write(file, tmp, sizeof(tmp)) ||
	  my_b_safe_write(file, (uchar*) str, length));
}


/*
  read_str()
*/

static inline int read_str(const char **buf, const char *buf_end,
                           const char **str, uint8 *len)
{
  if (*buf + ((uint) (uchar) **buf) >= buf_end)
    return 1;
  *len= (uint8) **buf;
  *str= (*buf)+1;
  (*buf)+= (uint) *len+1;
  return 0;
}


/*
  Transforms a string into "" or its expression in 0x... form.
*/

char *str_to_hex(char *to, const char *from, uint len)
{
  if (len)
  {
    *to++= '0';
    *to++= 'x';
    to= octet2hex(to, from, len);
  }
  else
    to= strmov(to, "\"\"");
  return to;                               // pointer to end 0 of 'to'
}

/*
  Append a version of the 'from' string suitable for use in a query to
  the 'to' string.  To generate a correct escaping, the character set
  information in 'csinfo' is used.
 */
#ifndef MYSQL_CLIENT
int
append_query_string(CHARSET_INFO *csinfo,
                    String const *from, String *to)
{
  char *beg, *ptr;
  uint32 const orig_len= to->length();
  if (to->reserve(orig_len + from->length()*2+3))
    return 1;

  beg= to->c_ptr_quick() + to->length();
  ptr= beg;
  if (csinfo->escape_with_backslash_is_dangerous)
    ptr= str_to_hex(ptr, from->ptr(), from->length());
  else
  {
    *ptr++= '\'';
    ptr+= escape_string_for_mysql(csinfo, ptr, 0,
                                  from->ptr(), from->length());
    *ptr++='\'';
  }
  to->length(orig_len + ptr - beg);
  return 0;
}
#endif


/*
  Prints a "session_var=value" string. Used by mysqlbinlog to print some SET
  commands just before it prints a query.
*/

#ifdef MYSQL_CLIENT

static void print_set_option(IO_CACHE* file, uint32 bits_changed,
                             uint32 option, uint32 flags, const char* name,
                             bool* need_comma)
{
  if (bits_changed & option)
  {
    if (*need_comma)
      my_b_printf(file,", ");
    my_b_printf(file,"%s=%d", name, test(flags & option));
    *need_comma= 1;
  }
}
#endif

/**************************************************************************
	Log_event methods (= the parent class of all events)
**************************************************************************/

/*
  Log_event::get_type_str()
*/

const char* Log_event::get_type_str()
{
  switch(get_type_code()) {
  case START_EVENT_V3:  return "Start_v3";
  case STOP_EVENT:   return "Stop";
  case QUERY_EVENT:  return "Query";
  case ROTATE_EVENT: return "Rotate";
  case INTVAR_EVENT: return "Intvar";
  case LOAD_EVENT:   return "Load";
  case NEW_LOAD_EVENT:   return "New_load";
  case SLAVE_EVENT:  return "Slave";
  case CREATE_FILE_EVENT: return "Create_file";
  case APPEND_BLOCK_EVENT: return "Append_block";
  case DELETE_FILE_EVENT: return "Delete_file";
  case EXEC_LOAD_EVENT: return "Exec_load";
  case RAND_EVENT: return "RAND";
  case XID_EVENT: return "Xid";
  case USER_VAR_EVENT: return "User var";
  case FORMAT_DESCRIPTION_EVENT: return "Format_desc";
  case TABLE_MAP_EVENT: return "Table_map";
  case WRITE_ROWS_EVENT: return "Write_rows";
  case UPDATE_ROWS_EVENT: return "Update_rows";
  case DELETE_ROWS_EVENT: return "Delete_rows";
  case BEGIN_LOAD_QUERY_EVENT: return "Begin_load_query";
  case EXECUTE_LOAD_QUERY_EVENT: return "Execute_load_query";
  case INCIDENT_EVENT: return "Incident";
  default: return "Unknown";				/* impossible */
  }
}


/*
  Log_event::Log_event()
*/

#ifndef MYSQL_CLIENT
Log_event::Log_event(THD* thd_arg, uint16 flags_arg, bool using_trans)
  :log_pos(0), temp_buf(0), exec_time(0), flags(flags_arg), thd(thd_arg)
{
  server_id=	thd->server_id;
  when=		thd->start_time;
  cache_stmt=	using_trans;
}


/*
  This minimal constructor is for when you are not even sure that there
  is a valid THD. For example in the server when we are shutting down or
  flushing logs after receiving a SIGHUP (then we must write a Rotate to
  the binlog but we have no THD, so we need this minimal constructor).
*/

Log_event::Log_event()
  :temp_buf(0), exec_time(0), flags(0), cache_stmt(0),
   thd(0)
{
  server_id=	::server_id;
  /*
    We can't call my_time() here as this would cause a call before
    my_init() is called
  */
  when=		0;
  log_pos=	0;
}
#endif /* !MYSQL_CLIENT */


/*
  Log_event::Log_event()
*/

Log_event::Log_event(const char* buf,
                     const Format_description_log_event* description_event)
  :temp_buf(0), cache_stmt(0)
{
#ifndef MYSQL_CLIENT
  thd = 0;
#endif
  when = uint4korr(buf);
  server_id = uint4korr(buf + SERVER_ID_OFFSET);
  if (description_event->binlog_version==1)
  {
    log_pos= 0;
    flags= 0;
    return;
  }
  /* 4.0 or newer */
  log_pos= uint4korr(buf + LOG_POS_OFFSET);
  /*
    If the log is 4.0 (so here it can only be a 4.0 relay log read by
    the SQL thread or a 4.0 master binlog read by the I/O thread),
    log_pos is the beginning of the event: we transform it into the end
    of the event, which is more useful.
    But how do you know that the log is 4.0: you know it if
    description_event is version 3 *and* you are not reading a
    Format_desc (remember that mysqlbinlog starts by assuming that 5.0
    logs are in 4.0 format, until it finds a Format_desc).
  */
  if (description_event->binlog_version==3 &&
      buf[EVENT_TYPE_OFFSET]<FORMAT_DESCRIPTION_EVENT && log_pos)
  {
      /*
        If log_pos=0, don't change it. log_pos==0 is a marker to mean
        "don't change rli->group_master_log_pos" (see
        inc_group_relay_log_pos()). As it is unreal log_pos, adding the
        event len's is nonsense. For example, a fake Rotate event should
        not have its log_pos (which is 0) changed or it will modify
        Exec_master_log_pos in SHOW SLAVE STATUS, displaying a nonsense
        value of (a non-zero offset which does not exist in the master's
        binlog, so which will cause problems if the user uses this value
        in CHANGE MASTER).
      */
    log_pos+= uint4korr(buf + EVENT_LEN_OFFSET);
  }
  DBUG_PRINT("info", ("log_pos: %lu", (ulong) log_pos));

  flags= uint2korr(buf + FLAGS_OFFSET);
  if ((buf[EVENT_TYPE_OFFSET] == FORMAT_DESCRIPTION_EVENT) ||
      (buf[EVENT_TYPE_OFFSET] == ROTATE_EVENT))
  {
    /*
      These events always have a header which stops here (i.e. their
      header is FROZEN).
    */
    /*
      Initialization to zero of all other Log_event members as they're
      not specified. Currently there are no such members; in the future
      there will be an event UID (but Format_description and Rotate
      don't need this UID, as they are not propagated through
      --log-slave-updates (remember the UID is used to not play a query
      twice when you have two masters which are slaves of a 3rd master).
      Then we are done.
    */
    return;
  }
  /* otherwise, go on with reading the header from buf (nothing now) */
}

#ifndef MYSQL_CLIENT
#ifdef HAVE_REPLICATION

int Log_event::do_update_pos(Relay_log_info *rli)
{
  /*
    rli is null when (as far as I (Guilhem) know) the caller is
    Load_log_event::do_apply_event *and* that one is called from
    Execute_load_log_event::do_apply_event.  In this case, we don't
    do anything here ; Execute_load_log_event::do_apply_event will
    call Log_event::do_apply_event again later with the proper rli.
    Strictly speaking, if we were sure that rli is null only in the
    case discussed above, 'if (rli)' is useless here.  But as we are
    not 100% sure, keep it for now.

    Matz: I don't think we will need this check with this refactoring.
  */
  if (rli)
    rli->stmt_done(log_pos, when);

  return 0;                                   // Cannot fail currently
}


Log_event::enum_skip_reason
Log_event::do_shall_skip(Relay_log_info *rli)
{
  DBUG_PRINT("info", ("ev->server_id=%lu, ::server_id=%lu,"
                      " rli->replicate_same_server_id=%d,"
                      " rli->slave_skip_counter=%d",
                      (ulong) server_id, (ulong) ::server_id,
                      rli->replicate_same_server_id,
                      rli->slave_skip_counter));
  if (server_id == ::server_id && !rli->replicate_same_server_id)
    return EVENT_SKIP_IGNORE;
  else if (rli->slave_skip_counter > 0)
    return EVENT_SKIP_COUNT;
  else
    return EVENT_SKIP_NOT;
}


/*
  Log_event::pack_info()
*/

void Log_event::pack_info(Protocol *protocol)
{
  protocol->store("", &my_charset_bin);
}


/*
  Log_event::net_send()

  Only called by SHOW BINLOG EVENTS
*/

int Log_event::net_send(Protocol *protocol, const char* log_name, my_off_t pos)
{
  const char *p= strrchr(log_name, FN_LIBCHAR);
  const char *event_type;
  if (p)
    log_name = p + 1;

  protocol->prepare_for_resend();
  protocol->store(log_name, &my_charset_bin);
  protocol->store((ulonglong) pos);
  event_type = get_type_str();
  protocol->store(event_type, strlen(event_type), &my_charset_bin);
  protocol->store((uint32) server_id);
  protocol->store((ulonglong) log_pos);
  pack_info(protocol);
  return protocol->write();
}
#endif /* HAVE_REPLICATION */


/*
  Log_event::init_show_field_list()
*/

void Log_event::init_show_field_list(List<Item>* field_list)
{
  field_list->push_back(new Item_empty_string("Log_name", 20));
  field_list->push_back(new Item_return_int("Pos", MY_INT32_NUM_DECIMAL_DIGITS,
					    MYSQL_TYPE_LONGLONG));
  field_list->push_back(new Item_empty_string("Event_type", 20));
  field_list->push_back(new Item_return_int("Server_id", 10,
					    MYSQL_TYPE_LONG));
  field_list->push_back(new Item_return_int("End_log_pos",
                                            MY_INT32_NUM_DECIMAL_DIGITS,
					    MYSQL_TYPE_LONGLONG));
  field_list->push_back(new Item_empty_string("Info", 20));
}


/*
  Log_event::write()
*/

bool Log_event::write_header(IO_CACHE* file, ulong event_data_length)
{
  uchar header[LOG_EVENT_HEADER_LEN];
  ulong now;
  DBUG_ENTER("Log_event::write_header");

  /* Store number of bytes that will be written by this event */
  data_written= event_data_length + sizeof(header);

  /*
    log_pos != 0 if this is relay-log event. In this case we should not
    change the position
  */

  if (is_artificial_event())
  {
    /*
      We should not do any cleanup on slave when reading this. We
      mark this by setting log_pos to 0.  Start_log_event_v3() will
      detect this on reading and set artificial_event=1 for the event.
    */
    log_pos= 0;
  }
  else  if (!log_pos)
  {
    /*
      Calculate position of end of event

      Note that with a SEQ_READ_APPEND cache, my_b_tell() does not
      work well.  So this will give slightly wrong positions for the
      Format_desc/Rotate/Stop events which the slave writes to its
      relay log. For example, the initial Format_desc will have
      end_log_pos=91 instead of 95. Because after writing the first 4
      bytes of the relay log, my_b_tell() still reports 0. Because
      my_b_append() does not update the counter which my_b_tell()
      later uses (one should probably use my_b_append_tell() to work
      around this).  To get right positions even when writing to the
      relay log, we use the (new) my_b_safe_tell().

      Note that this raises a question on the correctness of all these
      DBUG_ASSERT(my_b_tell()=rli->event_relay_log_pos).

      If in a transaction, the log_pos which we calculate below is not
      very good (because then my_b_safe_tell() returns start position
      of the BEGIN, so it's like the statement was at the BEGIN's
      place), but it's not a very serious problem (as the slave, when
      it is in a transaction, does not take those end_log_pos into
      account (as it calls inc_event_relay_log_pos()). To be fixed
      later, so that it looks less strange. But not bug.
    */

    log_pos= my_b_safe_tell(file)+data_written;
  }

  now= (ulong) get_time();                              // Query start time

  /*
    Header will be of size LOG_EVENT_HEADER_LEN for all events, except for
    FORMAT_DESCRIPTION_EVENT and ROTATE_EVENT, where it will be
    LOG_EVENT_MINIMAL_HEADER_LEN (remember these 2 have a frozen header,
    because we read them before knowing the format).
  */

  int4store(header, now);              // timestamp
  header[EVENT_TYPE_OFFSET]= get_type_code();
  int4store(header+ SERVER_ID_OFFSET, server_id);
  int4store(header+ EVENT_LEN_OFFSET, data_written);
  int4store(header+ LOG_POS_OFFSET, log_pos);
  int2store(header+ FLAGS_OFFSET, flags);

  DBUG_RETURN(my_b_safe_write(file, header, sizeof(header)) != 0);
}


/*
  Log_event::read_log_event()

  This needn't be format-tolerant, because we only read
  LOG_EVENT_MINIMAL_HEADER_LEN (we just want to read the event's length).

*/

int Log_event::read_log_event(IO_CACHE* file, String* packet,
			      pthread_mutex_t* log_lock)
{
  ulong data_len;
  int result=0;
  char buf[LOG_EVENT_MINIMAL_HEADER_LEN];
  DBUG_ENTER("Log_event::read_log_event");

  if (log_lock)
    pthread_mutex_lock(log_lock);
  if (my_b_read(file, (uchar*) buf, sizeof(buf)))
  {
    /*
      If the read hits eof, we must report it as eof so the caller
      will know it can go into cond_wait to be woken up on the next
      update to the log.
    */
    DBUG_PRINT("error",("file->error: %d", file->error));
    if (!file->error)
      result= LOG_READ_EOF;
    else
      result= (file->error > 0 ? LOG_READ_TRUNC : LOG_READ_IO);
    goto end;
  }
  data_len= uint4korr(buf + EVENT_LEN_OFFSET);
  if (data_len < LOG_EVENT_MINIMAL_HEADER_LEN ||
      data_len > current_thd->variables.max_allowed_packet)
  {
    DBUG_PRINT("error",("data_len: %ld", data_len));
    result= ((data_len < LOG_EVENT_MINIMAL_HEADER_LEN) ? LOG_READ_BOGUS :
	     LOG_READ_TOO_LARGE);
    goto end;
  }

  /* Append the log event header to packet */
  if (packet->append(buf, sizeof(buf)))
  {
    /* Failed to allocate packet */
    result= LOG_READ_MEM;
    goto end;
  }
  data_len-= LOG_EVENT_MINIMAL_HEADER_LEN;
  if (data_len)
  {
    /* Append rest of event, read directly from file into packet */
    if (packet->append(file, data_len))
    {
      /*
        Fatal error occured when appending rest of the event
        to packet, possible failures:
	1. EOF occured when reading from file, it's really an error
           as data_len is >=0 there's supposed to be more bytes available.
           file->error will have been set to number of bytes left to read
        2. Read was interrupted, file->error would normally be set to -1
        3. Failed to allocate memory for packet, my_errno
           will be ENOMEM(file->error shuold be 0, but since the
           memory allocation occurs before the call to read it might
           be uninitialized)
      */
      result= (my_errno == ENOMEM ? LOG_READ_MEM :
               (file->error >= 0 ? LOG_READ_TRUNC: LOG_READ_IO));
      /* Implicit goto end; */
    }
  }

end:
  if (log_lock)
    pthread_mutex_unlock(log_lock);
  DBUG_RETURN(result);
}
#endif /* !MYSQL_CLIENT */

#ifndef MYSQL_CLIENT
#define UNLOCK_MUTEX if (log_lock) pthread_mutex_unlock(log_lock);
#define LOCK_MUTEX if (log_lock) pthread_mutex_lock(log_lock);
#else
#define UNLOCK_MUTEX
#define LOCK_MUTEX
#endif

/*
  Log_event::read_log_event()

  NOTE:
    Allocates memory;  The caller is responsible for clean-up.
*/

#ifndef MYSQL_CLIENT
Log_event* Log_event::read_log_event(IO_CACHE* file,
				     pthread_mutex_t* log_lock,
                                     const Format_description_log_event
                                     *description_event)
#else
Log_event* Log_event::read_log_event(IO_CACHE* file,
                                     const Format_description_log_event
                                     *description_event)
#endif
{
  DBUG_ENTER("Log_event::read_log_event");
  DBUG_ASSERT(description_event != 0);
  char head[LOG_EVENT_MINIMAL_HEADER_LEN];
  /*
    First we only want to read at most LOG_EVENT_MINIMAL_HEADER_LEN, just to
    check the event for sanity and to know its length; no need to really parse
    it. We say "at most" because this could be a 3.23 master, which has header
    of 13 bytes, whereas LOG_EVENT_MINIMAL_HEADER_LEN is 19 bytes (it's
    "minimal" over the set {MySQL >=4.0}).
  */
  uint header_size= min(description_event->common_header_len,
                        LOG_EVENT_MINIMAL_HEADER_LEN);

  LOCK_MUTEX;
  DBUG_PRINT("info", ("my_b_tell: %lu", (ulong) my_b_tell(file)));
  if (my_b_read(file, (uchar *) head, header_size))
  {
    DBUG_PRINT("info", ("Log_event::read_log_event(IO_CACHE*,Format_desc*) \
failed my_b_read"));
    UNLOCK_MUTEX;
    /*
      No error here; it could be that we are at the file's end. However
      if the next my_b_read() fails (below), it will be an error as we
      were able to read the first bytes.
    */
    DBUG_RETURN(0);
  }
  uint data_len = uint4korr(head + EVENT_LEN_OFFSET);
  char *buf= 0;
  const char *error= 0;
  Log_event *res=  0;
#ifndef max_allowed_packet
  THD *thd=current_thd;
  uint max_allowed_packet= thd ? thd->variables.max_allowed_packet : ~(ulong)0;
#endif

  if (data_len > max_allowed_packet)
  {
    error = "Event too big";
    goto err;
  }

  if (data_len < header_size)
  {
    error = "Event too small";
    goto err;
  }

  // some events use the extra byte to null-terminate strings
  if (!(buf = (char*) my_malloc(data_len+1, MYF(MY_WME))))
  {
    error = "Out of memory";
    goto err;
  }
  buf[data_len] = 0;
  memcpy(buf, head, header_size);
  if (my_b_read(file, (uchar*) buf + header_size, data_len - header_size))
  {
    error = "read error";
    goto err;
  }
  if ((res= read_log_event(buf, data_len, &error, description_event)))
    res->register_temp_buf(buf);

err:
  UNLOCK_MUTEX;
  if (!res)
  {
    DBUG_ASSERT(error != 0);
    sql_print_error("Error in Log_event::read_log_event(): "
                    "'%s', data_len: %d, event_type: %d",
		    error,data_len,head[EVENT_TYPE_OFFSET]);
    my_free(buf, MYF(MY_ALLOW_ZERO_PTR));
    /*
      The SQL slave thread will check if file->error<0 to know
      if there was an I/O error. Even if there is no "low-level" I/O errors
      with 'file', any of the high-level above errors is worrying
      enough to stop the SQL thread now ; as we are skipping the current event,
      going on with reading and successfully executing other events can
      only corrupt the slave's databases. So stop.
    */
    file->error= -1;
  }
  DBUG_RETURN(res);
}


/*
  Log_event::read_log_event()
  Binlog format tolerance is in (buf, event_len, description_event)
  constructors.
*/

Log_event* Log_event::read_log_event(const char* buf, uint event_len,
				     const char **error,
                                     const Format_description_log_event *description_event)
{
  Log_event* ev;
  DBUG_ENTER("Log_event::read_log_event(char*,...)");
  DBUG_ASSERT(description_event != 0);
  DBUG_PRINT("info", ("binlog_version: %d", description_event->binlog_version));
  /* Check the integrity */
  if (event_len < EVENT_LEN_OFFSET ||
      buf[EVENT_TYPE_OFFSET] >= ENUM_END_EVENT ||
      (uint) event_len != uint4korr(buf+EVENT_LEN_OFFSET))
  {
    *error="Sanity check failed";		// Needed to free buffer
    DBUG_RETURN(NULL); // general sanity check - will fail on a partial read
  }

  switch(buf[EVENT_TYPE_OFFSET]) {
  case QUERY_EVENT:
    ev  = new Query_log_event(buf, event_len, description_event, QUERY_EVENT);
    break;
  case LOAD_EVENT:
    ev = new Load_log_event(buf, event_len, description_event);
    break;
  case NEW_LOAD_EVENT:
    ev = new Load_log_event(buf, event_len, description_event);
    break;
  case ROTATE_EVENT:
    ev = new Rotate_log_event(buf, event_len, description_event);
    break;
#ifdef HAVE_REPLICATION
  case SLAVE_EVENT: /* can never happen (unused event) */
    ev = new Slave_log_event(buf, event_len);
    break;
#endif /* HAVE_REPLICATION */
  case CREATE_FILE_EVENT:
    ev = new Create_file_log_event(buf, event_len, description_event);
    break;
  case APPEND_BLOCK_EVENT:
    ev = new Append_block_log_event(buf, event_len, description_event);
    break;
  case DELETE_FILE_EVENT:
    ev = new Delete_file_log_event(buf, event_len, description_event);
    break;
  case EXEC_LOAD_EVENT:
    ev = new Execute_load_log_event(buf, event_len, description_event);
    break;
  case START_EVENT_V3: /* this is sent only by MySQL <=4.x */
    ev = new Start_log_event_v3(buf, description_event);
    break;
  case STOP_EVENT:
    ev = new Stop_log_event(buf, description_event);
    break;
  case INTVAR_EVENT:
    ev = new Intvar_log_event(buf, description_event);
    break;
  case XID_EVENT:
    ev = new Xid_log_event(buf, description_event);
    break;
  case RAND_EVENT:
    ev = new Rand_log_event(buf, description_event);
    break;
  case USER_VAR_EVENT:
    ev = new User_var_log_event(buf, description_event);
    break;
  case FORMAT_DESCRIPTION_EVENT:
    ev = new Format_description_log_event(buf, event_len, description_event); 
    break;
#if defined(HAVE_REPLICATION) 
  case PRE_GA_WRITE_ROWS_EVENT:
    ev = new Write_rows_log_event_old(buf, event_len, description_event);
    break;
  case PRE_GA_UPDATE_ROWS_EVENT:
    ev = new Update_rows_log_event_old(buf, event_len, description_event);
    break;
  case PRE_GA_DELETE_ROWS_EVENT:
    ev = new Delete_rows_log_event_old(buf, event_len, description_event);
    break;
  case WRITE_ROWS_EVENT:
    ev = new Write_rows_log_event(buf, event_len, description_event);
    break;
  case UPDATE_ROWS_EVENT:
    ev = new Update_rows_log_event(buf, event_len, description_event);
    break;
  case DELETE_ROWS_EVENT:
    ev = new Delete_rows_log_event(buf, event_len, description_event);
    break;
  case TABLE_MAP_EVENT:
    ev = new Table_map_log_event(buf, event_len, description_event);
    break;
#endif
  case BEGIN_LOAD_QUERY_EVENT:
    ev = new Begin_load_query_log_event(buf, event_len, description_event);
    break;
  case EXECUTE_LOAD_QUERY_EVENT:
    ev= new Execute_load_query_log_event(buf, event_len, description_event);
    break;
  case INCIDENT_EVENT:
    ev = new Incident_log_event(buf, event_len, description_event);
    break;
  default:
    DBUG_PRINT("error",("Unknown event code: %d",
                        (int) buf[EVENT_TYPE_OFFSET]));
    ev= NULL;
    break;
  }

  DBUG_PRINT("read_event", ("%s(type_code: %d; event_len: %d)",
                            ev ? ev->get_type_str() : "<unknown>",
                            buf[EVENT_TYPE_OFFSET],
                            event_len));
  /*
    is_valid() are small event-specific sanity tests which are
    important; for example there are some my_malloc() in constructors
    (e.g. Query_log_event::Query_log_event(char*...)); when these
    my_malloc() fail we can't return an error out of the constructor
    (because constructor is "void") ; so instead we leave the pointer we
    wanted to allocate (e.g. 'query') to 0 and we test it in is_valid().
    Same for Format_description_log_event, member 'post_header_len'.
  */
  if (!ev || !ev->is_valid())
  {
    DBUG_PRINT("error",("Found invalid event in binary log"));

    delete ev;
#ifdef MYSQL_CLIENT
    if (!force_opt) /* then mysqlbinlog dies */
    {
      *error= "Found invalid event in binary log";
      DBUG_RETURN(0);
    }
    ev= new Unknown_log_event(buf, description_event);
#else
    *error= "Found invalid event in binary log";
    DBUG_RETURN(0);
#endif
  }
  DBUG_RETURN(ev);  
}

#ifdef MYSQL_CLIENT

/*
  Log_event::print_header()
*/

void Log_event::print_header(IO_CACHE* file,
                             PRINT_EVENT_INFO* print_event_info,
                             bool is_more __attribute__((unused)))
{
  char llbuff[22];
  my_off_t hexdump_from= print_event_info->hexdump_from;
  DBUG_ENTER("Log_event::print_header");

  my_b_printf(file, "#");
  print_timestamp(file);
  my_b_printf(file, " server id %d  end_log_pos %s ", server_id,
              llstr(log_pos,llbuff));

  /* mysqlbinlog --hexdump */
  if (print_event_info->hexdump_from)
  {
    my_b_printf(file, "\n");
    uchar *ptr= (uchar*)temp_buf;
    my_off_t size=
      uint4korr(ptr + EVENT_LEN_OFFSET) - LOG_EVENT_MINIMAL_HEADER_LEN;
    my_off_t i;

    /* Header len * 4 >= header len * (2 chars + space + extra space) */
    char *h, hex_string[LOG_EVENT_MINIMAL_HEADER_LEN*4]= {0};
    char *c, char_string[16+1]= {0};

    /* Pretty-print event common header if header is exactly 19 bytes */
    if (print_event_info->common_header_len == LOG_EVENT_MINIMAL_HEADER_LEN)
    {
      char emit_buf[256];               // Enough for storing one line
      my_b_printf(file, "# Position  Timestamp   Type   Master ID        "
                  "Size      Master Pos    Flags \n");
      int const bytes_written=
        my_snprintf(emit_buf, sizeof(emit_buf),
                    "# %8.8lx %02x %02x %02x %02x   %02x   "
                    "%02x %02x %02x %02x   %02x %02x %02x %02x   "
                    "%02x %02x %02x %02x   %02x %02x\n",
                    (unsigned long) hexdump_from,
                    ptr[0], ptr[1], ptr[2], ptr[3], ptr[4], ptr[5], ptr[6],
                    ptr[7], ptr[8], ptr[9], ptr[10], ptr[11], ptr[12], ptr[13],
                    ptr[14], ptr[15], ptr[16], ptr[17], ptr[18]);
      DBUG_ASSERT(bytes_written >= 0);
      DBUG_ASSERT(static_cast<size_t>(bytes_written) < sizeof(emit_buf));
      my_b_write(file, (uchar*) emit_buf, bytes_written);
      ptr += LOG_EVENT_MINIMAL_HEADER_LEN;
      hexdump_from += LOG_EVENT_MINIMAL_HEADER_LEN;
    }

    /* Rest of event (without common header) */
    for (i= 0, c= char_string, h=hex_string;
	 i < size;
	 i++, ptr++)
    {
      my_snprintf(h, 4, "%02x ", *ptr);
      h += 3;

      *c++= my_isalnum(&my_charset_bin, *ptr) ? *ptr : '.';

      if (i % 16 == 15)
      {
        /*
          my_b_printf() does not support full printf() formats, so we
          have to do it this way.

          TODO: Rewrite my_b_printf() to support full printf() syntax.
         */
        char emit_buf[256];
        int const bytes_written=
          my_snprintf(emit_buf, sizeof(emit_buf),
                      "# %8.8lx %-48.48s |%16s|\n",
                      (unsigned long) (hexdump_from + (i & 0xfffffff0)),
                      hex_string, char_string);
        DBUG_ASSERT(bytes_written >= 0);
        DBUG_ASSERT(static_cast<size_t>(bytes_written) < sizeof(emit_buf));
	my_b_write(file, (uchar*) emit_buf, bytes_written);
	hex_string[0]= 0;
	char_string[0]= 0;
	c= char_string;
	h= hex_string;
      }
      else if (i % 8 == 7) *h++ = ' ';
    }
    *c= '\0';

    if (hex_string[0])
    {
      char emit_buf[256];
      int const bytes_written=
        my_snprintf(emit_buf, sizeof(emit_buf),
                    "# %8.8lx %-48.48s |%s|\n",
                    (unsigned long) (hexdump_from + (i & 0xfffffff0)),
                    hex_string, char_string);
      DBUG_ASSERT(bytes_written >= 0);
      DBUG_ASSERT(static_cast<size_t>(bytes_written) < sizeof(emit_buf));
      my_b_write(file, (uchar*) emit_buf, bytes_written);
    }
    /*
      need a # to prefix the rest of printouts for example those of
      Rows_log_event::print_helper().
    */
    my_b_write(file, reinterpret_cast<const uchar*>("# "), 2);
  }
  DBUG_VOID_RETURN;
}


void Log_event::print_base64(IO_CACHE* file,
                             PRINT_EVENT_INFO* print_event_info,
                             bool more)
{
  const uchar *ptr= (const uchar *)temp_buf;
  uint32 size= uint4korr(ptr + EVENT_LEN_OFFSET);
  DBUG_ENTER("Log_event::print_base64");

  size_t const tmp_str_sz= base64_needed_encoded_length((int) size);
  char *const tmp_str= (char *) my_malloc(tmp_str_sz, MYF(MY_WME));
  if (!tmp_str) {
    fprintf(stderr, "\nError: Out of memory. "
            "Could not print correct binlog event.\n");
    DBUG_VOID_RETURN;
  }

  if (base64_encode(ptr, (size_t) size, tmp_str))
  {
    DBUG_ASSERT(0);
  }

  if (my_b_tell(file) == 0)
    my_b_printf(file, "\nBINLOG '\n");

  my_b_printf(file, "%s\n", tmp_str);

  if (!more)
    my_b_printf(file, "'%s\n", print_event_info->delimiter);

  my_free(tmp_str, MYF(0));
  DBUG_VOID_RETURN;
}


/*
  Log_event::print_timestamp()
*/

void Log_event::print_timestamp(IO_CACHE* file, time_t* ts)
{
  struct tm *res;
  DBUG_ENTER("Log_event::print_timestamp");
  if (!ts)
    ts = &when;
#ifdef MYSQL_SERVER				// This is always false
  struct tm tm_tmp;
  localtime_r(ts,(res= &tm_tmp));
#else
  res=localtime(ts);
#endif

  my_b_printf(file,"%02d%02d%02d %2d:%02d:%02d",
              res->tm_year % 100,
              res->tm_mon+1,
              res->tm_mday,
              res->tm_hour,
              res->tm_min,
              res->tm_sec);
  DBUG_VOID_RETURN;
}

#endif /* MYSQL_CLIENT */


/**************************************************************************
	Query_log_event methods
**************************************************************************/

#if defined(HAVE_REPLICATION) && !defined(MYSQL_CLIENT)

/*
  Query_log_event::pack_info()
  This (which is used only for SHOW BINLOG EVENTS) could be updated to
  print SET @@session_var=. But this is not urgent, as SHOW BINLOG EVENTS is
  only an information, it does not produce suitable queries to replay (for
  example it does not print LOAD DATA INFILE).
*/

void Query_log_event::pack_info(Protocol *protocol)
{
  // TODO: show the catalog ??
  char *buf, *pos;
  if (!(buf= (char*) my_malloc(9 + db_len + q_len, MYF(MY_WME))))
    return;
  pos= buf;
  if (!(flags & LOG_EVENT_SUPPRESS_USE_F)
      && db && db_len)
  {
    pos= strmov(buf, "use `");
    memcpy(pos, db, db_len);
    pos= strmov(pos+db_len, "`; ");
  }
  if (query && q_len)
  {
    memcpy(pos, query, q_len);
    pos+= q_len;
  }
  protocol->store(buf, pos-buf, &my_charset_bin);
  my_free(buf, MYF(MY_ALLOW_ZERO_PTR));
}
#endif

#ifndef MYSQL_CLIENT

/* Utility function for the next method */
static void write_str_with_code_and_len(char **dst, const char *src,
                                        int len, uint code)
{
  DBUG_ASSERT(src);
  *((*dst)++)= code;
  *((*dst)++)= (uchar) len;
  bmove(*dst, src, len);
  (*dst)+= len;
}


/*
  Query_log_event::write()

  NOTES:
    In this event we have to modify the header to have the correct
    EVENT_LEN_OFFSET as we don't yet know how many status variables we
    will print!
*/

bool Query_log_event::write(IO_CACHE* file)
{
  uchar buf[QUERY_HEADER_LEN+
            1+4+           // code of flags2 and flags2
            1+8+           // code of sql_mode and sql_mode
            1+1+FN_REFLEN+ // code of catalog and catalog length and catalog
            1+4+           // code of autoinc and the 2 autoinc variables
            1+6+           // code of charset and charset
            1+1+MAX_TIME_ZONE_NAME_LENGTH+ // code of tz and tz length and tz name
            1+2+           // code of lc_time_names and lc_time_names_number
            1+2            // code of charset_database and charset_database_number
            ], *start, *start_of_status;
  ulong event_length;

  if (!query)
    return 1;                                   // Something wrong with event

  /*
    We want to store the thread id:
    (- as an information for the user when he reads the binlog)
    - if the query uses temporary table: for the slave SQL thread to know to
    which master connection the temp table belongs.
    Now imagine we (write()) are called by the slave SQL thread (we are
    logging a query executed by this thread; the slave runs with
    --log-slave-updates). Then this query will be logged with
    thread_id=the_thread_id_of_the_SQL_thread. Imagine that 2 temp tables of
    the same name were created simultaneously on the master (in the master
    binlog you have
    CREATE TEMPORARY TABLE t; (thread 1)
    CREATE TEMPORARY TABLE t; (thread 2)
    ...)
    then in the slave's binlog there will be
    CREATE TEMPORARY TABLE t; (thread_id_of_the_slave_SQL_thread)
    CREATE TEMPORARY TABLE t; (thread_id_of_the_slave_SQL_thread)
    which is bad (same thread id!).

    To avoid this, we log the thread's thread id EXCEPT for the SQL
    slave thread for which we log the original (master's) thread id.
    Now this moves the bug: what happens if the thread id on the
    master was 10 and when the slave replicates the query, a
    connection number 10 is opened by a normal client on the slave,
    and updates a temp table of the same name? We get a problem
    again. To avoid this, in the handling of temp tables (sql_base.cc)
    we use thread_id AND server_id.  TODO when this is merged into
    4.1: in 4.1, slave_proxy_id has been renamed to pseudo_thread_id
    and is a session variable: that's to make mysqlbinlog work with
    temp tables. We probably need to introduce

    SET PSEUDO_SERVER_ID
    for mysqlbinlog in 4.1. mysqlbinlog would print:
    SET PSEUDO_SERVER_ID=
    SET PSEUDO_THREAD_ID=
    for each query using temp tables.
  */
  int4store(buf + Q_THREAD_ID_OFFSET, slave_proxy_id);
  int4store(buf + Q_EXEC_TIME_OFFSET, exec_time);
  buf[Q_DB_LEN_OFFSET] = (char) db_len;
  int2store(buf + Q_ERR_CODE_OFFSET, error_code);

  /*
    You MUST always write status vars in increasing order of code. This
    guarantees that a slightly older slave will be able to parse those he
    knows.
  */
  start_of_status= start= buf+QUERY_HEADER_LEN;
  if (flags2_inited)
  {
    *start++= Q_FLAGS2_CODE;
    int4store(start, flags2);
    start+= 4;
  }
  if (sql_mode_inited)
  {
    *start++= Q_SQL_MODE_CODE;
    int8store(start, (ulonglong)sql_mode);
    start+= 8;
  }
  if (catalog_len) // i.e. this var is inited (false for 4.0 events)
  {
    write_str_with_code_and_len((char **)(&start),
                                catalog, catalog_len, Q_CATALOG_NZ_CODE);
    /*
      In 5.0.x where x<4 masters we used to store the end zero here. This was
      a waste of one byte so we don't do it in x>=4 masters. We change code to
      Q_CATALOG_NZ_CODE, because re-using the old code would make x<4 slaves
      of this x>=4 master segfault (expecting a zero when there is
      none). Remaining compatibility problems are: the older slave will not
      find the catalog; but it is will not crash, and it's not an issue
      that it does not find the catalog as catalogs were not used in these
      older MySQL versions (we store it in binlog and read it from relay log
      but do nothing useful with it). What is an issue is that the older slave
      will stop processing the Q_* blocks (and jumps to the db/query) as soon
      as it sees unknown Q_CATALOG_NZ_CODE; so it will not be able to read
      Q_AUTO_INCREMENT*, Q_CHARSET and so replication will fail silently in
      various ways. Documented that you should not mix alpha/beta versions if
      they are not exactly the same version, with example of 5.0.3->5.0.2 and
      5.0.4->5.0.3. If replication is from older to new, the new will
      recognize Q_CATALOG_CODE and have no problem.
    */
  }
  if (auto_increment_increment != 1)
  {
    *start++= Q_AUTO_INCREMENT;
    int2store(start, auto_increment_increment);
    int2store(start+2, auto_increment_offset);
    start+= 4;
  }
  if (charset_inited)
  {
    *start++= Q_CHARSET_CODE;
    memcpy(start, charset, 6);
    start+= 6;
  }
  if (time_zone_len)
  {
    /* In the TZ sys table, column Name is of length 64 so this should be ok */
    DBUG_ASSERT(time_zone_len <= MAX_TIME_ZONE_NAME_LENGTH);
    *start++= Q_TIME_ZONE_CODE;
    *start++= time_zone_len;
    memcpy(start, time_zone_str, time_zone_len);
    start+= time_zone_len;
  }
  if (lc_time_names_number)
  {
    DBUG_ASSERT(lc_time_names_number <= 0xFFFF);
    *start++= Q_LC_TIME_NAMES_CODE;
    int2store(start, lc_time_names_number);
    start+= 2;
  }
  if (charset_database_number)
  {
    DBUG_ASSERT(charset_database_number <= 0xFFFF);
    *start++= Q_CHARSET_DATABASE_CODE;
    int2store(start, charset_database_number);
    start+= 2;
  }
  /*
    Here there could be code like
    if (command-line-option-which-says-"log_this_variable" && inited)
    {
    *start++= Q_THIS_VARIABLE_CODE;
    int4store(start, this_variable);
    start+= 4;
    }
  */
  
  /* Store length of status variables */
  status_vars_len= (uint) (start-start_of_status);
  DBUG_ASSERT(status_vars_len <= MAX_SIZE_LOG_EVENT_STATUS);
  int2store(buf + Q_STATUS_VARS_LEN_OFFSET, status_vars_len);

  /*
    Calculate length of whole event
    The "1" below is the \0 in the db's length
  */
  event_length= (uint) (start-buf) + get_post_header_size_for_derived() + db_len + 1 + q_len;

  return (write_header(file, event_length) ||
          my_b_safe_write(file, (uchar*) buf, QUERY_HEADER_LEN) ||
          write_post_header_for_derived(file) ||
          my_b_safe_write(file, (uchar*) start_of_status,
                          (uint) (start-start_of_status)) ||
          my_b_safe_write(file, (db) ? (uchar*) db : (uchar*)"", db_len + 1) ||
          my_b_safe_write(file, (uchar*) query, q_len)) ? 1 : 0;
}

/*
  Query_log_event::Query_log_event()
 
  The simplest constructor that could possibly work.  This is used for
  creating static objects that have a special meaning and are invisible
  to the log.  
*/
Query_log_event::Query_log_event()
  :Log_event(), data_buf(0)
{
}


/*
  SYNOPSIS
    Query_log_event::Query_log_event()
      thd_arg           - thread handle
      query_arg         - array of char representing the query
      query_length      - size of the  `query_arg' array
      using_trans       - there is a modified transactional table
      suppress_use      - suppress the generation of 'USE' statements
      killed_status_arg - an optional with default to THD::KILLED_NO_VALUE
                          if the value is different from the default, the arg
                          is set to the current thd->killed value.
                          A caller might need to masquerade thd->killed with
                          THD::NOT_KILLED.
  DESCRIPTION
  Creates an event for binlogging
  The value for local `killed_status' can be supplied by caller.
*/
Query_log_event::Query_log_event(THD* thd_arg, const char* query_arg,
				 ulong query_length, bool using_trans,
				 bool suppress_use,
                                 THD::killed_state killed_status_arg)
  :Log_event(thd_arg,
             (thd_arg->thread_specific_used ? LOG_EVENT_THREAD_SPECIFIC_F :
              0) |
             (suppress_use ? LOG_EVENT_SUPPRESS_USE_F : 0),
	     using_trans),
   data_buf(0), query(query_arg), catalog(thd_arg->catalog),
   db(thd_arg->db), q_len((uint32) query_length),
   thread_id(thd_arg->thread_id),
   /* save the original thread id; we already know the server id */
   slave_proxy_id(thd_arg->variables.pseudo_thread_id),
   flags2_inited(1), sql_mode_inited(1), charset_inited(1),
   sql_mode(thd_arg->variables.sql_mode),
   auto_increment_increment(thd_arg->variables.auto_increment_increment),
   auto_increment_offset(thd_arg->variables.auto_increment_offset),
   lc_time_names_number(thd_arg->variables.lc_time_names->number),
   charset_database_number(0)
{
  time_t end_time;

  if (killed_status_arg == THD::KILLED_NO_VALUE)
    killed_status_arg= thd_arg->killed;
  error_code=
    (killed_status_arg == THD::NOT_KILLED) ? thd_arg->net.last_errno :
    ((thd_arg->system_thread & SYSTEM_THREAD_DELAYED_INSERT) ? 0 :
     thd_arg->killed_errno());
  
  time(&end_time);
  exec_time = (ulong) (end_time  - thd_arg->start_time);
  catalog_len = (catalog) ? (uint32) strlen(catalog) : 0;
  /* status_vars_len is set just before writing the event */
  db_len = (db) ? (uint32) strlen(db) : 0;
  if (thd_arg->variables.collation_database != thd_arg->db_charset)
    charset_database_number= thd_arg->variables.collation_database->number;
  
  /*
    If we don't use flags2 for anything else than options contained in
    thd_arg->options, it would be more efficient to flags2=thd_arg->options
    (OPTIONS_WRITTEN_TO_BINLOG would be used only at reading time).
    But it's likely that we don't want to use 32 bits for 3 bits; in the future
    we will probably want to reclaim the 29 bits. So we need the &.
  */
  flags2= (uint32) (thd_arg->options & OPTIONS_WRITTEN_TO_BIN_LOG);
  DBUG_ASSERT(thd_arg->variables.character_set_client->number < 256*256);
  DBUG_ASSERT(thd_arg->variables.collation_connection->number < 256*256);
  DBUG_ASSERT(thd_arg->variables.collation_server->number < 256*256);
  int2store(charset, thd_arg->variables.character_set_client->number);
  int2store(charset+2, thd_arg->variables.collation_connection->number);
  int2store(charset+4, thd_arg->variables.collation_server->number);
  if (thd_arg->time_zone_used)
  {
    /*
      Note that our event becomes dependent on the Time_zone object
      representing the time zone. Fortunately such objects are never deleted
      or changed during mysqld's lifetime.
    */
    time_zone_len= thd_arg->variables.time_zone->get_name()->length();
    time_zone_str= thd_arg->variables.time_zone->get_name()->ptr();
  }
  else
    time_zone_len= 0;
  DBUG_PRINT("info",("Query_log_event has flags2: %lu  sql_mode: %lu",
                     (ulong) flags2, sql_mode));
}
#endif /* MYSQL_CLIENT */


/* 2 utility functions for the next method */

/* 
  Get the pointer for a string (src) that contains the length in
  the first byte. Set the output string (dst) to the string value
  and place the length of the string in the byte after the string.
*/
static void get_str_len_and_pointer(const Log_event::Byte **src, 
                                    const char **dst, 
                                    uint *len)
{
  if ((*len= **src))
    *dst= (char *)*src + 1;                          // Will be copied later
  (*src)+= *len + 1;
}

static void copy_str_and_move(const char **src, 
                              Log_event::Byte **dst, 
                              uint len)
{
  memcpy(*dst, *src, len);
  *src= (const char *)*dst;
  (*dst)+= len;
  *(*dst)++= 0;
}

/*
  Query_log_event::Query_log_event()
  This is used by the SQL slave thread to prepare the event before execution.
*/

Query_log_event::Query_log_event(const char* buf, uint event_len,
                                 const Format_description_log_event
                                 *description_event,
                                 Log_event_type event_type)
  :Log_event(buf, description_event), data_buf(0), query(NullS),
   db(NullS), catalog_len(0), status_vars_len(0),
   flags2_inited(0), sql_mode_inited(0), charset_inited(0),
   auto_increment_increment(1), auto_increment_offset(1),
   time_zone_len(0), lc_time_names_number(0), charset_database_number(0)
{
  ulong data_len;
  uint32 tmp;
  uint8 common_header_len, post_header_len;
  Log_event::Byte *start;
  const Log_event::Byte *end;
  bool catalog_nz= 1;
  DBUG_ENTER("Query_log_event::Query_log_event(char*,...)");

  common_header_len= description_event->common_header_len;
  post_header_len= description_event->post_header_len[event_type-1];
  DBUG_PRINT("info",("event_len: %u  common_header_len: %d  post_header_len: %d",
                     event_len, common_header_len, post_header_len));
  
  /*
    We test if the event's length is sensible, and if so we compute data_len.
    We cannot rely on QUERY_HEADER_LEN here as it would not be format-tolerant.
    We use QUERY_HEADER_MINIMAL_LEN which is the same for 3.23, 4.0 & 5.0.
  */
  if (event_len < (uint)(common_header_len + post_header_len))
    DBUG_VOID_RETURN;				
  data_len = event_len - (common_header_len + post_header_len);
  buf+= common_header_len;
  
  slave_proxy_id= thread_id = uint4korr(buf + Q_THREAD_ID_OFFSET);
  exec_time = uint4korr(buf + Q_EXEC_TIME_OFFSET);
  db_len = (uint)buf[Q_DB_LEN_OFFSET]; // TODO: add a check of all *_len vars
  error_code = uint2korr(buf + Q_ERR_CODE_OFFSET);

  /*
    5.0 format starts here.
    Depending on the format, we may or not have affected/warnings etc
    The remnent post-header to be parsed has length:
  */
  tmp= post_header_len - QUERY_HEADER_MINIMAL_LEN; 
  if (tmp)
  {
    status_vars_len= uint2korr(buf + Q_STATUS_VARS_LEN_OFFSET);
    data_len-= status_vars_len;
    DBUG_PRINT("info", ("Query_log_event has status_vars_len: %u",
                        (uint) status_vars_len));
    tmp-= 2;
  }
  /*
    We have parsed everything we know in the post header for QUERY_EVENT,
    the rest of post header is either comes from older version MySQL or
    dedicated to derived events (e.g. Execute_load_query...)
  */

  /* variable-part: the status vars; only in MySQL 5.0  */
  
  start= (Log_event::Byte*) (buf+post_header_len);
  end= (const Log_event::Byte*) (start+status_vars_len);
  for (const Log_event::Byte* pos= start; pos < end;)
  {
    switch (*pos++) {
    case Q_FLAGS2_CODE:
      flags2_inited= 1;
      flags2= uint4korr(pos);
      DBUG_PRINT("info",("In Query_log_event, read flags2: %lu", (ulong) flags2));
      pos+= 4;
      break;
    case Q_SQL_MODE_CODE:
    {
#ifndef DBUG_OFF
      char buff[22];
#endif
      sql_mode_inited= 1;
      sql_mode= (ulong) uint8korr(pos); // QQ: Fix when sql_mode is ulonglong
      DBUG_PRINT("info",("In Query_log_event, read sql_mode: %s",
			 llstr(sql_mode, buff)));
      pos+= 8;
      break;
    }
    case Q_CATALOG_NZ_CODE:
      get_str_len_and_pointer(&pos, &catalog, &catalog_len);
      break;
    case Q_AUTO_INCREMENT:
      auto_increment_increment= uint2korr(pos);
      auto_increment_offset=    uint2korr(pos+2);
      pos+= 4;
      break;
    case Q_CHARSET_CODE:
    {
      charset_inited= 1;
      memcpy(charset, pos, 6);
      pos+= 6;
      break;
    }
    case Q_TIME_ZONE_CODE:
    {
      get_str_len_and_pointer(&pos, &time_zone_str, &time_zone_len);
      break;
    }
    case Q_CATALOG_CODE: /* for 5.0.x where 0<=x<=3 masters */
      if ((catalog_len= *pos))
        catalog= (char*) pos+1;                           // Will be copied later
      pos+= catalog_len+2; // leap over end 0
      catalog_nz= 0; // catalog has end 0 in event
      break;
    case Q_LC_TIME_NAMES_CODE:
      lc_time_names_number= uint2korr(pos);
      pos+= 2;
      break;
    case Q_CHARSET_DATABASE_CODE:
      charset_database_number= uint2korr(pos);
      pos+= 2;
      break;
    default:
      /* That's why you must write status vars in growing order of code */
      DBUG_PRINT("info",("Query_log_event has unknown status vars (first has\
 code: %u), skipping the rest of them", (uint) *(pos-1)));
      pos= (const uchar*) end;                         // Break loop
    }
  }
  
#if !defined(MYSQL_CLIENT) && defined(HAVE_QUERY_CACHE)
  if (!(start= data_buf = (Log_event::Byte*) my_malloc(catalog_len + 1 +
                                              time_zone_len + 1 +
                                              data_len + 1 +
                                              QUERY_CACHE_FLAGS_SIZE +
                                              db_len + 1,
                                              MYF(MY_WME))))
#else
  if (!(start= data_buf = (Log_event::Byte*) my_malloc(catalog_len + 1 +
                                             time_zone_len + 1 +
                                             data_len + 1,
                                             MYF(MY_WME))))
#endif
      DBUG_VOID_RETURN;
  if (catalog_len)                                  // If catalog is given
  {
    if (likely(catalog_nz)) // true except if event comes from 5.0.0|1|2|3.
      copy_str_and_move(&catalog, &start, catalog_len);
    else
    {
      memcpy(start, catalog, catalog_len+1); // copy end 0
      catalog= (const char *)start;
      start+= catalog_len+1;
    }
  }
  if (time_zone_len)
    copy_str_and_move(&time_zone_str, &start, time_zone_len);

  /* A 2nd variable part; this is common to all versions */ 
  memcpy((char*) start, end, data_len);          // Copy db and query
  start[data_len]= '\0';              // End query with \0 (For safetly)
  db= (char *)start;
  query= (char *)(start + db_len + 1);
  q_len= data_len - db_len -1;
  DBUG_VOID_RETURN;
}


/*
  Query_log_event::print()
*/

#ifdef MYSQL_CLIENT
void Query_log_event::print_query_header(IO_CACHE* file,
					 PRINT_EVENT_INFO* print_event_info)
{
  // TODO: print the catalog ??
  char buff[40],*end;				// Enough for SET TIMESTAMP
  bool different_db= 1;
  uint32 tmp;

  if (!print_event_info->short_form)
  {
    print_header(file, print_event_info, FALSE);
    my_b_printf(file, "\t%s\tthread_id=%lu\texec_time=%lu\terror_code=%d\n",
                get_type_str(), (ulong) thread_id, (ulong) exec_time,
                error_code);
  }

  if (!(flags & LOG_EVENT_SUPPRESS_USE_F) && db)
  {
    if (different_db= memcmp(print_event_info->db, db, db_len + 1))
      memcpy(print_event_info->db, db, db_len + 1);
    if (db[0] && different_db) 
      my_b_printf(file, "use %s%s\n", db, print_event_info->delimiter);
  }

  end=int10_to_str((long) when, strmov(buff,"SET TIMESTAMP="),10);
  end= strmov(end, print_event_info->delimiter);
  *end++='\n';
  my_b_write(file, (uchar*) buff, (uint) (end-buff));
  if (flags & LOG_EVENT_THREAD_SPECIFIC_F)
    my_b_printf(file,"SET @@session.pseudo_thread_id=%lu%s\n",
                (ulong)thread_id, print_event_info->delimiter);

  /*
    If flags2_inited==0, this is an event from 3.23 or 4.0; nothing to
    print (remember we don't produce mixed relay logs so there cannot be
    5.0 events before that one so there is nothing to reset).
  */
  if (likely(flags2_inited)) /* likely as this will mainly read 5.0 logs */
  {
    /* tmp is a bitmask of bits which have changed. */
    if (likely(print_event_info->flags2_inited)) 
      /* All bits which have changed */
      tmp= (print_event_info->flags2) ^ flags2;
    else /* that's the first Query event we read */
    {
      print_event_info->flags2_inited= 1;
      tmp= ~((uint32)0); /* all bits have changed */
    }

    if (unlikely(tmp)) /* some bits have changed */
    {
      bool need_comma= 0;
      my_b_printf(file, "SET ");
      print_set_option(file, tmp, OPTION_NO_FOREIGN_KEY_CHECKS, ~flags2,
                   "@@session.foreign_key_checks", &need_comma);
      print_set_option(file, tmp, OPTION_AUTO_IS_NULL, flags2,
                   "@@session.sql_auto_is_null", &need_comma);
      print_set_option(file, tmp, OPTION_RELAXED_UNIQUE_CHECKS, ~flags2,
                   "@@session.unique_checks", &need_comma);
      my_b_printf(file,"%s\n", print_event_info->delimiter);
      print_event_info->flags2= flags2;
    }
  }

  /*
    Now the session variables;
    it's more efficient to pass SQL_MODE as a number instead of a
    comma-separated list.
    FOREIGN_KEY_CHECKS, SQL_AUTO_IS_NULL, UNIQUE_CHECKS are session-only
    variables (they have no global version; they're not listed in
    sql_class.h), The tests below work for pure binlogs or pure relay
    logs. Won't work for mixed relay logs but we don't create mixed
    relay logs (that is, there is no relay log with a format change
    except within the 3 first events, which mysqlbinlog handles
    gracefully). So this code should always be good.
  */

  if (likely(sql_mode_inited))
  {
    if (unlikely(!print_event_info->sql_mode_inited)) /* first Query event */
    {
      print_event_info->sql_mode_inited= 1;
      /* force a difference to force write */
      print_event_info->sql_mode= ~sql_mode;
    }
    if (unlikely(print_event_info->sql_mode != sql_mode))
    {
      my_b_printf(file,"SET @@session.sql_mode=%lu%s\n",
                  (ulong)sql_mode, print_event_info->delimiter);
      print_event_info->sql_mode= sql_mode;
    }
  }
  if (print_event_info->auto_increment_increment != auto_increment_increment ||
      print_event_info->auto_increment_offset != auto_increment_offset)
  {
    my_b_printf(file,"SET @@session.auto_increment_increment=%lu, @@session.auto_increment_offset=%lu%s\n",
                auto_increment_increment,auto_increment_offset,
                print_event_info->delimiter);
    print_event_info->auto_increment_increment= auto_increment_increment;
    print_event_info->auto_increment_offset=    auto_increment_offset;
  }

  /* TODO: print the catalog when we feature SET CATALOG */

  if (likely(charset_inited))
  {
    if (unlikely(!print_event_info->charset_inited)) /* first Query event */
    {
      print_event_info->charset_inited= 1;
      print_event_info->charset[0]= ~charset[0]; // force a difference to force write
    }
    if (unlikely(bcmp((uchar*) print_event_info->charset, (uchar*) charset, 6)))
    {
      CHARSET_INFO *cs_info= get_charset(uint2korr(charset), MYF(MY_WME));
      if (cs_info)
      {
        /* for mysql client */
        my_b_printf(file, "/*!\\C %s */%s\n",
                    cs_info->csname, print_event_info->delimiter);
      }
      my_b_printf(file,"SET "
                  "@@session.character_set_client=%d,"
                  "@@session.collation_connection=%d,"
                  "@@session.collation_server=%d"
                  "%s\n",
                  uint2korr(charset),
                  uint2korr(charset+2),
                  uint2korr(charset+4),
                  print_event_info->delimiter);
      memcpy(print_event_info->charset, charset, 6);
    }
  }
  if (time_zone_len)
  {
    if (bcmp((uchar*) print_event_info->time_zone_str,
             (uchar*) time_zone_str, time_zone_len+1))
    {
      my_b_printf(file,"SET @@session.time_zone='%s'%s\n",
                  time_zone_str, print_event_info->delimiter);
      memcpy(print_event_info->time_zone_str, time_zone_str, time_zone_len+1);
    }
  }
  if (lc_time_names_number != print_event_info->lc_time_names_number)
  {
    my_b_printf(file, "SET @@session.lc_time_names=%d%s\n",
                lc_time_names_number, print_event_info->delimiter);
    print_event_info->lc_time_names_number= lc_time_names_number;
  }
  if (charset_database_number != print_event_info->charset_database_number)
  {
    if (charset_database_number)
      my_b_printf(file, "SET @@session.collation_database=%d%s\n",
                  charset_database_number, print_event_info->delimiter);
    else
      my_b_printf(file, "SET @@session.collation_database=DEFAULT%s\n",
                  print_event_info->delimiter);
    print_event_info->charset_database_number= charset_database_number;
  }
}


void Query_log_event::print(FILE* file, PRINT_EVENT_INFO* print_event_info)
{
  Write_on_release_cache cache(&print_event_info->head_cache, file);

  print_query_header(&cache, print_event_info);
  my_b_write(&cache, (uchar*) query, q_len);
  my_b_printf(&cache, "%s\n", print_event_info->delimiter);
}
#endif /* MYSQL_CLIENT */


/*
  Query_log_event::do_apply_event()
*/

#if defined(HAVE_REPLICATION) && !defined(MYSQL_CLIENT)

int Query_log_event::do_apply_event(Relay_log_info const *rli)
{
  return do_apply_event(rli, query, q_len);
}


int Query_log_event::do_apply_event(Relay_log_info const *rli,
                                      const char *query_arg, uint32 q_len_arg)
{
  LEX_STRING new_db;
  int expected_error,actual_error= 0;
  /*
    Colleagues: please never free(thd->catalog) in MySQL. This would
    lead to bugs as here thd->catalog is a part of an alloced block,
    not an entire alloced block (see
    Query_log_event::do_apply_event()). Same for thd->db.  Thank
    you.
  */
  thd->catalog= catalog_len ? (char *) catalog : (char *)"";
  new_db.length= db_len;
  new_db.str= (char *) rpl_filter->get_rewrite_db(db, &new_db.length);
  thd->set_db(new_db.str, new_db.length);       /* allocates a copy of 'db' */
  thd->variables.auto_increment_increment= auto_increment_increment;
  thd->variables.auto_increment_offset=    auto_increment_offset;

  /*
    InnoDB internally stores the master log position it has executed so far,
    i.e. the position just after the COMMIT event.
    When InnoDB will want to store, the positions in rli won't have
    been updated yet, so group_master_log_* will point to old BEGIN
    and event_master_log* will point to the beginning of current COMMIT.
    But log_pos of the COMMIT Query event is what we want, i.e. the pos of the
    END of the current log event (COMMIT). We save it in rli so that InnoDB can
    access it.
  */
  const_cast<Relay_log_info*>(rli)->future_group_master_log_pos= log_pos;
  DBUG_PRINT("info", ("log_pos: %lu", (ulong) log_pos));

  clear_all_errors(thd, const_cast<Relay_log_info*>(rli));
  const_cast<Relay_log_info*>(rli)->clear_tables_to_lock();

  /*
    Note:   We do not need to execute reset_one_shot_variables() if this
            db_ok() test fails.
    Reason: The db stored in binlog events is the same for SET and for
            its companion query.  If the SET is ignored because of
            db_ok(), the companion query will also be ignored, and if
            the companion query is ignored in the db_ok() test of
            ::do_apply_event(), then the companion SET also have so
            we don't need to reset_one_shot_variables().
  */
  if (rpl_filter->db_ok(thd->db))
  {
    thd->set_time((time_t)when);
    thd->query_length= q_len_arg;
    thd->query= (char*)query_arg;
    VOID(pthread_mutex_lock(&LOCK_thread_count));
    thd->query_id = next_query_id();
    VOID(pthread_mutex_unlock(&LOCK_thread_count));
    thd->variables.pseudo_thread_id= thread_id;		// for temp tables
    DBUG_PRINT("query",("%s",thd->query));

    if (ignored_error_code((expected_error= error_code)) ||
	!check_expected_error(thd,rli,expected_error))
    {
      if (flags2_inited)
        /*
          all bits of thd->options which are 1 in OPTIONS_WRITTEN_TO_BIN_LOG
          must take their value from flags2.
        */
        thd->options= flags2|(thd->options & ~OPTIONS_WRITTEN_TO_BIN_LOG);
      /*
        else, we are in a 3.23/4.0 binlog; we previously received a
        Rotate_log_event which reset thd->options and sql_mode etc, so
        nothing to do.
      */
      /*
        We do not replicate IGNORE_DIR_IN_CREATE. That is, if the master is a
        slave which runs with SQL_MODE=IGNORE_DIR_IN_CREATE, this should not
        force us to ignore the dir too. Imagine you are a ring of machines, and
        one has a disk problem so that you temporarily need
        IGNORE_DIR_IN_CREATE on this machine; you don't want it to propagate
        elsewhere (you don't want all slaves to start ignoring the dirs).
      */
      if (sql_mode_inited)
        thd->variables.sql_mode=
          (ulong) ((thd->variables.sql_mode & MODE_NO_DIR_IN_CREATE) |
                   (sql_mode & ~(ulong) MODE_NO_DIR_IN_CREATE));
      if (charset_inited)
      {
        if (rli->cached_charset_compare(charset))
        {
          /* Verify that we support the charsets found in the event. */
          if (!(thd->variables.character_set_client=
                get_charset(uint2korr(charset), MYF(MY_WME))) ||
              !(thd->variables.collation_connection=
                get_charset(uint2korr(charset+2), MYF(MY_WME))) ||
              !(thd->variables.collation_server=
                get_charset(uint2korr(charset+4), MYF(MY_WME))))
          {
            /*
              We updated the thd->variables with nonsensical values (0). Let's
              set them to something safe (i.e. which avoids crash), and we'll
              stop with EE_UNKNOWN_CHARSET in compare_errors (unless set to
              ignore this error).
            */
            set_slave_thread_default_charset(thd, rli);
            goto compare_errors;
          }
          thd->update_charset(); // for the charset change to take effect
        }
      }
      if (time_zone_len)
      {
        String tmp(time_zone_str, time_zone_len, &my_charset_bin);
        if (!(thd->variables.time_zone= my_tz_find(thd, &tmp)))
        {
          my_error(ER_UNKNOWN_TIME_ZONE, MYF(0), tmp.c_ptr());
          thd->variables.time_zone= global_system_variables.time_zone;
          goto compare_errors;
        }
      }
      if (lc_time_names_number)
      {
        if (!(thd->variables.lc_time_names=
              my_locale_by_number(lc_time_names_number)))
        {
          my_printf_error(ER_UNKNOWN_ERROR,
                      "Unknown locale: '%d'", MYF(0), lc_time_names_number);
          thd->variables.lc_time_names= &my_locale_en_US;
          goto compare_errors;
        }
      }
      else
        thd->variables.lc_time_names= &my_locale_en_US;
      if (charset_database_number)
      {
        CHARSET_INFO *cs;
        if (!(cs= get_charset(charset_database_number, MYF(0))))
        {
          char buf[20];
          int10_to_str((int) charset_database_number, buf, -10);
          my_error(ER_UNKNOWN_COLLATION, MYF(0), buf);
          goto compare_errors;
        }
        thd->variables.collation_database= cs;
      }
      else
        thd->variables.collation_database= thd->db_charset;
      
      /* Execute the query (note that we bypass dispatch_command()) */
      const char* found_semicolon= NULL;
      mysql_parse(thd, thd->query, thd->query_length, &found_semicolon);
      log_slow_statement(thd);
    }
    else
    {
      /*
        The query got a really bad error on the master (thread killed etc),
        which could be inconsistent. Parse it to test the table names: if the
        replicate-*-do|ignore-table rules say "this query must be ignored" then
        we exit gracefully; otherwise we warn about the bad error and tell DBA
        to check/fix it.
      */
      if (mysql_test_parse_for_slave(thd, thd->query, thd->query_length))
        clear_all_errors(thd, const_cast<Relay_log_info*>(rli)); /* Can ignore query */
      else
      {
        rli->report(ERROR_LEVEL, expected_error, 
                          "\
Query partially completed on the master (error on master: %d) \
and was aborted. There is a chance that your master is inconsistent at this \
point. If you are sure that your master is ok, run this query manually on the \
slave and then restart the slave with SET GLOBAL SQL_SLAVE_SKIP_COUNTER=1; \
START SLAVE; . Query: '%s'", expected_error, thd->query);
        thd->query_error= 1;
      }
      goto end;
    }

    /* If the query was not ignored, it is printed to the general log */
    if (thd->net.last_errno != ER_SLAVE_IGNORED_TABLE)
      general_log_print(thd, COM_QUERY, "%s", thd->query);

compare_errors:

     /*
      If we expected a non-zero error code, and we don't get the same error
      code, and none of them should be ignored.
    */
    DBUG_PRINT("info",("expected_error: %d  last_errno: %d",
 		       expected_error, thd->net.last_errno));
    if ((expected_error != (actual_error= thd->net.last_errno)) &&
 	expected_error &&
 	!ignored_error_code(actual_error) &&
 	!ignored_error_code(expected_error))
    {
      rli->report(ERROR_LEVEL, 0,
                      "\
Query caused different errors on master and slave.     \
Error on master: '%s' (%d), Error on slave: '%s' (%d). \
Default database: '%s'. Query: '%s'",
                      ER_SAFE(expected_error),
                      expected_error,
                      actual_error ? thd->net.last_error: "no error",
                      actual_error,
                      print_slave_db_safe(db), query_arg);
      thd->query_error= 1;
    }
    /*
      If we get the same error code as expected, or they should be ignored. 
    */
    else if (expected_error == actual_error ||
 	     ignored_error_code(actual_error))
    {
      DBUG_PRINT("info",("error ignored"));
      clear_all_errors(thd, const_cast<Relay_log_info*>(rli));
      thd->killed= THD::NOT_KILLED;
    }
    /*
      Other cases: mostly we expected no error and get one.
    */
    else if (thd->query_error || thd->is_fatal_error)
    {
      rli->report(ERROR_LEVEL, actual_error,
                      "Error '%s' on query. Default database: '%s'. Query: '%s'",
                      (actual_error ? thd->net.last_error :
                       "unexpected success or fatal error"),
                      print_slave_db_safe(thd->db), query_arg);
      thd->query_error= 1;
    }

    /*
      TODO: compare the values of "affected rows" around here. Something
      like:
      if ((uint32) affected_in_event != (uint32) affected_on_slave)
      {
      sql_print_error("Slave: did not get the expected number of affected \
      rows running query from master - expected %d, got %d (this numbers \
      should have matched modulo 4294967296).", 0, ...);
      thd->query_error = 1;
      }
      We may also want an option to tell the slave to ignore "affected"
      mismatch. This mismatch could be implemented with a new ER_ code, and
      to ignore it you would use --slave-skip-errors...

      To do the comparison we need to know the value of "affected" which the
      above mysql_parse() computed. And we need to know the value of
      "affected" in the master's binlog. Both will be implemented later. The
      important thing is that we now have the format ready to log the values
      of "affected" in the binlog. So we can release 5.0.0 before effectively
      logging "affected" and effectively comparing it.
    */
  } /* End of if (db_ok(... */

end:
  VOID(pthread_mutex_lock(&LOCK_thread_count));
  /*
    Probably we have set thd->query, thd->db, thd->catalog to point to places
    in the data_buf of this event. Now the event is going to be deleted
    probably, so data_buf will be freed, so the thd->... listed above will be
    pointers to freed memory. 
    So we must set them to 0, so that those bad pointers values are not later
    used. Note that "cleanup" queries like automatic DROP TEMPORARY TABLE
    don't suffer from these assignments to 0 as DROP TEMPORARY
    TABLE uses the db.table syntax.
  */
  thd->catalog= 0;
  thd->set_db(NULL, 0);                 /* will free the current database */
  thd->query= 0;			// just to be sure
  thd->query_length= 0;
  VOID(pthread_mutex_unlock(&LOCK_thread_count));
  close_thread_tables(thd);      
  /*
    As a disk space optimization, future masters will not log an event for
    LAST_INSERT_ID() if that function returned 0 (and thus they will be able
    to replace the THD::stmt_depends_on_first_successful_insert_id_in_prev_stmt
    variable by (THD->first_successful_insert_id_in_prev_stmt > 0) ; with the
    resetting below we are ready to support that.
  */
  thd->first_successful_insert_id_in_prev_stmt_for_binlog= 0;
  thd->first_successful_insert_id_in_prev_stmt= 0;
  thd->stmt_depends_on_first_successful_insert_id_in_prev_stmt= 0;
  free_root(thd->mem_root,MYF(MY_KEEP_PREALLOC));
  return thd->query_error;
}

int Query_log_event::do_update_pos(Relay_log_info *rli)
{
  /*
    Note that we will not increment group* positions if we are just
    after a SET ONE_SHOT, because SET ONE_SHOT should not be separated
    from its following updating query.
  */
  if (thd->one_shot_set)
  {
    rli->inc_event_relay_log_pos();
    return 0;
  }
  else
    return Log_event::do_update_pos(rli);
}


#endif


/**************************************************************************
	Muted_query_log_event methods
**************************************************************************/

#ifndef MYSQL_CLIENT
/*
  Muted_query_log_event::Muted_query_log_event()
*/
Muted_query_log_event::Muted_query_log_event()
  :Query_log_event()
{
}
#endif


/**************************************************************************
	Start_log_event_v3 methods
**************************************************************************/

#ifndef MYSQL_CLIENT
Start_log_event_v3::Start_log_event_v3()
  :Log_event(), created(0), binlog_version(BINLOG_VERSION),
   artificial_event(0), dont_set_created(0)
{
  memcpy(server_version, ::server_version, ST_SERVER_VER_LEN);
}
#endif

/*
  Start_log_event_v3::pack_info()
*/

#if defined(HAVE_REPLICATION) && !defined(MYSQL_CLIENT)
void Start_log_event_v3::pack_info(Protocol *protocol)
{
  char buf[12 + ST_SERVER_VER_LEN + 14 + 22], *pos;
  pos= strmov(buf, "Server ver: ");
  pos= strmov(pos, server_version);
  pos= strmov(pos, ", Binlog ver: ");
  pos= int10_to_str(binlog_version, pos, 10);
  protocol->store(buf, (uint) (pos-buf), &my_charset_bin);
}
#endif


/*
  Start_log_event_v3::print()
*/

#ifdef MYSQL_CLIENT
void Start_log_event_v3::print(FILE* file, PRINT_EVENT_INFO* print_event_info)
{
  DBUG_ENTER("Start_log_event_v3::print");

  Write_on_release_cache cache(&print_event_info->head_cache, file,
                               Write_on_release_cache::FLUSH_F);

  if (!print_event_info->short_form)
  {
    print_header(&cache, print_event_info, FALSE);
    my_b_printf(&cache, "\tStart: binlog v %d, server v %s created ",
                binlog_version, server_version);
    print_timestamp(&cache);
    if (created)
      my_b_printf(&cache," at startup");
    my_b_printf(&cache, "\n");
    if (flags & LOG_EVENT_BINLOG_IN_USE_F)
      my_b_printf(&cache, "# Warning: this binlog was not closed properly. "
                  "Most probably mysqld crashed writing it.\n");
  }
  if (!artificial_event && created)
  {
#ifdef WHEN_WE_HAVE_THE_RESET_CONNECTION_SQL_COMMAND
    /*
      This is for mysqlbinlog: like in replication, we want to delete the stale
      tmp files left by an unclean shutdown of mysqld (temporary tables)
      and rollback unfinished transaction.
      Probably this can be done with RESET CONNECTION (syntax to be defined).
    */
    my_b_printf(&cache,"RESET CONNECTION%s\n", print_event_info->delimiter);
#else
    my_b_printf(&cache,"ROLLBACK%s\n", print_event_info->delimiter);
#endif
  }
  DBUG_VOID_RETURN;
}
#endif /* MYSQL_CLIENT */

/*
  Start_log_event_v3::Start_log_event_v3()
*/

Start_log_event_v3::Start_log_event_v3(const char* buf,
                                       const Format_description_log_event
                                       *description_event)
  :Log_event(buf, description_event)
{
  buf+= description_event->common_header_len;
  binlog_version= uint2korr(buf+ST_BINLOG_VER_OFFSET);
  memcpy(server_version, buf+ST_SERVER_VER_OFFSET,
	 ST_SERVER_VER_LEN);
  // prevent overrun if log is corrupted on disk
  server_version[ST_SERVER_VER_LEN-1]= 0;
  created= uint4korr(buf+ST_CREATED_OFFSET);
  /* We use log_pos to mark if this was an artificial event or not */
  artificial_event= (log_pos == 0);
  dont_set_created= 1;
}


/*
  Start_log_event_v3::write()
*/

#ifndef MYSQL_CLIENT
bool Start_log_event_v3::write(IO_CACHE* file)
{
  char buff[START_V3_HEADER_LEN];
  int2store(buff + ST_BINLOG_VER_OFFSET,binlog_version);
  memcpy(buff + ST_SERVER_VER_OFFSET,server_version,ST_SERVER_VER_LEN);
  if (!dont_set_created)
    created= when= get_time();
  int4store(buff + ST_CREATED_OFFSET,created);
  return (write_header(file, sizeof(buff)) ||
          my_b_safe_write(file, (uchar*) buff, sizeof(buff)));
}
#endif


/*
  Start_log_event_v3::do_apply_event()

  The master started

  IMPLEMENTATION
    - To handle the case where the master died without having time to write
      DROP TEMPORARY TABLE, DO RELEASE_LOCK (prepared statements' deletion is
      TODO), we clean up all temporary tables that we got, if we are sure we
      can (see below).

  TODO
    - Remove all active user locks.
      Guilhem 2003-06: this is true but not urgent: the worst it can cause is
      the use of a bit of memory for a user lock which will not be used
      anymore. If the user lock is later used, the old one will be released. In
      other words, no deadlock problem.
*/

#if defined(HAVE_REPLICATION) && !defined(MYSQL_CLIENT)
int Start_log_event_v3::do_apply_event(Relay_log_info const *rli)
{
  DBUG_ENTER("Start_log_event_v3::do_apply_event");
  switch (binlog_version) {
  case 3:
  case 4:
    /*
      This can either be 4.x (then a Start_log_event_v3 is only at master
      startup so we are sure the master has restarted and cleared his temp
      tables; the event always has 'created'>0) or 5.0 (then we have to test
      'created').
    */
    if (created)
    {
      close_temporary_tables(thd);
      cleanup_load_tmpdir();
    }
    break;

    /*
       Now the older formats; in that case load_tmpdir is cleaned up by the I/O
       thread.
    */
  case 1:
    if (strncmp(rli->relay_log.description_event_for_exec->server_version,
                "3.23.57",7) >= 0 && created)
    {
      /*
        Can distinguish, based on the value of 'created': this event was
        generated at master startup.
      */
      close_temporary_tables(thd);
    }
    /*
      Otherwise, can't distinguish a Start_log_event generated at
      master startup and one generated by master FLUSH LOGS, so cannot
      be sure temp tables have to be dropped. So do nothing.
    */
    break;
  default:
    /* this case is impossible */
    DBUG_RETURN(1);
  }
  DBUG_RETURN(0);
}
#endif /* defined(HAVE_REPLICATION) && !defined(MYSQL_CLIENT) */

/***************************************************************************
       Format_description_log_event methods
****************************************************************************/

/*
  Format_description_log_event 1st ctor.

  SYNOPSIS
    Format_description_log_event::Format_description_log_event
      binlog_version              the binlog version for which we want to build
                                  an event. Can be 1 (=MySQL 3.23), 3 (=4.0.x
                                  x>=2 and 4.1) or 4 (MySQL 5.0). Note that the
                                  old 4.0 (binlog version 2) is not supported;
                                  it should not be used for replication with
                                  5.0.

  DESCRIPTION
    Ctor. Can be used to create the event to write to the binary log (when the
    server starts or when FLUSH LOGS), or to create artificial events to parse
    binlogs from MySQL 3.23 or 4.x.
    When in a client, only the 2nd use is possible.
*/

Format_description_log_event::
Format_description_log_event(uint8 binlog_ver, const char* server_ver)
  :Start_log_event_v3()
{
  binlog_version= binlog_ver;
  switch (binlog_ver) {
  case 4: /* MySQL 5.0 */
    memcpy(server_version, ::server_version, ST_SERVER_VER_LEN);
    DBUG_EXECUTE_IF("pretend_version_50034_in_binlog",
                    strmov(server_version, "5.0.34"););
    common_header_len= LOG_EVENT_HEADER_LEN;
    number_of_event_types= LOG_EVENT_TYPES;
    /* we'll catch my_malloc() error in is_valid() */
    post_header_len=(uint8*) my_malloc(number_of_event_types*sizeof(uint8),
                                       MYF(MY_ZEROFILL));
    /*
      This long list of assignments is not beautiful, but I see no way to
      make it nicer, as the right members are #defines, not array members, so
      it's impossible to write a loop.
    */
    if (post_header_len)
    {
      post_header_len[START_EVENT_V3-1]= START_V3_HEADER_LEN;
      post_header_len[QUERY_EVENT-1]= QUERY_HEADER_LEN;
      post_header_len[ROTATE_EVENT-1]= ROTATE_HEADER_LEN;
      post_header_len[LOAD_EVENT-1]= LOAD_HEADER_LEN;
      post_header_len[CREATE_FILE_EVENT-1]= CREATE_FILE_HEADER_LEN;
      post_header_len[APPEND_BLOCK_EVENT-1]= APPEND_BLOCK_HEADER_LEN;
      post_header_len[EXEC_LOAD_EVENT-1]= EXEC_LOAD_HEADER_LEN;
      post_header_len[DELETE_FILE_EVENT-1]= DELETE_FILE_HEADER_LEN;
      post_header_len[NEW_LOAD_EVENT-1]= post_header_len[LOAD_EVENT-1];
      post_header_len[FORMAT_DESCRIPTION_EVENT-1]= FORMAT_DESCRIPTION_HEADER_LEN;
      post_header_len[TABLE_MAP_EVENT-1]=    TABLE_MAP_HEADER_LEN;
      post_header_len[WRITE_ROWS_EVENT-1]=   ROWS_HEADER_LEN;
      post_header_len[UPDATE_ROWS_EVENT-1]=  ROWS_HEADER_LEN;
      post_header_len[DELETE_ROWS_EVENT-1]=  ROWS_HEADER_LEN;
      /*
        We here have the possibility to simulate a master of before we changed
        the table map id to be stored in 6 bytes: when it was stored in 4
        bytes (=> post_header_len was 6). This is used to test backward
        compatibility.
        This code can be removed after a few months (today is Dec 21st 2005),
        when we know that the 4-byte masters are not deployed anymore (check
        with Tomas Ulin first!), and the accompanying test (rpl_row_4_bytes)
        too.
      */
      DBUG_EXECUTE_IF("old_row_based_repl_4_byte_map_id_master",
                      post_header_len[TABLE_MAP_EVENT-1]=
                      post_header_len[WRITE_ROWS_EVENT-1]=
                      post_header_len[UPDATE_ROWS_EVENT-1]=
                      post_header_len[DELETE_ROWS_EVENT-1]= 6;);
      post_header_len[BEGIN_LOAD_QUERY_EVENT-1]= post_header_len[APPEND_BLOCK_EVENT-1];
      post_header_len[EXECUTE_LOAD_QUERY_EVENT-1]= EXECUTE_LOAD_QUERY_HEADER_LEN;
      post_header_len[INCIDENT_EVENT-1]= INCIDENT_HEADER_LEN;
    }
    break;

  case 1: /* 3.23 */
  case 3: /* 4.0.x x>=2 */
    /*
      We build an artificial (i.e. not sent by the master) event, which
      describes what those old master versions send.
    */
    if (binlog_ver==1)
      strmov(server_version, server_ver ? server_ver : "3.23");
    else
      strmov(server_version, server_ver ? server_ver : "4.0");
    common_header_len= binlog_ver==1 ? OLD_HEADER_LEN :
      LOG_EVENT_MINIMAL_HEADER_LEN;
    /*
      The first new event in binlog version 4 is Format_desc. So any event type
      after that does not exist in older versions. We use the events known by
      version 3, even if version 1 had only a subset of them (this is not a
      problem: it uses a few bytes for nothing but unifies code; it does not
      make the slave detect less corruptions).
    */
    number_of_event_types= FORMAT_DESCRIPTION_EVENT - 1;
    post_header_len=(uint8*) my_malloc(number_of_event_types*sizeof(uint8),
                                       MYF(0));
    if (post_header_len)
    {
      post_header_len[START_EVENT_V3-1]= START_V3_HEADER_LEN;
      post_header_len[QUERY_EVENT-1]= QUERY_HEADER_MINIMAL_LEN;
      post_header_len[STOP_EVENT-1]= 0;
      post_header_len[ROTATE_EVENT-1]= (binlog_ver==1) ? 0 : ROTATE_HEADER_LEN;
      post_header_len[INTVAR_EVENT-1]= 0;
      post_header_len[LOAD_EVENT-1]= LOAD_HEADER_LEN;
      post_header_len[SLAVE_EVENT-1]= 0;
      post_header_len[CREATE_FILE_EVENT-1]= CREATE_FILE_HEADER_LEN;
      post_header_len[APPEND_BLOCK_EVENT-1]= APPEND_BLOCK_HEADER_LEN;
      post_header_len[EXEC_LOAD_EVENT-1]= EXEC_LOAD_HEADER_LEN;
      post_header_len[DELETE_FILE_EVENT-1]= DELETE_FILE_HEADER_LEN;
      post_header_len[NEW_LOAD_EVENT-1]= post_header_len[LOAD_EVENT-1];
      post_header_len[RAND_EVENT-1]= 0;
      post_header_len[USER_VAR_EVENT-1]= 0;
    }
    break;
  default: /* Includes binlog version 2 i.e. 4.0.x x<=1 */
    post_header_len= 0; /* will make is_valid() fail */
    break;
  }
  calc_server_version_split();
}


/*
  The problem with this constructor is that the fixed header may have a
  length different from this version, but we don't know this length as we
  have not read the Format_description_log_event which says it, yet. This
  length is in the post-header of the event, but we don't know where the
  post-header starts.
  So this type of event HAS to:
  - either have the header's length at the beginning (in the header, at a
  fixed position which will never be changed), not in the post-header. That
  would make the header be "shifted" compared to other events.
  - or have a header of size LOG_EVENT_MINIMAL_HEADER_LEN (19), in all future
  versions, so that we know for sure.
  I (Guilhem) chose the 2nd solution. Rotate has the same constraint (because
  it is sent before Format_description_log_event).
*/

Format_description_log_event::
Format_description_log_event(const char* buf,
                             uint event_len,
                             const
                             Format_description_log_event*
                             description_event)
  :Start_log_event_v3(buf, description_event)
{
  DBUG_ENTER("Format_description_log_event::Format_description_log_event(char*,...)");
  buf+= LOG_EVENT_MINIMAL_HEADER_LEN;
  if ((common_header_len=buf[ST_COMMON_HEADER_LEN_OFFSET]) < OLD_HEADER_LEN)
    DBUG_VOID_RETURN; /* sanity check */
  number_of_event_types=
    event_len-(LOG_EVENT_MINIMAL_HEADER_LEN+ST_COMMON_HEADER_LEN_OFFSET+1);
  DBUG_PRINT("info", ("common_header_len=%d number_of_event_types=%d",
                      common_header_len, number_of_event_types));
  /* If alloc fails, we'll detect it in is_valid() */
  post_header_len= (uint8*) my_memdup((uchar*)buf+ST_COMMON_HEADER_LEN_OFFSET+1,
                                      number_of_event_types*
                                      sizeof(*post_header_len), MYF(0));
  calc_server_version_split();
  DBUG_VOID_RETURN;
}

#ifndef MYSQL_CLIENT
bool Format_description_log_event::write(IO_CACHE* file)
{
  /*
    We don't call Start_log_event_v3::write() because this would make 2
    my_b_safe_write().
  */
  uchar buff[FORMAT_DESCRIPTION_HEADER_LEN];
  int2store(buff + ST_BINLOG_VER_OFFSET,binlog_version);
  memcpy((char*) buff + ST_SERVER_VER_OFFSET,server_version,ST_SERVER_VER_LEN);
  if (!dont_set_created)
    created= when= get_time();
  int4store(buff + ST_CREATED_OFFSET,created);
  buff[ST_COMMON_HEADER_LEN_OFFSET]= LOG_EVENT_HEADER_LEN;
  memcpy((char*) buff+ST_COMMON_HEADER_LEN_OFFSET+1, (uchar*) post_header_len,
         LOG_EVENT_TYPES);
  return (write_header(file, sizeof(buff)) ||
          my_b_safe_write(file, buff, sizeof(buff)));
}
#endif

#if defined(HAVE_REPLICATION) && !defined(MYSQL_CLIENT)
int Format_description_log_event::do_apply_event(Relay_log_info const *rli)
{
  DBUG_ENTER("Format_description_log_event::do_apply_event");

#ifdef USING_TRANSACTIONS
  /*
    As a transaction NEVER spans on 2 or more binlogs:
    if we have an active transaction at this point, the master died
    while writing the transaction to the binary log, i.e. while
    flushing the binlog cache to the binlog. XA guarantees that master has
    rolled back. So we roll back.
    Note: this event could be sent by the master to inform us of the
    format of its binlog; in other words maybe it is not at its
    original place when it comes to us; we'll know this by checking
    log_pos ("artificial" events have log_pos == 0).
  */
  if (!artificial_event && created && thd->transaction.all.nht)
  {
    /* This is not an error (XA is safe), just an information */
    rli->report(INFORMATION_LEVEL, 0,
                "Rolling back unfinished transaction (no COMMIT "
                "or ROLLBACK in relay log). A probable cause is that "
                "the master died while writing the transaction to "
                "its binary log, thus rolled back too."); 
    const_cast<Relay_log_info*>(rli)->cleanup_context(thd, 1);
  }
#endif
  /*
    If this event comes from ourselves, there is no cleaning task to
    perform, we don't call Start_log_event_v3::do_apply_event()
    (this was just to update the log's description event).
  */
  if (server_id != (uint32) ::server_id)
  {
    /*
      If the event was not requested by the slave i.e. the master sent
      it while the slave asked for a position >4, the event will make
      rli->group_master_log_pos advance. Say that the slave asked for
      position 1000, and the Format_desc event's end is 96. Then in
      the beginning of replication rli->group_master_log_pos will be
      0, then 96, then jump to first really asked event (which is
      >96). So this is ok.
    */
    DBUG_RETURN(Start_log_event_v3::do_apply_event(rli));
  }
  DBUG_RETURN(0);
}

int Format_description_log_event::do_update_pos(Relay_log_info *rli)
{
  /* save the information describing this binlog */
  delete rli->relay_log.description_event_for_exec;
  rli->relay_log.description_event_for_exec= this;

  if (server_id == (uint32) ::server_id)
  {
    /*
      We only increase the relay log position if we are skipping
      events and do not touch any group_* variables, nor flush the
      relay log info.  If there is a crash, we will have to re-skip
      the events again, but that is a minor issue.

      If we do not skip stepping the group log position (and the
      server id was changed when restarting the server), it might well
      be that we start executing at a position that is invalid, e.g.,
      at a Rows_log_event or a Query_log_event preceeded by a
      Intvar_log_event instead of starting at a Table_map_log_event or
      the Intvar_log_event respectively.
     */
    rli->inc_event_relay_log_pos();
    return 0;
  }
  else
  {
    return Log_event::do_update_pos(rli);
  }
}

Log_event::enum_skip_reason
Format_description_log_event::do_shall_skip(Relay_log_info *rli)
{
  return Log_event::EVENT_SKIP_NOT;
}

#endif


/**
   Splits the event's 'server_version' string into three numeric pieces stored
   into 'server_version_split':
   X.Y.Zabc (X,Y,Z numbers, a not a digit) -> {X,Y,Z}
   X.Yabc -> {X,Y,0}
   Xabc -> {X,0,0}
   'server_version_split' is then used for lookups to find if the server which
   created this event has some known bug.
*/
void Format_description_log_event::calc_server_version_split()
{
  char *p= server_version, *r;
  ulong number;
  for (uint i= 0; i<=2; i++)
  {
    number= strtoul(p, &r, 10);
    server_version_split[i]= (uchar)number;
    DBUG_ASSERT(number < 256); // fit in uchar
    p= r;
    DBUG_ASSERT(!((i == 0) && (*r != '.'))); // should be true in practice
    if (*r == '.')
      p++; // skip the dot
  }
  DBUG_PRINT("info",("Format_description_log_event::server_version_split:"
                     " '%s' %d %d %d", server_version,
                     server_version_split[0],
                     server_version_split[1], server_version_split[2]));
}


  /**************************************************************************
        Load_log_event methods
   General note about Load_log_event: the binlogging of LOAD DATA INFILE is
   going to be changed in 5.0 (or maybe in 5.1; not decided yet).
   However, the 5.0 slave could still have to read such events (from a 4.x
   master), convert them (which just means maybe expand the header, when 5.0
   servers have a UID in events) (remember that whatever is after the header
   will be like in 4.x, as this event's format is not modified in 5.0 as we
   will use new types of events to log the new LOAD DATA INFILE features).
   To be able to read/convert, we just need to not assume that the common
   header is of length LOG_EVENT_HEADER_LEN (we must use the description
   event).
   Note that I (Guilhem) manually tested replication of a big LOAD DATA INFILE
   between 3.23 and 5.0, and between 4.0 and 5.0, and it works fine (and the
   positions displayed in SHOW SLAVE STATUS then are fine too).
  **************************************************************************/

/*
  Load_log_event::pack_info()
*/

#if defined(HAVE_REPLICATION) && !defined(MYSQL_CLIENT)
uint Load_log_event::get_query_buffer_length()
{
  return
    5 + db_len + 3 +                        // "use DB; "
    18 + fname_len + 2 +                    // "LOAD DATA INFILE 'file''"
    7 +					    // LOCAL
    9 +                                     // " REPLACE or IGNORE "
    13 + table_name_len*2 +                 // "INTO TABLE `table`"
    21 + sql_ex.field_term_len*4 + 2 +      // " FIELDS TERMINATED BY 'str'"
    23 + sql_ex.enclosed_len*4 + 2 +        // " OPTIONALLY ENCLOSED BY 'str'"
    12 + sql_ex.escaped_len*4 + 2 +         // " ESCAPED BY 'str'"
    21 + sql_ex.line_term_len*4 + 2 +       // " FIELDS TERMINATED BY 'str'"
    19 + sql_ex.line_start_len*4 + 2 +      // " LINES STARTING BY 'str'"
    15 + 22 +                               // " IGNORE xxx  LINES"
    3 + (num_fields-1)*2 + field_block_len; // " (field1, field2, ...)"
}


void Load_log_event::print_query(bool need_db, char *buf,
                                 char **end, char **fn_start, char **fn_end)
{
  char *pos= buf;

  if (need_db && db && db_len)
  {
    pos= strmov(pos, "use `");
    memcpy(pos, db, db_len);
    pos= strmov(pos+db_len, "`; ");
  }

  pos= strmov(pos, "LOAD DATA ");

  if (fn_start)
    *fn_start= pos;

  if (check_fname_outside_temp_buf())
    pos= strmov(pos, "LOCAL ");
  pos= strmov(pos, "INFILE '");
  memcpy(pos, fname, fname_len);
  pos= strmov(pos+fname_len, "' ");

  if (sql_ex.opt_flags & REPLACE_FLAG)
    pos= strmov(pos, " REPLACE ");
  else if (sql_ex.opt_flags & IGNORE_FLAG)
    pos= strmov(pos, " IGNORE ");

  pos= strmov(pos ,"INTO");

  if (fn_end)
    *fn_end= pos;

  pos= strmov(pos ," TABLE `");
  memcpy(pos, table_name, table_name_len);
  pos+= table_name_len;

  /* We have to create all optinal fields as the default is not empty */
  pos= strmov(pos, "` FIELDS TERMINATED BY ");
  pos= pretty_print_str(pos, sql_ex.field_term, sql_ex.field_term_len);
  if (sql_ex.opt_flags & OPT_ENCLOSED_FLAG)
    pos= strmov(pos, " OPTIONALLY ");
  pos= strmov(pos, " ENCLOSED BY ");
  pos= pretty_print_str(pos, sql_ex.enclosed, sql_ex.enclosed_len);

  pos= strmov(pos, " ESCAPED BY ");
  pos= pretty_print_str(pos, sql_ex.escaped, sql_ex.escaped_len);

  pos= strmov(pos, " LINES TERMINATED BY ");
  pos= pretty_print_str(pos, sql_ex.line_term, sql_ex.line_term_len);
  if (sql_ex.line_start_len)
  {
    pos= strmov(pos, " STARTING BY ");
    pos= pretty_print_str(pos, sql_ex.line_start, sql_ex.line_start_len);
  }

  if ((long) skip_lines > 0)
  {
    pos= strmov(pos, " IGNORE ");
    pos= longlong10_to_str((longlong) skip_lines, pos, 10);
    pos= strmov(pos," LINES ");    
  }

  if (num_fields)
  {
    uint i;
    const char *field= fields;
    pos= strmov(pos, " (");
    for (i = 0; i < num_fields; i++)
    {
      if (i)
      {
        *pos++= ' ';
        *pos++= ',';
      }
      memcpy(pos, field, field_lens[i]);
      pos+=   field_lens[i];
      field+= field_lens[i]  + 1;
    }
    *pos++= ')';
  }

  *end= pos;
}


void Load_log_event::pack_info(Protocol *protocol)
{
  char *buf, *end;

  if (!(buf= (char*) my_malloc(get_query_buffer_length(), MYF(MY_WME))))
    return;
  print_query(TRUE, buf, &end, 0, 0);
  protocol->store(buf, end-buf, &my_charset_bin);
  my_free(buf, MYF(0));
}
#endif /* defined(HAVE_REPLICATION) && !defined(MYSQL_CLIENT) */


#ifndef MYSQL_CLIENT

/*
  Load_log_event::write_data_header()
*/

bool Load_log_event::write_data_header(IO_CACHE* file)
{
  char buf[LOAD_HEADER_LEN];
  int4store(buf + L_THREAD_ID_OFFSET, slave_proxy_id);
  int4store(buf + L_EXEC_TIME_OFFSET, exec_time);
  int4store(buf + L_SKIP_LINES_OFFSET, skip_lines);
  buf[L_TBL_LEN_OFFSET] = (char)table_name_len;
  buf[L_DB_LEN_OFFSET] = (char)db_len;
  int4store(buf + L_NUM_FIELDS_OFFSET, num_fields);
  return my_b_safe_write(file, (uchar*)buf, LOAD_HEADER_LEN) != 0;
}


/*
  Load_log_event::write_data_body()
*/

bool Load_log_event::write_data_body(IO_CACHE* file)
{
  if (sql_ex.write_data(file))
    return 1;
  if (num_fields && fields && field_lens)
  {
    if (my_b_safe_write(file, (uchar*)field_lens, num_fields) ||
	my_b_safe_write(file, (uchar*)fields, field_block_len))
      return 1;
  }
  return (my_b_safe_write(file, (uchar*)table_name, table_name_len + 1) ||
	  my_b_safe_write(file, (uchar*)db, db_len + 1) ||
	  my_b_safe_write(file, (uchar*)fname, fname_len));
}


/*
  Load_log_event::Load_log_event()
*/

Load_log_event::Load_log_event(THD *thd_arg, sql_exchange *ex,
			       const char *db_arg, const char *table_name_arg,
			       List<Item> &fields_arg,
			       enum enum_duplicates handle_dup,
			       bool ignore, bool using_trans)
  :Log_event(thd_arg,
             thd_arg->thread_specific_used ? LOG_EVENT_THREAD_SPECIFIC_F : 0,
             using_trans),
   thread_id(thd_arg->thread_id),
   slave_proxy_id(thd_arg->variables.pseudo_thread_id),
   num_fields(0),fields(0),
   field_lens(0),field_block_len(0),
   table_name(table_name_arg ? table_name_arg : ""),
   db(db_arg), fname(ex->file_name), local_fname(FALSE)
{
  time_t end_time;
  time(&end_time);
  exec_time = (ulong) (end_time  - thd_arg->start_time);
  /* db can never be a zero pointer in 4.0 */
  db_len = (uint32) strlen(db);
  table_name_len = (uint32) strlen(table_name);
  fname_len = (fname) ? (uint) strlen(fname) : 0;
  sql_ex.field_term = (char*) ex->field_term->ptr();
  sql_ex.field_term_len = (uint8) ex->field_term->length();
  sql_ex.enclosed = (char*) ex->enclosed->ptr();
  sql_ex.enclosed_len = (uint8) ex->enclosed->length();
  sql_ex.line_term = (char*) ex->line_term->ptr();
  sql_ex.line_term_len = (uint8) ex->line_term->length();
  sql_ex.line_start = (char*) ex->line_start->ptr();
  sql_ex.line_start_len = (uint8) ex->line_start->length();
  sql_ex.escaped = (char*) ex->escaped->ptr();
  sql_ex.escaped_len = (uint8) ex->escaped->length();
  sql_ex.opt_flags = 0;
  sql_ex.cached_new_format = -1;
    
  if (ex->dumpfile)
    sql_ex.opt_flags|= DUMPFILE_FLAG;
  if (ex->opt_enclosed)
    sql_ex.opt_flags|= OPT_ENCLOSED_FLAG;

  sql_ex.empty_flags= 0;

  switch (handle_dup) {
  case DUP_REPLACE:
    sql_ex.opt_flags|= REPLACE_FLAG;
    break;
  case DUP_UPDATE:				// Impossible here
  case DUP_ERROR:
    break;	
  }
  if (ignore)
    sql_ex.opt_flags|= IGNORE_FLAG;

  if (!ex->field_term->length())
    sql_ex.empty_flags |= FIELD_TERM_EMPTY;
  if (!ex->enclosed->length())
    sql_ex.empty_flags |= ENCLOSED_EMPTY;
  if (!ex->line_term->length())
    sql_ex.empty_flags |= LINE_TERM_EMPTY;
  if (!ex->line_start->length())
    sql_ex.empty_flags |= LINE_START_EMPTY;
  if (!ex->escaped->length())
    sql_ex.empty_flags |= ESCAPED_EMPTY;
    
  skip_lines = ex->skip_lines;

  List_iterator<Item> li(fields_arg);
  field_lens_buf.length(0);
  fields_buf.length(0);
  Item* item;
  while ((item = li++))
  {
    num_fields++;
    uchar len = (uchar) strlen(item->name);
    field_block_len += len + 1;
    fields_buf.append(item->name, len + 1);
    field_lens_buf.append((char*)&len, 1);
  }

  field_lens = (const uchar*)field_lens_buf.ptr();
  fields = fields_buf.ptr();
}
#endif /* !MYSQL_CLIENT */


/*
  Load_log_event::Load_log_event()

  NOTE
    The caller must do buf[event_len] = 0 before he starts using the
    constructed event.
*/

Load_log_event::Load_log_event(const char *buf, uint event_len,
                               const Format_description_log_event *description_event)
  :Log_event(buf, description_event), num_fields(0), fields(0),
   field_lens(0),field_block_len(0),
   table_name(0), db(0), fname(0), local_fname(FALSE)
{
  DBUG_ENTER("Load_log_event");
  /*
    I (Guilhem) manually tested replication of LOAD DATA INFILE for 3.23->5.0,
    4.0->5.0 and 5.0->5.0 and it works.
  */
  if (event_len)
    copy_log_event(buf, event_len,
                   ((buf[EVENT_TYPE_OFFSET] == LOAD_EVENT) ?
                    LOAD_HEADER_LEN + 
                    description_event->common_header_len :
                    LOAD_HEADER_LEN + LOG_EVENT_HEADER_LEN),
                   description_event);
  /* otherwise it's a derived class, will call copy_log_event() itself */
  DBUG_VOID_RETURN;
}


/*
  Load_log_event::copy_log_event()
*/

int Load_log_event::copy_log_event(const char *buf, ulong event_len,
                                   int body_offset,
                                   const Format_description_log_event *description_event)
{
  DBUG_ENTER("Load_log_event::copy_log_event");
  uint data_len;
  char* buf_end = (char*)buf + event_len;
  /* this is the beginning of the post-header */
  const char* data_head = buf + description_event->common_header_len;
  slave_proxy_id= thread_id= uint4korr(data_head + L_THREAD_ID_OFFSET);
  exec_time = uint4korr(data_head + L_EXEC_TIME_OFFSET);
  skip_lines = uint4korr(data_head + L_SKIP_LINES_OFFSET);
  table_name_len = (uint)data_head[L_TBL_LEN_OFFSET];
  db_len = (uint)data_head[L_DB_LEN_OFFSET];
  num_fields = uint4korr(data_head + L_NUM_FIELDS_OFFSET);
	  
  if ((int) event_len < body_offset)
    DBUG_RETURN(1);
  /*
    Sql_ex.init() on success returns the pointer to the first byte after
    the sql_ex structure, which is the start of field lengths array.
  */
  if (!(field_lens= (uchar*)sql_ex.init((char*)buf + body_offset,
                                        buf_end,
                                        buf[EVENT_TYPE_OFFSET] != LOAD_EVENT)))
    DBUG_RETURN(1);
  
  data_len = event_len - body_offset;
  if (num_fields > data_len) // simple sanity check against corruption
    DBUG_RETURN(1);
  for (uint i = 0; i < num_fields; i++)
    field_block_len += (uint)field_lens[i] + 1;

  fields = (char*)field_lens + num_fields;
  table_name  = fields + field_block_len;
  db = table_name + table_name_len + 1;
  fname = db + db_len + 1;
  fname_len = strlen(fname);
  // null termination is accomplished by the caller doing buf[event_len]=0

  DBUG_RETURN(0);
}


/*
  Load_log_event::print()
*/

#ifdef MYSQL_CLIENT
void Load_log_event::print(FILE* file, PRINT_EVENT_INFO* print_event_info)
{
  print(file, print_event_info, 0);
}


void Load_log_event::print(FILE* file_arg, PRINT_EVENT_INFO* print_event_info,
			   bool commented)
{
  Write_on_release_cache cache(&print_event_info->head_cache, file_arg);

  DBUG_ENTER("Load_log_event::print");
  if (!print_event_info->short_form)
  {
    print_header(&cache, print_event_info, FALSE);
    my_b_printf(&cache, "\tQuery\tthread_id=%ld\texec_time=%ld\n",
                thread_id, exec_time);
  }

  bool different_db= 1;
  if (db)
  {
    /*
      If the database is different from the one of the previous statement, we
      need to print the "use" command, and we update the last_db.
      But if commented, the "use" is going to be commented so we should not
      update the last_db.
    */
    if ((different_db= memcmp(print_event_info->db, db, db_len + 1)) &&
        !commented)
      memcpy(print_event_info->db, db, db_len + 1);
  }
  
  if (db && db[0] && different_db)
    my_b_printf(&cache, "%suse %s%s\n", 
            commented ? "# " : "",
            db, print_event_info->delimiter);

  if (flags & LOG_EVENT_THREAD_SPECIFIC_F)
    my_b_printf(&cache,"%sSET @@session.pseudo_thread_id=%lu%s\n",
            commented ? "# " : "", (ulong)thread_id,
            print_event_info->delimiter);
  my_b_printf(&cache, "%sLOAD DATA ",
              commented ? "# " : "");
  if (check_fname_outside_temp_buf())
    my_b_printf(&cache, "LOCAL ");
  my_b_printf(&cache, "INFILE '%-*s' ", fname_len, fname);

  if (sql_ex.opt_flags & REPLACE_FLAG)
    my_b_printf(&cache," REPLACE ");
  else if (sql_ex.opt_flags & IGNORE_FLAG)
    my_b_printf(&cache," IGNORE ");
  
  my_b_printf(&cache, "INTO TABLE `%s`", table_name);
  my_b_printf(&cache, " FIELDS TERMINATED BY ");
  pretty_print_str(&cache, sql_ex.field_term, sql_ex.field_term_len);

  if (sql_ex.opt_flags & OPT_ENCLOSED_FLAG)
    my_b_printf(&cache," OPTIONALLY ");
  my_b_printf(&cache, " ENCLOSED BY ");
  pretty_print_str(&cache, sql_ex.enclosed, sql_ex.enclosed_len);
     
  my_b_printf(&cache, " ESCAPED BY ");
  pretty_print_str(&cache, sql_ex.escaped, sql_ex.escaped_len);
     
  my_b_printf(&cache," LINES TERMINATED BY ");
  pretty_print_str(&cache, sql_ex.line_term, sql_ex.line_term_len);


  if (sql_ex.line_start)
  {
    my_b_printf(&cache," STARTING BY ");
    pretty_print_str(&cache, sql_ex.line_start, sql_ex.line_start_len);
  }
  if ((long) skip_lines > 0)
    my_b_printf(&cache, " IGNORE %ld LINES", (long) skip_lines);

  if (num_fields)
  {
    uint i;
    const char* field = fields;
    my_b_printf(&cache, " (");
    for (i = 0; i < num_fields; i++)
    {
      if (i)
	my_b_printf(&cache, ",");
      my_b_printf(&cache, field);
	  
      field += field_lens[i]  + 1;
    }
    my_b_printf(&cache, ")");
  }

  my_b_printf(&cache, "%s\n", print_event_info->delimiter);
  DBUG_VOID_RETURN;
}
#endif /* MYSQL_CLIENT */


/*
  Load_log_event::set_fields()

  Note that this function can not use the member variable 
  for the database, since LOAD DATA INFILE on the slave
  can be for a different database than the current one.
  This is the reason for the affected_db argument to this method.
*/

#ifndef MYSQL_CLIENT
void Load_log_event::set_fields(const char* affected_db, 
				List<Item> &field_list,
                                Name_resolution_context *context)
{
  uint i;
  const char* field = fields;
  for (i= 0; i < num_fields; i++)
  {
    field_list.push_back(new Item_field(context,
                                        affected_db, table_name, field));
    field+= field_lens[i]  + 1;
  }
}
#endif /* !MYSQL_CLIENT */


#if defined(HAVE_REPLICATION) && !defined(MYSQL_CLIENT)
/*
  Does the data loading job when executing a LOAD DATA on the slave

  SYNOPSIS
    Load_log_event::do_apply_event
      net
      rli
      use_rli_only_for_errors	  - if set to 1, rli is provided to
                                  Load_log_event::do_apply_event
                                  only for this function to have
                                  RPL_LOG_NAME and
                                  rli->last_slave_error, both being
                                  used by error reports. rli's
                                  position advancing is skipped (done
                                  by the caller which is
                                  Execute_load_log_event::do_apply_event).
                                  - if set to 0, rli is provided for
                                  full use, i.e. for error reports and
                                  position advancing.

  DESCRIPTION
    Does the data loading job when executing a LOAD DATA on the slave

  RETURN VALUE
    0           Success
    1    	Failure
*/

int Load_log_event::do_apply_event(NET* net, Relay_log_info const *rli,
                                   bool use_rli_only_for_errors)
{
  LEX_STRING new_db;
  new_db.length= db_len;
  new_db.str= (char *) rpl_filter->get_rewrite_db(db, &new_db.length);
  thd->set_db(new_db.str, new_db.length);
  DBUG_ASSERT(thd->query == 0);
  thd->query_length= 0;                         // Should not be needed
  thd->query_error= 0;
  clear_all_errors(thd, const_cast<Relay_log_info*>(rli));

  /* see Query_log_event::do_apply_event() and BUG#13360 */
  DBUG_ASSERT(!rli->m_table_map.count());
  /*
    Usually lex_start() is called by mysql_parse(), but we need it here
    as the present method does not call mysql_parse().
  */
  lex_start(thd);
  mysql_reset_thd_for_next_command(thd);

  if (!use_rli_only_for_errors)
  {
    /*
      Saved for InnoDB, see comment in
      Query_log_event::do_apply_event()
    */
    const_cast<Relay_log_info*>(rli)->future_group_master_log_pos= log_pos;
    DBUG_PRINT("info", ("log_pos: %lu", (ulong) log_pos));
  }
 
   /*
    We test replicate_*_db rules. Note that we have already prepared
    the file to load, even if we are going to ignore and delete it
    now. So it is possible that we did a lot of disk writes for
    nothing. In other words, a big LOAD DATA INFILE on the master will
    still consume a lot of space on the slave (space in the relay log
    + space of temp files: twice the space of the file to load...)
    even if it will finally be ignored.  TODO: fix this; this can be
    done by testing rules in Create_file_log_event::do_apply_event()
    and then discarding Append_block and al. Another way is do the
    filtering in the I/O thread (more efficient: no disk writes at
    all).


    Note:   We do not need to execute reset_one_shot_variables() if this
            db_ok() test fails.
    Reason: The db stored in binlog events is the same for SET and for
            its companion query.  If the SET is ignored because of
            db_ok(), the companion query will also be ignored, and if
            the companion query is ignored in the db_ok() test of
            ::do_apply_event(), then the companion SET also have so
            we don't need to reset_one_shot_variables().
  */
  if (rpl_filter->db_ok(thd->db))
  {
    thd->set_time((time_t)when);
    VOID(pthread_mutex_lock(&LOCK_thread_count));
    thd->query_id = next_query_id();
    VOID(pthread_mutex_unlock(&LOCK_thread_count));
    /*
      Initing thd->row_count is not necessary in theory as this variable has no
      influence in the case of the slave SQL thread (it is used to generate a
      "data truncated" warning but which is absorbed and never gets to the
      error log); still we init it to avoid a Valgrind message.
    */
    mysql_reset_errors(thd, 0);

    TABLE_LIST tables;
    bzero((char*) &tables,sizeof(tables));
    tables.db= thd->strmake(thd->db, thd->db_length);
    tables.alias = tables.table_name = (char*) table_name;
    tables.lock_type = TL_WRITE;
    tables.updating= 1;

    // the table will be opened in mysql_load    
    if (rpl_filter->is_on() && !rpl_filter->tables_ok(thd->db, &tables))
    {
      // TODO: this is a bug - this needs to be moved to the I/O thread
      if (net)
        skip_load_data_infile(net);
    }
    else
    {
      char llbuff[22];
      char *end;
      enum enum_duplicates handle_dup;
      bool ignore= 0;
      char *load_data_query;

      /*
        Forge LOAD DATA INFILE query which will be used in SHOW PROCESS LIST
        and written to slave's binlog if binlogging is on.
      */
      if (!(load_data_query= (char *)thd->alloc(get_query_buffer_length() + 1)))
      {
        /*
          This will set thd->fatal_error in case of OOM. So we surely will notice
          that something is wrong.
        */
        goto error;
      }

      print_query(FALSE, load_data_query, &end, (char **)&thd->lex->fname_start,
                  (char **)&thd->lex->fname_end);
      *end= 0;
      thd->query_length= end - load_data_query;
      thd->query= load_data_query;

      if (sql_ex.opt_flags & REPLACE_FLAG)
      {
	handle_dup= DUP_REPLACE;
      }
      else if (sql_ex.opt_flags & IGNORE_FLAG)
      {
        ignore= 1;
        handle_dup= DUP_ERROR;
      }
      else
      {
        /*
	  When replication is running fine, if it was DUP_ERROR on the
          master then we could choose IGNORE here, because if DUP_ERROR
          suceeded on master, and data is identical on the master and slave,
          then there should be no uniqueness errors on slave, so IGNORE is
          the same as DUP_ERROR. But in the unlikely case of uniqueness errors
          (because the data on the master and slave happen to be different
	  (user error or bug), we want LOAD DATA to print an error message on
	  the slave to discover the problem.

          If reading from net (a 3.23 master), mysql_load() will change this
          to IGNORE.
        */
        handle_dup= DUP_ERROR;
      }
      /*
        We need to set thd->lex->sql_command and thd->lex->duplicates
        since InnoDB tests these variables to decide if this is a LOAD
        DATA ... REPLACE INTO ... statement even though mysql_parse()
        is not called.  This is not needed in 5.0 since there the LOAD
        DATA ... statement is replicated using mysql_parse(), which
        sets the thd->lex fields correctly.
      */
      thd->lex->sql_command= SQLCOM_LOAD;
      thd->lex->duplicates= handle_dup;

      sql_exchange ex((char*)fname, sql_ex.opt_flags & DUMPFILE_FLAG);
      String field_term(sql_ex.field_term,sql_ex.field_term_len,log_cs);
      String enclosed(sql_ex.enclosed,sql_ex.enclosed_len,log_cs);
      String line_term(sql_ex.line_term,sql_ex.line_term_len,log_cs);
      String line_start(sql_ex.line_start,sql_ex.line_start_len,log_cs);
      String escaped(sql_ex.escaped,sql_ex.escaped_len, log_cs);
      ex.field_term= &field_term;
      ex.enclosed= &enclosed;
      ex.line_term= &line_term;
      ex.line_start= &line_start;
      ex.escaped= &escaped;

      ex.opt_enclosed = (sql_ex.opt_flags & OPT_ENCLOSED_FLAG);
      if (sql_ex.empty_flags & FIELD_TERM_EMPTY)
	ex.field_term->length(0);

      ex.skip_lines = skip_lines;
      List<Item> field_list;
      thd->lex->select_lex.context.resolve_in_table_list_only(&tables);
      set_fields(tables.db, field_list, &thd->lex->select_lex.context);
      thd->variables.pseudo_thread_id= thread_id;
      if (net)
      {
	// mysql_load will use thd->net to read the file
	thd->net.vio = net->vio;
	/*
	  Make sure the client does not get confused about the packet sequence
	*/
	thd->net.pkt_nr = net->pkt_nr;
      }
      /*
        It is safe to use tmp_list twice because we are not going to
        update it inside mysql_load().
      */
      List<Item> tmp_list;
      if (mysql_load(thd, &ex, &tables, field_list, tmp_list, tmp_list,
                     handle_dup, ignore, net != 0))
        thd->query_error= 1;
      if (thd->cuted_fields)
      {
	/* log_pos is the position of the LOAD event in the master log */
        sql_print_warning("Slave: load data infile on table '%s' at "
                          "log position %s in log '%s' produced %ld "
                          "warning(s). Default database: '%s'",
                          (char*) table_name,
                          llstr(log_pos,llbuff), RPL_LOG_NAME, 
                          (ulong) thd->cuted_fields,
                          print_slave_db_safe(thd->db));
      }
      if (net)
        net->pkt_nr= thd->net.pkt_nr;
    }
  }
  else
  {
    /*
      We will just ask the master to send us /dev/null if we do not
      want to load the data.
      TODO: this a bug - needs to be done in I/O thread
    */
    if (net)
      skip_load_data_infile(net);
  }

error:
  thd->net.vio = 0; 
  const char *remember_db= thd->db;
  VOID(pthread_mutex_lock(&LOCK_thread_count));
  thd->catalog= 0;
  thd->set_db(NULL, 0);                   /* will free the current database */
  thd->query= 0;
  thd->query_length= 0;
  VOID(pthread_mutex_unlock(&LOCK_thread_count));
  close_thread_tables(thd);

  DBUG_EXECUTE_IF("LOAD_DATA_INFILE_has_fatal_error",
                  thd->query_error= 0; thd->is_fatal_error= 1;);

  if (thd->query_error)
  {
    /* this err/sql_errno code is copy-paste from net_send_error() */
    const char *err;
    int sql_errno;
    if ((err=thd->net.last_error)[0])
      sql_errno=thd->net.last_errno;
    else
    {
      sql_errno=ER_UNKNOWN_ERROR;
      err=ER(sql_errno);       
    }
    rli->report(ERROR_LEVEL, sql_errno,"\
Error '%s' running LOAD DATA INFILE on table '%s'. Default database: '%s'",
                    err, (char*)table_name, print_slave_db_safe(remember_db));
    free_root(thd->mem_root,MYF(MY_KEEP_PREALLOC));
    return 1;
  }
  free_root(thd->mem_root,MYF(MY_KEEP_PREALLOC));

  if (thd->is_fatal_error)
  {
    char buf[256];
    my_snprintf(buf, sizeof(buf),
                "Running LOAD DATA INFILE on table '%-.64s'."
                " Default database: '%-.64s'",
                (char*)table_name,
                print_slave_db_safe(remember_db));

    rli->report(ERROR_LEVEL, ER_SLAVE_FATAL_ERROR,
                ER(ER_SLAVE_FATAL_ERROR), buf);
    return 1;
  }

  return ( use_rli_only_for_errors ? 0 : Log_event::do_apply_event(rli) ); 
}
#endif


/**************************************************************************
  Rotate_log_event methods
**************************************************************************/

/*
  Rotate_log_event::pack_info()
*/

#if defined(HAVE_REPLICATION) && !defined(MYSQL_CLIENT)
void Rotate_log_event::pack_info(Protocol *protocol)
{
  char buf1[256], buf[22];
  String tmp(buf1, sizeof(buf1), log_cs);
  tmp.length(0);
  tmp.append(new_log_ident, ident_len);
  tmp.append(STRING_WITH_LEN(";pos="));
  tmp.append(llstr(pos,buf));
  protocol->store(tmp.ptr(), tmp.length(), &my_charset_bin);
}
#endif


/*
  Rotate_log_event::print()
*/

#ifdef MYSQL_CLIENT
void Rotate_log_event::print(FILE* file, PRINT_EVENT_INFO* print_event_info)
{
  char buf[22];
  Write_on_release_cache cache(&print_event_info->head_cache, file,
                               Write_on_release_cache::FLUSH_F);

  if (print_event_info->short_form)
    return;
  print_header(&cache, print_event_info, FALSE);
  my_b_printf(&cache, "\tRotate to ");
  if (new_log_ident)
    my_b_write(&cache, (uchar*) new_log_ident, (uint)ident_len);
  my_b_printf(&cache, "  pos: %s\n", llstr(pos, buf));
}
#endif /* MYSQL_CLIENT */



/*
  Rotate_log_event::Rotate_log_event() (2 constructors)
*/


#ifndef MYSQL_CLIENT
Rotate_log_event::Rotate_log_event(const char* new_log_ident_arg,
                                   uint ident_len_arg, ulonglong pos_arg,
                                   uint flags_arg)
  :Log_event(), new_log_ident(new_log_ident_arg),
   pos(pos_arg),ident_len(ident_len_arg ? ident_len_arg :
                          (uint) strlen(new_log_ident_arg)), flags(flags_arg)
{
#ifndef DBUG_OFF
  char buff[22];
  DBUG_ENTER("Rotate_log_event::Rotate_log_event(...,flags)");
  DBUG_PRINT("enter",("new_log_ident: %s  pos: %s  flags: %lu", new_log_ident_arg,
                      llstr(pos_arg, buff), (ulong) flags));
#endif
  if (flags & DUP_NAME)
    new_log_ident= my_strndup(new_log_ident_arg, ident_len, MYF(MY_WME));
  DBUG_VOID_RETURN;
}
#endif


Rotate_log_event::Rotate_log_event(const char* buf, uint event_len,
                                   const Format_description_log_event* description_event)
  :Log_event(buf, description_event) ,new_log_ident(0), flags(DUP_NAME)
{
  DBUG_ENTER("Rotate_log_event::Rotate_log_event(char*,...)");
  // The caller will ensure that event_len is what we have at EVENT_LEN_OFFSET
  uint8 header_size= description_event->common_header_len;
  uint8 post_header_len= description_event->post_header_len[ROTATE_EVENT-1];
  uint ident_offset;
  if (event_len < header_size)
    DBUG_VOID_RETURN;
  buf += header_size;
  pos = post_header_len ? uint8korr(buf + R_POS_OFFSET) : 4;
  ident_len = (uint)(event_len -
                     (header_size+post_header_len)); 
  ident_offset = post_header_len; 
  set_if_smaller(ident_len,FN_REFLEN-1);
  new_log_ident= my_strndup(buf + ident_offset, (uint) ident_len, MYF(MY_WME));
  DBUG_PRINT("debug", ("new_log_ident: '%s'", new_log_ident));
  DBUG_VOID_RETURN;
}


/*
  Rotate_log_event::write()
*/

#ifndef MYSQL_CLIENT
bool Rotate_log_event::write(IO_CACHE* file)
{
  char buf[ROTATE_HEADER_LEN];
  int8store(buf + R_POS_OFFSET, pos);
  return (write_header(file, ROTATE_HEADER_LEN + ident_len) ||
          my_b_safe_write(file, (uchar*)buf, ROTATE_HEADER_LEN) ||
          my_b_safe_write(file, (uchar*)new_log_ident, (uint) ident_len));
}
#endif


/*
  Rotate_log_event::do_apply_event()

  Got a rotate log event from the master

  IMPLEMENTATION
    This is mainly used so that we can later figure out the logname and
    position for the master.

    We can't rotate the slave's BINlog as this will cause infinitive rotations
    in a A -> B -> A setup.
    The NOTES below is a wrong comment which will disappear when 4.1 is merged.

  RETURN VALUES
    0	ok
*/

#if defined(HAVE_REPLICATION) && !defined(MYSQL_CLIENT)
int Rotate_log_event::do_update_pos(Relay_log_info *rli)
{
  DBUG_ENTER("Rotate_log_event::do_update_pos");
#ifndef DBUG_OFF
  char buf[32];
#endif

  DBUG_PRINT("info", ("server_id=%lu; ::server_id=%lu",
                      (ulong) this->server_id, (ulong) ::server_id));
  DBUG_PRINT("info", ("new_log_ident: %s", this->new_log_ident));
  DBUG_PRINT("info", ("pos: %s", llstr(this->pos, buf)));

  pthread_mutex_lock(&rli->data_lock);
  rli->event_relay_log_pos= my_b_tell(rli->cur_log);
  /*
    If we are in a transaction or in a group: the only normal case is
    when the I/O thread was copying a big transaction, then it was
    stopped and restarted: we have this in the relay log:

    BEGIN
    ...
    ROTATE (a fake one)
    ...
    COMMIT or ROLLBACK

    In that case, we don't want to touch the coordinates which
    correspond to the beginning of the transaction.  Starting from
    5.0.0, there also are some rotates from the slave itself, in the
    relay log, which shall not change the group positions.
  */
  if ((server_id != ::server_id || rli->replicate_same_server_id) &&
      !rli->is_in_group())
  {
    DBUG_PRINT("info", ("old group_master_log_name: '%s'  "
                        "old group_master_log_pos: %lu",
                        rli->group_master_log_name,
                        (ulong) rli->group_master_log_pos));
    memcpy(rli->group_master_log_name, new_log_ident, ident_len+1);
    rli->notify_group_master_log_name_update();
    rli->group_master_log_pos= pos;
    strmake(rli->group_relay_log_name, rli->event_relay_log_name,
            sizeof(rli->group_relay_log_name) - 1);
    rli->notify_group_relay_log_name_update();
    rli->group_relay_log_pos= rli->event_relay_log_pos;
    DBUG_PRINT("info", ("new group_master_log_name: '%s'  "
                        "new group_master_log_pos: %lu",
                        rli->group_master_log_name,
                        (ulong) rli->group_master_log_pos));
    /*
      Reset thd->options and sql_mode etc, because this could be the signal of
      a master's downgrade from 5.0 to 4.0.
      However, no need to reset description_event_for_exec: indeed, if the next
      master is 5.0 (even 5.0.1) we will soon get a Format_desc; if the next
      master is 4.0 then the events are in the slave's format (conversion).
    */
    set_slave_thread_options(thd);
    set_slave_thread_default_charset(thd, rli);
    thd->variables.sql_mode= global_system_variables.sql_mode;
    thd->variables.auto_increment_increment=
      thd->variables.auto_increment_offset= 1;
  }
  pthread_mutex_unlock(&rli->data_lock);
  pthread_cond_broadcast(&rli->data_cond);
  flush_relay_log_info(rli);

  DBUG_RETURN(0);
}


Log_event::enum_skip_reason
Rotate_log_event::do_shall_skip(Relay_log_info *rli)
{
  enum_skip_reason reason= Log_event::do_shall_skip(rli);

  switch (reason) {
  case Log_event::EVENT_SKIP_NOT:
  case Log_event::EVENT_SKIP_COUNT:
    return Log_event::EVENT_SKIP_NOT;

  case Log_event::EVENT_SKIP_IGNORE:
    return Log_event::EVENT_SKIP_IGNORE;
  }
  DBUG_ASSERT(0);
  return Log_event::EVENT_SKIP_NOT;             // To keep compiler happy
}

#endif


/**************************************************************************
	Intvar_log_event methods
**************************************************************************/

/*
  Intvar_log_event::pack_info()
*/

#if defined(HAVE_REPLICATION) && !defined(MYSQL_CLIENT)
void Intvar_log_event::pack_info(Protocol *protocol)
{
  char buf[256], *pos;
  pos= strmake(buf, get_var_type_name(), sizeof(buf)-23);
  *pos++= '=';
  pos= longlong10_to_str(val, pos, -10);
  protocol->store(buf, (uint) (pos-buf), &my_charset_bin);
}
#endif


/*
  Intvar_log_event::Intvar_log_event()
*/

Intvar_log_event::Intvar_log_event(const char* buf,
                                   const Format_description_log_event* description_event)
  :Log_event(buf, description_event)
{
  buf+= description_event->common_header_len;
  type= buf[I_TYPE_OFFSET];
  val= uint8korr(buf+I_VAL_OFFSET);
}


/*
  Intvar_log_event::get_var_type_name()
*/

const char* Intvar_log_event::get_var_type_name()
{
  switch(type) {
  case LAST_INSERT_ID_EVENT: return "LAST_INSERT_ID";
  case INSERT_ID_EVENT: return "INSERT_ID";
  default: /* impossible */ return "UNKNOWN";
  }
}


/*
  Intvar_log_event::write()
*/

#ifndef MYSQL_CLIENT
bool Intvar_log_event::write(IO_CACHE* file)
{
  uchar buf[9];
  buf[I_TYPE_OFFSET]= (uchar) type;
  int8store(buf + I_VAL_OFFSET, val);
  return (write_header(file, sizeof(buf)) ||
          my_b_safe_write(file, buf, sizeof(buf)));
}
#endif


/*
  Intvar_log_event::print()
*/

#ifdef MYSQL_CLIENT
void Intvar_log_event::print(FILE* file, PRINT_EVENT_INFO* print_event_info)
{
  char llbuff[22];
  const char *msg;
  LINT_INIT(msg);
  Write_on_release_cache cache(&print_event_info->head_cache, file,
                               Write_on_release_cache::FLUSH_F);

  if (!print_event_info->short_form)
  {
    print_header(&cache, print_event_info, FALSE);
    my_b_printf(&cache, "\tIntvar\n");
  }

  my_b_printf(&cache, "SET ");
  switch (type) {
  case LAST_INSERT_ID_EVENT:
    msg="LAST_INSERT_ID";
    break;
  case INSERT_ID_EVENT:
    msg="INSERT_ID";
    break;
  case INVALID_INT_EVENT:
  default: // cannot happen
    msg="INVALID_INT";
    break;
  }
  my_b_printf(&cache, "%s=%s%s\n",
              msg, llstr(val,llbuff), print_event_info->delimiter);
}
#endif


/*
  Intvar_log_event::do_apply_event()
*/

#if defined(HAVE_REPLICATION)&& !defined(MYSQL_CLIENT)
int Intvar_log_event::do_apply_event(Relay_log_info const *rli)
{
  /*
    We are now in a statement until the associated query log event has
    been processed.
   */
  const_cast<Relay_log_info*>(rli)->set_flag(Relay_log_info::IN_STMT);

  switch (type) {
  case LAST_INSERT_ID_EVENT:
    thd->stmt_depends_on_first_successful_insert_id_in_prev_stmt= 1;
    thd->first_successful_insert_id_in_prev_stmt= val;
    break;
  case INSERT_ID_EVENT:
    thd->force_one_auto_inc_interval(val);
    break;
  }
  return 0;
}

int Intvar_log_event::do_update_pos(Relay_log_info *rli)
{
  rli->inc_event_relay_log_pos();
  return 0;
}


Log_event::enum_skip_reason
Intvar_log_event::do_shall_skip(Relay_log_info *rli)
{
  /*
    It is a common error to set the slave skip counter to 1 instead of
    2 when recovering from an insert which used a auto increment,
    rand, or user var.  Therefore, if the slave skip counter is 1, we
    just say that this event should be skipped by ignoring it, meaning
    that we do not change the value of the slave skip counter since it
    will be decreased by the following insert event.
  */
  if (rli->slave_skip_counter == 1)
    return Log_event::EVENT_SKIP_IGNORE;
  else
    return Log_event::do_shall_skip(rli);
}

#endif


/**************************************************************************
  Rand_log_event methods
**************************************************************************/

#if defined(HAVE_REPLICATION) && !defined(MYSQL_CLIENT)
void Rand_log_event::pack_info(Protocol *protocol)
{
  char buf1[256], *pos;
  pos= strmov(buf1,"rand_seed1=");
  pos= int10_to_str((long) seed1, pos, 10);
  pos= strmov(pos, ",rand_seed2=");
  pos= int10_to_str((long) seed2, pos, 10);
  protocol->store(buf1, (uint) (pos-buf1), &my_charset_bin);
}
#endif


Rand_log_event::Rand_log_event(const char* buf,
                               const Format_description_log_event* description_event)
  :Log_event(buf, description_event)
{
  buf+= description_event->common_header_len;
  seed1= uint8korr(buf+RAND_SEED1_OFFSET);
  seed2= uint8korr(buf+RAND_SEED2_OFFSET);
}


#ifndef MYSQL_CLIENT
bool Rand_log_event::write(IO_CACHE* file)
{
  uchar buf[16];
  int8store(buf + RAND_SEED1_OFFSET, seed1);
  int8store(buf + RAND_SEED2_OFFSET, seed2);
  return (write_header(file, sizeof(buf)) ||
          my_b_safe_write(file, buf, sizeof(buf)));
}
#endif


#ifdef MYSQL_CLIENT
void Rand_log_event::print(FILE* file, PRINT_EVENT_INFO* print_event_info)
{
  Write_on_release_cache cache(&print_event_info->head_cache, file,
                               Write_on_release_cache::FLUSH_F);

  char llbuff[22],llbuff2[22];
  if (!print_event_info->short_form)
  {
    print_header(&cache, print_event_info, FALSE);
    my_b_printf(&cache, "\tRand\n");
  }
  my_b_printf(&cache, "SET @@RAND_SEED1=%s, @@RAND_SEED2=%s%s\n",
              llstr(seed1, llbuff),llstr(seed2, llbuff2),
              print_event_info->delimiter);
}
#endif /* MYSQL_CLIENT */


#if defined(HAVE_REPLICATION) && !defined(MYSQL_CLIENT)
int Rand_log_event::do_apply_event(Relay_log_info const *rli)
{
  /*
    We are now in a statement until the associated query log event has
    been processed.
   */
  const_cast<Relay_log_info*>(rli)->set_flag(Relay_log_info::IN_STMT);

  thd->rand.seed1= (ulong) seed1;
  thd->rand.seed2= (ulong) seed2;
  return 0;
}

int Rand_log_event::do_update_pos(Relay_log_info *rli)
{
  rli->inc_event_relay_log_pos();
  return 0;
}


Log_event::enum_skip_reason
Rand_log_event::do_shall_skip(Relay_log_info *rli)
{
  /*
    It is a common error to set the slave skip counter to 1 instead of
    2 when recovering from an insert which used a auto increment,
    rand, or user var.  Therefore, if the slave skip counter is 1, we
    just say that this event should be skipped by ignoring it, meaning
    that we do not change the value of the slave skip counter since it
    will be decreased by the following insert event.
  */
  if (rli->slave_skip_counter == 1)
    return Log_event::EVENT_SKIP_IGNORE;
  else
    return Log_event::do_shall_skip(rli);
}

#endif /* !MYSQL_CLIENT */


/**************************************************************************
  Xid_log_event methods
**************************************************************************/

#if defined(HAVE_REPLICATION) && !defined(MYSQL_CLIENT)
void Xid_log_event::pack_info(Protocol *protocol)
{
  char buf[128], *pos;
  pos= strmov(buf, "COMMIT /* xid=");
  pos= longlong10_to_str(xid, pos, 10);
  pos= strmov(pos, " */");
  protocol->store(buf, (uint) (pos-buf), &my_charset_bin);
}
#endif

/*
  NOTE it's ok not to use int8store here,
  as long as xid_t::set(ulonglong) and
  xid_t::get_my_xid doesn't do it either

  we don't care about actual values of xids as long as
  identical numbers compare identically
*/

Xid_log_event::
Xid_log_event(const char* buf,
              const Format_description_log_event *description_event)
  :Log_event(buf, description_event)
{
  buf+= description_event->common_header_len;
  memcpy((char*) &xid, buf, sizeof(xid));
}


#ifndef MYSQL_CLIENT
bool Xid_log_event::write(IO_CACHE* file)
{
  return write_header(file, sizeof(xid)) ||
         my_b_safe_write(file, (uchar*) &xid, sizeof(xid));
}
#endif


#ifdef MYSQL_CLIENT
void Xid_log_event::print(FILE* file, PRINT_EVENT_INFO* print_event_info)
{
  Write_on_release_cache cache(&print_event_info->head_cache, file,
                               Write_on_release_cache::FLUSH_F);

  if (!print_event_info->short_form)
  {
    char buf[64];
    longlong10_to_str(xid, buf, 10);

    print_header(&cache, print_event_info, FALSE);
    my_b_printf(&cache, "\tXid = %s\n", buf);
  }
  my_b_printf(&cache, "COMMIT%s\n", print_event_info->delimiter);
}
#endif /* MYSQL_CLIENT */


#if defined(HAVE_REPLICATION) && !defined(MYSQL_CLIENT)
int Xid_log_event::do_apply_event(Relay_log_info const *rli)
{
  /* For a slave Xid_log_event is COMMIT */
  general_log_print(thd, COM_QUERY,
                    "COMMIT /* implicit, from Xid_log_event */");
  return end_trans(thd, COMMIT);
}
#endif /* !MYSQL_CLIENT */


/**************************************************************************
  User_var_log_event methods
**************************************************************************/

#if defined(HAVE_REPLICATION) && !defined(MYSQL_CLIENT)
void User_var_log_event::pack_info(Protocol* protocol)
{
  char *buf= 0;
  uint val_offset= 4 + name_len;
  uint event_len= val_offset;

  if (is_null)
  {
    if (!(buf= (char*) my_malloc(val_offset + 5, MYF(MY_WME))))
      return;
    strmov(buf + val_offset, "NULL");
    event_len= val_offset + 4;
  }
  else
  {
    switch (type) {
    case REAL_RESULT:
      double real_val;
      float8get(real_val, val);
      if (!(buf= (char*) my_malloc(val_offset + FLOATING_POINT_BUFFER,
                                   MYF(MY_WME))))
        return;
      event_len+= my_sprintf(buf + val_offset,
			     (buf + val_offset, "%.14g", real_val));
      break;
    case INT_RESULT:
      if (!(buf= (char*) my_malloc(val_offset + 22, MYF(MY_WME))))
        return;
      event_len= longlong10_to_str(uint8korr(val), buf + val_offset,-10)-buf;
      break;
    case DECIMAL_RESULT:
    {
      if (!(buf= (char*) my_malloc(val_offset + DECIMAL_MAX_STR_LENGTH,
                                   MYF(MY_WME))))
        return;
      String str(buf+val_offset, DECIMAL_MAX_STR_LENGTH, &my_charset_bin);
      my_decimal dec;
      binary2my_decimal(E_DEC_FATAL_ERROR, (uchar*) (val+2), &dec, val[0],
                        val[1]);
      my_decimal2string(E_DEC_FATAL_ERROR, &dec, 0, 0, 0, &str);
      event_len= str.length() + val_offset;
      break;
    } 
    case STRING_RESULT:
      /* 15 is for 'COLLATE' and other chars */
      buf= (char*) my_malloc(event_len+val_len*2+1+2*MY_CS_NAME_SIZE+15,
                             MYF(MY_WME));
      CHARSET_INFO *cs;
      if (!buf)
        return;
      if (!(cs= get_charset(charset_number, MYF(0))))
      {
        strmov(buf+val_offset, "???");
        event_len+= 3;
      }
      else
      {
        char *p= strxmov(buf + val_offset, "_", cs->csname, " ", NullS);
        p= str_to_hex(p, val, val_len);
        p= strxmov(p, " COLLATE ", cs->name, NullS);
        event_len= p-buf;
      }
      break;
    case ROW_RESULT:
    default:
      DBUG_ASSERT(1);
      return;
    }
  }
  buf[0]= '@';
  buf[1]= '`';
  memcpy(buf+2, name, name_len);
  buf[2+name_len]= '`';
  buf[3+name_len]= '=';
  protocol->store(buf, event_len, &my_charset_bin);
  my_free(buf, MYF(0));
}
#endif /* !MYSQL_CLIENT */


User_var_log_event::
User_var_log_event(const char* buf,
                   const Format_description_log_event* description_event)
  :Log_event(buf, description_event)
{
  buf+= description_event->common_header_len;
  name_len= uint4korr(buf);
  name= (char *) buf + UV_NAME_LEN_SIZE;
  buf+= UV_NAME_LEN_SIZE + name_len;
  is_null= (bool) *buf;
  if (is_null)
  {
    type= STRING_RESULT;
    charset_number= my_charset_bin.number;
    val_len= 0;
    val= 0;  
  }
  else
  {
    type= (Item_result) buf[UV_VAL_IS_NULL];
    charset_number= uint4korr(buf + UV_VAL_IS_NULL + UV_VAL_TYPE_SIZE);
    val_len= uint4korr(buf + UV_VAL_IS_NULL + UV_VAL_TYPE_SIZE + 
		       UV_CHARSET_NUMBER_SIZE);
    val= (char *) (buf + UV_VAL_IS_NULL + UV_VAL_TYPE_SIZE +
		   UV_CHARSET_NUMBER_SIZE + UV_VAL_LEN_SIZE);
  }
}


#ifndef MYSQL_CLIENT
bool User_var_log_event::write(IO_CACHE* file)
{
  char buf[UV_NAME_LEN_SIZE];
  char buf1[UV_VAL_IS_NULL + UV_VAL_TYPE_SIZE + 
	    UV_CHARSET_NUMBER_SIZE + UV_VAL_LEN_SIZE];
  uchar buf2[max(8, DECIMAL_MAX_FIELD_SIZE + 2)], *pos= buf2;
  uint buf1_length;
  ulong event_length;

  int4store(buf, name_len);
  
  if ((buf1[0]= is_null))
  {
    buf1_length= 1;
    val_len= 0;                                 // Length of 'pos'
  }    
  else
  {
    buf1[1]= type;
    int4store(buf1 + 2, charset_number);

    switch (type) {
    case REAL_RESULT:
      float8store(buf2, *(double*) val);
      break;
    case INT_RESULT:
      int8store(buf2, *(longlong*) val);
      break;
    case DECIMAL_RESULT:
    {
      my_decimal *dec= (my_decimal *)val;
      dec->fix_buffer_pointer();
      buf2[0]= (char)(dec->intg + dec->frac);
      buf2[1]= (char)dec->frac;
      decimal2bin((decimal_t*)val, buf2+2, buf2[0], buf2[1]);
      val_len= decimal_bin_size(buf2[0], buf2[1]) + 2;
      break;
    }
    case STRING_RESULT:
      pos= (uchar*) val;
      break;
    case ROW_RESULT:
    default:
      DBUG_ASSERT(1);
      return 0;
    }
    int4store(buf1 + 2 + UV_CHARSET_NUMBER_SIZE, val_len);
    buf1_length= 10;
  }

  /* Length of the whole event */
  event_length= sizeof(buf)+ name_len + buf1_length + val_len;

  return (write_header(file, event_length) ||
          my_b_safe_write(file, (uchar*) buf, sizeof(buf))   ||
	  my_b_safe_write(file, (uchar*) name, name_len)     ||
	  my_b_safe_write(file, (uchar*) buf1, buf1_length) ||
	  my_b_safe_write(file, pos, val_len));
}
#endif


/*
  User_var_log_event::print()
*/

#ifdef MYSQL_CLIENT
void User_var_log_event::print(FILE* file, PRINT_EVENT_INFO* print_event_info)
{
  Write_on_release_cache cache(&print_event_info->head_cache, file,
                               Write_on_release_cache::FLUSH_F);

  if (!print_event_info->short_form)
  {
    print_header(&cache, print_event_info, FALSE);
    my_b_printf(&cache, "\tUser_var\n");
  }

  my_b_printf(&cache, "SET @`");
  my_b_write(&cache, (uchar*) name, (uint) (name_len));
  my_b_printf(&cache, "`");

  if (is_null)
  {
    my_b_printf(&cache, ":=NULL%s\n", print_event_info->delimiter);
  }
  else
  {
    switch (type) {
    case REAL_RESULT:
      double real_val;
      float8get(real_val, val);
      my_b_printf(&cache, ":=%.14g%s\n", real_val, print_event_info->delimiter);
      break;
    case INT_RESULT:
      char int_buf[22];
      longlong10_to_str(uint8korr(val), int_buf, -10);
      my_b_printf(&cache, ":=%s%s\n", int_buf, print_event_info->delimiter);
      break;
    case DECIMAL_RESULT:
    {
      char str_buf[200];
      int str_len= sizeof(str_buf) - 1;
      int precision= (int)val[0];
      int scale= (int)val[1];
      decimal_digit_t dec_buf[10];
      decimal_t dec;
      dec.len= 10;
      dec.buf= dec_buf;

      bin2decimal((uchar*) val+2, &dec, precision, scale);
      decimal2string(&dec, str_buf, &str_len, 0, 0, 0);
      str_buf[str_len]= 0;
      my_b_printf(&cache, ":=%s%s\n", str_buf, print_event_info->delimiter);
      break;
    }
    case STRING_RESULT:
    {
      /*
        Let's express the string in hex. That's the most robust way. If we
        print it in character form instead, we need to escape it with
        character_set_client which we don't know (we will know it in 5.0, but
        in 4.1 we don't know it easily when we are printing
        User_var_log_event). Explanation why we would need to bother with
        character_set_client (quoting Bar):
        > Note, the parser doesn't switch to another unescaping mode after
        > it has met a character set introducer.
        > For example, if an SJIS client says something like:
        > SET @a= _ucs2 \0a\0b'
        > the string constant is still unescaped according to SJIS, not
        > according to UCS2.
      */
      char *hex_str;
      CHARSET_INFO *cs;

      if (!(hex_str= (char *)my_alloca(2*val_len+1+2))) // 2 hex digits / byte
        break; // no error, as we are 'void'
      str_to_hex(hex_str, val, val_len);
      /*
        For proper behaviour when mysqlbinlog|mysql, we need to explicitely
        specify the variable's collation. It will however cause problems when
        people want to mysqlbinlog|mysql into another server not supporting the
        character set. But there's not much to do about this and it's unlikely.
      */
      if (!(cs= get_charset(charset_number, MYF(0))))
        /*
          Generate an unusable command (=> syntax error) is probably the best
          thing we can do here.
        */
        my_b_printf(&cache, ":=???%s\n", print_event_info->delimiter);
      else
        my_b_printf(&cache, ":=_%s %s COLLATE `%s`%s\n",
                    cs->csname, hex_str, cs->name,
                    print_event_info->delimiter);
      my_afree(hex_str);
    }
      break;
    case ROW_RESULT:
    default:
      DBUG_ASSERT(1);
      return;
    }
  }
}
#endif


/*
  User_var_log_event::do_apply_event()
*/

#if defined(HAVE_REPLICATION) && !defined(MYSQL_CLIENT)
int User_var_log_event::do_apply_event(Relay_log_info const *rli)
{
  Item *it= 0;
  CHARSET_INFO *charset;
  if (!(charset= get_charset(charset_number, MYF(MY_WME))))
    return 1;
  LEX_STRING user_var_name;
  user_var_name.str= name;
  user_var_name.length= name_len;
  double real_val;
  longlong int_val;

  /*
    We are now in a statement until the associated query log event has
    been processed.
   */
  const_cast<Relay_log_info*>(rli)->set_flag(Relay_log_info::IN_STMT);

  if (is_null)
  {
    it= new Item_null();
  }
  else
  {
    switch (type) {
    case REAL_RESULT:
      float8get(real_val, val);
      it= new Item_float(real_val, 0);
      val= (char*) &real_val;		// Pointer to value in native format
      val_len= 8;
      break;
    case INT_RESULT:
      int_val= (longlong) uint8korr(val);
      it= new Item_int(int_val);
      val= (char*) &int_val;		// Pointer to value in native format
      val_len= 8;
      break;
    case DECIMAL_RESULT:
    {
      Item_decimal *dec= new Item_decimal((uchar*) val+2, val[0], val[1]);
      it= dec;
      val= (char *)dec->val_decimal(NULL);
      val_len= sizeof(my_decimal);
      break;
    }
    case STRING_RESULT:
      it= new Item_string(val, val_len, charset);
      break;
    case ROW_RESULT:
    default:
      DBUG_ASSERT(1);
      return 0;
    }
  }
  Item_func_set_user_var e(user_var_name, it);
  /*
    Item_func_set_user_var can't substitute something else on its place =>
    0 can be passed as last argument (reference on item)
  */
  e.fix_fields(thd, 0);
  /*
    A variable can just be considered as a table with
    a single record and with a single column. Thus, like
    a column value, it could always have IMPLICIT derivation.
   */
  e.update_hash(val, val_len, type, charset, DERIVATION_IMPLICIT, 0);
  free_root(thd->mem_root,0);

  return 0;
}

int User_var_log_event::do_update_pos(Relay_log_info *rli)
{
  rli->inc_event_relay_log_pos();
  return 0;
}

Log_event::enum_skip_reason
User_var_log_event::do_shall_skip(Relay_log_info *rli)
{
  /*
    It is a common error to set the slave skip counter to 1 instead
    of 2 when recovering from an insert which used a auto increment,
    rand, or user var.  Therefore, if the slave skip counter is 1, we
    just say that this event should be skipped by ignoring it, meaning
    that we do not change the value of the slave skip counter since it
    will be decreased by the following insert event.
  */
  if (rli->slave_skip_counter == 1)
    return Log_event::EVENT_SKIP_IGNORE;
  else
    return Log_event::do_shall_skip(rli);
}
#endif /* !MYSQL_CLIENT */


/**************************************************************************
  Slave_log_event methods
**************************************************************************/

#ifdef HAVE_REPLICATION
#ifdef MYSQL_CLIENT
void Unknown_log_event::print(FILE* file_arg, PRINT_EVENT_INFO* print_event_info)
{
  Write_on_release_cache cache(&print_event_info->head_cache, file_arg);

  if (print_event_info->short_form)
    return;
  print_header(&cache, print_event_info, FALSE);
  my_b_printf(&cache, "\n# %s", "Unknown event\n");
}
#endif  

#ifndef MYSQL_CLIENT
void Slave_log_event::pack_info(Protocol *protocol)
{
  char buf[256+HOSTNAME_LENGTH], *pos;
  pos= strmov(buf, "host=");
  pos= strnmov(pos, master_host, HOSTNAME_LENGTH);
  pos= strmov(pos, ",port=");
  pos= int10_to_str((long) master_port, pos, 10);
  pos= strmov(pos, ",log=");
  pos= strmov(pos, master_log);
  pos= strmov(pos, ",pos=");
  pos= longlong10_to_str(master_pos, pos, 10);
  protocol->store(buf, pos-buf, &my_charset_bin);
}
#endif /* !MYSQL_CLIENT */


#ifndef MYSQL_CLIENT
Slave_log_event::Slave_log_event(THD* thd_arg,
				 Relay_log_info* rli)
  :Log_event(thd_arg, 0, 0) , mem_pool(0), master_host(0)
{
  DBUG_ENTER("Slave_log_event");
  if (!rli->inited)				// QQ When can this happen ?
    DBUG_VOID_RETURN;

  Master_info* mi = rli->mi;
  // TODO: re-write this better without holding both locks at the same time
  pthread_mutex_lock(&mi->data_lock);
  pthread_mutex_lock(&rli->data_lock);
  master_host_len = strlen(mi->host);
  master_log_len = strlen(rli->group_master_log_name);
  // on OOM, just do not initialize the structure and print the error
  if ((mem_pool = (char*)my_malloc(get_data_size() + 1,
				   MYF(MY_WME))))
  {
    master_host = mem_pool + SL_MASTER_HOST_OFFSET ;
    memcpy(master_host, mi->host, master_host_len + 1);
    master_log = master_host + master_host_len + 1;
    memcpy(master_log, rli->group_master_log_name, master_log_len + 1);
    master_port = mi->port;
    master_pos = rli->group_master_log_pos;
    DBUG_PRINT("info", ("master_log: %s  pos: %lu", master_log,
			(ulong) master_pos));
  }
  else
    sql_print_error("Out of memory while recording slave event");
  pthread_mutex_unlock(&rli->data_lock);
  pthread_mutex_unlock(&mi->data_lock);
  DBUG_VOID_RETURN;
}
#endif /* !MYSQL_CLIENT */


Slave_log_event::~Slave_log_event()
{
  my_free(mem_pool, MYF(MY_ALLOW_ZERO_PTR));
}


#ifdef MYSQL_CLIENT
void Slave_log_event::print(FILE* file, PRINT_EVENT_INFO* print_event_info)
{
  Write_on_release_cache cache(&print_event_info->head_cache, file);

  char llbuff[22];
  if (print_event_info->short_form)
    return;
  print_header(&cache, print_event_info, FALSE);
  my_b_printf(&cache, "\n\
Slave: master_host: '%s'  master_port: %d  master_log: '%s'  master_pos: %s\n",
	  master_host, master_port, master_log, llstr(master_pos, llbuff));
}
#endif /* MYSQL_CLIENT */


int Slave_log_event::get_data_size()
{
  return master_host_len + master_log_len + 1 + SL_MASTER_HOST_OFFSET;
}


#ifndef MYSQL_CLIENT
bool Slave_log_event::write(IO_CACHE* file)
{
  ulong event_length= get_data_size();
  int8store(mem_pool + SL_MASTER_POS_OFFSET, master_pos);
  int2store(mem_pool + SL_MASTER_PORT_OFFSET, master_port);
  // log and host are already there

  return (write_header(file, event_length) ||
          my_b_safe_write(file, (uchar*) mem_pool, event_length));
}
#endif


void Slave_log_event::init_from_mem_pool(int data_size)
{
  master_pos = uint8korr(mem_pool + SL_MASTER_POS_OFFSET);
  master_port = uint2korr(mem_pool + SL_MASTER_PORT_OFFSET);
  master_host = mem_pool + SL_MASTER_HOST_OFFSET;
  master_host_len = strlen(master_host);
  // safety
  master_log = master_host + master_host_len + 1;
  if (master_log > mem_pool + data_size)
  {
    master_host = 0;
    return;
  }
  master_log_len = strlen(master_log);
}


/* This code is not used, so has not been updated to be format-tolerant */
Slave_log_event::Slave_log_event(const char* buf, uint event_len)
  :Log_event(buf,0) /*unused event*/ ,mem_pool(0),master_host(0)
{
  if (event_len < LOG_EVENT_HEADER_LEN)
    return;
  event_len -= LOG_EVENT_HEADER_LEN;
  if (!(mem_pool = (char*) my_malloc(event_len + 1, MYF(MY_WME))))
    return;
  memcpy(mem_pool, buf + LOG_EVENT_HEADER_LEN, event_len);
  mem_pool[event_len] = 0;
  init_from_mem_pool(event_len);
}


#ifndef MYSQL_CLIENT
int Slave_log_event::do_apply_event(Relay_log_info const *rli)
{
  if (mysql_bin_log.is_open())
    mysql_bin_log.write(this);
  return 0;
}
#endif /* !MYSQL_CLIENT */


/**************************************************************************
	Stop_log_event methods
**************************************************************************/

/*
  Stop_log_event::print()
*/

#ifdef MYSQL_CLIENT
void Stop_log_event::print(FILE* file, PRINT_EVENT_INFO* print_event_info)
{
  Write_on_release_cache cache(&print_event_info->head_cache, file,
                               Write_on_release_cache::FLUSH_F);

  if (print_event_info->short_form)
    return;

  print_header(&cache, print_event_info, FALSE);
  my_b_printf(&cache, "\tStop\n");
}
#endif /* MYSQL_CLIENT */


/*
  Stop_log_event::do_apply_event()

  The master stopped.  We used to clean up all temporary tables but
  this is useless as, as the master has shut down properly, it has
  written all DROP TEMPORARY TABLE (prepared statements' deletion is
  TODO only when we binlog prep stmts).  We used to clean up
  slave_load_tmpdir, but this is useless as it has been cleared at the
  end of LOAD DATA INFILE.  So we have nothing to do here.  The place
  were we must do this cleaning is in
  Start_log_event_v3::do_apply_event(), not here. Because if we come
  here, the master was sane.
*/

#ifndef MYSQL_CLIENT
int Stop_log_event::do_update_pos(Relay_log_info *rli)
{
  /*
    We do not want to update master_log pos because we get a rotate event
    before stop, so by now group_master_log_name is set to the next log.
    If we updated it, we will have incorrect master coordinates and this
    could give false triggers in MASTER_POS_WAIT() that we have reached
    the target position when in fact we have not.
  */
  if (thd->options & OPTION_BEGIN)
    rli->inc_event_relay_log_pos();
  else
  {
    rli->inc_group_relay_log_pos(0);
    flush_relay_log_info(rli);
  }
  return 0;
}

#endif /* !MYSQL_CLIENT */
#endif /* HAVE_REPLICATION */


/**************************************************************************
	Create_file_log_event methods
**************************************************************************/

/*
  Create_file_log_event ctor
*/

#ifndef MYSQL_CLIENT
Create_file_log_event::
Create_file_log_event(THD* thd_arg, sql_exchange* ex,
		      const char* db_arg, const char* table_name_arg,
		      List<Item>& fields_arg, enum enum_duplicates handle_dup,
                      bool ignore,
		      char* block_arg, uint block_len_arg, bool using_trans)
  :Load_log_event(thd_arg,ex,db_arg,table_name_arg,fields_arg,handle_dup, ignore,
		  using_trans),
   fake_base(0), block(block_arg), event_buf(0), block_len(block_len_arg),
   file_id(thd_arg->file_id = mysql_bin_log.next_file_id())
{
  DBUG_ENTER("Create_file_log_event");
  sql_ex.force_new_format();
  DBUG_VOID_RETURN;
}


/*
  Create_file_log_event::write_data_body()
*/

bool Create_file_log_event::write_data_body(IO_CACHE* file)
{
  bool res;
  if ((res= Load_log_event::write_data_body(file)) || fake_base)
    return res;
  return (my_b_safe_write(file, (uchar*) "", 1) ||
          my_b_safe_write(file, (uchar*) block, block_len));
}


/*
  Create_file_log_event::write_data_header()
*/

bool Create_file_log_event::write_data_header(IO_CACHE* file)
{
  bool res;
  uchar buf[CREATE_FILE_HEADER_LEN];
  if ((res= Load_log_event::write_data_header(file)) || fake_base)
    return res;
  int4store(buf + CF_FILE_ID_OFFSET, file_id);
  return my_b_safe_write(file, buf, CREATE_FILE_HEADER_LEN) != 0;
}


/*
  Create_file_log_event::write_base()
*/

bool Create_file_log_event::write_base(IO_CACHE* file)
{
  bool res;
  fake_base= 1;                                 // pretend we are Load event
  res= write(file);
  fake_base= 0;
  return res;
}

#endif /* !MYSQL_CLIENT */

/*
  Create_file_log_event ctor
*/

Create_file_log_event::Create_file_log_event(const char* buf, uint len,
                                             const Format_description_log_event* description_event)
  :Load_log_event(buf,0,description_event),fake_base(0),block(0),inited_from_old(0)
{
  DBUG_ENTER("Create_file_log_event::Create_file_log_event(char*,...)");
  uint block_offset;
  uint header_len= description_event->common_header_len;
  uint8 load_header_len= description_event->post_header_len[LOAD_EVENT-1];
  uint8 create_file_header_len= description_event->post_header_len[CREATE_FILE_EVENT-1];
  if (!(event_buf= (char*) my_memdup(buf, len, MYF(MY_WME))) ||
      copy_log_event(event_buf,len,
                     ((buf[EVENT_TYPE_OFFSET] == LOAD_EVENT) ?
                      load_header_len + header_len :
                      (fake_base ? (header_len+load_header_len) :
                       (header_len+load_header_len) +
                       create_file_header_len)),
                     description_event))
    DBUG_VOID_RETURN;
  if (description_event->binlog_version!=1)
  {
    file_id= uint4korr(buf + 
                       header_len +
		       load_header_len + CF_FILE_ID_OFFSET);
    /*
      Note that it's ok to use get_data_size() below, because it is computed
      with values we have already read from this event (because we called
      copy_log_event()); we are not using slave's format info to decode
      master's format, we are really using master's format info.
      Anyway, both formats should be identical (except the common_header_len)
      as these Load events are not changed between 4.0 and 5.0 (as logging of
      LOAD DATA INFILE does not use Load_log_event in 5.0).

      The + 1 is for \0 terminating fname  
    */
    block_offset= (description_event->common_header_len +
                   Load_log_event::get_data_size() +
                   create_file_header_len + 1);
    if (len < block_offset)
      return;
    block = (char*)buf + block_offset;
    block_len = len - block_offset;
  }
  else
  {
    sql_ex.force_new_format();
    inited_from_old = 1;
  }
  DBUG_VOID_RETURN;
}


/*
  Create_file_log_event::print()
*/

#ifdef MYSQL_CLIENT
void Create_file_log_event::print(FILE* file, PRINT_EVENT_INFO* print_event_info,
				  bool enable_local)
{
  Write_on_release_cache cache(&print_event_info->head_cache, file);

  if (print_event_info->short_form)
  {
    if (enable_local && check_fname_outside_temp_buf())
      Load_log_event::print(file, print_event_info);
    return;
  }

  if (enable_local)
  {
    Load_log_event::print(file, print_event_info,
			  !check_fname_outside_temp_buf());
    /* 
       That one is for "file_id: etc" below: in mysqlbinlog we want the #, in
       SHOW BINLOG EVENTS we don't.
    */
    my_b_printf(&cache, "#"); 
  }

  my_b_printf(&cache, " file_id: %d  block_len: %d\n", file_id, block_len);
}


void Create_file_log_event::print(FILE* file, PRINT_EVENT_INFO* print_event_info)
{
  print(file, print_event_info, 0);
}
#endif /* MYSQL_CLIENT */


/*
  Create_file_log_event::pack_info()
*/

#if defined(HAVE_REPLICATION) && !defined(MYSQL_CLIENT)
void Create_file_log_event::pack_info(Protocol *protocol)
{
  char buf[NAME_LEN*2 + 30 + 21*2], *pos;
  pos= strmov(buf, "db=");
  memcpy(pos, db, db_len);
  pos= strmov(pos + db_len, ";table=");
  memcpy(pos, table_name, table_name_len);
  pos= strmov(pos + table_name_len, ";file_id=");
  pos= int10_to_str((long) file_id, pos, 10);
  pos= strmov(pos, ";block_len=");
  pos= int10_to_str((long) block_len, pos, 10);
  protocol->store(buf, (uint) (pos-buf), &my_charset_bin);
}
#endif /* defined(HAVE_REPLICATION) && !defined(MYSQL_CLIENT) */


/*
  Create_file_log_event::do_apply_event()
*/

#if defined(HAVE_REPLICATION) && !defined(MYSQL_CLIENT)
int Create_file_log_event::do_apply_event(Relay_log_info const *rli)
{
  char proc_info[17+FN_REFLEN+10], *fname_buf;
  char *ext;
  int fd = -1;
  IO_CACHE file;
  int error = 1;

  bzero((char*)&file, sizeof(file));
  fname_buf= strmov(proc_info, "Making temp file ");
  ext= slave_load_file_stem(fname_buf, file_id, server_id, ".info");
  thd->proc_info= proc_info;
  my_delete(fname_buf, MYF(0)); // old copy may exist already
  if ((fd= my_create(fname_buf, CREATE_MODE,
		     O_WRONLY | O_BINARY | O_EXCL | O_NOFOLLOW,
		     MYF(MY_WME))) < 0 ||
      init_io_cache(&file, fd, IO_SIZE, WRITE_CACHE, (my_off_t)0, 0,
		    MYF(MY_WME|MY_NABP)))
  {
    rli->report(ERROR_LEVEL, my_errno,
                "Error in Create_file event: could not open file '%s'",
                fname_buf);
    goto err;
  }
  
  // a trick to avoid allocating another buffer
  fname= fname_buf;
  fname_len= (uint) (strmov(ext, ".data") - fname);
  if (write_base(&file))
  {
    strmov(ext, ".info"); // to have it right in the error message
    rli->report(ERROR_LEVEL, my_errno,
                "Error in Create_file event: could not write to file '%s'",
                fname_buf);
    goto err;
  }
  end_io_cache(&file);
  my_close(fd, MYF(0));
  
  // fname_buf now already has .data, not .info, because we did our trick
  my_delete(fname_buf, MYF(0)); // old copy may exist already
  if ((fd= my_create(fname_buf, CREATE_MODE,
		     O_WRONLY | O_BINARY | O_EXCL | O_NOFOLLOW,
		     MYF(MY_WME))) < 0)
  {
    rli->report(ERROR_LEVEL, my_errno,
                "Error in Create_file event: could not open file '%s'",
                fname_buf);
    goto err;
  }
  if (my_write(fd, (uchar*) block, block_len, MYF(MY_WME+MY_NABP)))
  {
    rli->report(ERROR_LEVEL, my_errno,
                "Error in Create_file event: write to '%s' failed",
                fname_buf);
    goto err;
  }
  error=0;					// Everything is ok

err:
  if (error)
    end_io_cache(&file);
  if (fd >= 0)
    my_close(fd, MYF(0));
  thd->proc_info= 0;
  return error == 0;
}
#endif /* defined(HAVE_REPLICATION) && !defined(MYSQL_CLIENT) */


/**************************************************************************
	Append_block_log_event methods
**************************************************************************/

/*
  Append_block_log_event ctor
*/

#ifndef MYSQL_CLIENT  
Append_block_log_event::Append_block_log_event(THD *thd_arg,
                                               const char *db_arg,
					       char *block_arg,
					       uint block_len_arg,
					       bool using_trans)
  :Log_event(thd_arg,0, using_trans), block(block_arg),
   block_len(block_len_arg), file_id(thd_arg->file_id), db(db_arg)
{
}
#endif


/*
  Append_block_log_event ctor
*/

Append_block_log_event::Append_block_log_event(const char* buf, uint len,
                                               const Format_description_log_event* description_event)
  :Log_event(buf, description_event),block(0)
{
  DBUG_ENTER("Append_block_log_event::Append_block_log_event(char*,...)");
  uint8 common_header_len= description_event->common_header_len; 
  uint8 append_block_header_len=
    description_event->post_header_len[APPEND_BLOCK_EVENT-1];
  uint total_header_len= common_header_len+append_block_header_len;
  if (len < total_header_len)
    DBUG_VOID_RETURN;
  file_id= uint4korr(buf + common_header_len + AB_FILE_ID_OFFSET);
  block= (char*)buf + total_header_len;
  block_len= len - total_header_len;
  DBUG_VOID_RETURN;
}


/*
  Append_block_log_event::write()
*/

#ifndef MYSQL_CLIENT
bool Append_block_log_event::write(IO_CACHE* file)
{
  uchar buf[APPEND_BLOCK_HEADER_LEN];
  int4store(buf + AB_FILE_ID_OFFSET, file_id);
  return (write_header(file, APPEND_BLOCK_HEADER_LEN + block_len) ||
          my_b_safe_write(file, buf, APPEND_BLOCK_HEADER_LEN) ||
	  my_b_safe_write(file, (uchar*) block, block_len));
}
#endif


/*
  Append_block_log_event::print()
*/

#ifdef MYSQL_CLIENT  
void Append_block_log_event::print(FILE* file,
				   PRINT_EVENT_INFO* print_event_info)
{
  Write_on_release_cache cache(&print_event_info->head_cache, file);

  if (print_event_info->short_form)
    return;
  print_header(&cache, print_event_info, FALSE);
  my_b_printf(&cache, "\n#%s: file_id: %d  block_len: %d\n",
              get_type_str(), file_id, block_len);
}
#endif /* MYSQL_CLIENT */


/*
  Append_block_log_event::pack_info()
*/

#if defined(HAVE_REPLICATION) && !defined(MYSQL_CLIENT)
void Append_block_log_event::pack_info(Protocol *protocol)
{
  char buf[256];
  uint length;
  length= (uint) my_sprintf(buf,
			    (buf, ";file_id=%u;block_len=%u", file_id,
			     block_len));
  protocol->store(buf, length, &my_charset_bin);
}


/*
  Append_block_log_event::get_create_or_append()
*/

int Append_block_log_event::get_create_or_append() const
{
  return 0; /* append to the file, fail if not exists */
}

/*
  Append_block_log_event::do_apply_event()
*/

int Append_block_log_event::do_apply_event(Relay_log_info const *rli)
{
  char proc_info[17+FN_REFLEN+10], *fname= proc_info+17;
  int fd;
  int error = 1;
  DBUG_ENTER("Append_block_log_event::do_apply_event");

  fname= strmov(proc_info, "Making temp file ");
  slave_load_file_stem(fname, file_id, server_id, ".data");
  thd->proc_info= proc_info;
  if (get_create_or_append())
  {
    my_delete(fname, MYF(0)); // old copy may exist already
    if ((fd= my_create(fname, CREATE_MODE,
		       O_WRONLY | O_BINARY | O_EXCL | O_NOFOLLOW,
		       MYF(MY_WME))) < 0)
    {
      rli->report(ERROR_LEVEL, my_errno,
                  "Error in %s event: could not create file '%s'",
                  get_type_str(), fname);
      goto err;
    }
  }
  else if ((fd = my_open(fname, O_WRONLY | O_APPEND | O_BINARY | O_NOFOLLOW,
                         MYF(MY_WME))) < 0)
  {
    rli->report(ERROR_LEVEL, my_errno,
                "Error in %s event: could not open file '%s'",
                get_type_str(), fname);
    goto err;
  }
  if (my_write(fd, (uchar*) block, block_len, MYF(MY_WME+MY_NABP)))
  {
    rli->report(ERROR_LEVEL, my_errno,
                "Error in %s event: write to '%s' failed",
                get_type_str(), fname);
    goto err;
  }
  error=0;

err:
  if (fd >= 0)
    my_close(fd, MYF(0));
  thd->proc_info= 0;
  DBUG_RETURN(error);
}
#endif


/**************************************************************************
	Delete_file_log_event methods
**************************************************************************/

/*
  Delete_file_log_event ctor
*/

#ifndef MYSQL_CLIENT
Delete_file_log_event::Delete_file_log_event(THD *thd_arg, const char* db_arg,
					     bool using_trans)
  :Log_event(thd_arg, 0, using_trans), file_id(thd_arg->file_id), db(db_arg)
{
}
#endif

/*
  Delete_file_log_event ctor
*/

Delete_file_log_event::Delete_file_log_event(const char* buf, uint len,
                                             const Format_description_log_event* description_event)
  :Log_event(buf, description_event),file_id(0)
{
  uint8 common_header_len= description_event->common_header_len;
  uint8 delete_file_header_len= description_event->post_header_len[DELETE_FILE_EVENT-1];
  if (len < (uint)(common_header_len + delete_file_header_len))
    return;
  file_id= uint4korr(buf + common_header_len + DF_FILE_ID_OFFSET);
}


/*
  Delete_file_log_event::write()
*/

#ifndef MYSQL_CLIENT
bool Delete_file_log_event::write(IO_CACHE* file)
{
 uchar buf[DELETE_FILE_HEADER_LEN];
 int4store(buf + DF_FILE_ID_OFFSET, file_id);
 return (write_header(file, sizeof(buf)) ||
         my_b_safe_write(file, buf, sizeof(buf)));
}
#endif


/*
  Delete_file_log_event::print()
*/

#ifdef MYSQL_CLIENT  
void Delete_file_log_event::print(FILE* file,
				  PRINT_EVENT_INFO* print_event_info)
{
  Write_on_release_cache cache(&print_event_info->head_cache, file);

  if (print_event_info->short_form)
    return;
  print_header(&cache, print_event_info, FALSE);
  my_b_printf(&cache, "\n#Delete_file: file_id=%u\n", file_id);
}
#endif /* MYSQL_CLIENT */

/*
  Delete_file_log_event::pack_info()
*/

#if defined(HAVE_REPLICATION) && !defined(MYSQL_CLIENT)
void Delete_file_log_event::pack_info(Protocol *protocol)
{
  char buf[64];
  uint length;
  length= (uint) my_sprintf(buf, (buf, ";file_id=%u", (uint) file_id));
  protocol->store(buf, (int32) length, &my_charset_bin);
}
#endif

/*
  Delete_file_log_event::do_apply_event()
*/

#if defined(HAVE_REPLICATION) && !defined(MYSQL_CLIENT)
int Delete_file_log_event::do_apply_event(Relay_log_info const *rli)
{
  char fname[FN_REFLEN+10];
  char *ext= slave_load_file_stem(fname, file_id, server_id, ".data");
  (void) my_delete(fname, MYF(MY_WME));
  strmov(ext, ".info");
  (void) my_delete(fname, MYF(MY_WME));
  return 0;
}
#endif /* defined(HAVE_REPLICATION) && !defined(MYSQL_CLIENT) */


/**************************************************************************
	Execute_load_log_event methods
**************************************************************************/

/*
  Execute_load_log_event ctor
*/

#ifndef MYSQL_CLIENT  
Execute_load_log_event::Execute_load_log_event(THD *thd_arg,
                                               const char* db_arg,
					       bool using_trans)
  :Log_event(thd_arg, 0, using_trans), file_id(thd_arg->file_id), db(db_arg)
{
}
#endif
  

/*
  Execute_load_log_event ctor
*/

Execute_load_log_event::Execute_load_log_event(const char* buf, uint len,
                                               const Format_description_log_event* description_event)
  :Log_event(buf, description_event), file_id(0)
{
  uint8 common_header_len= description_event->common_header_len;
  uint8 exec_load_header_len= description_event->post_header_len[EXEC_LOAD_EVENT-1];
  if (len < (uint)(common_header_len+exec_load_header_len))
    return;
  file_id= uint4korr(buf + common_header_len + EL_FILE_ID_OFFSET);
}


/*
  Execute_load_log_event::write()
*/

#ifndef MYSQL_CLIENT
bool Execute_load_log_event::write(IO_CACHE* file)
{
  uchar buf[EXEC_LOAD_HEADER_LEN];
  int4store(buf + EL_FILE_ID_OFFSET, file_id);
  return (write_header(file, sizeof(buf)) || 
          my_b_safe_write(file, buf, sizeof(buf)));
}
#endif


/*
  Execute_load_log_event::print()
*/

#ifdef MYSQL_CLIENT  
void Execute_load_log_event::print(FILE* file,
				   PRINT_EVENT_INFO* print_event_info)
{
  Write_on_release_cache cache(&print_event_info->head_cache, file);

  if (print_event_info->short_form)
    return;
  print_header(&cache, print_event_info, FALSE);
  my_b_printf(&cache, "\n#Exec_load: file_id=%d\n",
              file_id);
}
#endif

/*
  Execute_load_log_event::pack_info()
*/

#if defined(HAVE_REPLICATION) && !defined(MYSQL_CLIENT)
void Execute_load_log_event::pack_info(Protocol *protocol)
{
  char buf[64];
  uint length;
  length= (uint) my_sprintf(buf, (buf, ";file_id=%u", (uint) file_id));
  protocol->store(buf, (int32) length, &my_charset_bin);
}


/*
  Execute_load_log_event::do_apply_event()
*/

int Execute_load_log_event::do_apply_event(Relay_log_info const *rli)
{
  char fname[FN_REFLEN+10];
  char *ext;
  int fd;
  int error= 1;
  IO_CACHE file;
  Load_log_event *lev= 0;

  ext= slave_load_file_stem(fname, file_id, server_id, ".info");
  if ((fd = my_open(fname, O_RDONLY | O_BINARY | O_NOFOLLOW,
                    MYF(MY_WME))) < 0 ||
      init_io_cache(&file, fd, IO_SIZE, READ_CACHE, (my_off_t)0, 0,
		    MYF(MY_WME|MY_NABP)))
  {
    rli->report(ERROR_LEVEL, my_errno,
                "Error in Exec_load event: could not open file '%s'",
                fname);
    goto err;
  }
  if (!(lev = (Load_log_event*)Log_event::read_log_event(&file,
                                                         (pthread_mutex_t*)0,
                                                         rli->relay_log.description_event_for_exec)) ||
      lev->get_type_code() != NEW_LOAD_EVENT)
  {
    rli->report(ERROR_LEVEL, 0, "Error in Exec_load event: "
                    "file '%s' appears corrupted", fname);
    goto err;
  }

  lev->thd = thd;
  /*
    lev->do_apply_event should use rli only for errors i.e. should
    not advance rli's position.

    lev->do_apply_event is the place where the table is loaded (it
    calls mysql_load()).
  */

  const_cast<Relay_log_info*>(rli)->future_group_master_log_pos= log_pos;
  if (lev->do_apply_event(0,rli,1)) 
  {
    /*
      We want to indicate the name of the file that could not be loaded
      (SQL_LOADxxx).
      But as we are here we are sure the error is in rli->last_slave_error and
      rli->last_slave_errno (example of error: duplicate entry for key), so we
      don't want to overwrite it with the filename.
      What we want instead is add the filename to the current error message.
    */
    char *tmp= my_strdup(rli->last_error().message, MYF(MY_WME));
    if (tmp)
    {
      rli->report(ERROR_LEVEL, rli->last_error().number,
                  "%s. Failed executing load from '%s'", tmp, fname);
      my_free(tmp,MYF(0));
    }
    goto err;
  }
  /*
    We have an open file descriptor to the .info file; we need to close it
    or Windows will refuse to delete the file in my_delete().
  */
  if (fd >= 0)
  {
    my_close(fd, MYF(0));
    end_io_cache(&file);
    fd= -1;
  }
  (void) my_delete(fname, MYF(MY_WME));
  memcpy(ext, ".data", 6);
  (void) my_delete(fname, MYF(MY_WME));
  error = 0;

err:
  delete lev;
  if (fd >= 0)
  {
    my_close(fd, MYF(0));
    end_io_cache(&file);
  }
  return error;
}

#endif /* defined(HAVE_REPLICATION) && !defined(MYSQL_CLIENT) */


/**************************************************************************
	Begin_load_query_log_event methods
**************************************************************************/

#ifndef MYSQL_CLIENT
Begin_load_query_log_event::
Begin_load_query_log_event(THD* thd_arg, const char* db_arg, char* block_arg,
                           uint block_len_arg, bool using_trans)
  :Append_block_log_event(thd_arg, db_arg, block_arg, block_len_arg,
                          using_trans)
{
   file_id= thd_arg->file_id= mysql_bin_log.next_file_id();
}
#endif


Begin_load_query_log_event::
Begin_load_query_log_event(const char* buf, uint len,
                           const Format_description_log_event* desc_event)
  :Append_block_log_event(buf, len, desc_event)
{
}


#if defined( HAVE_REPLICATION) && !defined(MYSQL_CLIENT)
int Begin_load_query_log_event::get_create_or_append() const
{
  return 1; /* create the file */
}
#endif /* defined( HAVE_REPLICATION) && !defined(MYSQL_CLIENT) */


/**************************************************************************
	Execute_load_query_log_event methods
**************************************************************************/


#ifndef MYSQL_CLIENT
Execute_load_query_log_event::
Execute_load_query_log_event(THD *thd_arg, const char* query_arg,
                     ulong query_length_arg, uint fn_pos_start_arg,
                     uint fn_pos_end_arg,
                     enum_load_dup_handling dup_handling_arg,
                     bool using_trans, bool suppress_use):
  Query_log_event(thd_arg, query_arg, query_length_arg, using_trans,
                  suppress_use),
  file_id(thd_arg->file_id), fn_pos_start(fn_pos_start_arg),
  fn_pos_end(fn_pos_end_arg), dup_handling(dup_handling_arg)
{
}
#endif /* !MYSQL_CLIENT */


Execute_load_query_log_event::
Execute_load_query_log_event(const char* buf, uint event_len,
                             const Format_description_log_event* desc_event):
  Query_log_event(buf, event_len, desc_event, EXECUTE_LOAD_QUERY_EVENT),
  file_id(0), fn_pos_start(0), fn_pos_end(0)
{
  if (!Query_log_event::is_valid())
    return;

  buf+= desc_event->common_header_len;

  fn_pos_start= uint4korr(buf + ELQ_FN_POS_START_OFFSET);
  fn_pos_end= uint4korr(buf + ELQ_FN_POS_END_OFFSET);
  dup_handling= (enum_load_dup_handling)(*(buf + ELQ_DUP_HANDLING_OFFSET));

  if (fn_pos_start > q_len || fn_pos_end > q_len ||
      dup_handling > LOAD_DUP_REPLACE)
    return;

  file_id= uint4korr(buf + ELQ_FILE_ID_OFFSET);
}


ulong Execute_load_query_log_event::get_post_header_size_for_derived()
{
  return EXECUTE_LOAD_QUERY_EXTRA_HEADER_LEN;
}


#ifndef MYSQL_CLIENT
bool
Execute_load_query_log_event::write_post_header_for_derived(IO_CACHE* file)
{
  uchar buf[EXECUTE_LOAD_QUERY_EXTRA_HEADER_LEN];
  int4store(buf, file_id);
  int4store(buf + 4, fn_pos_start);
  int4store(buf + 4 + 4, fn_pos_end);
  *(buf + 4 + 4 + 4)= (uchar) dup_handling;
  return my_b_safe_write(file, buf, EXECUTE_LOAD_QUERY_EXTRA_HEADER_LEN);
}
#endif


#ifdef MYSQL_CLIENT
void Execute_load_query_log_event::print(FILE* file,
                                         PRINT_EVENT_INFO* print_event_info)
{
  print(file, print_event_info, 0);
}


void Execute_load_query_log_event::print(FILE* file,
                                         PRINT_EVENT_INFO* print_event_info,
                                         const char *local_fname)
{
  Write_on_release_cache cache(&print_event_info->head_cache, file);

  print_query_header(&cache, print_event_info);

  if (local_fname)
  {
    my_b_write(&cache, (uchar*) query, fn_pos_start);
    my_b_printf(&cache, " LOCAL INFILE \'");
    my_b_printf(&cache, local_fname);
    my_b_printf(&cache, "\'");
    if (dup_handling == LOAD_DUP_REPLACE)
      my_b_printf(&cache, " REPLACE");
    my_b_printf(&cache, " INTO");
    my_b_write(&cache, (uchar*) query + fn_pos_end, q_len-fn_pos_end);
    my_b_printf(&cache, "%s\n", print_event_info->delimiter);
  }
  else
  {
    my_b_write(&cache, (uchar*) query, q_len);
    my_b_printf(&cache, "%s\n", print_event_info->delimiter);
  }

  if (!print_event_info->short_form)
    my_b_printf(&cache, "# file_id: %d \n", file_id);
}
#endif


#if defined(HAVE_REPLICATION) && !defined(MYSQL_CLIENT)
void Execute_load_query_log_event::pack_info(Protocol *protocol)
{
  char *buf, *pos;
  if (!(buf= (char*) my_malloc(9 + db_len + q_len + 10 + 21, MYF(MY_WME))))
    return;
  pos= buf;
  if (db && db_len)
  {
    pos= strmov(buf, "use `");
    memcpy(pos, db, db_len);
    pos= strmov(pos+db_len, "`; ");
  }
  if (query && q_len)
  {
    memcpy(pos, query, q_len);
    pos+= q_len;
  }
  pos= strmov(pos, " ;file_id=");
  pos= int10_to_str((long) file_id, pos, 10);
  protocol->store(buf, pos-buf, &my_charset_bin);
  my_free(buf, MYF(MY_ALLOW_ZERO_PTR));
}


int
Execute_load_query_log_event::do_apply_event(Relay_log_info const *rli)
{
  char *p;
  char *buf;
  char *fname;
  char *fname_end;
  int error;

  buf= (char*) my_malloc(q_len + 1 - (fn_pos_end - fn_pos_start) +
                         (FN_REFLEN + 10) + 10 + 8 + 5, MYF(MY_WME));

  DBUG_EXECUTE_IF("LOAD_DATA_INFILE_has_fatal_error", my_free(buf, MYF(0)); buf= NULL;);

  /* Replace filename and LOCAL keyword in query before executing it */
  if (buf == NULL)
  {
    rli->report(ERROR_LEVEL, ER_SLAVE_FATAL_ERROR,
                ER(ER_SLAVE_FATAL_ERROR), "Not enough memory");
    return 1;
  }

  p= buf;
  memcpy(p, query, fn_pos_start);
  p+= fn_pos_start;
  fname= (p= strmake(p, STRING_WITH_LEN(" INFILE \'")));
  p= slave_load_file_stem(p, file_id, server_id, ".data");
  fname_end= p= strend(p);                      // Safer than p=p+5
  *(p++)='\'';
  switch (dup_handling) {
  case LOAD_DUP_IGNORE:
    p= strmake(p, STRING_WITH_LEN(" IGNORE"));
    break;
  case LOAD_DUP_REPLACE:
    p= strmake(p, STRING_WITH_LEN(" REPLACE"));
    break;
  default:
    /* Ordinary load data */
    break;
  }
  p= strmake(p, STRING_WITH_LEN(" INTO"));
  p= strmake(p, query+fn_pos_end, q_len-fn_pos_end);

  error= Query_log_event::do_apply_event(rli, buf, p-buf);

  /* Forging file name for deletion in same buffer */
  *fname_end= 0;

  /*
    If there was an error the slave is going to stop, leave the
    file so that we can re-execute this event at START SLAVE.
  */
  if (!error)
    (void) my_delete(fname, MYF(MY_WME));

  my_free(buf, MYF(MY_ALLOW_ZERO_PTR));
  return error;
}
#endif


/**************************************************************************
	sql_ex_info methods
**************************************************************************/

/*
  sql_ex_info::write_data()
*/

bool sql_ex_info::write_data(IO_CACHE* file)
{
  if (new_format())
  {
    return (write_str(file, field_term, (uint) field_term_len) ||
	    write_str(file, enclosed,   (uint) enclosed_len) ||
	    write_str(file, line_term,  (uint) line_term_len) ||
	    write_str(file, line_start, (uint) line_start_len) ||
	    write_str(file, escaped,    (uint) escaped_len) ||
	    my_b_safe_write(file,(uchar*) &opt_flags,1));
  }
  else
  {
    old_sql_ex old_ex;
    old_ex.field_term= *field_term;
    old_ex.enclosed=   *enclosed;
    old_ex.line_term=  *line_term;
    old_ex.line_start= *line_start;
    old_ex.escaped=    *escaped;
    old_ex.opt_flags=  opt_flags;
    old_ex.empty_flags=empty_flags;
    return my_b_safe_write(file, (uchar*) &old_ex, sizeof(old_ex)) != 0;
  }
}


/*
  sql_ex_info::init()
*/

char *sql_ex_info::init(char *buf, char *buf_end, bool use_new_format)
{
  cached_new_format = use_new_format;
  if (use_new_format)
  {
    empty_flags=0;
    /*
      The code below assumes that buf will not disappear from
      under our feet during the lifetime of the event. This assumption
      holds true in the slave thread if the log is in new format, but is not
      the case when we have old format because we will be reusing net buffer
      to read the actual file before we write out the Create_file event.
    */
    const char *ptr= buf;
    if (read_str(&ptr, buf_end, (const char **) &field_term, &field_term_len) ||
	read_str(&ptr, buf_end, (const char **) &enclosed,   &enclosed_len) ||
	read_str(&ptr, buf_end, (const char **) &line_term,  &line_term_len) ||
	read_str(&ptr, buf_end, (const char **) &line_start, &line_start_len) ||
	read_str(&ptr, buf_end, (const char **) &escaped,    &escaped_len))
      return 0;
    opt_flags = *buf++;
  }
  else
  {
    field_term_len= enclosed_len= line_term_len= line_start_len= escaped_len=1;
    field_term = buf++;			// Use first byte in string
    enclosed=	 buf++;
    line_term=   buf++;
    line_start=  buf++;
    escaped=     buf++;
    opt_flags =  *buf++;
    empty_flags= *buf++;
    if (empty_flags & FIELD_TERM_EMPTY)
      field_term_len=0;
    if (empty_flags & ENCLOSED_EMPTY)
      enclosed_len=0;
    if (empty_flags & LINE_TERM_EMPTY)
      line_term_len=0;
    if (empty_flags & LINE_START_EMPTY)
      line_start_len=0;
    if (empty_flags & ESCAPED_EMPTY)
      escaped_len=0;
  }
  return buf;
}


/**************************************************************************
	Rows_log_event member functions
**************************************************************************/

#ifndef MYSQL_CLIENT
Rows_log_event::Rows_log_event(THD *thd_arg, TABLE *tbl_arg, ulong tid,
                               MY_BITMAP const *cols, bool is_transactional)
  : Log_event(thd_arg, 0, is_transactional),
    m_row_count(0),
    m_table(tbl_arg),
    m_table_id(tid),
    m_width(tbl_arg ? tbl_arg->s->fields : 1),
    m_rows_buf(0), m_rows_cur(0), m_rows_end(0), m_flags(0) 
#ifdef HAVE_REPLICATION
    ,m_key(NULL), m_curr_row(NULL), m_curr_row_end(NULL)
#endif
{
  /*
    We allow a special form of dummy event when the table, and cols
    are null and the table id is ~0UL.  This is a temporary
    solution, to be able to terminate a started statement in the
    binary log: the extraneous events will be removed in the future.
   */
  DBUG_ASSERT(tbl_arg && tbl_arg->s && tid != ~0UL ||
              !tbl_arg && !cols && tid == ~0UL);

  if (thd_arg->options & OPTION_NO_FOREIGN_KEY_CHECKS)
      set_flags(NO_FOREIGN_KEY_CHECKS_F);
  if (thd_arg->options & OPTION_RELAXED_UNIQUE_CHECKS)
      set_flags(RELAXED_UNIQUE_CHECKS_F);
  /* if bitmap_init fails, caught in is_valid() */
  if (likely(!bitmap_init(&m_cols,
                          m_width <= sizeof(m_bitbuf)*8 ? m_bitbuf : NULL,
                          m_width,
                          false)))
  {
    /* Cols can be zero if this is a dummy binrows event */
    if (likely(cols != NULL))
    {
      memcpy(m_cols.bitmap, cols->bitmap, no_bytes_in_map(cols));
      create_last_word_mask(&m_cols);
    }
  }
  else
  {
    // Needed because bitmap_init() does not set it to null on failure
    m_cols.bitmap= 0;
  }
}
#endif

Rows_log_event::Rows_log_event(const char *buf, uint event_len,
                               Log_event_type event_type,
                               const Format_description_log_event
                               *description_event)
  : Log_event(buf, description_event),
    m_row_count(0),
#ifndef MYSQL_CLIENT
    m_table(NULL),
#endif
    m_table_id(0), m_rows_buf(0), m_rows_cur(0), m_rows_end(0)
#if !defined(MYSQL_CLIENT) && defined(HAVE_REPLICATION)
    ,m_key(NULL), m_curr_row(NULL), m_curr_row_end(NULL)
#endif
{
  DBUG_ENTER("Rows_log_event::Rows_log_event(const char*,...)");
  uint8 const common_header_len= description_event->common_header_len;
  uint8 const post_header_len= description_event->post_header_len[event_type-1];

  DBUG_PRINT("enter",("event_len: %u  common_header_len: %d  "
		      "post_header_len: %d",
		      event_len, common_header_len,
		      post_header_len));

  const char *post_start= buf + common_header_len;
  post_start+= RW_MAPID_OFFSET;
  if (post_header_len == 6)
  {
    /* Master is of an intermediate source tree before 5.1.4. Id is 4 bytes */
    m_table_id= uint4korr(post_start);
    post_start+= 4;
  }
  else
  {
    m_table_id= (ulong) uint6korr(post_start);
    post_start+= RW_FLAGS_OFFSET;
  }

  m_flags= uint2korr(post_start);

  uchar const *const var_start=
    (const uchar *)buf + common_header_len + post_header_len;
  uchar const *const ptr_width= var_start;
  uchar *ptr_after_width= (uchar*) ptr_width;
  DBUG_PRINT("debug", ("Reading from %p", ptr_after_width));
  m_width = net_field_length(&ptr_after_width);
  DBUG_PRINT("debug", ("m_width=%lu", m_width));
  /* if bitmap_init fails, catched in is_valid() */
  if (likely(!bitmap_init(&m_cols,
                          m_width <= sizeof(m_bitbuf)*8 ? m_bitbuf : NULL,
                          m_width,
                          false)))
  {
    DBUG_PRINT("debug", ("Reading from %p", ptr_after_width));
    memcpy(m_cols.bitmap, ptr_after_width, (m_width + 7) / 8);
    create_last_word_mask(&m_cols);
    ptr_after_width+= (m_width + 7) / 8;
    DBUG_DUMP("m_cols", (uchar*) m_cols.bitmap, no_bytes_in_map(&m_cols));
  }
  else
  {
    // Needed because bitmap_init() does not set it to null on failure
    m_cols.bitmap= NULL;
    DBUG_VOID_RETURN;
  }

  m_cols_ai.bitmap= m_cols.bitmap; /* See explanation in is_valid() */

  if (event_type == UPDATE_ROWS_EVENT)
  {
    DBUG_PRINT("debug", ("Reading from %p", ptr_after_width));

    /* if bitmap_init fails, caught in is_valid() */
    if (likely(!bitmap_init(&m_cols_ai,
                            m_width <= sizeof(m_bitbuf_ai)*8 ? m_bitbuf_ai : NULL,
                            m_width,
                            false)))
    {
      DBUG_PRINT("debug", ("Reading from %p", ptr_after_width));
      memcpy(m_cols_ai.bitmap, ptr_after_width, (m_width + 7) / 8);
      create_last_word_mask(&m_cols_ai);
      ptr_after_width+= (m_width + 7) / 8;
      DBUG_DUMP("m_cols_ai", (uchar*) m_cols_ai.bitmap,
                no_bytes_in_map(&m_cols_ai));
    }
    else
    {
      // Needed because bitmap_init() does not set it to null on failure
      m_cols_ai.bitmap= 0;
      DBUG_VOID_RETURN;
    }
  }

  const uchar* const ptr_rows_data= (const uchar*) ptr_after_width;

  size_t const data_size= event_len - (ptr_rows_data - (const uchar *) buf);
  DBUG_PRINT("info",("m_table_id: %lu  m_flags: %d  m_width: %lu  data_size: %lu",
                     m_table_id, m_flags, m_width, (ulong) data_size));

  m_rows_buf= (uchar*) my_malloc(data_size, MYF(MY_WME));
  if (likely((bool)m_rows_buf))
  {
#if !defined(MYSQL_CLIENT) && defined(HAVE_REPLICATION)
    m_curr_row= m_rows_buf;
#endif
    m_rows_end= m_rows_buf + data_size;
    m_rows_cur= m_rows_end;
    memcpy(m_rows_buf, ptr_rows_data, data_size);
  }
  else
    m_cols.bitmap= 0; // to not free it

  DBUG_VOID_RETURN;
}

Rows_log_event::~Rows_log_event()
{
  if (m_cols.bitmap == m_bitbuf) // no my_malloc happened
    m_cols.bitmap= 0; // so no my_free in bitmap_free
  bitmap_free(&m_cols); // To pair with bitmap_init().
  my_free((uchar*)m_rows_buf, MYF(MY_ALLOW_ZERO_PTR));
}

int Rows_log_event::get_data_size()
{
  int const type_code= get_type_code();

  uchar buf[sizeof(m_width)+1];
  uchar *end= net_store_length(buf, (m_width + 7) / 8);

  DBUG_EXECUTE_IF("old_row_based_repl_4_byte_map_id_master",
                  return 6 + no_bytes_in_map(&m_cols) + (end - buf) +
                  (type_code == UPDATE_ROWS_EVENT ? no_bytes_in_map(&m_cols_ai) : 0) +
                  (m_rows_cur - m_rows_buf););
  int data_size= ROWS_HEADER_LEN;
  data_size+= no_bytes_in_map(&m_cols);
  data_size+= end - buf;

  if (type_code == UPDATE_ROWS_EVENT)
    data_size+= no_bytes_in_map(&m_cols_ai);

  data_size+= (m_rows_cur - m_rows_buf);
  return data_size; 
}


#ifndef MYSQL_CLIENT
int Rows_log_event::do_add_row_data(uchar *row_data, size_t length)
{
  /*
    When the table has a primary key, we would probably want, by default, to
    log only the primary key value instead of the entire "before image". This
    would save binlog space. TODO
  */
  DBUG_ENTER("Rows_log_event::do_add_row_data");
  DBUG_PRINT("enter", ("row_data: 0x%lx  length: %lu", (ulong) row_data,
                       (ulong) length));
  /*
    Don't print debug messages when running valgrind since they can
    trigger false warnings.
   */
#ifndef HAVE_purify
  DBUG_DUMP("row_data", row_data, min(length, 32));
#endif

  DBUG_ASSERT(m_rows_buf <= m_rows_cur);
  DBUG_ASSERT(!m_rows_buf || m_rows_end && m_rows_buf < m_rows_end);
  DBUG_ASSERT(m_rows_cur <= m_rows_end);

  /* The cast will always work since m_rows_cur <= m_rows_end */
  if (static_cast<size_t>(m_rows_end - m_rows_cur) <= length)
  {
    size_t const block_size= 1024;
    my_ptrdiff_t const cur_size= m_rows_cur - m_rows_buf;
    my_ptrdiff_t const new_alloc= 
        block_size * ((cur_size + length + block_size - 1) / block_size);

    uchar* const new_buf= (uchar*)my_realloc((uchar*)m_rows_buf, (uint) new_alloc,
                                           MYF(MY_ALLOW_ZERO_PTR|MY_WME));
    if (unlikely(!new_buf))
      DBUG_RETURN(HA_ERR_OUT_OF_MEM);

    /* If the memory moved, we need to move the pointers */
    if (new_buf != m_rows_buf)
    {
      m_rows_buf= new_buf;
      m_rows_cur= m_rows_buf + cur_size;
    }

    /*
       The end pointer should always be changed to point to the end of
       the allocated memory.
    */
    m_rows_end= m_rows_buf + new_alloc;
  }

  DBUG_ASSERT(m_rows_cur + length <= m_rows_end);
  memcpy(m_rows_cur, row_data, length);
  m_rows_cur+= length;
  m_row_count++;
  DBUG_RETURN(0);
}
#endif

#if !defined(MYSQL_CLIENT) && defined(HAVE_REPLICATION)
int Rows_log_event::do_apply_event(Relay_log_info const *rli)
{
  DBUG_ENTER("Rows_log_event::do_apply_event(Relay_log_info*)");
  int error= 0;

  /*
    If m_table_id == ~0UL, then we have a dummy event that does not
    contain any data.  In that case, we just remove all tables in the
    tables_to_lock list, close the thread tables, and return with
    success.
   */
  if (m_table_id == ~0UL)
  {
    /*
       This one is supposed to be set: just an extra check so that
       nothing strange has happened.
     */
    DBUG_ASSERT(get_flags(STMT_END_F));

    const_cast<Relay_log_info*>(rli)->clear_tables_to_lock();
    close_thread_tables(thd);
    thd->clear_error();
    DBUG_RETURN(0);
  }

  /*
    'thd' has been set by exec_relay_log_event(), just before calling
    do_apply_event(). We still check here to prevent future coding
    errors.
  */
  DBUG_ASSERT(rli->sql_thd == thd);

  /*
    If there is no locks taken, this is the first binrow event seen
    after the table map events.  We should then lock all the tables
    used in the transaction and proceed with execution of the actual
    event.
  */
  if (!thd->lock)
  {
    bool need_reopen= 1; /* To execute the first lap of the loop below */

    /*
      lock_tables() reads the contents of thd->lex, so they must be
      initialized. Contrary to in
      Table_map_log_event::do_apply_event() we don't call
      mysql_init_query() as that may reset the binlog format.
    */
    lex_start(thd);

    while ((error= lock_tables(thd, rli->tables_to_lock,
                               rli->tables_to_lock_count, &need_reopen)))
    {
      if (!need_reopen)
      {
        if (thd->query_error || thd->is_fatal_error)
        {
          /*
            Error reporting borrowed from Query_log_event with many excessive
            simplifications (we don't honour --slave-skip-errors)
          */
          uint actual_error= thd->net.last_errno;
          rli->report(ERROR_LEVEL, actual_error,
                      "Error '%s' in %s event: when locking tables",
                      (actual_error ? thd->net.last_error :
                       "unexpected success or fatal error"),
                      get_type_str());
          thd->is_fatal_error= 1;
        }
        else
        {
          rli->report(ERROR_LEVEL, error,
                      "Error in %s event: when locking tables",
                      get_type_str());
        }
        const_cast<Relay_log_info*>(rli)->clear_tables_to_lock();
        DBUG_RETURN(error);
      }

      /*
        So we need to reopen the tables.

        We need to flush the pending RBR event, since it keeps a
        pointer to an open table.

        ALTERNATIVE SOLUTION (not implemented): Extract a pointer to
        the pending RBR event and reset the table pointer after the
        tables has been reopened.

        NOTE: For this new scheme there should be no pending event:
        need to add code to assert that is the case.
       */
      thd->binlog_flush_pending_rows_event(false);
      TABLE_LIST *tables= rli->tables_to_lock;
      close_tables_for_reopen(thd, &tables);

      uint tables_count= rli->tables_to_lock_count;
      if ((error= open_tables(thd, &tables, &tables_count, 0)))
      {
        if (thd->query_error || thd->is_fatal_error)
        {
          /*
            Error reporting borrowed from Query_log_event with many excessive
            simplifications (we don't honour --slave-skip-errors)
          */
          uint actual_error= thd->net.last_errno;
          rli->report(ERROR_LEVEL, actual_error,
                      "Error '%s' on reopening tables",
                      (actual_error ? thd->net.last_error :
                       "unexpected success or fatal error"));
          thd->query_error= 1;
        }
        const_cast<Relay_log_info*>(rli)->clear_tables_to_lock();
        DBUG_RETURN(error);
      }
    }

    /*
      When the open and locking succeeded, we check all tables to
      ensure that they still have the correct type.

      We can use a down cast here since we know that every table added
      to the tables_to_lock is a RPL_TABLE_LIST.
    */

    {
      RPL_TABLE_LIST *ptr= rli->tables_to_lock;
      for ( ; ptr ; ptr= static_cast<RPL_TABLE_LIST*>(ptr->next_global))
      {
        if (ptr->m_tabledef.compatible_with(rli, ptr->table))
        {
          mysql_unlock_tables(thd, thd->lock);
          thd->lock= 0;
          thd->query_error= 1;
          const_cast<Relay_log_info*>(rli)->clear_tables_to_lock();
          DBUG_RETURN(ERR_BAD_TABLE_DEF);
        }
      }
    }

    /*
      ... and then we add all the tables to the table map and remove
      them from tables to lock.

      We also invalidate the query cache for all the tables, since
      they will now be changed.

      TODO [/Matz]: Maybe the query cache should not be invalidated
      here? It might be that a table is not changed, even though it
      was locked for the statement.  We do know that each
      Rows_log_event contain at least one row, so after processing one
      Rows_log_event, we can invalidate the query cache for the
      associated table.
     */
    for (TABLE_LIST *ptr= rli->tables_to_lock ; ptr ; ptr= ptr->next_global)
    {
      const_cast<Relay_log_info*>(rli)->m_table_map.set_table(ptr->table_id, ptr->table);
    }
#ifdef HAVE_QUERY_CACHE
    query_cache.invalidate_locked_for_write(rli->tables_to_lock);
#endif
  }

<<<<<<< HEAD
  TABLE* table= const_cast<Relay_log_info*>(rli)->m_table_map.get_table(m_table_id);
=======
  TABLE* 
    table= 
    m_table= const_cast<RELAY_LOG_INFO*>(rli)->m_table_map.get_table(m_table_id);
>>>>>>> 952df32e

  if (table)
  {
    /*
      table == NULL means that this table should not be replicated
      (this was set up by Table_map_log_event::do_apply_event()
      which tested replicate-* rules).
    */

    /*
      It's not needed to set_time() but
      1) it continues the property that "Time" in SHOW PROCESSLIST shows how
      much slave is behind
      2) it will be needed when we allow replication from a table with no
      TIMESTAMP column to a table with one.
      So we call set_time(), like in SBR. Presently it changes nothing.
    */
    thd->set_time((time_t)when);
    /*
      There are a few flags that are replicated with each row event.
      Make sure to set/clear them before executing the main body of
      the event.
    */
    if (get_flags(NO_FOREIGN_KEY_CHECKS_F))
        thd->options|= OPTION_NO_FOREIGN_KEY_CHECKS;
    else
        thd->options&= ~OPTION_NO_FOREIGN_KEY_CHECKS;

    if (get_flags(RELAXED_UNIQUE_CHECKS_F))
        thd->options|= OPTION_RELAXED_UNIQUE_CHECKS;
    else
        thd->options&= ~OPTION_RELAXED_UNIQUE_CHECKS;
    /* A small test to verify that objects have consistent types */
    DBUG_ASSERT(sizeof(thd->options) == sizeof(OPTION_RELAXED_UNIQUE_CHECKS));

    /*
      Now we are in a statement and will stay in a statement until we
      see a STMT_END_F.

      We set this flag here, before actually applying any rows, in
      case the SQL thread is stopped and we need to detect that we're
      inside a statement and halting abruptly might cause problems
      when restarting.
     */
    const_cast<Relay_log_info*>(rli)->set_flag(Relay_log_info::IN_STMT);

     if ( m_width == table->s->fields && bitmap_is_set_all(&m_cols))
      set_flags(COMPLETE_ROWS_F);

    /* 
      Set tables write and read sets.
      
      Read_set contains all slave columns (in case we are going to fetch
      a complete record from slave)
      
      Write_set equals the m_cols bitmap sent from master but it can be 
      longer if slave has extra columns. 
     */ 

    DBUG_PRINT_BITSET("debug", "Setting table's write_set from: %s", &m_cols);
    
    bitmap_set_all(table->read_set);
    bitmap_set_all(table->write_set);
    if (!get_flags(COMPLETE_ROWS_F))
      bitmap_intersect(table->write_set,&m_cols);

    // Do event specific preparations 
    
    error= do_before_row_operations(rli);

    // row processing loop

    while (error == 0 && m_curr_row < m_rows_end)
    {
      /* in_use can have been set to NULL in close_tables_for_reopen */
      THD* old_thd= table->in_use;
      if (!table->in_use)
        table->in_use= thd;

      error= do_exec_row(rli);

      table->in_use = old_thd;
      switch (error)
      {
        /* Some recoverable errors */
      case HA_ERR_RECORD_CHANGED:
      case HA_ERR_KEY_NOT_FOUND:	/* Idempotency support: OK if
                                           tuple does not exist */
	error= 0;
      case 0:
	break;

      default:
	rli->report(ERROR_LEVEL, thd->net.last_errno,
                    "Error in %s event: row application failed. %s",
                    get_type_str(),
                    thd->net.last_error ? thd->net.last_error : "");
	thd->query_error= 1;
	break;
      }

      /*
       If m_curr_row_end  was not set during event execution (e.g., because
       of errors) we can't proceed to the next row. If the error is transient
       (i.e., error==0 at this point) we must call unpack_current_row() to set 
       m_curr_row_end.
      */ 
   
      if (!m_curr_row_end && !error)
        unpack_current_row(rli);
  
      // at this moment m_curr_row_end should be set
      DBUG_ASSERT(error || m_curr_row_end != NULL); 
      DBUG_ASSERT(error || m_curr_row < m_curr_row_end);
      DBUG_ASSERT(error || m_curr_row_end <= m_rows_end);
  
      m_curr_row= m_curr_row_end;
 
    } // row processing loop

    DBUG_EXECUTE_IF("STOP_SLAVE_after_first_Rows_event",
<<<<<<< HEAD
                    const_cast<Relay_log_info*>(rli)->abort_slave= 1;);
    error= do_after_row_operations(table, error);
=======
                    const_cast<RELAY_LOG_INFO*>(rli)->abort_slave= 1;);
    error= do_after_row_operations(rli, error);
>>>>>>> 952df32e
    if (!cache_stmt)
    {
      DBUG_PRINT("info", ("Marked that we need to keep log"));
      thd->options|= OPTION_KEEP_LOG;
    }
  } // if (table)

  /*
    We need to delay this clear until here bacause unpack_current_row() uses
    master-side table definitions stored in rli.
  */
  if (rli->tables_to_lock && get_flags(STMT_END_F))
    const_cast<Relay_log_info*>(rli)->clear_tables_to_lock();

  if (error)
  {                     /* error has occured during the transaction */
    rli->report(ERROR_LEVEL, thd->net.last_errno,
                "Error in %s event: error during transaction execution "
                "on table %s.%s. %s",
                get_type_str(), table->s->db.str,
                table->s->table_name.str,
                thd->net.last_error ? thd->net.last_error : "");

    /*
      If one day we honour --skip-slave-errors in row-based replication, and
      the error should be skipped, then we would clear mappings, rollback,
      close tables, but the slave SQL thread would not stop and then may
      assume the mapping is still available, the tables are still open...
      So then we should clear mappings/rollback/close here only if this is a
      STMT_END_F.
      For now we code, knowing that error is not skippable and so slave SQL
      thread is certainly going to stop.
      rollback at the caller along with sbr.
    */
    thd->reset_current_stmt_binlog_row_based();
    const_cast<Relay_log_info*>(rli)->cleanup_context(thd, error);
    thd->query_error= 1;
    DBUG_RETURN(error);
  }

  /*
    This code would ideally be placed in do_update_pos() instead, but
    since we have no access to table there, we do the setting of
    last_event_start_time here instead.
  */
  if (table && (table->s->primary_key == MAX_KEY) &&
      !cache_stmt && get_flags(STMT_END_F) == RLE_NO_FLAGS)
  {
    /*
      ------------ Temporary fix until WL#2975 is implemented ---------

      This event is not the last one (no STMT_END_F). If we stop now
      (in case of terminate_slave_thread()), how will we restart? We
      have to restart from Table_map_log_event, but as this table is
      not transactional, the rows already inserted will still be
      present, and idempotency is not guaranteed (no PK) so we risk
      that repeating leads to double insert. So we desperately try to
      continue, hope we'll eventually leave this buggy situation (by
      executing the final Rows_log_event). If we are in a hopeless
      wait (reached end of last relay log and nothing gets appended
      there), we timeout after one minute, and notify DBA about the
      problem.  When WL#2975 is implemented, just remove the member
<<<<<<< HEAD
      Relay_log_info::last_event_start_time and all its occurences.
=======
      st_relay_log_info::last_event_start_time and all its occurrences.
>>>>>>> 952df32e
    */
    const_cast<Relay_log_info*>(rli)->last_event_start_time= my_time(0);
  }

  DBUG_RETURN(0);
}

Log_event::enum_skip_reason
Rows_log_event::do_shall_skip(Relay_log_info *rli)
{
  /*
    If the slave skip counter is 1 and this event does not end a
    statement, then we should not start executing on the next event.
    Otherwise, we defer the decision to the normal skipping logic.
  */
  if (rli->slave_skip_counter == 1 && !get_flags(STMT_END_F))
    return Log_event::EVENT_SKIP_IGNORE;
  else
    return Log_event::do_shall_skip(rli);
}

int
Rows_log_event::do_update_pos(Relay_log_info *rli)
{
  DBUG_ENTER("Rows_log_event::do_update_pos");
  int error= 0;

  DBUG_PRINT("info", ("flags: %s",
                      get_flags(STMT_END_F) ? "STMT_END_F " : ""));

  if (get_flags(STMT_END_F))
  {
    /*
      This is the end of a statement or transaction, so close (and
      unlock) the tables we opened when processing the
      Table_map_log_event starting the statement.

      OBSERVER.  This will clear *all* mappings, not only those that
      are open for the table. There is not good handle for on-close
      actions for tables.

      NOTE. Even if we have no table ('table' == 0) we still need to be
      here, so that we increase the group relay log position. If we didn't, we
      could have a group relay log position which lags behind "forever"
      (assume the last master's transaction is ignored by the slave because of
      replicate-ignore rules).
    */
    thd->binlog_flush_pending_rows_event(true);

    /*
      If this event is not in a transaction, the call below will, if some
      transactional storage engines are involved, commit the statement into
      them and flush the pending event to binlog.
      If this event is in a transaction, the call will do nothing, but a
      Xid_log_event will come next which will, if some transactional engines
      are involved, commit the transaction and flush the pending event to the
      binlog.
    */
    error= ha_autocommit_or_rollback(thd, 0);

    /*
      Now what if this is not a transactional engine? we still need to
      flush the pending event to the binlog; we did it with
      thd->binlog_flush_pending_rows_event(). Note that we imitate
      what is done for real queries: a call to
      ha_autocommit_or_rollback() (sometimes only if involves a
      transactional engine), and a call to be sure to have the pending
      event flushed.
    */

    thd->reset_current_stmt_binlog_row_based();
    rli->cleanup_context(thd, 0);
    if (error == 0)
    {
      /*
        Indicate that a statement is finished.
        Step the group log position if we are not in a transaction,
        otherwise increase the event log position.
       */
      rli->stmt_done(log_pos, when);

      /*
        Clear any errors pushed in thd->net.last_err* if for example "no key
        found" (as this is allowed). This is a safety measure; apparently
        those errors (e.g. when executing a Delete_rows_log_event of a
        non-existing row, like in rpl_row_mystery22.test,
        thd->net.last_error = "Can't find record in 't1'" and last_errno=1032)
        do not become visible. We still prefer to wipe them out.
      */
      thd->clear_error();
    }
    else
      rli->report(ERROR_LEVEL, error,
                  "Error in %s event: commit of row events failed, "
                  "table `%s`.`%s`",
                  get_type_str(), m_table->s->db.str,
                  m_table->s->table_name.str);
  }
  else
  {
    rli->inc_event_relay_log_pos();
  }

  DBUG_RETURN(error);
}

#endif /* !defined(MYSQL_CLIENT) && defined(HAVE_REPLICATION) */

#ifndef MYSQL_CLIENT
bool Rows_log_event::write_data_header(IO_CACHE *file)
{
  uchar buf[ROWS_HEADER_LEN];	// No need to init the buffer
  DBUG_ASSERT(m_table_id != ~0UL);
  DBUG_EXECUTE_IF("old_row_based_repl_4_byte_map_id_master",
                  {
                    int4store(buf + 0, m_table_id);
                    int2store(buf + 4, m_flags);
                    return (my_b_safe_write(file, buf, 6));
                  });
  int6store(buf + RW_MAPID_OFFSET, (ulonglong)m_table_id);
  int2store(buf + RW_FLAGS_OFFSET, m_flags);
  return (my_b_safe_write(file, buf, ROWS_HEADER_LEN));
}

bool Rows_log_event::write_data_body(IO_CACHE*file)
{
  /*
     Note that this should be the number of *bits*, not the number of
     bytes.
  */
  uchar sbuf[sizeof(m_width)];
  my_ptrdiff_t const data_size= m_rows_cur - m_rows_buf;
  bool res= false;
  uchar *const sbuf_end= net_store_length(sbuf, (size_t) m_width);
  DBUG_ASSERT(static_cast<size_t>(sbuf_end - sbuf) <= sizeof(sbuf));

  DBUG_DUMP("m_width", sbuf, (size_t) (sbuf_end - sbuf));
  res= res || my_b_safe_write(file, sbuf, (size_t) (sbuf_end - sbuf));

  DBUG_DUMP("m_cols", (uchar*) m_cols.bitmap, no_bytes_in_map(&m_cols));
  res= res || my_b_safe_write(file, (uchar*) m_cols.bitmap,
                              no_bytes_in_map(&m_cols));
  /*
    TODO[refactor write]: Remove the "down cast" here (and elsewhere).
   */
  if (get_type_code() == UPDATE_ROWS_EVENT)
  {
    DBUG_DUMP("m_cols_ai", (uchar*) m_cols_ai.bitmap,
              no_bytes_in_map(&m_cols_ai));
    res= res || my_b_safe_write(file, (uchar*) m_cols_ai.bitmap,
                                no_bytes_in_map(&m_cols_ai));
  }
  DBUG_DUMP("rows", m_rows_buf, data_size);
  res= res || my_b_safe_write(file, m_rows_buf, (size_t) data_size);

  return res;

}
#endif

#if defined(HAVE_REPLICATION) && !defined(MYSQL_CLIENT)
void Rows_log_event::pack_info(Protocol *protocol)
{
  char buf[256];
  char const *const flagstr=
    get_flags(STMT_END_F) ? " flags: STMT_END_F" : "";
  size_t bytes= my_snprintf(buf, sizeof(buf),
                               "table_id: %lu%s", m_table_id, flagstr);
  protocol->store(buf, bytes, &my_charset_bin);
}
#endif

#ifdef MYSQL_CLIENT
void Rows_log_event::print_helper(FILE *file,
                                  PRINT_EVENT_INFO *print_event_info,
                                  char const *const name)
{
  IO_CACHE *const head= &print_event_info->head_cache;
  IO_CACHE *const body= &print_event_info->body_cache;
  if (!print_event_info->short_form)
  {
    bool const last_stmt_event= get_flags(STMT_END_F);
    print_header(head, print_event_info, !last_stmt_event);
    my_b_printf(head, "\t%s: table id %lu%s\n",
                name, m_table_id,
                last_stmt_event ? " flags: STMT_END_F" : "");
    print_base64(body, print_event_info, !last_stmt_event);
  }

  if (get_flags(STMT_END_F))
  {
    copy_event_cache_to_file_and_reinit(head, file);
    copy_event_cache_to_file_and_reinit(body, file);
  }
}
#endif

/**************************************************************************
	Table_map_log_event member functions and support functions
**************************************************************************/

/**
  @page How replication of field metadata works.
  
  When a table map is created, the master first calls 
  Table_map_log_event::save_field_metadata() which calculates how many 
  values will be in the field metadata. Only those fields that require the 
  extra data are added. The method also loops through all of the fields in 
  the table calling the method Field::save_field_metadata() which returns the
  values for the field that will be saved in the metadata and replicated to
  the slave. Once all fields have been processed, the table map is written to
  the binlog adding the size of the field metadata and the field metadata to
  the end of the body of the table map.

  When a table map is read on the slave, the field metadata is read from the 
  table map and passed to the table_def class constructor which saves the 
  field metadata from the table map into an array based on the type of the 
  field. Field metadata values not present (those fields that do not use extra 
  data) in the table map are initialized as zero (0). The array size is the 
  same as the columns for the table on the slave.

*/

/**
  Save the field metadata based on the real_type of the field.
  The metadata saved depends on the type of the field. Some fields
  store a single byte for pack_length() while others store two bytes
  for field_length (max length).
  
  @retval 0 Ok.

  TODO: We may want to consider changing the encoding of the information.
  Currently, the code attempts to minimize the number of bytes written to 
  the tablemap. There are at least two other alternatives; 1) using 
  net_store_length() to store the data allowing it to choose the number of
  bytes that are appropriate thereby making the code much easier to 
  maintain (only 1 place to change the encoding), or 2) use a fixed number
  of bytes for each field. The problem with option 1 is that net_store_length()
  will use one byte if the value < 251, but 3 bytes if it is > 250. Thus,
  for fields like CHAR which can be no larger than 255 characters, the method
  will use 3 bytes when the value is > 250. Further, every value that is
  encoded using 2 parts (e.g., pack_length, field_length) will be numerically
  > 250 therefore will use 3 bytes for eah value. The problem with option 2
  is less wasteful for space but does waste 1 byte for every field that does
  not encode 2 parts. 
*/
#if !defined(MYSQL_CLIENT)
int Table_map_log_event::save_field_metadata()
{
  DBUG_ENTER("Table_map_log_event::save_field_metadata");
  int index= 0;
  for (unsigned int i= 0 ; i < m_table->s->fields ; i++)
    index+= m_table->s->field[i]->save_field_metadata(&m_field_metadata[index]);
  DBUG_RETURN(index);
}
#endif /* !defined(MYSQL_CLIENT) */

/*
  Constructor used to build an event for writing to the binary log.
  Mats says tbl->s lives longer than this event so it's ok to copy pointers
  (tbl->s->db etc) and not pointer content.
 */
#if !defined(MYSQL_CLIENT)
Table_map_log_event::Table_map_log_event(THD *thd, TABLE *tbl, ulong tid,
                                         bool is_transactional, uint16 flags)
  : Log_event(thd, 0, is_transactional),
    m_table(tbl),
    m_dbnam(tbl->s->db.str),
    m_dblen(m_dbnam ? tbl->s->db.length : 0),
    m_tblnam(tbl->s->table_name.str),
    m_tbllen(tbl->s->table_name.length),
    m_colcnt(tbl->s->fields), m_field_metadata(0),
    m_table_id(tid), m_null_bits(0), m_flags(flags)
{
  DBUG_ASSERT(m_table_id != ~0UL);
  /*
    In TABLE_SHARE, "db" and "table_name" are 0-terminated (see this comment in
    table.cc / alloc_table_share():
      Use the fact the key is db/0/table_name/0
    As we rely on this let's assert it.
  */
  DBUG_ASSERT((tbl->s->db.str == 0) ||
              (tbl->s->db.str[tbl->s->db.length] == 0));
  DBUG_ASSERT(tbl->s->table_name.str[tbl->s->table_name.length] == 0);


  m_data_size=  TABLE_MAP_HEADER_LEN;
  DBUG_EXECUTE_IF("old_row_based_repl_4_byte_map_id_master", m_data_size= 6;);
  m_data_size+= m_dblen + 2;	// Include length and terminating \0
  m_data_size+= m_tbllen + 2;	// Include length and terminating \0
  m_data_size+= 1 + m_colcnt;	// COLCNT and column types

  /* If malloc fails, caught in is_valid() */
  if ((m_memory= (uchar*) my_malloc(m_colcnt, MYF(MY_WME))))
  {
    m_coltype= reinterpret_cast<uchar*>(m_memory);
    for (unsigned int i= 0 ; i < m_table->s->fields ; ++i)
      m_coltype[i]= m_table->field[i]->type();
  }

  /*
    Calculate a bitmap for the results of maybe_null() for all columns.
    The bitmap is used to determine when there is a column from the master
    that is not on the slave and is null and thus not in the row data during
    replication.
  */
  uint num_null_bytes= (m_table->s->fields + 7) / 8;
  m_data_size+= num_null_bytes;
  m_meta_memory= (uchar *)my_multi_malloc(MYF(MY_WME),
                                 &m_null_bits, num_null_bytes,
                                 &m_field_metadata, (m_colcnt * 2),
                                 NULL);

  bzero(m_field_metadata, (m_colcnt * 2));

  /*
    Create an array for the field metadata and store it.
  */
  m_field_metadata_size= save_field_metadata();
  DBUG_ASSERT(m_field_metadata_size <= (m_colcnt * 2));

  /*
    Now set the size of the data to the size of the field metadata array
    plus one or two bytes for number of elements in the field metadata array.
  */
  if (m_field_metadata_size > 255)
    m_data_size+= m_field_metadata_size + 2; 
  else
    m_data_size+= m_field_metadata_size + 1; 

  bzero(m_null_bits, num_null_bytes);
  for (unsigned int i= 0 ; i < m_table->s->fields ; ++i)
    if (m_table->field[i]->maybe_null())
      m_null_bits[(i / 8)]+= 1 << (i % 8);

}
#endif /* !defined(MYSQL_CLIENT) */

/*
  Constructor used by slave to read the event from the binary log.
 */
#if defined(HAVE_REPLICATION)
Table_map_log_event::Table_map_log_event(const char *buf, uint event_len,
                                         const Format_description_log_event
                                         *description_event)

  : Log_event(buf, description_event),
#ifndef MYSQL_CLIENT
  m_table(NULL),
#endif
  m_memory(NULL),
  m_field_metadata(0), m_field_metadata_size(0)
{
  unsigned int bytes_read= 0;
  DBUG_ENTER("Table_map_log_event::Table_map_log_event(const char*,uint,...)");

  uint8 common_header_len= description_event->common_header_len;
  uint8 post_header_len= description_event->post_header_len[TABLE_MAP_EVENT-1];
  DBUG_PRINT("info",("event_len: %u  common_header_len: %d  post_header_len: %d",
                     event_len, common_header_len, post_header_len));

  /*
    Don't print debug messages when running valgrind since they can
    trigger false warnings.
   */
#ifndef HAVE_purify
  DBUG_DUMP("event buffer", (uchar*) buf, event_len);
#endif

  /* Read the post-header */
  const char *post_start= buf + common_header_len;

  post_start+= TM_MAPID_OFFSET;
  if (post_header_len == 6)
  {
    /* Master is of an intermediate source tree before 5.1.4. Id is 4 bytes */
    m_table_id= uint4korr(post_start);
    post_start+= 4;
  }
  else
  {
    DBUG_ASSERT(post_header_len == TABLE_MAP_HEADER_LEN);
    m_table_id= (ulong) uint6korr(post_start);
    post_start+= TM_FLAGS_OFFSET;
  }

  DBUG_ASSERT(m_table_id != ~0UL);

  m_flags= uint2korr(post_start);

  /* Read the variable part of the event */
  const char *const vpart= buf + common_header_len + post_header_len;

  /* Extract the length of the various parts from the buffer */
  uchar const *const ptr_dblen= (uchar const*)vpart + 0;
  m_dblen= *(uchar*) ptr_dblen;

  /* Length of database name + counter + terminating null */
  uchar const *const ptr_tbllen= ptr_dblen + m_dblen + 2;
  m_tbllen= *(uchar*) ptr_tbllen;

  /* Length of table name + counter + terminating null */
  uchar const *const ptr_colcnt= ptr_tbllen + m_tbllen + 2;
  uchar *ptr_after_colcnt= (uchar*) ptr_colcnt;
  m_colcnt= net_field_length(&ptr_after_colcnt);

  DBUG_PRINT("info",("m_dblen: %lu  off: %ld  m_tbllen: %lu  off: %ld  m_colcnt: %lu  off: %ld",
                     (ulong) m_dblen, (long) (ptr_dblen-(const uchar*)vpart), 
                     (ulong) m_tbllen, (long) (ptr_tbllen-(const uchar*)vpart),
                     m_colcnt, (long) (ptr_colcnt-(const uchar*)vpart)));

  /* Allocate mem for all fields in one go. If fails, caught in is_valid() */
  m_memory= (uchar*) my_multi_malloc(MYF(MY_WME),
                                     &m_dbnam, (uint) m_dblen + 1,
                                     &m_tblnam, (uint) m_tbllen + 1,
                                     &m_coltype, (uint) m_colcnt,
                                     NullS);

  if (m_memory)
  {
    /* Copy the different parts into their memory */
    strncpy(const_cast<char*>(m_dbnam), (const char*)ptr_dblen  + 1, m_dblen + 1);
    strncpy(const_cast<char*>(m_tblnam), (const char*)ptr_tbllen + 1, m_tbllen + 1);
    memcpy(m_coltype, ptr_after_colcnt, m_colcnt);

    ptr_after_colcnt= ptr_after_colcnt + m_colcnt;
    bytes_read= ptr_after_colcnt - (uchar *)buf;
    DBUG_PRINT("info", ("Bytes read: %d.\n", bytes_read));
    if (bytes_read < event_len)
    {
      m_field_metadata_size= net_field_length(&ptr_after_colcnt);
      DBUG_ASSERT(m_field_metadata_size <= (m_colcnt * 2));
      uint num_null_bytes= (m_colcnt + 7) / 8;
      m_meta_memory= (uchar *)my_multi_malloc(MYF(MY_WME),
                                     &m_null_bits, num_null_bytes,
                                     &m_field_metadata, m_field_metadata_size,
                                     NULL);
      memcpy(m_field_metadata, ptr_after_colcnt, m_field_metadata_size);
      ptr_after_colcnt= (uchar*)ptr_after_colcnt + m_field_metadata_size;
      memcpy(m_null_bits, ptr_after_colcnt, num_null_bytes);
    }
  }

  DBUG_VOID_RETURN;
}
#endif

Table_map_log_event::~Table_map_log_event()
{
  my_free(m_meta_memory, MYF(MY_ALLOW_ZERO_PTR));
  my_free(m_memory, MYF(MY_ALLOW_ZERO_PTR));
}

/*
  Return value is an error code, one of:

      -1     Failure to open table   [from open_tables()]
       0     Success
       1     No room for more tables [from set_table()]
       2     Out of memory           [from set_table()]
       3     Wrong table definition
       4     Daisy-chaining RBR with SBR not possible
 */

#if !defined(MYSQL_CLIENT) && defined(HAVE_REPLICATION)
int Table_map_log_event::do_apply_event(Relay_log_info const *rli)
{
  RPL_TABLE_LIST *table_list;
  char *db_mem, *tname_mem;
  size_t dummy_len;
  void *memory;
  DBUG_ENTER("Table_map_log_event::do_apply_event(Relay_log_info*)");
  DBUG_ASSERT(rli->sql_thd == thd);

  /* Step the query id to mark what columns that are actually used. */
  pthread_mutex_lock(&LOCK_thread_count);
  thd->query_id= next_query_id();
  pthread_mutex_unlock(&LOCK_thread_count);

  if (!(memory= my_multi_malloc(MYF(MY_WME),
                                &table_list, (uint) sizeof(RPL_TABLE_LIST),
                                &db_mem, (uint) NAME_LEN + 1,
                                &tname_mem, (uint) NAME_LEN + 1,
                                NullS)))
    DBUG_RETURN(HA_ERR_OUT_OF_MEM);

  bzero(table_list, sizeof(*table_list));
  table_list->db = db_mem;
  table_list->alias= table_list->table_name = tname_mem;
  table_list->lock_type= TL_WRITE;
  table_list->next_global= table_list->next_local= 0;
  table_list->table_id= m_table_id;
  table_list->updating= 1;
  strmov(table_list->db, rpl_filter->get_rewrite_db(m_dbnam, &dummy_len));
  strmov(table_list->table_name, m_tblnam);

  int error= 0;

  if (!rpl_filter->db_ok(table_list->db) ||
      (rpl_filter->is_on() && !rpl_filter->tables_ok("", table_list)))
  {
    my_free(memory, MYF(MY_WME));
  }
  else
  {
    /*
      open_tables() reads the contents of thd->lex, so they must be
      initialized, so we should call lex_start(); to be even safer, we
      call mysql_init_query() which does a more complete set of inits.
    */
    lex_start(thd);
    mysql_reset_thd_for_next_command(thd);
    /*
      Check if the slave is set to use SBR.  If so, it should switch
      to using RBR until the end of the "statement", i.e., next
      STMT_END_F or next error.
    */
    if (!thd->current_stmt_binlog_row_based &&
        mysql_bin_log.is_open() && (thd->options & OPTION_BIN_LOG))
    {
      thd->set_current_stmt_binlog_row_based();
    }

    /*
      Open the table if it is not already open and add the table to
      table map.  Note that for any table that should not be
      replicated, a filter is needed.

      The creation of a new TABLE_LIST is used to up-cast the
      table_list consisting of RPL_TABLE_LIST items. This will work
      since the only case where the argument to open_tables() is
      changed, is when thd->lex->query_tables == table_list, i.e.,
      when the statement requires prelocking. Since this is not
      executed when a statement is executed, this case will not occur.
      As a precaution, an assertion is added to ensure that the bad
      case is not a fact.

      Either way, the memory in the list is *never* released
      internally in the open_tables() function, hence we take a copy
      of the pointer to make sure that it's not lost.
    */
    uint count;
    DBUG_ASSERT(thd->lex->query_tables != table_list);
    TABLE_LIST *tmp_table_list= table_list;
    if ((error= open_tables(thd, &tmp_table_list, &count, 0)))
    {
      if (thd->query_error || thd->is_fatal_error)
      {
        /*
          Error reporting borrowed from Query_log_event with many excessive
          simplifications (we don't honour --slave-skip-errors)
        */
        uint actual_error= thd->net.last_errno;
        rli->report(ERROR_LEVEL, actual_error,
                    "Error '%s' on opening table `%s`.`%s`",
                    (actual_error ? thd->net.last_error :
                     "unexpected success or fatal error"),
                    table_list->db, table_list->table_name);
        thd->query_error= 1;
      }
      goto err;
    }

    m_table= table_list->table;

    /*
      This will fail later otherwise, the 'in_use' field should be
      set to the current thread.
    */
    DBUG_ASSERT(m_table->in_use);

    /*
      Use placement new to construct the table_def instance in the
      memory allocated for it inside table_list.

      The memory allocated by the table_def structure (i.e., not the
      memory allocated *for* the table_def structure) is released
      inside Relay_log_info::clear_tables_to_lock() by calling the
      table_def destructor explicitly.
    */
    new (&table_list->m_tabledef) table_def(m_coltype, m_colcnt, 
         m_field_metadata, m_field_metadata_size, m_null_bits);
    table_list->m_tabledef_valid= TRUE;

    /*
      We record in the slave's information that the table should be
      locked by linking the table into the list of tables to lock.
    */
    table_list->next_global= table_list->next_local= rli->tables_to_lock;
    const_cast<Relay_log_info*>(rli)->tables_to_lock= table_list;
    const_cast<Relay_log_info*>(rli)->tables_to_lock_count++;
    /* 'memory' is freed in clear_tables_to_lock */
  }

  DBUG_RETURN(error);

err:
  my_free(memory, MYF(MY_WME));
  DBUG_RETURN(error);
}

Log_event::enum_skip_reason
Table_map_log_event::do_shall_skip(Relay_log_info *rli)
{
  /*
    If the slave skip counter is 1, then we should not start executing
    on the next event.
  */
  if (rli->slave_skip_counter == 1)
    return Log_event::EVENT_SKIP_IGNORE;
  else
    return Log_event::do_shall_skip(rli);
}

int Table_map_log_event::do_update_pos(Relay_log_info *rli)
{
  rli->inc_event_relay_log_pos();
  return 0;
}

#endif /* !defined(MYSQL_CLIENT) && defined(HAVE_REPLICATION) */

#ifndef MYSQL_CLIENT
bool Table_map_log_event::write_data_header(IO_CACHE *file)
{
  DBUG_ASSERT(m_table_id != ~0UL);
  uchar buf[TABLE_MAP_HEADER_LEN];
  DBUG_EXECUTE_IF("old_row_based_repl_4_byte_map_id_master",
                  {
                    int4store(buf + 0, m_table_id);
                    int2store(buf + 4, m_flags);
                    return (my_b_safe_write(file, buf, 6));
                  });
  int6store(buf + TM_MAPID_OFFSET, (ulonglong)m_table_id);
  int2store(buf + TM_FLAGS_OFFSET, m_flags);
  return (my_b_safe_write(file, buf, TABLE_MAP_HEADER_LEN));
}

bool Table_map_log_event::write_data_body(IO_CACHE *file)
{
  DBUG_ASSERT(m_dbnam != NULL);
  DBUG_ASSERT(m_tblnam != NULL);
  /* We use only one byte per length for storage in event: */
  DBUG_ASSERT(m_dblen < 128);
  DBUG_ASSERT(m_tbllen < 128);

  uchar const dbuf[]= { (uchar) m_dblen };
  uchar const tbuf[]= { (uchar) m_tbllen };

  uchar cbuf[sizeof(m_colcnt)];
  uchar *const cbuf_end= net_store_length(cbuf, (size_t) m_colcnt);
  DBUG_ASSERT(static_cast<size_t>(cbuf_end - cbuf) <= sizeof(cbuf));

  /*
    Store the size of the field metadata.
  */
  uchar mbuf[sizeof(m_field_metadata_size)];
  uchar *const mbuf_end= net_store_length(mbuf, m_field_metadata_size);

  return (my_b_safe_write(file, dbuf,      sizeof(dbuf)) ||
          my_b_safe_write(file, (const uchar*)m_dbnam,   m_dblen+1) ||
          my_b_safe_write(file, tbuf,      sizeof(tbuf)) ||
          my_b_safe_write(file, (const uchar*)m_tblnam,  m_tbllen+1) ||
          my_b_safe_write(file, cbuf, (size_t) (cbuf_end - cbuf)) ||
          my_b_safe_write(file, m_coltype, m_colcnt) ||
          my_b_safe_write(file, mbuf, (size_t) (mbuf_end - mbuf)) ||
          my_b_safe_write(file, m_field_metadata, m_field_metadata_size),
          my_b_safe_write(file, m_null_bits, (m_colcnt + 7) / 8));
 }
#endif

#if defined(HAVE_REPLICATION) && !defined(MYSQL_CLIENT)

/*
  Print some useful information for the SHOW BINARY LOG information
  field.
 */

#if defined(HAVE_REPLICATION) && !defined(MYSQL_CLIENT)
void Table_map_log_event::pack_info(Protocol *protocol)
{
    char buf[256];
    size_t bytes= my_snprintf(buf, sizeof(buf),
                                 "table_id: %lu (%s.%s)",
                              m_table_id, m_dbnam, m_tblnam);
    protocol->store(buf, bytes, &my_charset_bin);
}
#endif


#endif


#ifdef MYSQL_CLIENT
void Table_map_log_event::print(FILE *file, PRINT_EVENT_INFO *print_event_info)
{
  if (!print_event_info->short_form)
  {
    print_header(&print_event_info->head_cache, print_event_info, TRUE);
    my_b_printf(&print_event_info->head_cache,
                "\tTable_map: `%s`.`%s` mapped to number %lu\n",
                m_dbnam, m_tblnam, m_table_id);
    print_base64(&print_event_info->body_cache, print_event_info, TRUE);
  }
}
#endif

/**************************************************************************
	Write_rows_log_event member functions
**************************************************************************/

/*
  Constructor used to build an event for writing to the binary log.
 */
#if !defined(MYSQL_CLIENT)
Write_rows_log_event::Write_rows_log_event(THD *thd_arg, TABLE *tbl_arg,
                                           ulong tid_arg,
                                           MY_BITMAP const *cols,
                                           bool is_transactional)
  : Rows_log_event(thd_arg, tbl_arg, tid_arg, cols, is_transactional)
{
}
#endif

/*
  Constructor used by slave to read the event from the binary log.
 */
#ifdef HAVE_REPLICATION
Write_rows_log_event::Write_rows_log_event(const char *buf, uint event_len,
                                           const Format_description_log_event
                                           *description_event)
: Rows_log_event(buf, event_len, WRITE_ROWS_EVENT, description_event)
{
}
#endif

#if !defined(MYSQL_CLIENT) && defined(HAVE_REPLICATION)
int 
Write_rows_log_event::do_before_row_operations(const Slave_reporting_capability *const)
{
  int error= 0;

  /*
    We are using REPLACE semantics and not INSERT IGNORE semantics
    when writing rows, that is: new rows replace old rows.  We need to
    inform the storage engine that it should use this behaviour.
  */

  /* Tell the storage engine that we are using REPLACE semantics. */
  thd->lex->duplicates= DUP_REPLACE;

  /*
    Pretend we're executing a REPLACE command: this is needed for
    InnoDB and NDB Cluster since they are not (properly) checking the
    lex->duplicates flag.
  */
  thd->lex->sql_command= SQLCOM_REPLACE;
  /* 
     Do not raise the error flag in case of hitting to an unique attribute
  */
  m_table->file->extra(HA_EXTRA_IGNORE_DUP_KEY);
  /* 
     NDB specific: update from ndb master wrapped as Write_rows
  */
  /*
    so that the event should be applied to replace slave's row
  */
  m_table->file->extra(HA_EXTRA_WRITE_CAN_REPLACE);
  /* 
     NDB specific: if update from ndb master wrapped as Write_rows
     does not find the row it's assumed idempotent binlog applying
     is taking place; don't raise the error.
  */
  m_table->file->extra(HA_EXTRA_IGNORE_NO_KEY);
  /*
    TODO: the cluster team (Tomas?) says that it's better if the engine knows
    how many rows are going to be inserted, then it can allocate needed memory
    from the start.
  */
  m_table->file->ha_start_bulk_insert(0);
  /*
    We need TIMESTAMP_NO_AUTO_SET otherwise ha_write_row() will not use fill
    any TIMESTAMP column with data from the row but instead will use
    the event's current time.
    As we replicate from TIMESTAMP to TIMESTAMP and slave has no extra
    columns, we know that all TIMESTAMP columns on slave will receive explicit
    data from the row, so TIMESTAMP_NO_AUTO_SET is ok.
    When we allow a table without TIMESTAMP to be replicated to a table having
    more columns including a TIMESTAMP column, or when we allow a TIMESTAMP
    column to be replicated into a BIGINT column and the slave's table has a
    TIMESTAMP column, then the slave's TIMESTAMP column will take its value
    from set_time() which we called earlier (consistent with SBR). And then in
    some cases we won't want TIMESTAMP_NO_AUTO_SET (will require some code to
    analyze if explicit data is provided for slave's TIMESTAMP columns).
  */
  m_table->timestamp_field_type= TIMESTAMP_NO_AUTO_SET;
  return error;
}

int 
Write_rows_log_event::do_after_row_operations(const Slave_reporting_capability *const, 
                                              int error)
{
  int local_error= 0;
  m_table->file->extra(HA_EXTRA_NO_IGNORE_DUP_KEY);
  m_table->file->extra(HA_EXTRA_WRITE_CANNOT_REPLACE);
  /*
    reseting the extra with 
    table->file->extra(HA_EXTRA_NO_IGNORE_NO_KEY); 
    fires bug#27077
    todo: explain or fix
  */
  if ((local_error= m_table->file->ha_end_bulk_insert()))
  {
    m_table->file->print_error(local_error, MYF(0));
  }
  return error? error : local_error;
}

<<<<<<< HEAD

int Write_rows_log_event::do_prepare_row(THD *thd_arg,
                                         Relay_log_info const *rli,
                                         TABLE *table,
                                         uchar const *const row_start,
                                         uchar const **const row_end)
{
  DBUG_ASSERT(table != NULL);
  DBUG_ASSERT(row_start && row_end);

  if (int error= unpack_row(rli, table, m_width, row_start, &m_cols, row_end,
                            &m_master_reclength, table->write_set, WRITE_ROWS_EVENT))
  {
    thd_arg->net.last_errno= error;
    return error;
  }
  bitmap_copy(table->read_set, table->write_set);
  return 0;
}
=======
#if !defined(MYSQL_CLIENT) && defined(HAVE_REPLICATION)
>>>>>>> 952df32e

/*
  Check if there are more UNIQUE keys after the given key.
*/
static int
last_uniq_key(TABLE *table, uint keyno)
{
  while (++keyno < table->s->keys)
    if (table->key_info[keyno].flags & HA_NOSAME)
      return 0;
  return 1;
}

/**
   Check if an error is a duplicate key error.

   This function is used to check if an error code is one of the
   duplicate key error, i.e., and error code for which it is sensible
   to do a <code>get_dup_key()</code> to retrieve the duplicate key.

   @param errcode The error code to check.

   @return <code>true</code> if the error code is such that
   <code>get_dup_key()</code> will return true, <code>false</code>
   otherwise.
 */
bool
is_duplicate_key_error(int errcode)
{
  switch (errcode)
  {
  case HA_ERR_FOUND_DUPP_KEY:
  case HA_ERR_FOUND_DUPP_UNIQUE:
    return true;
  }
  return false;
}

/**
  Write the current row into event's table.

  The row is located in the row buffer, pointed by @c m_curr_row member.
  Number of columns of the row is stored in @c m_width member (it can be 
  different from the number of columns in the table to which we insert). 
  Bitmap @c m_cols indicates which columns are present in the row. It is assumed 
  that event's table is already open and pointed by @c m_table.

  If the same record already exists in the table it can be either overwritten 
  or an error is reported depending on the value of @c overwrite flag 
  (error reporting not yet implemented). Note that the matching record can be
  different from the row we insert if we use primary keys to identify records in
  the table.

  The row to be inserted can contain values only for selected columns. The 
  missing columns are filled with default values using @c prepare_record() 
  function. If a matching record is found in the table and @c overwritte is
  true, the missing columns are taken from it.

  @param  rli   Relay log info (needed for row unpacking).
  @param  overwrite  
                Shall we overwrite if the row already exists or signal 
                error (currently ignored).

  @returns Error code on failure, 0 on success.

  This method, if successful, sets @c m_curr_row_end pointer to point at the
  next row in the rows buffer. This is done when unpacking the row to be 
  inserted.

  @note If a matching record is found, it is either updated using 
  @c ha_update_row() or first deleted and then new record written.
*/ 

int
Rows_log_event::write_row(const RELAY_LOG_INFO *const rli,
                          const bool overwrite)
{
  DBUG_ENTER("write_row");
  DBUG_ASSERT(m_table != NULL && thd != NULL);

  TABLE *table= m_table;  // pointer to event's table
  int error;
  int keynum;
  auto_afree_ptr<char> key(NULL);

  /* fill table->record[0] with default values */

  if ((error= prepare_record(rli, table, m_width,
                             TRUE /* check if columns have def. values */)))
    DBUG_RETURN(error);
  
  /* unpack row into table->record[0] */
  error= unpack_current_row(rli); // TODO: how to handle errors?

#ifndef DBUG_OFF
  DBUG_DUMP("record[0]", table->record[0], table->s->reclength);
  DBUG_PRINT_BITSET("debug", "write_set = %s", table->write_set);
  DBUG_PRINT_BITSET("debug", "read_set = %s", table->read_set);
#endif

  /* 
    Try to write record. If a corresponding record already exists in the table,
    we try to change it using ha_update_row() if possible. Otherwise we delete
    it and repeat the whole process again. 

    TODO: Add safety measures against infinite looping. 
   */

  while ((error= table->file->ha_write_row(table->record[0])))
  {
    if (error == HA_ERR_LOCK_DEADLOCK || error == HA_ERR_LOCK_WAIT_TIMEOUT)
    {
      table->file->print_error(error, MYF(0)); /* to check at exec_relay_log_event */
      DBUG_RETURN(error);
    }
    if ((keynum= table->file->get_dup_key(error)) < 0)
    {
      DBUG_PRINT("info",("Can't locate duplicate key (get_dup_key returns %d)",keynum));
      table->file->print_error(error, MYF(0));
      /*
        We failed to retrieve the duplicate key
        - either because the error was not "duplicate key" error
        - or because the information which key is not available
      */
      DBUG_RETURN(error);
    }

    /*
       We need to retrieve the old row into record[1] to be able to
       either update or delete the offending record.  We either:

       - use rnd_pos() with a row-id (available as dupp_row) to the
         offending row, if that is possible (MyISAM and Blackhole), or else

       - use index_read_idx() with the key that is duplicated, to
         retrieve the offending row.
     */
    if (table->file->ha_table_flags() & HA_DUPLICATE_POS)
    {
      DBUG_PRINT("info",("Locating offending record using rnd_pos()"));
      error= table->file->rnd_pos(table->record[1], table->file->dup_ref);
      if (error)
      {
        DBUG_PRINT("info",("rnd_pos() returns error %d",error));
        table->file->print_error(error, MYF(0));
        DBUG_RETURN(error);
      }
    }
    else
    {
      DBUG_PRINT("info",("Locating offending record using index_read_idx()"));

      if (table->file->extra(HA_EXTRA_FLUSH_CACHE))
      {
        DBUG_PRINT("info",("Error when setting HA_EXTRA_FLUSH_CACHE"));
        DBUG_RETURN(my_errno);
      }

      if (key.get() == NULL)
      {
        key.assign(static_cast<char*>(my_alloca(table->s->max_unique_length)));
        if (key.get() == NULL)
        {
          DBUG_PRINT("info",("Can't allocate key buffer"));
          DBUG_RETURN(ENOMEM);
        }
      }

      key_copy((uchar*)key.get(), table->record[0], table->key_info + keynum,
               0);
      error= table->file->index_read_idx_map(table->record[1], keynum,
                                             (const uchar*)key.get(),
                                             HA_WHOLE_KEY,
                                             HA_READ_KEY_EXACT);
      if (error)
      {
        DBUG_PRINT("info",("index_read_idx() returns error %d",error)); 
        table->file->print_error(error, MYF(0));
        DBUG_RETURN(error);
      }
    }

    /*
       Now, record[1] should contain the offending row.  That
       will enable us to update it or, alternatively, delete it (so
       that we can insert the new row afterwards).
     */

    /*
      If row is incomplete we will use the record found to fill 
      missing columns.  
    */
    if (!get_flags(COMPLETE_ROWS_F))
    {
      restore_record(table,record[1]);
      error= unpack_current_row(rli);
    }

#ifndef DBUG_OFF
    DBUG_PRINT("debug",("preparing for update: before and after image"));
    DBUG_DUMP("record[1] (before)", table->record[1], table->s->reclength);
    DBUG_DUMP("record[0] (after)", table->record[0], table->s->reclength);
#endif

    /*
       REPLACE is defined as either INSERT or DELETE + INSERT.  If
       possible, we can replace it with an UPDATE, but that will not
       work on InnoDB if FOREIGN KEY checks are necessary.

       I (Matz) am not sure of the reason for the last_uniq_key()
       check as, but I'm guessing that it's something along the
       following lines.

       Suppose that we got the duplicate key to be a key that is not
       the last unique key for the table and we perform an update:
       then there might be another key for which the unique check will
       fail, so we're better off just deleting the row and inserting
       the correct row.
     */
    if (last_uniq_key(table, keynum) &&
        !table->file->referenced_by_foreign_key())
    {
      DBUG_PRINT("info",("Updating row using ha_update_row()"));
      error=table->file->ha_update_row(table->record[1],
                                       table->record[0]);
      switch (error) {
                
      case HA_ERR_RECORD_IS_THE_SAME:
        DBUG_PRINT("info",("ignoring HA_ERR_RECORD_IS_THE_SAME error from"
                           " ha_update_row()"));
        error= 0;
      
      case 0:
        break;
        
      default:    
        DBUG_PRINT("info",("ha_update_row() returns error %d",error));
        table->file->print_error(error, MYF(0));
      }
      
      DBUG_RETURN(error);
    }
    else
    {
      DBUG_PRINT("info",("Deleting offending row and trying to write new one again"));
      if ((error= table->file->ha_delete_row(table->record[1])))
      {
        DBUG_PRINT("info",("ha_delete_row() returns error %d",error));
        table->file->print_error(error, MYF(0));
        DBUG_RETURN(error);
      }
      /* Will retry ha_write_row() with the offending row removed. */
    }
  }

  DBUG_RETURN(error);
}

#endif

int 
Write_rows_log_event::do_exec_row(const RELAY_LOG_INFO *const rli)
{
  DBUG_ASSERT(m_table != NULL);
  int error= write_row(rli, TRUE /* overwrite */);
  
  if (error && !thd->net.last_errno)
    thd->net.last_errno= error;
      
  return error; 
}

#endif /* !defined(MYSQL_CLIENT) && defined(HAVE_REPLICATION) */

#ifdef MYSQL_CLIENT
void Write_rows_log_event::print(FILE *file, PRINT_EVENT_INFO* print_event_info)
{
  Rows_log_event::print_helper(file, print_event_info, "Write_rows");
}
#endif

/**************************************************************************
	Delete_rows_log_event member functions
**************************************************************************/

#if !defined(MYSQL_CLIENT) && defined(HAVE_REPLICATION)
/*
  Compares table->record[0] and table->record[1]

  Returns TRUE if different.
*/
static bool record_compare(TABLE *table)
{
  /*
    Need to set the X bit and the filler bits in both records since
    there are engines that do not set it correctly.

    In addition, since MyISAM checks that one hasn't tampered with the
    record, it is necessary to restore the old bytes into the record
    after doing the comparison.

    TODO[record format ndb]: Remove it once NDB returns correct
    records. Check that the other engines also return correct records.
   */

  bool result= FALSE;
  uchar saved_x[2], saved_filler[2];

  if (table->s->null_bytes > 0)
  {
    for (int i = 0 ; i < 2 ; ++i)
    {
      saved_x[i]= table->record[i][0];
      saved_filler[i]= table->record[i][table->s->null_bytes - 1];
      table->record[i][0]|= 1U;
      table->record[i][table->s->null_bytes - 1]|=
        256U - (1U << table->s->last_null_bit_pos);
    }
  }

  if (table->s->blob_fields + table->s->varchar_fields == 0)
  {
    result= cmp_record(table,record[1]);
    goto record_compare_exit;
  }

  /* Compare null bits */
  if (memcmp(table->null_flags,
	     table->null_flags+table->s->rec_buff_length,
	     table->s->null_bytes))
  {
    result= TRUE;				// Diff in NULL value
    goto record_compare_exit;
  }

  /* Compare updated fields */
  for (Field **ptr=table->field ; *ptr ; ptr++)
  {
    if ((*ptr)->cmp_binary_offset(table->s->rec_buff_length))
    {
      result= TRUE;
      goto record_compare_exit;
    }
  }

record_compare_exit:
  /*
    Restore the saved bytes.

    TODO[record format ndb]: Remove this code once NDB returns the
    correct record format.
  */
  if (table->s->null_bytes > 0)
  {
    for (int i = 0 ; i < 2 ; ++i)
    {
      table->record[i][0]= saved_x[i];
      table->record[i][table->s->null_bytes - 1]= saved_filler[i];
    }
  }

  return result;
}

/**
  Locate the current row in event's table.

  The current row is pointed by @c m_curr_row. Member @c m_width tells how many 
  columns are there in the row (this can be differnet from the number of columns 
  in the table). It is assumed that event's table is already open and pointed 
  by @c m_table.

  If a corresponding record is found in the table it is stored in 
  @c m_table->record[0]. Note that when record is located based on a primary 
  key, it is possible that the record found differs from the row being located.

  If no key is specified or table does not have keys, a table scan is used to 
  find the row. In that case the row should be complete and contain values for
  all columns. However, it can still be shorter than the table, i.e. the table 
  can contain extra columns not present in the row. It is also possible that 
  the table has fewer columns than the row being located. 

  @returns Error code on failure, 0 on success. 
  
  @post In case of success @c m_table->record[0] contains the record found. 
  Also, the internal "cursor" of the table is positioned at the record found.

  @note If the engine allows random access of the records, a combination of
  @c position() and @c rnd_pos() will be used. 
 */

int Rows_log_event::find_row(const RELAY_LOG_INFO *rli)
{
  DBUG_ENTER("find_row");

  DBUG_ASSERT(m_table && m_table->in_use != NULL);

  TABLE *table= m_table;
  int error;

  /* unpack row - missing fields get default values */

  // TODO: shall we check and report errors here?
  prepare_record(NULL,table,m_width,FALSE /* don't check errors */); 
  error= unpack_current_row(rli); 

#ifndef DBUG_OFF
  DBUG_PRINT("info",("looking for the following record"));
  DBUG_DUMP("record[0]", table->record[0], table->s->reclength);
#endif

  if ((table->file->ha_table_flags() & HA_PRIMARY_KEY_REQUIRED_FOR_POSITION) &&
      table->s->primary_key < MAX_KEY)
  {
    /*
      Use a more efficient method to fetch the record given by
      table->record[0] if the engine allows it.  We first compute a
      row reference using the position() member function (it will be
      stored in table->file->ref) and the use rnd_pos() to position
      the "cursor" (i.e., record[0] in this case) at the correct row.

      TODO: Add a check that the correct record has been fetched by
      comparing with the original record. Take into account that the
      record on the master and slave can be of different
      length. Something along these lines should work:

      ADD>>>  store_record(table,record[1]);
              int error= table->file->rnd_pos(table->record[0], table->file->ref);
      ADD>>>  DBUG_ASSERT(memcmp(table->record[1], table->record[0],
                                 table->s->reclength) == 0);

    */
    DBUG_PRINT("info",("locating record using primary key (position)"));
    table->file->position(table->record[0]);
    error= table->file->rnd_pos(table->record[0], table->file->ref);
    if (error)
    {
      DBUG_PRINT("info",("rnd_pos returns error %d",error));
      table->file->print_error(error, MYF(0));
    }
    DBUG_RETURN(error);
  }

  // We can't use position() - try other methods.
  
  /* 
    We need to retrieve all fields
    TODO: Move this out from this function to main loop 
   */
  table->use_all_columns();

  /*
    Save copy of the record in table->record[1]. It might be needed 
    later if linear search is used to find exact match.
   */ 
  store_record(table,record[1]);    

  if (table->s->keys > 0)
  {
    DBUG_PRINT("info",("locating record using primary key (index_read)"));

    /* We have a key: search the table using the index */
    if (!table->file->inited && (error= table->file->ha_index_init(0, FALSE)))
    {
      DBUG_PRINT("info",("ha_index_init returns error %d",error));
      table->file->print_error(error, MYF(0));
      DBUG_RETURN(error);
    }

    /* Fill key data for the row */

    DBUG_ASSERT(m_key);
    key_copy(m_key, table->record[0], table->key_info, 0);

    /*
      Don't print debug messages when running valgrind since they can
      trigger false warnings.
     */
#ifndef HAVE_purify
    DBUG_DUMP("key data", m_key, table->key_info->key_length);
#endif

    /*
      We need to set the null bytes to ensure that the filler bit are
      all set when returning.  There are storage engines that just set
      the necessary bits on the bytes and don't set the filler bits
      correctly.
    */
    my_ptrdiff_t const pos=
      table->s->null_bytes > 0 ? table->s->null_bytes - 1 : 0;
    table->record[0][pos]= 0xFF;
    
    if ((error= table->file->index_read_map(table->record[0], m_key, 
                                            HA_WHOLE_KEY,
                                            HA_READ_KEY_EXACT)))
    {
      DBUG_PRINT("info",("no record matching the key found in the table"));
      table->file->print_error(error, MYF(0));
      table->file->ha_index_end();
      DBUG_RETURN(error);
    }

  /*
    Don't print debug messages when running valgrind since they can
    trigger false warnings.
   */
#ifndef HAVE_purify
    DBUG_PRINT("info",("found first matching record")); 
    DBUG_DUMP("record[0]", table->record[0], table->s->reclength);
#endif
    /*
      Below is a minor "optimization".  If the key (i.e., key number
      0) has the HA_NOSAME flag set, we know that we have found the
      correct record (since there can be no duplicates); otherwise, we
      have to compare the record with the one found to see if it is
      the correct one.

      CAVEAT! This behaviour is essential for the replication of,
      e.g., the mysql.proc table since the correct record *shall* be
      found using the primary key *only*.  There shall be no
      comparison of non-PK columns to decide if the correct record is
      found.  I can see no scenario where it would be incorrect to
      chose the row to change only using a PK or an UNNI.
    */
    if (table->key_info->flags & HA_NOSAME)
    {
      table->file->ha_index_end();
      DBUG_RETURN(0);
    }

    /*
      In case key is not unique, we still have to iterate over records found
      and find the one which is identical to the row given. A copy of the 
      record we are looking for is stored in record[1].
     */ 
    DBUG_PRINT("info",("non-unique index, scanning it to find matching record")); 

    while (record_compare(table))
    {
      /*
        We need to set the null bytes to ensure that the filler bit
        are all set when returning.  There are storage engines that
        just set the necessary bits on the bytes and don't set the
        filler bits correctly.

        TODO[record format ndb]: Remove this code once NDB returns the
        correct record format.
      */
      if (table->s->null_bytes > 0)
      {
        table->record[0][table->s->null_bytes - 1]|=
          256U - (1U << table->s->last_null_bit_pos);
      }

      if ((error= table->file->index_next(table->record[0])))
      {
        DBUG_PRINT("info",("no record matching the given row found"));
        table->file->print_error(error, MYF(0));
        table->file->ha_index_end();
        DBUG_RETURN(error);
      }
    }

    /*
      Have to restart the scan to be able to fetch the next row.
    */
    table->file->ha_index_end();
  }
  else
  {
    DBUG_PRINT("info",("locating record using table scan (rnd_next)"));

    int restart_count= 0; // Number of times scanning has restarted from top

    /* We don't have a key: search the table using rnd_next() */
    if ((error= table->file->ha_rnd_init(1)))
    {
      DBUG_PRINT("info",("error initializing table scan"
                         " (ha_rnd_init returns %d)",error));
      table->file->print_error(error, MYF(0));
      DBUG_RETURN(error);
    }

    /* Continue until we find the right record or have made a full loop */
    do
    {
      error= table->file->rnd_next(table->record[0]);

      switch (error) {

      case 0:
      case HA_ERR_RECORD_DELETED:
        break;

      case HA_ERR_END_OF_FILE:
        if (++restart_count < 2)
          table->file->ha_rnd_init(1);
        break;

      default:
        DBUG_PRINT("info", ("Failed to get next record"
                            " (rnd_next returns %d)",error));
        table->file->print_error(error, MYF(0));
        table->file->ha_rnd_end();
        DBUG_RETURN(error);
      }
    }
    while (restart_count < 2 && record_compare(table));
    
    /* 
      Note: above record_compare will take into accout all record fields 
      which might be incorrect in case a partial row was given in the event
     */

    /*
      Have to restart the scan to be able to fetch the next row.
    */
    if (restart_count == 2)
      DBUG_PRINT("info", ("Record not found"));
    else
      DBUG_DUMP("record found", table->record[0], table->s->reclength);
    table->file->ha_rnd_end();

    DBUG_ASSERT(error == HA_ERR_END_OF_FILE || error == 0);
    DBUG_RETURN(error);
  }

  DBUG_RETURN(0);
}

#endif

/*
  Constructor used to build an event for writing to the binary log.
 */

#ifndef MYSQL_CLIENT
Delete_rows_log_event::Delete_rows_log_event(THD *thd_arg, TABLE *tbl_arg,
                                             ulong tid, MY_BITMAP const *cols,
                                             bool is_transactional)
  : Rows_log_event(thd_arg, tbl_arg, tid, cols, is_transactional)
{
}
#endif /* #if !defined(MYSQL_CLIENT) */

/*
  Constructor used by slave to read the event from the binary log.
 */
#ifdef HAVE_REPLICATION
Delete_rows_log_event::Delete_rows_log_event(const char *buf, uint event_len,
                                             const Format_description_log_event
                                             *description_event)
  : Rows_log_event(buf, event_len, DELETE_ROWS_EVENT, description_event)
{
}
#endif

#if !defined(MYSQL_CLIENT) && defined(HAVE_REPLICATION)

int 
Delete_rows_log_event::do_before_row_operations(const Slave_reporting_capability *const)
{
  if ((m_table->file->ha_table_flags() & HA_PRIMARY_KEY_REQUIRED_FOR_POSITION) &&
      m_table->s->primary_key < MAX_KEY)
  {
    /*
      We don't need to allocate any memory for m_key since it is not used.
    */
    return 0;
  }

  if (m_table->s->keys > 0)
  {
    // Allocate buffer for key searches
    m_key= (uchar*)my_malloc(m_table->key_info->key_length, MYF(MY_WME));
    if (!m_key)
      return HA_ERR_OUT_OF_MEM;
  }
  return 0;
}

int 
Delete_rows_log_event::do_after_row_operations(const Slave_reporting_capability *const, 
                                               int error)
{
  /*error= ToDo:find out what this should really be, this triggers close_scan in nbd, returning error?*/
  m_table->file->ha_index_or_rnd_end();
  my_free(m_key, MYF(MY_ALLOW_ZERO_PTR));
  m_key= NULL;

  return error;
}

<<<<<<< HEAD
int Delete_rows_log_event::do_prepare_row(THD *thd_arg,
                                          Relay_log_info const *rli,
                                          TABLE *table,
                                          uchar const *const row_start,
                                          uchar const **const row_end)
{
  DBUG_ASSERT(row_start && row_end);
  if (int error= unpack_row(rli, table, m_width, row_start, &m_cols, row_end,
                            &m_master_reclength, table->read_set, DELETE_ROWS_EVENT))
  {
    thd_arg->net.last_errno= error;
    return error;
  }

  /*
    If we will access rows using the random access method, m_key will
    be set to NULL, so we do not need to make a key copy in that case.
   */
  if (m_key)
  {
    KEY *const key_info= table->key_info;

    key_copy(m_key, table->record[0], key_info, 0);
  }

  return 0;
}

int Delete_rows_log_event::do_exec_row(TABLE *table)
=======
int Delete_rows_log_event::do_exec_row(const RELAY_LOG_INFO *const rli)
>>>>>>> 952df32e
{
  int error;
  DBUG_ASSERT(m_table != NULL);

  if (!(error= find_row(rli))) 
  { 
    /*
      Delete the record found, located in record[0]
    */
    error= m_table->file->ha_delete_row(m_table->record[0]);
  }
  return error;
}

#endif /* !defined(MYSQL_CLIENT) && defined(HAVE_REPLICATION) */

#ifdef MYSQL_CLIENT
void Delete_rows_log_event::print(FILE *file,
                                  PRINT_EVENT_INFO* print_event_info)
{
  Rows_log_event::print_helper(file, print_event_info, "Delete_rows");
}
#endif


/**************************************************************************
	Update_rows_log_event member functions
**************************************************************************/

/*
  Constructor used to build an event for writing to the binary log.
 */
#if !defined(MYSQL_CLIENT)
Update_rows_log_event::Update_rows_log_event(THD *thd_arg, TABLE *tbl_arg,
                                             ulong tid,
                                             MY_BITMAP const *cols_bi,
                                             MY_BITMAP const *cols_ai,
                                             bool is_transactional)
: Rows_log_event(thd_arg, tbl_arg, tid, cols_bi, is_transactional)
{
  init(cols_ai);
}

Update_rows_log_event::Update_rows_log_event(THD *thd_arg, TABLE *tbl_arg,
                                             ulong tid,
                                             MY_BITMAP const *cols,
                                             bool is_transactional)
: Rows_log_event(thd_arg, tbl_arg, tid, cols, is_transactional)
{
  init(cols);
}

void Update_rows_log_event::init(MY_BITMAP const *cols)
{
  /* if bitmap_init fails, caught in is_valid() */
  if (likely(!bitmap_init(&m_cols_ai,
                          m_width <= sizeof(m_bitbuf_ai)*8 ? m_bitbuf_ai : NULL,
                          m_width,
                          false)))
  {
    /* Cols can be zero if this is a dummy binrows event */
    if (likely(cols != NULL))
    {
      memcpy(m_cols_ai.bitmap, cols->bitmap, no_bytes_in_map(cols));
      create_last_word_mask(&m_cols_ai);
    }
  }
}
#endif /* !defined(MYSQL_CLIENT) */


Update_rows_log_event::~Update_rows_log_event()
{
  if (m_cols_ai.bitmap == m_bitbuf_ai) // no my_malloc happened
    m_cols_ai.bitmap= 0; // so no my_free in bitmap_free
  bitmap_free(&m_cols_ai); // To pair with bitmap_init().
}


/*
  Constructor used by slave to read the event from the binary log.
 */
#ifdef HAVE_REPLICATION
Update_rows_log_event::Update_rows_log_event(const char *buf, uint event_len,
                                             const
                                             Format_description_log_event
                                             *description_event)
  : Rows_log_event(buf, event_len, UPDATE_ROWS_EVENT, description_event)
{
}
#endif

#if !defined(MYSQL_CLIENT) && defined(HAVE_REPLICATION)

int 
Update_rows_log_event::do_before_row_operations(const Slave_reporting_capability *const)
{
  if (m_table->s->keys > 0)
  {
    // Allocate buffer for key searches
    m_key= (uchar*)my_malloc(m_table->key_info->key_length, MYF(MY_WME));
    if (!m_key)
      return HA_ERR_OUT_OF_MEM;
  }

  m_table->timestamp_field_type= TIMESTAMP_NO_AUTO_SET;

  return 0;
}

int 
Update_rows_log_event::do_after_row_operations(const Slave_reporting_capability *const, 
                                               int error)
{
  /*error= ToDo:find out what this should really be, this triggers close_scan in nbd, returning error?*/
  m_table->file->ha_index_or_rnd_end();
  my_free(m_key, MYF(MY_ALLOW_ZERO_PTR)); // Free for multi_malloc
  m_key= NULL;

  return error;
}

<<<<<<< HEAD
int Update_rows_log_event::do_prepare_row(THD *thd_arg,
                                          Relay_log_info const *rli,
                                          TABLE *table,
                                          uchar const *const row_start,
                                          uchar const **const row_end)
=======
int 
Update_rows_log_event::do_exec_row(const RELAY_LOG_INFO *const rli)
>>>>>>> 952df32e
{
  DBUG_ASSERT(m_table != NULL);

  int error= find_row(rli); 
  if (error)
    return error;

  /*
    This is the situation after locating BI:

    ===|=== before image ====|=== after image ===|===
       ^                     ^
       m_curr_row            m_curr_row_end

    BI found in the table is stored in record[0]. We copy it to record[1]
    and unpack AI to record[0].
   */

  store_record(m_table,record[1]);

  m_curr_row= m_curr_row_end;
  error= unpack_current_row(rli); // this also updates m_curr_row_end

  /*
    Now we have the right row to update.  The old row (the one we're
    looking for) is in record[1] and the new row is in record[0].
  */
#ifndef HAVE_purify
  /*
    Don't print debug messages when running valgrind since they can
    trigger false warnings.
   */
  DBUG_PRINT("info",("Updating row in table"));
  DBUG_DUMP("old record", m_table->record[1], m_table->s->reclength);
  DBUG_DUMP("new values", m_table->record[0], m_table->s->reclength);
#endif

  error= m_table->file->ha_update_row(m_table->record[1], m_table->record[0]);
  if (error == HA_ERR_RECORD_IS_THE_SAME)
    error= 0;

  return error;
}

#endif /* !defined(MYSQL_CLIENT) && defined(HAVE_REPLICATION) */

#ifdef MYSQL_CLIENT
void Update_rows_log_event::print(FILE *file,
				  PRINT_EVENT_INFO* print_event_info)
{
  Rows_log_event::print_helper(file, print_event_info, "Update_rows");
}
#endif


Incident_log_event::Incident_log_event(const char *buf, uint event_len,
                                       const Format_description_log_event *descr_event)
  : Log_event(buf, descr_event)
{
  DBUG_ENTER("Incident_log_event::Incident_log_event");
  uint8 const common_header_len=
    descr_event->common_header_len;
  uint8 const post_header_len=
    descr_event->post_header_len[INCIDENT_EVENT-1];

  DBUG_PRINT("info",("event_len: %u; common_header_len: %d; post_header_len: %d",
                     event_len, common_header_len, post_header_len));

  m_incident= static_cast<Incident>(uint2korr(buf + common_header_len));
  char const *ptr= buf + common_header_len + post_header_len;
  char const *const str_end= buf + event_len;
  uint8 len= 0;                   // Assignment to keep compiler happy
  const char *str= NULL;          // Assignment to keep compiler happy
  read_str(&ptr, str_end, &str, &len);
  m_message.str= const_cast<char*>(str);
  m_message.length= len;
  DBUG_PRINT("info", ("m_incident: %d", m_incident));
  DBUG_VOID_RETURN;
}


Incident_log_event::~Incident_log_event()
{
}


const char *
Incident_log_event::description() const
{
  static const char *const description[]= {
    "NOTHING",                                  // Not used
    "LOST_EVENTS"
  };

  DBUG_PRINT("info", ("m_incident: %d", m_incident));

  DBUG_ASSERT(0 <= m_incident);
  DBUG_ASSERT((size_t) m_incident <= sizeof(description)/sizeof(*description));

  return description[m_incident];
}


#ifndef MYSQL_CLIENT
void Incident_log_event::pack_info(Protocol *protocol)
{
  char buf[256];
  size_t bytes;
  if (m_message.length > 0)
    bytes= my_snprintf(buf, sizeof(buf), "#%d (%s)",
                       m_incident, description());
  else
    bytes= my_snprintf(buf, sizeof(buf), "#%d (%s): %s",
                       m_incident, description(), m_message.str);
  protocol->store(buf, bytes, &my_charset_bin);
}
#endif


#ifdef MYSQL_CLIENT
void
Incident_log_event::print(FILE *file,
                          PRINT_EVENT_INFO *print_event_info)
{
  if (print_event_info->short_form)
    return;

  Write_on_release_cache cache(&print_event_info->head_cache, file);
  print_header(&cache, print_event_info, FALSE);
  my_b_printf(&cache, "\n# Incident: %s", description());
}
#endif

#if defined(HAVE_REPLICATION) && !defined(MYSQL_CLIENT)
int
Incident_log_event::do_apply_event(Relay_log_info const *rli)
{
  DBUG_ENTER("Incident_log_event::do_apply_event");
  rli->report(ERROR_LEVEL, ER_SLAVE_INCIDENT,
              ER(ER_SLAVE_INCIDENT),
              description(),
              m_message.length > 0 ? m_message.str : "<none>");
  DBUG_RETURN(1);
}
#endif

bool
Incident_log_event::write_data_header(IO_CACHE *file)
{
  DBUG_ENTER("Incident_log_event::write_data_header");
  DBUG_PRINT("enter", ("m_incident: %d", m_incident));
  uchar buf[sizeof(int16)];
  int2store(buf, (int16) m_incident);
  DBUG_RETURN(my_b_safe_write(file, buf, sizeof(buf)));
}

bool
Incident_log_event::write_data_body(IO_CACHE *file)
{
  DBUG_ENTER("Incident_log_event::write_data_body");
  DBUG_RETURN(write_str(file, m_message.str, m_message.length));
}<|MERGE_RESOLUTION|>--- conflicted
+++ resolved
@@ -6059,13 +6059,9 @@
 #endif
   }
 
-<<<<<<< HEAD
-  TABLE* table= const_cast<Relay_log_info*>(rli)->m_table_map.get_table(m_table_id);
-=======
   TABLE* 
     table= 
-    m_table= const_cast<RELAY_LOG_INFO*>(rli)->m_table_map.get_table(m_table_id);
->>>>>>> 952df32e
+    m_table= const_cast<Relay_log_info*>(rli)->m_table_map.get_table(m_table_id);
 
   if (table)
   {
@@ -6187,13 +6183,8 @@
     } // row processing loop
 
     DBUG_EXECUTE_IF("STOP_SLAVE_after_first_Rows_event",
-<<<<<<< HEAD
                     const_cast<Relay_log_info*>(rli)->abort_slave= 1;);
-    error= do_after_row_operations(table, error);
-=======
-                    const_cast<RELAY_LOG_INFO*>(rli)->abort_slave= 1;);
     error= do_after_row_operations(rli, error);
->>>>>>> 952df32e
     if (!cache_stmt)
     {
       DBUG_PRINT("info", ("Marked that we need to keep log"));
@@ -6256,11 +6247,7 @@
       wait (reached end of last relay log and nothing gets appended
       there), we timeout after one minute, and notify DBA about the
       problem.  When WL#2975 is implemented, just remove the member
-<<<<<<< HEAD
-      Relay_log_info::last_event_start_time and all its occurences.
-=======
-      st_relay_log_info::last_event_start_time and all its occurrences.
->>>>>>> 952df32e
+      Relay_log_info::last_event_start_time and all its occurrences.
     */
     const_cast<Relay_log_info*>(rli)->last_event_start_time= my_time(0);
   }
@@ -7080,29 +7067,7 @@
   return error? error : local_error;
 }
 
-<<<<<<< HEAD
-
-int Write_rows_log_event::do_prepare_row(THD *thd_arg,
-                                         Relay_log_info const *rli,
-                                         TABLE *table,
-                                         uchar const *const row_start,
-                                         uchar const **const row_end)
-{
-  DBUG_ASSERT(table != NULL);
-  DBUG_ASSERT(row_start && row_end);
-
-  if (int error= unpack_row(rli, table, m_width, row_start, &m_cols, row_end,
-                            &m_master_reclength, table->write_set, WRITE_ROWS_EVENT))
-  {
-    thd_arg->net.last_errno= error;
-    return error;
-  }
-  bitmap_copy(table->read_set, table->write_set);
-  return 0;
-}
-=======
 #if !defined(MYSQL_CLIENT) && defined(HAVE_REPLICATION)
->>>>>>> 952df32e
 
 /*
   Check if there are more UNIQUE keys after the given key.
@@ -7177,7 +7142,7 @@
 */ 
 
 int
-Rows_log_event::write_row(const RELAY_LOG_INFO *const rli,
+Rows_log_event::write_row(const Relay_log_info *const rli,
                           const bool overwrite)
 {
   DBUG_ENTER("write_row");
@@ -7364,7 +7329,7 @@
 #endif
 
 int 
-Write_rows_log_event::do_exec_row(const RELAY_LOG_INFO *const rli)
+Write_rows_log_event::do_exec_row(const Relay_log_info *const rli)
 {
   DBUG_ASSERT(m_table != NULL);
   int error= write_row(rli, TRUE /* overwrite */);
@@ -7494,7 +7459,7 @@
   @c position() and @c rnd_pos() will be used. 
  */
 
-int Rows_log_event::find_row(const RELAY_LOG_INFO *rli)
+int Rows_log_event::find_row(const Relay_log_info *rli)
 {
   DBUG_ENTER("find_row");
 
@@ -7796,39 +7761,7 @@
   return error;
 }
 
-<<<<<<< HEAD
-int Delete_rows_log_event::do_prepare_row(THD *thd_arg,
-                                          Relay_log_info const *rli,
-                                          TABLE *table,
-                                          uchar const *const row_start,
-                                          uchar const **const row_end)
-{
-  DBUG_ASSERT(row_start && row_end);
-  if (int error= unpack_row(rli, table, m_width, row_start, &m_cols, row_end,
-                            &m_master_reclength, table->read_set, DELETE_ROWS_EVENT))
-  {
-    thd_arg->net.last_errno= error;
-    return error;
-  }
-
-  /*
-    If we will access rows using the random access method, m_key will
-    be set to NULL, so we do not need to make a key copy in that case.
-   */
-  if (m_key)
-  {
-    KEY *const key_info= table->key_info;
-
-    key_copy(m_key, table->record[0], key_info, 0);
-  }
-
-  return 0;
-}
-
-int Delete_rows_log_event::do_exec_row(TABLE *table)
-=======
-int Delete_rows_log_event::do_exec_row(const RELAY_LOG_INFO *const rli)
->>>>>>> 952df32e
+int Delete_rows_log_event::do_exec_row(const Relay_log_info *const rli)
 {
   int error;
   DBUG_ASSERT(m_table != NULL);
@@ -7951,16 +7884,8 @@
   return error;
 }
 
-<<<<<<< HEAD
-int Update_rows_log_event::do_prepare_row(THD *thd_arg,
-                                          Relay_log_info const *rli,
-                                          TABLE *table,
-                                          uchar const *const row_start,
-                                          uchar const **const row_end)
-=======
 int 
-Update_rows_log_event::do_exec_row(const RELAY_LOG_INFO *const rli)
->>>>>>> 952df32e
+Update_rows_log_event::do_exec_row(const Relay_log_info *const rli)
 {
   DBUG_ASSERT(m_table != NULL);
 
