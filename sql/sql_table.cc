/*
   Copyright (c) 2000, 2015, Oracle and/or its affiliates.
   Copyright (c) 2010, 2016, MariaDB

   This program is free software; you can redistribute it and/or modify
   it under the terms of the GNU General Public License as published by
   the Free Software Foundation; version 2 of the License.

   This program is distributed in the hope that it will be useful,
   but WITHOUT ANY WARRANTY; without even the implied warranty of
   MERCHANTABILITY or FITNESS FOR A PARTICULAR PURPOSE.  See the
   GNU General Public License for more details.

   You should have received a copy of the GNU General Public License
   along with this program; if not, write to the Free Software
   Foundation, Inc., 51 Franklin St, Fifth Floor, Boston, MA 02110-1301  USA
*/

/* drop and alter of tables */

#include <my_global.h>
#include "sql_priv.h"
#include "unireg.h"
#include "debug_sync.h"
#include "sql_table.h"
#include "sql_parse.h"                        // test_if_data_home_dir
#include "sql_cache.h"                          // query_cache_*
#include "sql_base.h"   // open_table_uncached, lock_table_names
#include "lock.h"       // mysql_unlock_tables
#include "strfunc.h"    // find_type2, find_set
#include "sql_truncate.h"                       // regenerate_locked_table 
#include "sql_partition.h"                      // mem_alloc_error,
                                                // generate_partition_syntax,
                                                // partition_info
                                                // NOT_A_PARTITION_ID
#include "sql_db.h"                             // load_db_opt_by_name
#include "sql_time.h"                  // make_truncated_value_warning
#include "records.h"             // init_read_record, end_read_record
#include "filesort.h"            // filesort_free_buffers
#include "sql_select.h"                // setup_order,
                                       // make_unireg_sortorder
#include "sql_handler.h"               // mysql_ha_rm_tables
#include "discover.h"                  // readfrm
#include "my_pthread.h"                // pthread_mutex_t
#include "log_event.h"                 // Query_log_event
#include "sql_statistics.h"
#include <hash.h>
#include <myisam.h>
#include <my_dir.h>
#include "create_options.h"
#include "sp_head.h"
#include "sp.h"
#include "sql_trigger.h"
#include "sql_parse.h"
#include "sql_show.h"
#include "transaction.h"
#include "sql_audit.h"

#ifdef __WIN__
#include <io.h>
#endif

const char *primary_key_name="PRIMARY";

static bool check_if_keyname_exists(const char *name,KEY *start, KEY *end);
static char *make_unique_key_name(THD *thd, const char *field_name, KEY *start,
                                  KEY *end);
static int copy_data_between_tables(THD *thd, TABLE *from,TABLE *to,
                                    List<Create_field> &create, bool ignore,
				    uint order_num, ORDER *order,
				    ha_rows *copied,ha_rows *deleted,
                                    Alter_info::enum_enable_or_disable keys_onoff,
                                    Alter_table_ctx *alter_ctx);

static bool prepare_blob_field(THD *thd, Column_definition *sql_field);
static int mysql_prepare_create_table(THD *, HA_CREATE_INFO *, Alter_info *,
                                      uint *, handler *, KEY **, uint *, int);
static uint blob_length_by_type(enum_field_types type);

/**
  @brief Helper function for explain_filename
  @param thd          Thread handle
  @param to_p         Explained name in system_charset_info
  @param end_p        End of the to_p buffer
  @param name         Name to be converted
  @param name_len     Length of the name, in bytes
*/
static char* add_identifier(THD* thd, char *to_p, const char * end_p,
                            const char* name, uint name_len)
{
  uint res;
  uint errors;
  const char *conv_name;
  char tmp_name[FN_REFLEN];
  char conv_string[FN_REFLEN];
  int quote;

  DBUG_ENTER("add_identifier");
  if (!name[name_len])
    conv_name= name;
  else
  {
    strnmov(tmp_name, name, name_len);
    tmp_name[name_len]= 0;
    conv_name= tmp_name;
  }
  res= strconvert(&my_charset_filename, conv_name, name_len,
                  system_charset_info,
                  conv_string, FN_REFLEN, &errors);
  if (!res || errors)
  {
    DBUG_PRINT("error", ("strconvert of '%s' failed with %u (errors: %u)", conv_name, res, errors));
    conv_name= name;
  }
  else
  {
    DBUG_PRINT("info", ("conv '%s' -> '%s'", conv_name, conv_string));
    conv_name= conv_string;
  }

  quote = thd ? get_quote_char_for_identifier(thd, conv_name, res - 1) : '"';

  if (quote != EOF && (end_p - to_p > 2))
  {
    *(to_p++)= (char) quote;
    while (*conv_name && (end_p - to_p - 1) > 0)
    {
      uint length= my_mbcharlen(system_charset_info, *conv_name);
      if (!length)
        length= 1;
      if (length == 1 && *conv_name == (char) quote)
      { 
        if ((end_p - to_p) < 3)
          break;
        *(to_p++)= (char) quote;
        *(to_p++)= *(conv_name++);
      }
      else if (((long) length) < (end_p - to_p))
      {
        to_p= strnmov(to_p, conv_name, length);
        conv_name+= length;
      }
      else
        break;                               /* string already filled */
    }
    if (end_p > to_p) {
      *(to_p++)= (char) quote;
      if (end_p > to_p)
	*to_p= 0; /* terminate by NUL, but do not include it in the count */
    }
  }
  else
    to_p= strnmov(to_p, conv_name, end_p - to_p);
  DBUG_RETURN(to_p);
}


/**
  @brief Explain a path name by split it to database, table etc.
  
  @details Break down the path name to its logic parts
  (database, table, partition, subpartition).
  filename_to_tablename cannot be used on partitions, due to the #P# part.
  There can be up to 6 '#', #P# for partition, #SP# for subpartition
  and #TMP# or #REN# for temporary or renamed partitions.
  This should be used when something should be presented to a user in a
  diagnostic, error etc. when it would be useful to know what a particular
  file [and directory] means. Such as SHOW ENGINE STATUS, error messages etc.

  Examples:

    t1#P#p1                 table t1 partition p1
    t1#P#p1#SP#sp1          table t1 partition p1 subpartition sp1
    t1#P#p1#SP#sp1#TMP#     table t1 partition p1 subpartition sp1 temporary
    t1#P#p1#SP#sp1#REN#     table t1 partition p1 subpartition sp1 renamed

   @param      thd          Thread handle
   @param      from         Path name in my_charset_filename
                            Null terminated in my_charset_filename, normalized
                            to use '/' as directory separation character.
   @param      to           Explained name in system_charset_info
   @param      to_length    Size of to buffer
   @param      explain_mode Requested output format.
                            EXPLAIN_ALL_VERBOSE ->
                            [Database `db`, ]Table `tbl`[,[ Temporary| Renamed]
                            Partition `p` [, Subpartition `sp`]]
                            EXPLAIN_PARTITIONS_VERBOSE -> `db`.`tbl`
                            [[ Temporary| Renamed] Partition `p`
                            [, Subpartition `sp`]]
                            EXPLAIN_PARTITIONS_AS_COMMENT -> `db`.`tbl` |*
                            [,[ Temporary| Renamed] Partition `p`
                            [, Subpartition `sp`]] *|
                            (| is really a /, and it is all in one line)

   @retval     Length of returned string
*/

uint explain_filename(THD* thd,
		      const char *from,
                      char *to,
                      uint to_length,
                      enum_explain_filename_mode explain_mode)
{
  char *to_p= to;
  char *end_p= to_p + to_length;
  const char *db_name= NULL;
  int  db_name_len= 0;
  const char *table_name;
  int  table_name_len= 0;
  const char *part_name= NULL;
  int  part_name_len= 0;
  const char *subpart_name= NULL;
  int  subpart_name_len= 0;
  uint part_type= NORMAL_PART_NAME;

  const char *tmp_p;
  DBUG_ENTER("explain_filename");
  DBUG_PRINT("enter", ("from '%s'", from));
  tmp_p= from;
  table_name= from;
  /*
    If '/' then take last directory part as database.
    '/' is the directory separator, not FN_LIB_CHAR
  */
  while ((tmp_p= strchr(tmp_p, '/')))
  {
    db_name= table_name;
    /* calculate the length */
    db_name_len= tmp_p - db_name;
    tmp_p++;
    table_name= tmp_p;
  }
  tmp_p= table_name;
  /* Look if there are partition tokens in the table name. */
  while ((tmp_p= strchr(tmp_p, '#')))
  {
    tmp_p++;
    switch (tmp_p[0]) {
    case 'P':
    case 'p':
      if (tmp_p[1] == '#')
      {
        part_name= tmp_p + 2;
        tmp_p+= 2;
      }
      break;
    case 'S':
    case 's':
      if ((tmp_p[1] == 'P' || tmp_p[1] == 'p') && tmp_p[2] == '#')
      {
        part_name_len= tmp_p - part_name - 1;
        subpart_name= tmp_p + 3;
	tmp_p+= 3;
      }
      break;
    case 'T':
    case 't':
      if ((tmp_p[1] == 'M' || tmp_p[1] == 'm') &&
          (tmp_p[2] == 'P' || tmp_p[2] == 'p') &&
          tmp_p[3] == '#' && !tmp_p[4])
      {
        part_type= TEMP_PART_NAME;
        tmp_p+= 4;
      }
      break;
    case 'R':
    case 'r':
      if ((tmp_p[1] == 'E' || tmp_p[1] == 'e') &&
          (tmp_p[2] == 'N' || tmp_p[2] == 'n') &&
          tmp_p[3] == '#' && !tmp_p[4])
      {
        part_type= RENAMED_PART_NAME;
        tmp_p+= 4;
      }
      break;
    default:
      /* Not partition name part. */
      ;
    }
  }
  if (part_name)
  {
    table_name_len= part_name - table_name - 3;
    if (subpart_name)
      subpart_name_len= strlen(subpart_name);
    else
      part_name_len= strlen(part_name);
    if (part_type != NORMAL_PART_NAME)
    {
      if (subpart_name)
        subpart_name_len-= 5;
      else
        part_name_len-= 5;
    }
  }
  else
    table_name_len= strlen(table_name);
  if (db_name)
  {
    if (explain_mode == EXPLAIN_ALL_VERBOSE)
    {
      to_p= strnmov(to_p, ER_THD_OR_DEFAULT(thd, ER_DATABASE_NAME),
                                            end_p - to_p);
      *(to_p++)= ' ';
      to_p= add_identifier(thd, to_p, end_p, db_name, db_name_len);
      to_p= strnmov(to_p, ", ", end_p - to_p);
    }
    else
    {
      to_p= add_identifier(thd, to_p, end_p, db_name, db_name_len);
      to_p= strnmov(to_p, ".", end_p - to_p);
    }
  }
  if (explain_mode == EXPLAIN_ALL_VERBOSE)
  {
    to_p= strnmov(to_p, ER_THD_OR_DEFAULT(thd, ER_TABLE_NAME), end_p - to_p);
    *(to_p++)= ' ';
    to_p= add_identifier(thd, to_p, end_p, table_name, table_name_len);
  }
  else
    to_p= add_identifier(thd, to_p, end_p, table_name, table_name_len);
  if (part_name)
  {
    if (explain_mode == EXPLAIN_PARTITIONS_AS_COMMENT)
      to_p= strnmov(to_p, " /* ", end_p - to_p);
    else if (explain_mode == EXPLAIN_PARTITIONS_VERBOSE)
      to_p= strnmov(to_p, " ", end_p - to_p);
    else
      to_p= strnmov(to_p, ", ", end_p - to_p);
    if (part_type != NORMAL_PART_NAME)
    {
      if (part_type == TEMP_PART_NAME)
        to_p= strnmov(to_p, ER_THD_OR_DEFAULT(thd, ER_TEMPORARY_NAME),
                      end_p - to_p);
      else
        to_p= strnmov(to_p, ER_THD_OR_DEFAULT(thd, ER_RENAMED_NAME),
                      end_p - to_p);
      to_p= strnmov(to_p, " ", end_p - to_p);
    }
    to_p= strnmov(to_p, ER_THD_OR_DEFAULT(thd, ER_PARTITION_NAME),
                  end_p - to_p);
    *(to_p++)= ' ';
    to_p= add_identifier(thd, to_p, end_p, part_name, part_name_len);
    if (subpart_name)
    {
      to_p= strnmov(to_p, ", ", end_p - to_p);
      to_p= strnmov(to_p, ER_THD_OR_DEFAULT(thd, ER_SUBPARTITION_NAME),
                    end_p - to_p);
      *(to_p++)= ' ';
      to_p= add_identifier(thd, to_p, end_p, subpart_name, subpart_name_len);
    }
    if (explain_mode == EXPLAIN_PARTITIONS_AS_COMMENT)
      to_p= strnmov(to_p, " */", end_p - to_p);
  }
  DBUG_PRINT("exit", ("to '%s'", to));
  DBUG_RETURN(to_p - to);
}


/*
  Translate a file name to a table name (WL #1324).

  SYNOPSIS
    filename_to_tablename()
      from                      The file name in my_charset_filename.
      to                OUT     The table name in system_charset_info.
      to_length                 The size of the table name buffer.

  RETURN
    Table name length.
*/

uint filename_to_tablename(const char *from, char *to, uint to_length, 
                           bool stay_quiet)
{
  uint errors;
  size_t res;
  DBUG_ENTER("filename_to_tablename");
  DBUG_PRINT("enter", ("from '%s'", from));

  res= strconvert(&my_charset_filename, from, FN_REFLEN,
                  system_charset_info,  to, to_length, &errors);
  if (errors) // Old 5.0 name
  {
    res= (strxnmov(to, to_length, MYSQL50_TABLE_NAME_PREFIX,  from, NullS) -
          to);
    if (!stay_quiet)
      sql_print_error("Invalid (old?) table or database name '%s'", from);
  }

  DBUG_PRINT("exit", ("to '%s'", to));
  DBUG_RETURN(res);
}


/**
  Check if given string begins with "#mysql50#" prefix
  
  @param   name          string to check cut 
  
  @retval
    FALSE  no prefix found
  @retval
    TRUE   prefix found
*/

bool check_mysql50_prefix(const char *name)
{
  return (name[0] == '#' && 
         !strncmp(name, MYSQL50_TABLE_NAME_PREFIX,
                  MYSQL50_TABLE_NAME_PREFIX_LENGTH));
}


/**
  Check if given string begins with "#mysql50#" prefix, cut it if so.
  
  @param   from          string to check and cut 
  @param   to[out]       buffer for result string
  @param   to_length     its size
  
  @retval
    0      no prefix found
  @retval
    non-0  result string length
*/

uint check_n_cut_mysql50_prefix(const char *from, char *to, uint to_length)
{
  if (check_mysql50_prefix(from))
    return (uint) (strmake(to, from + MYSQL50_TABLE_NAME_PREFIX_LENGTH,
                           to_length - 1) - to);
  return 0;
}


/*
  Translate a table name to a file name (WL #1324).

  SYNOPSIS
    tablename_to_filename()
      from                      The table name in system_charset_info.
      to                OUT     The file name in my_charset_filename.
      to_length                 The size of the file name buffer.

  RETURN
    File name length.
*/

uint tablename_to_filename(const char *from, char *to, uint to_length)
{
  uint errors, length;
  DBUG_ENTER("tablename_to_filename");
  DBUG_PRINT("enter", ("from '%s'", from));

  if ((length= check_n_cut_mysql50_prefix(from, to, to_length)))
  {
    /*
      Check if the name supplied is a valid mysql 5.0 name and 
      make the name a zero length string if it's not.
      Note that just returning zero length is not enough : 
      a lot of places don't check the return value and expect 
      a zero terminated string.
    */  
    if (check_table_name(to, length, TRUE))
    {
      to[0]= 0;
      length= 0;
    }
    DBUG_RETURN(length);
  }
  length= strconvert(system_charset_info, from, FN_REFLEN,
                     &my_charset_filename, to, to_length, &errors);
  if (check_if_legal_tablename(to) &&
      length + 4 < to_length)
  {
    memcpy(to + length, "@@@", 4);
    length+= 3;
  }
  DBUG_PRINT("exit", ("to '%s'", to));
  DBUG_RETURN(length);
}


/*
  Creates path to a file: mysql_data_dir/db/table.ext

  SYNOPSIS
   build_table_filename()
     buff                       Where to write result in my_charset_filename.
                                This may be the same as table_name.
     bufflen                    buff size
     db                         Database name in system_charset_info.
     table_name                 Table name in system_charset_info.
     ext                        File extension.
     flags                      FN_FROM_IS_TMP or FN_TO_IS_TMP or FN_IS_TMP
                                table_name is temporary, do not change.

  NOTES

    Uses database and table name, and extension to create
    a file name in mysql_data_dir. Database and table
    names are converted from system_charset_info into "fscs".
    Unless flags indicate a temporary table name.
    'db' is always converted.
    'ext' is not converted.

    The conversion suppression is required for ALTER TABLE. This
    statement creates intermediate tables. These are regular
    (non-temporary) tables with a temporary name. Their path names must
    be derivable from the table name. So we cannot use
    build_tmptable_filename() for them.

  RETURN
    path length
*/

uint build_table_filename(char *buff, size_t bufflen, const char *db,
                          const char *table_name, const char *ext, uint flags)
{
  char dbbuff[FN_REFLEN];
  char tbbuff[FN_REFLEN];
  DBUG_ENTER("build_table_filename");
  DBUG_PRINT("enter", ("db: '%s'  table_name: '%s'  ext: '%s'  flags: %x",
                       db, table_name, ext, flags));

  if (flags & FN_IS_TMP) // FN_FROM_IS_TMP | FN_TO_IS_TMP
    strmake(tbbuff, table_name, sizeof(tbbuff)-1);
  else
    (void) tablename_to_filename(table_name, tbbuff, sizeof(tbbuff));

  (void) tablename_to_filename(db, dbbuff, sizeof(dbbuff));

  char *end = buff + bufflen;
  /* Don't add FN_ROOTDIR if mysql_data_home already includes it */
  char *pos = strnmov(buff, mysql_data_home, bufflen);
  size_t rootdir_len= strlen(FN_ROOTDIR);
  if (pos - rootdir_len >= buff &&
      memcmp(pos - rootdir_len, FN_ROOTDIR, rootdir_len) != 0)
    pos= strnmov(pos, FN_ROOTDIR, end - pos);
  pos= strxnmov(pos, end - pos, dbbuff, FN_ROOTDIR, NullS);
#ifdef USE_SYMDIR
  if (!(flags & SKIP_SYMDIR_ACCESS))
  {
    unpack_dirname(buff, buff);
    pos= strend(buff);
  }
#endif
  pos= strxnmov(pos, end - pos, tbbuff, ext, NullS);

  DBUG_PRINT("exit", ("buff: '%s'", buff));
  DBUG_RETURN(pos - buff);
}


/**
  Create path to a temporary table mysql_tmpdir/#sql1234_12_1
  (i.e. to its .FRM file but without an extension).

  @param thd      The thread handle.
  @param buff     Where to write result in my_charset_filename.
  @param bufflen  buff size

  @note
    Uses current_pid, thread_id, and tmp_table counter to create
    a file name in mysql_tmpdir.

  @return Path length.
*/

uint build_tmptable_filename(THD* thd, char *buff, size_t bufflen)
{
  DBUG_ENTER("build_tmptable_filename");

  char *p= strnmov(buff, mysql_tmpdir, bufflen);
  my_snprintf(p, bufflen - (p - buff), "/%s%lx_%lx_%x",
              tmp_file_prefix, current_pid,
              thd->thread_id, thd->tmp_table++);

  if (lower_case_table_names)
  {
    /* Convert all except tmpdir to lower case */
    my_casedn_str(files_charset_info, p);
  }

  size_t length= unpack_filename(buff, buff);
  DBUG_PRINT("exit", ("buff: '%s'", buff));
  DBUG_RETURN(length);
}

/*
--------------------------------------------------------------------------

   MODULE: DDL log
   -----------------

   This module is used to ensure that we can recover from crashes that occur
   in the middle of a meta-data operation in MySQL. E.g. DROP TABLE t1, t2;
   We need to ensure that both t1 and t2 are dropped and not only t1 and
   also that each table drop is entirely done and not "half-baked".

   To support this we create log entries for each meta-data statement in the
   ddl log while we are executing. These entries are dropped when the
   operation is completed.

   At recovery those entries that were not completed will be executed.

   There is only one ddl log in the system and it is protected by a mutex
   and there is a global struct that contains information about its current
   state.

   History:
   First version written in 2006 by Mikael Ronstrom
--------------------------------------------------------------------------
*/

struct st_global_ddl_log
{
  /*
    We need to adjust buffer size to be able to handle downgrades/upgrades
    where IO_SIZE has changed. We'll set the buffer size such that we can
    handle that the buffer size was upto 4 times bigger in the version
    that wrote the DDL log.
  */
  char file_entry_buf[4*IO_SIZE];
  char file_name_str[FN_REFLEN];
  char *file_name;
  DDL_LOG_MEMORY_ENTRY *first_free;
  DDL_LOG_MEMORY_ENTRY *first_used;
  uint num_entries;
  File file_id;
  uint name_len;
  uint io_size;
  bool inited;
  bool do_release;
  bool recovery_phase;
  st_global_ddl_log() : inited(false), do_release(false) {}
};

st_global_ddl_log global_ddl_log;

mysql_mutex_t LOCK_gdl;

#define DDL_LOG_ENTRY_TYPE_POS 0
#define DDL_LOG_ACTION_TYPE_POS 1
#define DDL_LOG_PHASE_POS 2
#define DDL_LOG_NEXT_ENTRY_POS 4
#define DDL_LOG_NAME_POS 8

#define DDL_LOG_NUM_ENTRY_POS 0
#define DDL_LOG_NAME_LEN_POS 4
#define DDL_LOG_IO_SIZE_POS 8

/**
  Read one entry from ddl log file.

  @param entry_no                     Entry number to read

  @return Operation status
    @retval true   Error
    @retval false  Success
*/

static bool read_ddl_log_file_entry(uint entry_no)
{
  bool error= FALSE;
  File file_id= global_ddl_log.file_id;
  uchar *file_entry_buf= (uchar*)global_ddl_log.file_entry_buf;
  uint io_size= global_ddl_log.io_size;
  DBUG_ENTER("read_ddl_log_file_entry");

  mysql_mutex_assert_owner(&LOCK_gdl);
  if (mysql_file_pread(file_id, file_entry_buf, io_size, io_size * entry_no,
                       MYF(MY_WME)) != io_size)
    error= TRUE;
  DBUG_RETURN(error);
}


/**
  Write one entry to ddl log file.

  @param entry_no                     Entry number to write

  @return Operation status
    @retval true   Error
    @retval false  Success
*/

static bool write_ddl_log_file_entry(uint entry_no)
{
  bool error= FALSE;
  File file_id= global_ddl_log.file_id;
  uchar *file_entry_buf= (uchar*)global_ddl_log.file_entry_buf;
  DBUG_ENTER("write_ddl_log_file_entry");

  mysql_mutex_assert_owner(&LOCK_gdl);
  if (mysql_file_pwrite(file_id, file_entry_buf,
                        IO_SIZE, IO_SIZE * entry_no, MYF(MY_WME)) != IO_SIZE)
    error= TRUE;
  DBUG_RETURN(error);
}


/**
  Sync the ddl log file.

  @return Operation status
    @retval FALSE  Success
    @retval TRUE   Error
*/


static bool sync_ddl_log_file()
{
  DBUG_ENTER("sync_ddl_log_file");
  DBUG_RETURN(mysql_file_sync(global_ddl_log.file_id, MYF(MY_WME)));
}


/**
  Write ddl log header.

  @return Operation status
    @retval TRUE                      Error
    @retval FALSE                     Success
*/

static bool write_ddl_log_header()
{
  uint16 const_var;
  DBUG_ENTER("write_ddl_log_header");

  int4store(&global_ddl_log.file_entry_buf[DDL_LOG_NUM_ENTRY_POS],
            global_ddl_log.num_entries);
  const_var= FN_REFLEN;
  int4store(&global_ddl_log.file_entry_buf[DDL_LOG_NAME_LEN_POS],
            (ulong) const_var);
  const_var= IO_SIZE;
  int4store(&global_ddl_log.file_entry_buf[DDL_LOG_IO_SIZE_POS],
            (ulong) const_var);
  if (write_ddl_log_file_entry(0UL))
  {
    sql_print_error("Error writing ddl log header");
    DBUG_RETURN(TRUE);
  }
  DBUG_RETURN(sync_ddl_log_file());
}


/**
  Create ddl log file name.
  @param file_name                   Filename setup
*/

static inline void create_ddl_log_file_name(char *file_name)
{
  strxmov(file_name, mysql_data_home, "/", "ddl_log.log", NullS);
}


/**
  Read header of ddl log file.

  When we read the ddl log header we get information about maximum sizes
  of names in the ddl log and we also get information about the number
  of entries in the ddl log.

  @return Last entry in ddl log (0 if no entries)
*/

static uint read_ddl_log_header()
{
  uchar *file_entry_buf= (uchar*)global_ddl_log.file_entry_buf;
  char file_name[FN_REFLEN];
  uint entry_no;
  bool successful_open= FALSE;
  DBUG_ENTER("read_ddl_log_header");

  mysql_mutex_init(key_LOCK_gdl, &LOCK_gdl, MY_MUTEX_INIT_SLOW);
  mysql_mutex_lock(&LOCK_gdl);
  create_ddl_log_file_name(file_name);
  if ((global_ddl_log.file_id= mysql_file_open(key_file_global_ddl_log,
                                               file_name,
                                               O_RDWR | O_BINARY, MYF(0))) >= 0)
  {
    if (read_ddl_log_file_entry(0UL))
    {
      /* Write message into error log */
      sql_print_error("Failed to read ddl log file in recovery");
    }
    else
      successful_open= TRUE;
  }
  if (successful_open)
  {
    entry_no= uint4korr(&file_entry_buf[DDL_LOG_NUM_ENTRY_POS]);
    global_ddl_log.name_len= uint4korr(&file_entry_buf[DDL_LOG_NAME_LEN_POS]);
    global_ddl_log.io_size= uint4korr(&file_entry_buf[DDL_LOG_IO_SIZE_POS]);
    DBUG_ASSERT(global_ddl_log.io_size <=
                sizeof(global_ddl_log.file_entry_buf));
  }
  else
  {
    entry_no= 0;
  }
  global_ddl_log.first_free= NULL;
  global_ddl_log.first_used= NULL;
  global_ddl_log.num_entries= 0;
  global_ddl_log.do_release= true;
  mysql_mutex_unlock(&LOCK_gdl);
  DBUG_RETURN(entry_no);
}


/**
  Convert from ddl_log_entry struct to file_entry_buf binary blob.

  @param ddl_log_entry   filled in ddl_log_entry struct.
*/

static void set_global_from_ddl_log_entry(const DDL_LOG_ENTRY *ddl_log_entry)
{
  mysql_mutex_assert_owner(&LOCK_gdl);
  global_ddl_log.file_entry_buf[DDL_LOG_ENTRY_TYPE_POS]=
                                    (char)DDL_LOG_ENTRY_CODE;
  global_ddl_log.file_entry_buf[DDL_LOG_ACTION_TYPE_POS]=
                                    (char)ddl_log_entry->action_type;
  global_ddl_log.file_entry_buf[DDL_LOG_PHASE_POS]= 0;
  int4store(&global_ddl_log.file_entry_buf[DDL_LOG_NEXT_ENTRY_POS],
            ddl_log_entry->next_entry);
  DBUG_ASSERT(strlen(ddl_log_entry->name) < FN_REFLEN);
  strmake(&global_ddl_log.file_entry_buf[DDL_LOG_NAME_POS],
          ddl_log_entry->name, FN_REFLEN - 1);
  if (ddl_log_entry->action_type == DDL_LOG_RENAME_ACTION ||
      ddl_log_entry->action_type == DDL_LOG_REPLACE_ACTION ||
      ddl_log_entry->action_type == DDL_LOG_EXCHANGE_ACTION)
  {
    DBUG_ASSERT(strlen(ddl_log_entry->from_name) < FN_REFLEN);
    strmake(&global_ddl_log.file_entry_buf[DDL_LOG_NAME_POS + FN_REFLEN],
          ddl_log_entry->from_name, FN_REFLEN - 1);
  }
  else
    global_ddl_log.file_entry_buf[DDL_LOG_NAME_POS + FN_REFLEN]= 0;
  DBUG_ASSERT(strlen(ddl_log_entry->handler_name) < FN_REFLEN);
  strmake(&global_ddl_log.file_entry_buf[DDL_LOG_NAME_POS + (2*FN_REFLEN)],
          ddl_log_entry->handler_name, FN_REFLEN - 1);
  if (ddl_log_entry->action_type == DDL_LOG_EXCHANGE_ACTION)
  {
    DBUG_ASSERT(strlen(ddl_log_entry->tmp_name) < FN_REFLEN);
    strmake(&global_ddl_log.file_entry_buf[DDL_LOG_NAME_POS + (3*FN_REFLEN)],
          ddl_log_entry->tmp_name, FN_REFLEN - 1);
  }
  else
    global_ddl_log.file_entry_buf[DDL_LOG_NAME_POS + (3*FN_REFLEN)]= 0;
}


/**
  Convert from file_entry_buf binary blob to ddl_log_entry struct.

  @param[out] ddl_log_entry   struct to fill in.

  @note Strings (names) are pointing to the global_ddl_log structure,
  so LOCK_gdl needs to be hold until they are read or copied.
*/

static void set_ddl_log_entry_from_global(DDL_LOG_ENTRY *ddl_log_entry,
                                          const uint read_entry)
{
  char *file_entry_buf= (char*) global_ddl_log.file_entry_buf;
  uint inx;
  uchar single_char;

  mysql_mutex_assert_owner(&LOCK_gdl);
  ddl_log_entry->entry_pos= read_entry;
  single_char= file_entry_buf[DDL_LOG_ENTRY_TYPE_POS];
  ddl_log_entry->entry_type= (enum ddl_log_entry_code)single_char;
  single_char= file_entry_buf[DDL_LOG_ACTION_TYPE_POS];
  ddl_log_entry->action_type= (enum ddl_log_action_code)single_char;
  ddl_log_entry->phase= file_entry_buf[DDL_LOG_PHASE_POS];
  ddl_log_entry->next_entry= uint4korr(&file_entry_buf[DDL_LOG_NEXT_ENTRY_POS]);
  ddl_log_entry->name= &file_entry_buf[DDL_LOG_NAME_POS];
  inx= DDL_LOG_NAME_POS + global_ddl_log.name_len;
  ddl_log_entry->from_name= &file_entry_buf[inx];
  inx+= global_ddl_log.name_len;
  ddl_log_entry->handler_name= &file_entry_buf[inx];
  if (ddl_log_entry->action_type == DDL_LOG_EXCHANGE_ACTION)
  {
    inx+= global_ddl_log.name_len;
    ddl_log_entry->tmp_name= &file_entry_buf[inx];
  }
  else
    ddl_log_entry->tmp_name= NULL;
}


/**
  Read a ddl log entry.

  Read a specified entry in the ddl log.

  @param read_entry               Number of entry to read
  @param[out] entry_info          Information from entry

  @return Operation status
    @retval TRUE                     Error
    @retval FALSE                    Success
*/

static bool read_ddl_log_entry(uint read_entry, DDL_LOG_ENTRY *ddl_log_entry)
{
  DBUG_ENTER("read_ddl_log_entry");

  if (read_ddl_log_file_entry(read_entry))
  {
    DBUG_RETURN(TRUE);
  }
  set_ddl_log_entry_from_global(ddl_log_entry, read_entry);
  DBUG_RETURN(FALSE);
}


/**
  Initialise ddl log.

  Write the header of the ddl log file and length of names. Also set
  number of entries to zero.

  @return Operation status
    @retval TRUE                     Error
    @retval FALSE                    Success
*/

static bool init_ddl_log()
{
  char file_name[FN_REFLEN];
  DBUG_ENTER("init_ddl_log");

  if (global_ddl_log.inited)
    goto end;

  global_ddl_log.io_size= IO_SIZE;
  global_ddl_log.name_len= FN_REFLEN;
  create_ddl_log_file_name(file_name);
  if ((global_ddl_log.file_id= mysql_file_create(key_file_global_ddl_log,
                                                 file_name, CREATE_MODE,
                                                 O_RDWR | O_TRUNC | O_BINARY,
                                                 MYF(MY_WME))) < 0)
  {
    /* Couldn't create ddl log file, this is serious error */
    sql_print_error("Failed to open ddl log file");
    DBUG_RETURN(TRUE);
  }
  global_ddl_log.inited= TRUE;
  if (write_ddl_log_header())
  {
    (void) mysql_file_close(global_ddl_log.file_id, MYF(MY_WME));
    global_ddl_log.inited= FALSE;
    DBUG_RETURN(TRUE);
  }

end:
  DBUG_RETURN(FALSE);
}


/**
  Sync ddl log file.

  @return Operation status
    @retval TRUE        Error
    @retval FALSE       Success
*/

static bool sync_ddl_log_no_lock()
{
  DBUG_ENTER("sync_ddl_log_no_lock");

  mysql_mutex_assert_owner(&LOCK_gdl);
  if ((!global_ddl_log.recovery_phase) &&
      init_ddl_log())
  {
    DBUG_RETURN(TRUE);
  }
  DBUG_RETURN(sync_ddl_log_file());
}


/**
  @brief Deactivate an individual entry.

  @details For complex rename operations we need to deactivate individual
  entries.

  During replace operations where we start with an existing table called
  t1 and a replacement table called t1#temp or something else and where
  we want to delete t1 and rename t1#temp to t1 this is not possible to
  do in a safe manner unless the ddl log is informed of the phases in
  the change.

  Delete actions are 1-phase actions that can be ignored immediately after
  being executed.
  Rename actions from x to y is also a 1-phase action since there is no
  interaction with any other handlers named x and y.
  Replace action where drop y and x -> y happens needs to be a two-phase
  action. Thus the first phase will drop y and the second phase will
  rename x -> y.

  @param entry_no     Entry position of record to change

  @return Operation status
    @retval TRUE      Error
    @retval FALSE     Success
*/

static bool deactivate_ddl_log_entry_no_lock(uint entry_no)
{
  uchar *file_entry_buf= (uchar*)global_ddl_log.file_entry_buf;
  DBUG_ENTER("deactivate_ddl_log_entry_no_lock");

  mysql_mutex_assert_owner(&LOCK_gdl);
  if (!read_ddl_log_file_entry(entry_no))
  {
    if (file_entry_buf[DDL_LOG_ENTRY_TYPE_POS] == DDL_LOG_ENTRY_CODE)
    {
      /*
        Log entry, if complete mark it done (IGNORE).
        Otherwise increase the phase by one.
      */
      if (file_entry_buf[DDL_LOG_ACTION_TYPE_POS] == DDL_LOG_DELETE_ACTION ||
          file_entry_buf[DDL_LOG_ACTION_TYPE_POS] == DDL_LOG_RENAME_ACTION ||
          (file_entry_buf[DDL_LOG_ACTION_TYPE_POS] == DDL_LOG_REPLACE_ACTION &&
           file_entry_buf[DDL_LOG_PHASE_POS] == 1) ||
          (file_entry_buf[DDL_LOG_ACTION_TYPE_POS] == DDL_LOG_EXCHANGE_ACTION &&
           file_entry_buf[DDL_LOG_PHASE_POS] >= EXCH_PHASE_TEMP_TO_FROM))
        file_entry_buf[DDL_LOG_ENTRY_TYPE_POS]= DDL_IGNORE_LOG_ENTRY_CODE;
      else if (file_entry_buf[DDL_LOG_ACTION_TYPE_POS] == DDL_LOG_REPLACE_ACTION)
      {
        DBUG_ASSERT(file_entry_buf[DDL_LOG_PHASE_POS] == 0);
        file_entry_buf[DDL_LOG_PHASE_POS]= 1;
      }
      else if (file_entry_buf[DDL_LOG_ACTION_TYPE_POS] == DDL_LOG_EXCHANGE_ACTION)
      {
        DBUG_ASSERT(file_entry_buf[DDL_LOG_PHASE_POS] <=
                                                 EXCH_PHASE_FROM_TO_NAME);
        file_entry_buf[DDL_LOG_PHASE_POS]++;
      }
      else
      {
        DBUG_ASSERT(0);
      }
      if (write_ddl_log_file_entry(entry_no))
      {
        sql_print_error("Error in deactivating log entry. Position = %u",
                        entry_no);
        DBUG_RETURN(TRUE);
      }
    }
  }
  else
  {
    sql_print_error("Failed in reading entry before deactivating it");
    DBUG_RETURN(TRUE);
  }
  DBUG_RETURN(FALSE);
}


/**
  Execute one action in a ddl log entry

  @param ddl_log_entry              Information in action entry to execute

  @return Operation status
    @retval TRUE                       Error
    @retval FALSE                      Success
*/

static int execute_ddl_log_action(THD *thd, DDL_LOG_ENTRY *ddl_log_entry)
{
  bool frm_action= FALSE;
  LEX_STRING handler_name;
  handler *file= NULL;
  MEM_ROOT mem_root;
  int error= TRUE;
  char to_path[FN_REFLEN];
  char from_path[FN_REFLEN];
#ifdef WITH_PARTITION_STORAGE_ENGINE
  char *par_ext= (char*)".par";
#endif
  handlerton *hton;
  DBUG_ENTER("execute_ddl_log_action");

  mysql_mutex_assert_owner(&LOCK_gdl);
  if (ddl_log_entry->entry_type == DDL_IGNORE_LOG_ENTRY_CODE)
  {
    DBUG_RETURN(FALSE);
  }
  DBUG_PRINT("ddl_log",
             ("execute type %c next %u name '%s' from_name '%s' handler '%s'"
              " tmp_name '%s'",
             ddl_log_entry->action_type,
             ddl_log_entry->next_entry,
             ddl_log_entry->name,
             ddl_log_entry->from_name,
             ddl_log_entry->handler_name,
             ddl_log_entry->tmp_name));
  handler_name.str= (char*)ddl_log_entry->handler_name;
  handler_name.length= strlen(ddl_log_entry->handler_name);
  init_sql_alloc(&mem_root, TABLE_ALLOC_BLOCK_SIZE, 0, MYF(MY_THREAD_SPECIFIC));
  if (!strcmp(ddl_log_entry->handler_name, reg_ext))
    frm_action= TRUE;
  else
  {
    plugin_ref plugin= ha_resolve_by_name(thd, &handler_name, false);
    if (!plugin)
    {
      my_error(ER_UNKNOWN_STORAGE_ENGINE, MYF(0), ddl_log_entry->handler_name);
      goto error;
    }
    hton= plugin_data(plugin, handlerton*);
    file= get_new_handler((TABLE_SHARE*)0, &mem_root, hton);
    if (!file)
    {
      mem_alloc_error(sizeof(handler));
      goto error;
    }
  }
  switch (ddl_log_entry->action_type)
  {
    case DDL_LOG_REPLACE_ACTION:
    case DDL_LOG_DELETE_ACTION:
    {
      if (ddl_log_entry->phase == 0)
      {
        if (frm_action)
        {
          strxmov(to_path, ddl_log_entry->name, reg_ext, NullS);
          if ((error= mysql_file_delete(key_file_frm, to_path, MYF(MY_WME))))
          {
            if (my_errno != ENOENT)
              break;
          }
#ifdef WITH_PARTITION_STORAGE_ENGINE
          strxmov(to_path, ddl_log_entry->name, par_ext, NullS);
          (void) mysql_file_delete(key_file_partition, to_path, MYF(MY_WME));
#endif
        }
        else
        {
          if ((error= file->ha_delete_table(ddl_log_entry->name)))
          {
            if (error != ENOENT && error != HA_ERR_NO_SUCH_TABLE)
              break;
          }
        }
        if ((deactivate_ddl_log_entry_no_lock(ddl_log_entry->entry_pos)))
          break;
        (void) sync_ddl_log_no_lock();
        error= FALSE;
        if (ddl_log_entry->action_type == DDL_LOG_DELETE_ACTION)
          break;
      }
      DBUG_ASSERT(ddl_log_entry->action_type == DDL_LOG_REPLACE_ACTION);
      /*
        Fall through and perform the rename action of the replace
        action. We have already indicated the success of the delete
        action in the log entry by stepping up the phase.
      */
    }
    case DDL_LOG_RENAME_ACTION:
    {
      error= TRUE;
      if (frm_action)
      {
        strxmov(to_path, ddl_log_entry->name, reg_ext, NullS);
        strxmov(from_path, ddl_log_entry->from_name, reg_ext, NullS);
        if (mysql_file_rename(key_file_frm, from_path, to_path, MYF(MY_WME)))
          break;
#ifdef WITH_PARTITION_STORAGE_ENGINE
        strxmov(to_path, ddl_log_entry->name, par_ext, NullS);
        strxmov(from_path, ddl_log_entry->from_name, par_ext, NullS);
        (void) mysql_file_rename(key_file_partition, from_path, to_path, MYF(MY_WME));
#endif
      }
      else
      {
        if (file->ha_rename_table(ddl_log_entry->from_name,
                                  ddl_log_entry->name))
          break;
      }
      if ((deactivate_ddl_log_entry_no_lock(ddl_log_entry->entry_pos)))
        break;
      (void) sync_ddl_log_no_lock();
      error= FALSE;
      break;
    }
    case DDL_LOG_EXCHANGE_ACTION:
    {
      /* We hold LOCK_gdl, so we can alter global_ddl_log.file_entry_buf */
      char *file_entry_buf= (char*)&global_ddl_log.file_entry_buf;
      /* not yet implemented for frm */
      DBUG_ASSERT(!frm_action);
      /*
        Using a case-switch here to revert all currently done phases,
        since it will fall through until the first phase is undone.
      */
      switch (ddl_log_entry->phase) {
        case EXCH_PHASE_TEMP_TO_FROM:
          /* tmp_name -> from_name possibly done */
          (void) file->ha_rename_table(ddl_log_entry->from_name,
                                       ddl_log_entry->tmp_name);
          /* decrease the phase and sync */
          file_entry_buf[DDL_LOG_PHASE_POS]--;
          if (write_ddl_log_file_entry(ddl_log_entry->entry_pos))
            break;
          if (sync_ddl_log_no_lock())
            break;
          /* fall through */
        case EXCH_PHASE_FROM_TO_NAME:
          /* from_name -> name possibly done */
          (void) file->ha_rename_table(ddl_log_entry->name,
                                       ddl_log_entry->from_name);
          /* decrease the phase and sync */
          file_entry_buf[DDL_LOG_PHASE_POS]--;
          if (write_ddl_log_file_entry(ddl_log_entry->entry_pos))
            break;
          if (sync_ddl_log_no_lock())
            break;
          /* fall through */
        case EXCH_PHASE_NAME_TO_TEMP:
          /* name -> tmp_name possibly done */
          (void) file->ha_rename_table(ddl_log_entry->tmp_name,
                                       ddl_log_entry->name);
          /* disable the entry and sync */
          file_entry_buf[DDL_LOG_ENTRY_TYPE_POS]= DDL_IGNORE_LOG_ENTRY_CODE;
          if (write_ddl_log_file_entry(ddl_log_entry->entry_pos))
            break;
          if (sync_ddl_log_no_lock())
            break;
          error= FALSE;
          break;
        default:
          DBUG_ASSERT(0);
          break;
      }

      break;
    }
    default:
      DBUG_ASSERT(0);
      break;
  }
  delete file;
error:
  free_root(&mem_root, MYF(0)); 
  DBUG_RETURN(error);
}


/**
  Get a free entry in the ddl log

  @param[out] active_entry     A ddl log memory entry returned

  @return Operation status
    @retval TRUE               Error
    @retval FALSE              Success
*/

static bool get_free_ddl_log_entry(DDL_LOG_MEMORY_ENTRY **active_entry,
                                   bool *write_header)
{
  DDL_LOG_MEMORY_ENTRY *used_entry;
  DDL_LOG_MEMORY_ENTRY *first_used= global_ddl_log.first_used;
  DBUG_ENTER("get_free_ddl_log_entry");

  if (global_ddl_log.first_free == NULL)
  {
    if (!(used_entry= (DDL_LOG_MEMORY_ENTRY*)my_malloc(
                              sizeof(DDL_LOG_MEMORY_ENTRY), MYF(MY_WME))))
    {
      sql_print_error("Failed to allocate memory for ddl log free list");
      DBUG_RETURN(TRUE);
    }
    global_ddl_log.num_entries++;
    used_entry->entry_pos= global_ddl_log.num_entries;
    *write_header= TRUE;
  }
  else
  {
    used_entry= global_ddl_log.first_free;
    global_ddl_log.first_free= used_entry->next_log_entry;
    *write_header= FALSE;
  }
  /*
    Move from free list to used list
  */
  used_entry->next_log_entry= first_used;
  used_entry->prev_log_entry= NULL;
  used_entry->next_active_log_entry= NULL;
  global_ddl_log.first_used= used_entry;
  if (first_used)
    first_used->prev_log_entry= used_entry;

  *active_entry= used_entry;
  DBUG_RETURN(FALSE);
}


/**
  Execute one entry in the ddl log.
  
  Executing an entry means executing a linked list of actions.

  @param first_entry           Reference to first action in entry

  @return Operation status
    @retval TRUE               Error
    @retval FALSE              Success
*/

static bool execute_ddl_log_entry_no_lock(THD *thd, uint first_entry)
{
  DDL_LOG_ENTRY ddl_log_entry;
  uint read_entry= first_entry;
  DBUG_ENTER("execute_ddl_log_entry_no_lock");

  mysql_mutex_assert_owner(&LOCK_gdl);
  do
  {
    if (read_ddl_log_entry(read_entry, &ddl_log_entry))
    {
      /* Write to error log and continue with next log entry */
      sql_print_error("Failed to read entry = %u from ddl log",
                      read_entry);
      break;
    }
    DBUG_ASSERT(ddl_log_entry.entry_type == DDL_LOG_ENTRY_CODE ||
                ddl_log_entry.entry_type == DDL_IGNORE_LOG_ENTRY_CODE);

    if (execute_ddl_log_action(thd, &ddl_log_entry))
    {
      /* Write to error log and continue with next log entry */
      sql_print_error("Failed to execute action for entry = %u from ddl log",
                      read_entry);
      break;
    }
    read_entry= ddl_log_entry.next_entry;
  } while (read_entry);
  DBUG_RETURN(FALSE);
}


/*
  External interface methods for the DDL log Module
  ---------------------------------------------------
*/

/**
  Write a ddl log entry.

  A careful write of the ddl log is performed to ensure that we can
  handle crashes occurring during CREATE and ALTER TABLE processing.

  @param ddl_log_entry         Information about log entry
  @param[out] entry_written    Entry information written into   

  @return Operation status
    @retval TRUE               Error
    @retval FALSE              Success
*/

bool write_ddl_log_entry(DDL_LOG_ENTRY *ddl_log_entry,
                         DDL_LOG_MEMORY_ENTRY **active_entry)
{
  bool error, write_header;
  DBUG_ENTER("write_ddl_log_entry");

  mysql_mutex_assert_owner(&LOCK_gdl);
  if (init_ddl_log())
  {
    DBUG_RETURN(TRUE);
  }
  set_global_from_ddl_log_entry(ddl_log_entry);
  if (get_free_ddl_log_entry(active_entry, &write_header))
  {
    DBUG_RETURN(TRUE);
  }
  error= FALSE;
  DBUG_PRINT("ddl_log",
             ("write type %c next %u name '%s' from_name '%s' handler '%s'"
              " tmp_name '%s'",
             (char) global_ddl_log.file_entry_buf[DDL_LOG_ACTION_TYPE_POS],
             ddl_log_entry->next_entry,
             (char*) &global_ddl_log.file_entry_buf[DDL_LOG_NAME_POS],
             (char*) &global_ddl_log.file_entry_buf[DDL_LOG_NAME_POS
                                                    + FN_REFLEN],
             (char*) &global_ddl_log.file_entry_buf[DDL_LOG_NAME_POS
                                                    + (2*FN_REFLEN)],
             (char*) &global_ddl_log.file_entry_buf[DDL_LOG_NAME_POS
                                                    + (3*FN_REFLEN)]));
  if (write_ddl_log_file_entry((*active_entry)->entry_pos))
  {
    error= TRUE;
    sql_print_error("Failed to write entry_no = %u",
                    (*active_entry)->entry_pos);
  }
  if (write_header && !error)
  {
    (void) sync_ddl_log_no_lock();
    if (write_ddl_log_header())
      error= TRUE;
  }
  if (error)
    release_ddl_log_memory_entry(*active_entry);
  DBUG_RETURN(error);
}


/**
  @brief Write final entry in the ddl log.

  @details This is the last write in the ddl log. The previous log entries
  have already been written but not yet synched to disk.
  We write a couple of log entries that describes action to perform.
  This entries are set-up in a linked list, however only when a first
  execute entry is put as the first entry these will be executed.
  This routine writes this first.

  @param first_entry               First entry in linked list of entries
                                   to execute, if 0 = NULL it means that
                                   the entry is removed and the entries
                                   are put into the free list.
  @param complete                  Flag indicating we are simply writing
                                   info about that entry has been completed
  @param[in,out] active_entry      Entry to execute, 0 = NULL if the entry
                                   is written first time and needs to be
                                   returned. In this case the entry written
                                   is returned in this parameter

  @return Operation status
    @retval TRUE                   Error
    @retval FALSE                  Success
*/ 

bool write_execute_ddl_log_entry(uint first_entry,
                                 bool complete,
                                 DDL_LOG_MEMORY_ENTRY **active_entry)
{
  bool write_header= FALSE;
  char *file_entry_buf= (char*)global_ddl_log.file_entry_buf;
  DBUG_ENTER("write_execute_ddl_log_entry");

  mysql_mutex_assert_owner(&LOCK_gdl);
  if (init_ddl_log())
  {
    DBUG_RETURN(TRUE);
  }
  if (!complete)
  {
    /*
      We haven't synched the log entries yet, we synch them now before
      writing the execute entry. If complete is true we haven't written
      any log entries before, we are only here to write the execute
      entry to indicate it is done.
    */
    (void) sync_ddl_log_no_lock();
    file_entry_buf[DDL_LOG_ENTRY_TYPE_POS]= (char)DDL_LOG_EXECUTE_CODE;
  }
  else
    file_entry_buf[DDL_LOG_ENTRY_TYPE_POS]= (char)DDL_IGNORE_LOG_ENTRY_CODE;
  file_entry_buf[DDL_LOG_ACTION_TYPE_POS]= 0; /* Ignored for execute entries */
  file_entry_buf[DDL_LOG_PHASE_POS]= 0;
  int4store(&file_entry_buf[DDL_LOG_NEXT_ENTRY_POS], first_entry);
  file_entry_buf[DDL_LOG_NAME_POS]= 0;
  file_entry_buf[DDL_LOG_NAME_POS + FN_REFLEN]= 0;
  file_entry_buf[DDL_LOG_NAME_POS + 2*FN_REFLEN]= 0;
  if (!(*active_entry))
  {
    if (get_free_ddl_log_entry(active_entry, &write_header))
    {
      DBUG_RETURN(TRUE);
    }
    write_header= TRUE;
  }
  if (write_ddl_log_file_entry((*active_entry)->entry_pos))
  {
    sql_print_error("Error writing execute entry in ddl log");
    release_ddl_log_memory_entry(*active_entry);
    DBUG_RETURN(TRUE);
  }
  (void) sync_ddl_log_no_lock();
  if (write_header)
  {
    if (write_ddl_log_header())
    {
      release_ddl_log_memory_entry(*active_entry);
      DBUG_RETURN(TRUE);
    }
  }
  DBUG_RETURN(FALSE);
}


/**
  Deactivate an individual entry.

  @details see deactivate_ddl_log_entry_no_lock.

  @param entry_no     Entry position of record to change

  @return Operation status
    @retval TRUE      Error
    @retval FALSE     Success
*/

bool deactivate_ddl_log_entry(uint entry_no)
{
  bool error;
  DBUG_ENTER("deactivate_ddl_log_entry");

  mysql_mutex_lock(&LOCK_gdl);
  error= deactivate_ddl_log_entry_no_lock(entry_no);
  mysql_mutex_unlock(&LOCK_gdl);
  DBUG_RETURN(error);
}


/**
  Sync ddl log file.

  @return Operation status
    @retval TRUE        Error
    @retval FALSE       Success
*/

bool sync_ddl_log()
{
  bool error;
  DBUG_ENTER("sync_ddl_log");

  mysql_mutex_lock(&LOCK_gdl);
  error= sync_ddl_log_no_lock();
  mysql_mutex_unlock(&LOCK_gdl);

  DBUG_RETURN(error);
}


/**
  Release a log memory entry.
  @param log_memory_entry                Log memory entry to release
*/

void release_ddl_log_memory_entry(DDL_LOG_MEMORY_ENTRY *log_entry)
{
  DDL_LOG_MEMORY_ENTRY *first_free= global_ddl_log.first_free;
  DDL_LOG_MEMORY_ENTRY *next_log_entry= log_entry->next_log_entry;
  DDL_LOG_MEMORY_ENTRY *prev_log_entry= log_entry->prev_log_entry;
  DBUG_ENTER("release_ddl_log_memory_entry");

  mysql_mutex_assert_owner(&LOCK_gdl);
  global_ddl_log.first_free= log_entry;
  log_entry->next_log_entry= first_free;

  if (prev_log_entry)
    prev_log_entry->next_log_entry= next_log_entry;
  else
    global_ddl_log.first_used= next_log_entry;
  if (next_log_entry)
    next_log_entry->prev_log_entry= prev_log_entry;
  DBUG_VOID_RETURN;
}


/**
  Execute one entry in the ddl log.
  
  Executing an entry means executing a linked list of actions.

  @param first_entry           Reference to first action in entry

  @return Operation status
    @retval TRUE               Error
    @retval FALSE              Success
*/

bool execute_ddl_log_entry(THD *thd, uint first_entry)
{
  bool error;
  DBUG_ENTER("execute_ddl_log_entry");

  mysql_mutex_lock(&LOCK_gdl);
  error= execute_ddl_log_entry_no_lock(thd, first_entry);
  mysql_mutex_unlock(&LOCK_gdl);
  DBUG_RETURN(error);
}


/**
  Close the ddl log.
*/

static void close_ddl_log()
{
  DBUG_ENTER("close_ddl_log");
  if (global_ddl_log.file_id >= 0)
  {
    (void) mysql_file_close(global_ddl_log.file_id, MYF(MY_WME));
    global_ddl_log.file_id= (File) -1;
  }
  DBUG_VOID_RETURN;
}


/**
  Execute the ddl log at recovery of MySQL Server.
*/

void execute_ddl_log_recovery()
{
  uint num_entries, i;
  THD *thd;
  DDL_LOG_ENTRY ddl_log_entry;
  char file_name[FN_REFLEN];
  static char recover_query_string[]= "INTERNAL DDL LOG RECOVER IN PROGRESS";
  DBUG_ENTER("execute_ddl_log_recovery");

  /*
    Initialise global_ddl_log struct
  */
  bzero(global_ddl_log.file_entry_buf, sizeof(global_ddl_log.file_entry_buf));
  global_ddl_log.inited= FALSE;
  global_ddl_log.recovery_phase= TRUE;
  global_ddl_log.io_size= IO_SIZE;
  global_ddl_log.file_id= (File) -1;

  /*
    To be able to run this from boot, we allocate a temporary THD
  */
  if (!(thd=new THD))
    DBUG_VOID_RETURN;
  thd->thread_stack= (char*) &thd;
  thd->store_globals();

  thd->set_query(recover_query_string, strlen(recover_query_string));

  /* this also initialize LOCK_gdl */
  num_entries= read_ddl_log_header();
  mysql_mutex_lock(&LOCK_gdl);
  for (i= 1; i < num_entries + 1; i++)
  {
    if (read_ddl_log_entry(i, &ddl_log_entry))
    {
      sql_print_error("Failed to read entry no = %u from ddl log",
                       i);
      continue;
    }
    if (ddl_log_entry.entry_type == DDL_LOG_EXECUTE_CODE)
    {
      if (execute_ddl_log_entry_no_lock(thd, ddl_log_entry.next_entry))
      {
        /* Real unpleasant scenario but we continue anyways.  */
        continue;
      }
    }
  }
  close_ddl_log();
  create_ddl_log_file_name(file_name);
  (void) mysql_file_delete(key_file_global_ddl_log, file_name, MYF(0));
  global_ddl_log.recovery_phase= FALSE;
  mysql_mutex_unlock(&LOCK_gdl);
  thd->reset_query();
  delete thd;
  DBUG_VOID_RETURN;
}


/**
  Release all memory allocated to the ddl log.
*/

void release_ddl_log()
{
  DDL_LOG_MEMORY_ENTRY *free_list;
  DDL_LOG_MEMORY_ENTRY *used_list;
  DBUG_ENTER("release_ddl_log");

  if (!global_ddl_log.do_release)
    DBUG_VOID_RETURN;

  mysql_mutex_lock(&LOCK_gdl);
  free_list= global_ddl_log.first_free;
  used_list= global_ddl_log.first_used;
  while (used_list)
  {
    DDL_LOG_MEMORY_ENTRY *tmp= used_list->next_log_entry;
    my_free(used_list);
    used_list= tmp;
  }
  while (free_list)
  {
    DDL_LOG_MEMORY_ENTRY *tmp= free_list->next_log_entry;
    my_free(free_list);
    free_list= tmp;
  }
  close_ddl_log();
  global_ddl_log.inited= 0;
  mysql_mutex_unlock(&LOCK_gdl);
  mysql_mutex_destroy(&LOCK_gdl);
  global_ddl_log.do_release= false;
  DBUG_VOID_RETURN;
}


/*
---------------------------------------------------------------------------

  END MODULE DDL log
  --------------------

---------------------------------------------------------------------------
*/


/**
   @brief construct a temporary shadow file name.

   @details Make a shadow file name used by ALTER TABLE to construct the
   modified table (with keeping the original). The modified table is then
   moved back as original table. The name must start with the temp file
   prefix so it gets filtered out by table files listing routines. 
    
   @param[out] buff      buffer to receive the constructed name
   @param      bufflen   size of buff
   @param      lpt       alter table data structure

   @retval     path length
*/

uint build_table_shadow_filename(char *buff, size_t bufflen, 
                                 ALTER_PARTITION_PARAM_TYPE *lpt)
{
  char tmp_name[FN_REFLEN];
  my_snprintf (tmp_name, sizeof (tmp_name), "%s-%s", tmp_file_prefix,
               lpt->table_name);
  return build_table_filename(buff, bufflen, lpt->db, tmp_name, "", FN_IS_TMP);
}


/*
  SYNOPSIS
    mysql_write_frm()
    lpt                    Struct carrying many parameters needed for this
                           method
    flags                  Flags as defined below
      WFRM_INITIAL_WRITE        If set we need to prepare table before
                                creating the frm file
      WFRM_INSTALL_SHADOW       If set we should install the new frm
      WFRM_KEEP_SHARE           If set we know that the share is to be
                                retained and thus we should ensure share
                                object is correct, if not set we don't
                                set the new partition syntax string since
                                we know the share object is destroyed.
      WFRM_PACK_FRM             If set we should pack the frm file and delete
                                the frm file

  RETURN VALUES
    TRUE                   Error
    FALSE                  Success

  DESCRIPTION
    A support method that creates a new frm file and in this process it
    regenerates the partition data. It works fine also for non-partitioned
    tables since it only handles partitioned data if it exists.
*/

bool mysql_write_frm(ALTER_PARTITION_PARAM_TYPE *lpt, uint flags)
{
  /*
    Prepare table to prepare for writing a new frm file where the
    partitions in add/drop state have temporarily changed their state
    We set tmp_table to avoid get errors on naming of primary key index.
  */
  int error= 0;
  char path[FN_REFLEN+1];
  char shadow_path[FN_REFLEN+1];
  char shadow_frm_name[FN_REFLEN+1];
  char frm_name[FN_REFLEN+1];
#ifdef WITH_PARTITION_STORAGE_ENGINE
  char *part_syntax_buf;
  uint syntax_len;
#endif
  DBUG_ENTER("mysql_write_frm");

  /*
    Build shadow frm file name
  */
  build_table_shadow_filename(shadow_path, sizeof(shadow_path) - 1, lpt);
  strxmov(shadow_frm_name, shadow_path, reg_ext, NullS);
  if (flags & WFRM_WRITE_SHADOW)
  {
    if (mysql_prepare_create_table(lpt->thd, lpt->create_info, lpt->alter_info,
                                   &lpt->db_options, lpt->table->file,
                                   &lpt->key_info_buffer, &lpt->key_count,
                                   C_ALTER_TABLE))
    {
      DBUG_RETURN(TRUE);
    }
#ifdef WITH_PARTITION_STORAGE_ENGINE
    {
      partition_info *part_info= lpt->table->part_info;
      if (part_info)
      {
        if (!(part_syntax_buf= generate_partition_syntax(lpt->thd, part_info,
                                                         &syntax_len,
                                                         TRUE, TRUE,
                                                         lpt->create_info,
                                                         lpt->alter_info,
                                                         NULL)))
        {
          DBUG_RETURN(TRUE);
        }
        part_info->part_info_string= part_syntax_buf;
        part_info->part_info_len= syntax_len;
      }
    }
#endif
    /* Write shadow frm file */
    lpt->create_info->table_options= lpt->db_options;
    LEX_CUSTRING frm= build_frm_image(lpt->thd, lpt->table_name,
                                      lpt->create_info,
                                      lpt->alter_info->create_list,
                                      lpt->key_count, lpt->key_info_buffer,
                                      lpt->table->file);
    if (!frm.str)
    {
      error= 1;
      goto end;
    }

    int error= writefrm(shadow_path, lpt->db, lpt->table_name,
                        lpt->create_info->tmp_table(), frm.str, frm.length);
    my_free(const_cast<uchar*>(frm.str));

    if (error || lpt->table->file->ha_create_partitioning_metadata(shadow_path,
                                       NULL, CHF_CREATE_FLAG))
    {
      mysql_file_delete(key_file_frm, shadow_frm_name, MYF(0));
      error= 1;
      goto end;
    }
  }
  if (flags & WFRM_INSTALL_SHADOW)
  {
#ifdef WITH_PARTITION_STORAGE_ENGINE
    partition_info *part_info= lpt->part_info;
#endif
    /*
      Build frm file name
    */
    build_table_filename(path, sizeof(path) - 1, lpt->db,
                         lpt->table_name, "", 0);
    strxnmov(frm_name, sizeof(frm_name), path, reg_ext, NullS);
    /*
      When we are changing to use new frm file we need to ensure that we
      don't collide with another thread in process to open the frm file.
      We start by deleting the .frm file and possible .par file. Then we
      write to the DDL log that we have completed the delete phase by
      increasing the phase of the log entry. Next step is to rename the
      new .frm file and the new .par file to the real name. After
      completing this we write a new phase to the log entry that will
      deactivate it.
    */
    if (mysql_file_delete(key_file_frm, frm_name, MYF(MY_WME)) ||
#ifdef WITH_PARTITION_STORAGE_ENGINE
        lpt->table->file->ha_create_partitioning_metadata(path, shadow_path,
                                                  CHF_DELETE_FLAG) ||
        deactivate_ddl_log_entry(part_info->frm_log_entry->entry_pos) ||
        (sync_ddl_log(), FALSE) ||
        mysql_file_rename(key_file_frm,
                          shadow_frm_name, frm_name, MYF(MY_WME)) ||
        lpt->table->file->ha_create_partitioning_metadata(path, shadow_path,
                                                  CHF_RENAME_FLAG))
#else
        mysql_file_rename(key_file_frm,
                          shadow_frm_name, frm_name, MYF(MY_WME)))
#endif
    {
      error= 1;
      goto err;
    }
#ifdef WITH_PARTITION_STORAGE_ENGINE
    if (part_info && (flags & WFRM_KEEP_SHARE))
    {
      TABLE_SHARE *share= lpt->table->s;
      char *tmp_part_syntax_str;
      if (!(part_syntax_buf= generate_partition_syntax(lpt->thd, part_info,
                                                       &syntax_len,
                                                       TRUE, TRUE,
                                                       lpt->create_info,
                                                       lpt->alter_info,
                                                       NULL)))
      {
        error= 1;
        goto err;
      }
      if (share->partition_info_buffer_size < syntax_len + 1)
      {
        share->partition_info_buffer_size= syntax_len+1;
        if (!(tmp_part_syntax_str= (char*) strmake_root(&share->mem_root,
                                                        part_syntax_buf,
                                                        syntax_len)))
        {
          error= 1;
          goto err;
        }
        share->partition_info_str= tmp_part_syntax_str;
      }
      else
        memcpy((char*) share->partition_info_str, part_syntax_buf,
               syntax_len + 1);
      share->partition_info_str_len= part_info->part_info_len= syntax_len;
      part_info->part_info_string= part_syntax_buf;
    }
#endif

err:
#ifdef WITH_PARTITION_STORAGE_ENGINE
    deactivate_ddl_log_entry(part_info->frm_log_entry->entry_pos);
    part_info->frm_log_entry= NULL;
    (void) sync_ddl_log();
#endif
    ;
  }

end:
  DBUG_RETURN(error);
}


/*
  SYNOPSIS
    write_bin_log()
    thd                           Thread object
    clear_error                   is clear_error to be called
    query                         Query to log
    query_length                  Length of query
    is_trans                      if the event changes either
                                  a trans or non-trans engine.

  RETURN VALUES
    NONE

  DESCRIPTION
    Write the binlog if open, routine used in multiple places in this
    file
*/

int write_bin_log(THD *thd, bool clear_error,
                  char const *query, ulong query_length, bool is_trans)
{
  int error= 0;
  if (mysql_bin_log.is_open())
  {
    int errcode= 0;
    thd_proc_info(thd, "Writing to binlog");
    if (clear_error)
      thd->clear_error();
    else
      errcode= query_error_code(thd, TRUE);
    error= thd->binlog_query(THD::STMT_QUERY_TYPE,
                             query, query_length, is_trans, FALSE, FALSE,
                             errcode);
    thd_proc_info(thd, 0);
  }
  return error;
}


/*
 delete (drop) tables.

  SYNOPSIS
   mysql_rm_table()
   thd			Thread handle
   tables		List of tables to delete
   if_exists		If 1, don't give error if one table doesn't exists

  NOTES
    Will delete all tables that can be deleted and give a compact error
    messages for tables that could not be deleted.
    If a table is in use, we will wait for all users to free the table
    before dropping it

    Wait if global_read_lock (FLUSH TABLES WITH READ LOCK) is set, but
    not if under LOCK TABLES.

  RETURN
    FALSE OK.  In this case ok packet is sent to user
    TRUE  Error

*/

bool mysql_rm_table(THD *thd,TABLE_LIST *tables, my_bool if_exists,
                    my_bool drop_temporary)
{
  bool error;
  Drop_table_error_handler err_handler;
  TABLE_LIST *table;
  DBUG_ENTER("mysql_rm_table");

  /* Disable drop of enabled log tables, must be done before name locking */
  for (table= tables; table; table= table->next_local)
  {
    if (check_if_log_table(table, TRUE, "DROP"))
      DBUG_RETURN(true);
  }

  if (!drop_temporary)
  {
    if (!in_bootstrap)
    {
      for (table= tables; table; table= table->next_local)
      {
        LEX_STRING db_name= { table->db, table->db_length };
        LEX_STRING table_name= { table->table_name, table->table_name_length };
        if (table->open_type == OT_BASE_ONLY ||
            !find_temporary_table(thd, table))
          (void) delete_statistics_for_table(thd, &db_name, &table_name);
      }
    }

    if (!thd->locked_tables_mode)
    {
      if (lock_table_names(thd, tables, NULL,
                           thd->variables.lock_wait_timeout, 0))
        DBUG_RETURN(true);
    }
    else
    {
      for (table= tables; table; table= table->next_local)
      {
        if (is_temporary_table(table))
        {
          /*
            A temporary table.

            Don't try to find a corresponding MDL lock or assign it
            to table->mdl_request.ticket. There can't be metadata
            locks for temporary tables: they are local to the session.

            Later in this function we release the MDL lock only if
            table->mdl_requeset.ticket is not NULL. Thus here we
            ensure that we won't release the metadata lock on the base
            table locked with LOCK TABLES as a side effect of temporary
            table drop.
          */
          DBUG_ASSERT(table->mdl_request.ticket == NULL);
        }
        else
        {
          /*
            Not a temporary table.

            Since 'tables' list can't contain duplicates (this is ensured
            by parser) it is safe to cache pointer to the TABLE instances
            in its elements.
          */
          table->table= find_table_for_mdl_upgrade(thd, table->db,
                                                   table->table_name, false);
          if (!table->table)
            DBUG_RETURN(true);
          table->mdl_request.ticket= table->table->mdl_ticket;
        }
      }
    }
  }

  /* mark for close and remove all cached entries */
  thd->push_internal_handler(&err_handler);
  error= mysql_rm_table_no_locks(thd, tables, if_exists, drop_temporary,
                                 false, false, false);
  thd->pop_internal_handler();

  if (error)
    DBUG_RETURN(TRUE);
  my_ok(thd);
  DBUG_RETURN(FALSE);
}


/**
  Find the comment in the query.
  That's auxiliary function to be used handling DROP TABLE [comment].

  @param  thd             Thread handler
  @param  comment_pos     How many characters to skip before the comment.
                          Can be either 9 for DROP TABLE or
                          17 for DROP TABLE IF EXISTS
  @param  comment_start   returns the beginning of the comment if found.

  @retval  0  no comment found
  @retval  >0 the lenght of the comment found

*/
static uint32 comment_length(THD *thd, uint32 comment_pos,
                             const char **comment_start)
{
  /* We use uchar * here to make array indexing portable */
  const uchar *query= (uchar*) thd->query();
  const uchar *query_end= (uchar*) query + thd->query_length();
  const uchar *const state_map= thd->charset()->state_map;

  for (; query < query_end; query++)
  {
    if (state_map[static_cast<uchar>(*query)] == MY_LEX_SKIP)
      continue;
    if (comment_pos-- == 0)
      break;
  }
  if (query > query_end - 3 /* comment can't be shorter than 4 */ ||
      state_map[static_cast<uchar>(*query)] != MY_LEX_LONG_COMMENT || query[1] != '*')
    return 0;
  
  *comment_start= (char*) query;
  
  for (query+= 3; query < query_end; query++)
  {
    if (query[-1] == '*' && query[0] == '/')
      return (char*) query - *comment_start + 1;
  }
  return 0;
}


/**
  Execute the drop of a normal or temporary table.

  @param  thd             Thread handler
  @param  tables          Tables to drop
  @param  if_exists       If set, don't give an error if table doesn't exists.
                          In this case we give an warning of level 'NOTE'
  @param  drop_temporary  Only drop temporary tables
  @param  drop_view       Allow to delete VIEW .frm
  @param  dont_log_query  Don't write query to log files. This will also not
                          generate warnings if the handler files doesn't exists
  @param  dont_free_locks Don't do automatic UNLOCK TABLE if no more locked
                          tables

  @retval  0  ok
  @retval  1  Error
  @retval -1  Thread was killed

  @note This function assumes that metadata locks have already been taken.
        It is also assumed that the tables have been removed from TDC.

  @note This function assumes that temporary tables to be dropped have
        been pre-opened using corresponding table list elements.

  @todo When logging to the binary log, we should log
        tmp_tables and transactional tables as separate statements if we
        are in a transaction;  This is needed to get these tables into the
        cached binary log that is only written on COMMIT.
        The current code only writes DROP statements that only uses temporary
        tables to the cache binary log.  This should be ok on most cases, but
        not all.
*/

int mysql_rm_table_no_locks(THD *thd, TABLE_LIST *tables, bool if_exists,
                            bool drop_temporary, bool drop_view,
                            bool dont_log_query,
                            bool dont_free_locks)
{
  TABLE_LIST *table;
  char path[FN_REFLEN + 1], wrong_tables_buff[160], *alias= NULL;
  String wrong_tables(wrong_tables_buff, sizeof(wrong_tables_buff)-1,
                      system_charset_info);
  uint path_length= 0, errors= 0;
  int error= 0;
  int non_temp_tables_count= 0;
  bool non_tmp_error= 0;
  bool trans_tmp_table_deleted= 0, non_trans_tmp_table_deleted= 0;
  bool non_tmp_table_deleted= 0;
  bool is_drop_tmp_if_exists_added= 0;
  bool was_view= 0;
  String built_query;
  String built_trans_tmp_query, built_non_trans_tmp_query;
  DBUG_ENTER("mysql_rm_table_no_locks");

  wrong_tables.length(0);
  /*
    Prepares the drop statements that will be written into the binary
    log as follows:

    1 - If we are not processing a "DROP TEMPORARY" it prepares a
    "DROP".

    2 - A "DROP" may result in a "DROP TEMPORARY" but the opposite is
    not true.

    3 - If the current format is row, the IF EXISTS token needs to be
    appended because one does not know if CREATE TEMPORARY was previously
    written to the binary log.

    4 - Add the IF_EXISTS token if necessary, i.e. if_exists is TRUE.

    5 - For temporary tables, there is a need to differentiate tables
    in transactional and non-transactional storage engines. For that,
    reason, two types of drop statements are prepared.

    The need to different the type of tables when dropping a temporary
    table stems from the fact that such drop does not commit an ongoing
    transaction and changes to non-transactional tables must be written
    ahead of the transaction in some circumstances.

    6- Slave SQL thread ignores all replicate-* filter rules
    for temporary tables with 'IF EXISTS' clause. (See sql/sql_parse.cc:
    mysql_execute_command() for details). These commands will be binlogged
    as they are, even if the default database (from USE `db`) is not present
    on the Slave. This can cause point in time recovery failures later
    when user uses the slave's binlog to re-apply. Hence at the time of binary
    logging, these commands will be written with fully qualified table names
    and use `db` will be suppressed.
  */
  if (!dont_log_query)
  {
    if (!drop_temporary)
    {
      const char *comment_start;
      uint32 comment_len;

      built_query.set_charset(thd->charset());
      if (if_exists)
        built_query.append("DROP TABLE IF EXISTS ");
      else
        built_query.append("DROP TABLE ");

      if ((comment_len= comment_length(thd, if_exists ? 17:9, &comment_start)))
      {
        built_query.append(comment_start, comment_len);
        built_query.append(" ");
      }
    }

    if (thd->is_current_stmt_binlog_format_row() || if_exists)
    {
      is_drop_tmp_if_exists_added= true;
      built_trans_tmp_query.set_charset(system_charset_info);
      built_trans_tmp_query.append("DROP TEMPORARY TABLE IF EXISTS ");
      built_non_trans_tmp_query.set_charset(system_charset_info);
      built_non_trans_tmp_query.append("DROP TEMPORARY TABLE IF EXISTS ");
    }
    else
    {
      built_trans_tmp_query.set_charset(system_charset_info);
      built_trans_tmp_query.append("DROP TEMPORARY TABLE ");
      built_non_trans_tmp_query.set_charset(system_charset_info);
      built_non_trans_tmp_query.append("DROP TEMPORARY TABLE ");
    }
  }

  for (table= tables; table; table= table->next_local)
  {
    bool is_trans= 0;
    bool table_creation_was_logged= 1;
    char *db=table->db;
    size_t db_length= table->db_length;
    handlerton *table_type= 0;

    DBUG_PRINT("table", ("table_l: '%s'.'%s'  table: 0x%lx  s: 0x%lx",
                         table->db, table->table_name, (long) table->table,
                         table->table ? (long) table->table->s : (long) -1));

    /*
      If we are in locked tables mode and are dropping a temporary table,
      the ticket should be NULL to ensure that we don't release a lock
      on a base table later.
    */
    DBUG_ASSERT(!(thd->locked_tables_mode &&
                  table->open_type != OT_BASE_ONLY &&
                  find_temporary_table(thd, table) &&
                  table->mdl_request.ticket != NULL));

    /*
      drop_temporary_table may return one of the following error codes:
      .  0 - a temporary table was successfully dropped.
      .  1 - a temporary table was not found.
      . -1 - a temporary table is used by an outer statement.
    */
    if (table->open_type == OT_BASE_ONLY || !is_temporary_table(table))
      error= 1;
    else
    {
      table_creation_was_logged= table->table->s->table_creation_was_logged;
      if ((error= drop_temporary_table(thd, table->table, &is_trans)) == -1)
      {
        DBUG_ASSERT(thd->in_sub_stmt);
        goto err;
      }
      table->table= 0;
    }

    if ((drop_temporary && if_exists) || !error)
    {
      /*
        This handles the case of temporary tables. We have the following cases:

          . "DROP TEMPORARY" was executed and a temporary table was affected
          (i.e. drop_temporary && !error) or the if_exists was specified (i.e.
          drop_temporary && if_exists).

          . "DROP" was executed but a temporary table was affected (.i.e
          !error).
      */
      if (!dont_log_query && table_creation_was_logged)
      {
        /*
          If there is an error, we don't know the type of the engine
          at this point. So, we keep it in the trx-cache.
        */
        is_trans= error ? TRUE : is_trans;
        if (is_trans)
          trans_tmp_table_deleted= TRUE;
        else
          non_trans_tmp_table_deleted= TRUE;

        String *built_ptr_query=
          (is_trans ? &built_trans_tmp_query : &built_non_trans_tmp_query);
        /*
          Write the database name if it is not the current one or if
          thd->db is NULL or 'IF EXISTS' clause is present in 'DROP TEMPORARY'
          query.
        */
        if (thd->db == NULL || strcmp(db,thd->db) != 0
            || is_drop_tmp_if_exists_added )
        {
          append_identifier(thd, built_ptr_query, db, db_length);
          built_ptr_query->append(".");
        }
        append_identifier(thd, built_ptr_query, table->table_name,
                          table->table_name_length);
        built_ptr_query->append(",");
      }
      /*
        This means that a temporary table was droped and as such there
        is no need to proceed with the code that tries to drop a regular
        table.
      */
      if (!error) continue;
    }
    else if (!drop_temporary)
    {
      non_temp_tables_count++;

      DBUG_ASSERT(thd->mdl_context.is_lock_owner(MDL_key::TABLE, table->db,
                                                 table->table_name,
                                                 MDL_SHARED));

      alias= (lower_case_table_names == 2) ? table->alias : table->table_name;
      /* remove .frm file and engine files */
      path_length= build_table_filename(path, sizeof(path) - 1, db, alias,
                                        reg_ext, 0);

      /*
        This handles the case where a "DROP" was executed and a regular
        table "may be" dropped as drop_temporary is FALSE and error is
        TRUE. If the error was FALSE a temporary table was dropped and
        regardless of the status of drop_temporary a "DROP TEMPORARY"
        must be used.
      */
      if (!dont_log_query)
      {
        /*
          Note that unless if_exists is TRUE or a temporary table was deleted, 
          there is no means to know if the statement should be written to the
          binary log. See further information on this variable in what follows.
        */
        non_tmp_table_deleted= (if_exists ? TRUE : non_tmp_table_deleted);
        /*
          Don't write the database name if it is the current one (or if
          thd->db is NULL).
        */
        if (thd->db == NULL || strcmp(db,thd->db) != 0)
        {
          append_identifier(thd, &built_query, db, db_length);
          built_query.append(".");
        }

        append_identifier(thd, &built_query, table->table_name,
                          table->table_name_length);
        built_query.append(",");
      }
    }
    DEBUG_SYNC(thd, "rm_table_no_locks_before_delete_table");
    error= 0;
    if (drop_temporary ||
        (ha_table_exists(thd, db, alias, &table_type) == 0 && table_type == 0) ||
        (!drop_view && (was_view= (table_type == view_pseudo_hton))))
    {
      /*
        One of the following cases happened:
          . "DROP TEMPORARY" but a temporary table was not found.
          . "DROP" but table was not found
          . "DROP TABLE" statement, but it's a view. 
      */
      if (if_exists)
      {
        char buff[FN_REFLEN];
        String tbl_name(buff, sizeof(buff), system_charset_info);
        tbl_name.length(0);
        tbl_name.append(db);
        tbl_name.append('.');
        tbl_name.append(table->table_name);
        push_warning_printf(thd, Sql_condition::WARN_LEVEL_NOTE,
                            ER_BAD_TABLE_ERROR,
                            ER_THD(thd, ER_BAD_TABLE_ERROR),
                            tbl_name.c_ptr_safe());
      }
      else
      {
        non_tmp_error = (drop_temporary ? non_tmp_error : TRUE);
        error= 1;
      }
    }
    else
    {
      char *end;
      /*
        It could happen that table's share in the table definition cache
        is the only thing that keeps the engine plugin loaded
        (if it is uninstalled and waits for the ref counter to drop to 0).

        In this case, the tdc_remove_table() below will release and unload
        the plugin. And ha_delete_table() will get a dangling pointer.

        Let's lock the plugin till the end of the statement.
      */
      if (table_type && table_type != view_pseudo_hton)
        ha_lock_engine(thd, table_type);

      if (thd->locked_tables_mode)
      {
        if (wait_while_table_is_used(thd, table->table, HA_EXTRA_NOT_USED))
        {
          error= -1;
          goto err;
        }
        /* the following internally does TDC_RT_REMOVE_ALL */
        close_all_tables_for_name(thd, table->table->s,
                                  HA_EXTRA_PREPARE_FOR_DROP, NULL);
        table->table= 0;
      }
      else
        tdc_remove_table(thd, TDC_RT_REMOVE_ALL, table->db, table->table_name,
                         false);

      /* Check that we have an exclusive lock on the table to be dropped. */
      DBUG_ASSERT(thd->mdl_context.is_lock_owner(MDL_key::TABLE, table->db,
                                                 table->table_name,
                                                 MDL_EXCLUSIVE));

      // Remove extension for delete
      *(end= path + path_length - reg_ext_length)= '\0';

      error= ha_delete_table(thd, table_type, path, db, table->table_name,
                             !dont_log_query);

      if (!error)
      {
        int frm_delete_error, trigger_drop_error= 0;
	/* Delete the table definition file */
	strmov(end,reg_ext);
        frm_delete_error= mysql_file_delete(key_file_frm, path, MYF(MY_WME));
        if (frm_delete_error)
          frm_delete_error= my_errno;
        else
        {
          non_tmp_table_deleted= TRUE;
          trigger_drop_error=
            Table_triggers_list::drop_all_triggers(thd, db, table->table_name);
        }

        if (trigger_drop_error ||
            (frm_delete_error && frm_delete_error != ENOENT))
          error= 1;
        else if (frm_delete_error && if_exists)
          thd->clear_error();
      }
      non_tmp_error= error ? TRUE : non_tmp_error;
    }
    if (error)
    {
      if (wrong_tables.length())
	wrong_tables.append(',');
      wrong_tables.append(db);
      wrong_tables.append('.');
      wrong_tables.append(table->table_name);
      errors++;
    }
    else
    {
      PSI_CALL_drop_table_share(false, table->db, table->db_length,
                                table->table_name, table->table_name_length);
      mysql_audit_drop_table(thd, table);
    }

    DBUG_PRINT("table", ("table: 0x%lx  s: 0x%lx", (long) table->table,
                         table->table ? (long) table->table->s : (long) -1));

    DBUG_EXECUTE_IF("bug43138",
                    my_printf_error(ER_BAD_TABLE_ERROR,
                                    ER_THD(thd, ER_BAD_TABLE_ERROR), MYF(0),
                                    table->table_name););
  }
  DEBUG_SYNC(thd, "rm_table_no_locks_before_binlog");
  thd->thread_specific_used|= (trans_tmp_table_deleted ||
                               non_trans_tmp_table_deleted);
  error= 0;
err:
  if (wrong_tables.length())
  {
    DBUG_ASSERT(errors);
    if (errors == 1 && was_view)
      my_printf_error(ER_IT_IS_A_VIEW, ER_THD(thd, ER_IT_IS_A_VIEW), MYF(0),
                      wrong_tables.c_ptr_safe());
    else if (errors > 1 || !thd->is_error())
      my_printf_error(ER_BAD_TABLE_ERROR, ER_THD(thd, ER_BAD_TABLE_ERROR),
                      MYF(0),
                      wrong_tables.c_ptr_safe());
    error= 1;
  }

  /*
    We are always logging drop of temporary tables.
    The reason is to handle the following case:
    - Use statement based replication
    - CREATE TEMPORARY TABLE foo (logged)
    - set row based replication
    - DROP TEMPORAY TABLE foo    (needs to be logged)
    This should be fixed so that we remember if creation of the
    temporary table was logged and only log it if the creation was
    logged.
  */

  if (non_trans_tmp_table_deleted ||
      trans_tmp_table_deleted || non_tmp_table_deleted)
  {
    query_cache_invalidate3(thd, tables, 0);
    if (!dont_log_query && mysql_bin_log.is_open())
    {
      if (non_trans_tmp_table_deleted)
      {
          /* Chop of the last comma */
          built_non_trans_tmp_query.chop();
          built_non_trans_tmp_query.append(" /* generated by server */");
          error |= thd->binlog_query(THD::STMT_QUERY_TYPE,
                                     built_non_trans_tmp_query.ptr(),
                                     built_non_trans_tmp_query.length(),
                                     FALSE, FALSE,
                                     is_drop_tmp_if_exists_added,
                                     0);
      }
      if (trans_tmp_table_deleted)
      {
          /* Chop of the last comma */
          built_trans_tmp_query.chop();
          built_trans_tmp_query.append(" /* generated by server */");
          error |= thd->binlog_query(THD::STMT_QUERY_TYPE,
                                     built_trans_tmp_query.ptr(),
                                     built_trans_tmp_query.length(),
                                     TRUE, FALSE,
                                     is_drop_tmp_if_exists_added,
                                     0);
      }
      if (non_tmp_table_deleted)
      {
          /* Chop of the last comma */
          built_query.chop();
          built_query.append(" /* generated by server */");
          int error_code = non_tmp_error ?  thd->get_stmt_da()->sql_errno()
                                         : 0;
          error |= thd->binlog_query(THD::STMT_QUERY_TYPE,
                                     built_query.ptr(),
                                     built_query.length(),
                                     TRUE, FALSE, FALSE,
                                     error_code);
      }
    }
  }

  if (!drop_temporary)
  {
    /*
      Under LOCK TABLES we should release meta-data locks on the tables
      which were dropped.

      Leave LOCK TABLES mode if we managed to drop all tables which were
      locked. Additional check for 'non_temp_tables_count' is to avoid
      leaving LOCK TABLES mode if we have dropped only temporary tables.
    */
    if (thd->locked_tables_mode)
    {
      if (thd->lock && thd->lock->table_count == 0 &&
          non_temp_tables_count > 0 && !dont_free_locks)
      {
        thd->locked_tables_list.unlock_locked_tables(thd);
        goto end;
      }
      for (table= tables; table; table= table->next_local)
      {
        /* Drop locks for all successfully dropped tables. */
        if (table->table == NULL && table->mdl_request.ticket)
        {
          /*
            Under LOCK TABLES we may have several instances of table open
            and locked and therefore have to remove several metadata lock
            requests associated with them.
          */
          thd->mdl_context.release_all_locks_for_name(table->mdl_request.ticket);
        }
      }
    }
    /*
      Rely on the caller to implicitly commit the transaction
      and release metadata locks.
    */
  }

end:
  DBUG_RETURN(error);
}

/**
  Log the drop of a table.

  @param thd	           Thread handler
  @param db_name           Database name
  @param table_name        Table name
  @param temporary_table   1 if table was a temporary table

  This code is only used in the case of failed CREATE OR REPLACE TABLE
  when the original table was dropped but we could not create the new one.
*/

bool log_drop_table(THD *thd, const char *db_name, size_t db_name_length,
                    const char *table_name, size_t table_name_length,
                    bool temporary_table)
{
  char buff[NAME_LEN*2 + 80];
  String query(buff, sizeof(buff), system_charset_info);
  bool error;
  DBUG_ENTER("log_drop_table");

  if (!mysql_bin_log.is_open())
    DBUG_RETURN(0);
  
  query.length(0);
  query.append(STRING_WITH_LEN("DROP "));
  if (temporary_table)
    query.append(STRING_WITH_LEN("TEMPORARY "));
  query.append(STRING_WITH_LEN("TABLE IF EXISTS "));
  append_identifier(thd, &query, db_name, db_name_length);
  query.append(".");
  append_identifier(thd, &query, table_name, table_name_length);
  query.append(STRING_WITH_LEN("/* Generated to handle "
                               "failed CREATE OR REPLACE */"));
  error= thd->binlog_query(THD::STMT_QUERY_TYPE,
                           query.ptr(), query.length(),
                           FALSE, FALSE, temporary_table, 0);
  DBUG_RETURN(error);
}


/**
  Quickly remove a table.

  @param thd         Thread context.
  @param base        The handlerton handle.
  @param db          The database name.
  @param table_name  The table name.
  @param flags       Flags for build_table_filename() as well as describing
                     if handler files / .FRM should be deleted as well.

  @return False in case of success, True otherwise.
*/

bool quick_rm_table(THD *thd, handlerton *base, const char *db,
                    const char *table_name, uint flags)
{
  char path[FN_REFLEN + 1];
  bool error= 0;
  DBUG_ENTER("quick_rm_table");

  uint path_length= build_table_filename(path, sizeof(path) - 1,
                                         db, table_name, reg_ext, flags);
  if (mysql_file_delete(key_file_frm, path, MYF(0)))
    error= 1; /* purecov: inspected */
  path[path_length - reg_ext_length]= '\0'; // Remove reg_ext
  if (flags & NO_HA_TABLE)
  {
    handler *file= get_new_handler((TABLE_SHARE*) 0, thd->mem_root, base);
    if (!file)
      DBUG_RETURN(true);
    (void) file->ha_create_partitioning_metadata(path, NULL, CHF_DELETE_FLAG);
    delete file;
  }
  if (!(flags & (FRM_ONLY|NO_HA_TABLE)))
    error|= ha_delete_table(current_thd, base, path, db, table_name, 0);

  if (likely(error == 0))
  {
    PSI_CALL_drop_table_share(flags & FN_IS_TMP, db, strlen(db),
                              table_name, strlen(table_name));
  }

  DBUG_RETURN(error);
}


/*
  Sort keys in the following order:
  - PRIMARY KEY
  - UNIQUE keys where all column are NOT NULL
  - UNIQUE keys that don't contain partial segments
  - Other UNIQUE keys
  - Normal keys
  - Fulltext keys

  This will make checking for duplicated keys faster and ensure that
  PRIMARY keys are prioritized.
*/

static int sort_keys(KEY *a, KEY *b)
{
  ulong a_flags= a->flags, b_flags= b->flags;
  
  if (a_flags & HA_NOSAME)
  {
    if (!(b_flags & HA_NOSAME))
      return -1;
    if ((a_flags ^ b_flags) & HA_NULL_PART_KEY)
    {
      /* Sort NOT NULL keys before other keys */
      return (a_flags & HA_NULL_PART_KEY) ? 1 : -1;
    }
    if (a->name == primary_key_name)
      return -1;
    if (b->name == primary_key_name)
      return 1;
    /* Sort keys don't containing partial segments before others */
    if ((a_flags ^ b_flags) & HA_KEY_HAS_PART_KEY_SEG)
      return (a_flags & HA_KEY_HAS_PART_KEY_SEG) ? 1 : -1;
  }
  else if (b_flags & HA_NOSAME)
    return 1;					// Prefer b

  if ((a_flags ^ b_flags) & HA_FULLTEXT)
  {
    return (a_flags & HA_FULLTEXT) ? 1 : -1;
  }
  /*
    Prefer original key order.	usable_key_parts contains here
    the original key position.
  */
  return ((a->usable_key_parts < b->usable_key_parts) ? -1 :
	  (a->usable_key_parts > b->usable_key_parts) ? 1 :
	  0);
}

/*
  Check TYPELIB (set or enum) for duplicates

  SYNOPSIS
    check_duplicates_in_interval()
    set_or_name   "SET" or "ENUM" string for warning message
    name	  name of the checked column
    typelib	  list of values for the column
    dup_val_count  returns count of duplicate elements

  DESCRIPTION
    This function prints an warning for each value in list
    which has some duplicates on its right

  RETURN VALUES
    0             ok
    1             Error
*/

bool check_duplicates_in_interval(const char *set_or_name,
                                  const char *name, TYPELIB *typelib,
                                  CHARSET_INFO *cs, unsigned int *dup_val_count)
{
  TYPELIB tmp= *typelib;
  const char **cur_value= typelib->type_names;
  unsigned int *cur_length= typelib->type_lengths;
  *dup_val_count= 0;  
  
  for ( ; tmp.count > 1; cur_value++, cur_length++)
  {
    tmp.type_names++;
    tmp.type_lengths++;
    tmp.count--;
    if (find_type2(&tmp, (const char*)*cur_value, *cur_length, cs))
    {
      THD *thd= current_thd;
      ErrConvString err(*cur_value, *cur_length, cs);
      if (current_thd->is_strict_mode())
      {
        my_error(ER_DUPLICATED_VALUE_IN_TYPE, MYF(0),
                 name, err.ptr(), set_or_name);
        return 1;
      }
      push_warning_printf(thd,Sql_condition::WARN_LEVEL_NOTE,
                          ER_DUPLICATED_VALUE_IN_TYPE,
                          ER_THD(thd, ER_DUPLICATED_VALUE_IN_TYPE),
                          name, err.ptr(), set_or_name);
      (*dup_val_count)++;
    }
  }
  return 0;
}


/*
  Check TYPELIB (set or enum) max and total lengths

  SYNOPSIS
    calculate_interval_lengths()
    cs            charset+collation pair of the interval
    typelib       list of values for the column
    max_length    length of the longest item
    tot_length    sum of the item lengths

  DESCRIPTION
    After this function call:
    - ENUM uses max_length
    - SET uses tot_length.

  RETURN VALUES
    void
*/
void calculate_interval_lengths(CHARSET_INFO *cs, TYPELIB *interval,
                                uint32 *max_length, uint32 *tot_length)
{
  const char **pos;
  uint *len;
  *max_length= *tot_length= 0;
  for (pos= interval->type_names, len= interval->type_lengths;
       *pos ; pos++, len++)
  {
    size_t length= cs->cset->numchars(cs, *pos, *pos + *len);
    *tot_length+= length;
    set_if_bigger(*max_length, (uint32)length);
  }
}


/*
  Prepare a create_table instance for packing

  SYNOPSIS
    prepare_create_field()
    sql_field     field to prepare for packing
    blob_columns  count for BLOBs
    table_flags   table flags

  DESCRIPTION
    This function prepares a Create_field instance.
    Fields such as pack_flag are valid after this call.

  RETURN VALUES
   0	ok
   1	Error
*/

int prepare_create_field(Column_definition *sql_field,
			 uint *blob_columns, 
			 longlong table_flags)
{
  unsigned int dup_val_count;
  DBUG_ENTER("prepare_create_field");

  /*
    This code came from mysql_prepare_create_table.
    Indent preserved to make patching easier
  */
  DBUG_ASSERT(sql_field->charset);

  switch (sql_field->sql_type) {
  case MYSQL_TYPE_BLOB:
  case MYSQL_TYPE_MEDIUM_BLOB:
  case MYSQL_TYPE_TINY_BLOB:
  case MYSQL_TYPE_LONG_BLOB:
    sql_field->pack_flag=FIELDFLAG_BLOB |
      pack_length_to_packflag(sql_field->pack_length -
                              portable_sizeof_char_ptr);
    if (sql_field->charset->state & MY_CS_BINSORT)
      sql_field->pack_flag|=FIELDFLAG_BINARY;
    sql_field->length=8;			// Unireg field length
    sql_field->unireg_check=Field::BLOB_FIELD;
    (*blob_columns)++;
    break;
  case MYSQL_TYPE_GEOMETRY:
#ifdef HAVE_SPATIAL
    if (!(table_flags & HA_CAN_GEOMETRY))
    {
      my_printf_error(ER_CHECK_NOT_IMPLEMENTED, ER(ER_CHECK_NOT_IMPLEMENTED),
                      MYF(0), "GEOMETRY");
      DBUG_RETURN(1);
    }
    sql_field->pack_flag=FIELDFLAG_GEOM |
      pack_length_to_packflag(sql_field->pack_length -
                              portable_sizeof_char_ptr);
    if (sql_field->charset->state & MY_CS_BINSORT)
      sql_field->pack_flag|=FIELDFLAG_BINARY;
    sql_field->length=8;			// Unireg field length
    sql_field->unireg_check=Field::BLOB_FIELD;
    (*blob_columns)++;
    break;
#else
    my_printf_error(ER_FEATURE_DISABLED,ER(ER_FEATURE_DISABLED), MYF(0),
                    sym_group_geom.name, sym_group_geom.needed_define);
    DBUG_RETURN(1);
#endif /*HAVE_SPATIAL*/
  case MYSQL_TYPE_VARCHAR:
#ifndef QQ_ALL_HANDLERS_SUPPORT_VARCHAR
    if (table_flags & HA_NO_VARCHAR)
    {
      /* convert VARCHAR to CHAR because handler is not yet up to date */
      sql_field->sql_type=    MYSQL_TYPE_VAR_STRING;
      sql_field->pack_length= calc_pack_length(sql_field->sql_type,
                                               (uint) sql_field->length);
      if ((sql_field->length / sql_field->charset->mbmaxlen) >
          MAX_FIELD_CHARLENGTH)
      {
        my_printf_error(ER_TOO_BIG_FIELDLENGTH, ER(ER_TOO_BIG_FIELDLENGTH),
                        MYF(0), sql_field->field_name,
                        static_cast<ulong>(MAX_FIELD_CHARLENGTH));
        DBUG_RETURN(1);
      }
    }
#endif
    /* fall through */
  case MYSQL_TYPE_STRING:
    sql_field->pack_flag=0;
    if (sql_field->charset->state & MY_CS_BINSORT)
      sql_field->pack_flag|=FIELDFLAG_BINARY;
    break;
  case MYSQL_TYPE_ENUM:
    sql_field->pack_flag=pack_length_to_packflag(sql_field->pack_length) |
      FIELDFLAG_INTERVAL;
    if (sql_field->charset->state & MY_CS_BINSORT)
      sql_field->pack_flag|=FIELDFLAG_BINARY;
    sql_field->unireg_check=Field::INTERVAL_FIELD;
    if (check_duplicates_in_interval("ENUM",sql_field->field_name,
                                     sql_field->interval,
                                     sql_field->charset, &dup_val_count))
      DBUG_RETURN(1);
    break;
  case MYSQL_TYPE_SET:
    sql_field->pack_flag=pack_length_to_packflag(sql_field->pack_length) |
      FIELDFLAG_BITFIELD;
    if (sql_field->charset->state & MY_CS_BINSORT)
      sql_field->pack_flag|=FIELDFLAG_BINARY;
    sql_field->unireg_check=Field::BIT_FIELD;
    if (check_duplicates_in_interval("SET",sql_field->field_name,
                                     sql_field->interval,
                                     sql_field->charset, &dup_val_count))
      DBUG_RETURN(1);
    /* Check that count of unique members is not more then 64 */
    if (sql_field->interval->count -  dup_val_count > sizeof(longlong)*8)
    {
       my_error(ER_TOO_BIG_SET, MYF(0), sql_field->field_name);
       DBUG_RETURN(1);
    }
    break;
  case MYSQL_TYPE_DATE:			// Rest of string types
  case MYSQL_TYPE_NEWDATE:
  case MYSQL_TYPE_TIME:
  case MYSQL_TYPE_DATETIME:
  case MYSQL_TYPE_TIME2:
  case MYSQL_TYPE_DATETIME2:
  case MYSQL_TYPE_NULL:
    sql_field->pack_flag=f_settype((uint) sql_field->sql_type);
    break;
  case MYSQL_TYPE_BIT:
    /* 
      We have sql_field->pack_flag already set here, see
      mysql_prepare_create_table().
    */
    break;
  case MYSQL_TYPE_NEWDECIMAL:
    sql_field->pack_flag=(FIELDFLAG_NUMBER |
                          (sql_field->flags & UNSIGNED_FLAG ? 0 :
                           FIELDFLAG_DECIMAL) |
                          (sql_field->flags & ZEROFILL_FLAG ?
                           FIELDFLAG_ZEROFILL : 0) |
                          (sql_field->decimals << FIELDFLAG_DEC_SHIFT));
    break;
  case MYSQL_TYPE_TIMESTAMP:
  case MYSQL_TYPE_TIMESTAMP2:
    /* fall-through */
  default:
    sql_field->pack_flag=(FIELDFLAG_NUMBER |
                          (sql_field->flags & UNSIGNED_FLAG ? 0 :
                           FIELDFLAG_DECIMAL) |
                          (sql_field->flags & ZEROFILL_FLAG ?
                           FIELDFLAG_ZEROFILL : 0) |
                          f_settype((uint) sql_field->sql_type) |
                          (sql_field->decimals << FIELDFLAG_DEC_SHIFT));
    break;
  }
  if (!(sql_field->flags & NOT_NULL_FLAG) ||
      (sql_field->vcol_info))  /* Make virtual columns allow NULL values */
    sql_field->pack_flag|= FIELDFLAG_MAYBE_NULL;
  if (sql_field->flags & NO_DEFAULT_VALUE_FLAG)
    sql_field->pack_flag|= FIELDFLAG_NO_DEFAULT;
  DBUG_RETURN(0);
}


/*
  Get character set from field object generated by parser using
  default values when not set.

  SYNOPSIS
    get_sql_field_charset()
    sql_field                 The sql_field object
    create_info               Info generated by parser

  RETURN VALUES
    cs                        Character set
*/

CHARSET_INFO* get_sql_field_charset(Create_field *sql_field,
                                    HA_CREATE_INFO *create_info)
{
  CHARSET_INFO *cs= sql_field->charset;

  if (!cs)
    cs= create_info->default_table_charset;
  /*
    table_charset is set only in ALTER TABLE t1 CONVERT TO CHARACTER SET csname
    if we want change character set for all varchar/char columns.
    But the table charset must not affect the BLOB fields, so don't
    allow to change my_charset_bin to somethig else.
  */
  if (create_info->table_charset && cs != &my_charset_bin)
    cs= create_info->table_charset;
  return cs;
}


/**
   Modifies the first column definition whose SQL type is TIMESTAMP
   by adding the features DEFAULT CURRENT_TIMESTAMP ON UPDATE CURRENT_TIMESTAMP.

   If the first TIMESTAMP column appears to be nullable, or to have an
   explicit default, or to be a virtual column, then no promition is done.

   @param column_definitions The list of column definitions, in the physical
                             order in which they appear in the table.
 */
void promote_first_timestamp_column(List<Create_field> *column_definitions)
{
  List_iterator<Create_field> it(*column_definitions);
  Create_field *column_definition;

  while ((column_definition= it++) != NULL)
  {
    if (is_timestamp_type(column_definition->sql_type) ||              // TIMESTAMP
        column_definition->unireg_check == Field::TIMESTAMP_OLD_FIELD) // Legacy
    {
      if ((column_definition->flags & NOT_NULL_FLAG) != 0 && // NOT NULL,
          column_definition->def == NULL &&            // no constant default,
          column_definition->unireg_check == Field::NONE && // no function default
          column_definition->vcol_info == NULL)
      {
        DBUG_PRINT("info", ("First TIMESTAMP column '%s' was promoted to "
                            "DEFAULT CURRENT_TIMESTAMP ON UPDATE "
                            "CURRENT_TIMESTAMP",
                            column_definition->field_name
                            ));
        column_definition->unireg_check= Field::TIMESTAMP_DNUN_FIELD;
      }
      return;
    }
  }
}


/**
  Check if there is a duplicate key. Report a warning for every duplicate key.

  @param thd              Thread context.
  @param key              Key to be checked.
  @param key_info         Key meta-data info.
  @param key_list         List of existing keys.
*/
static void check_duplicate_key(THD *thd,
                                Key *key, KEY *key_info,
                                List<Key> *key_list)
{
  /*
    We only check for duplicate indexes if it is requested and the
    key is not auto-generated.

    Check is requested if the key was explicitly created or altered
    by the user (unless it's a foreign key).
  */
  if (!key->key_create_info.check_for_duplicate_indexes || key->generated)
    return;

  List_iterator<Key> key_list_iterator(*key_list);
  List_iterator<Key_part_spec> key_column_iterator(key->columns);
  Key *k;

  while ((k= key_list_iterator++))
  {
    // Looking for a similar key...

    if (k == key)
      break;

    if (k->generated ||
        (key->type != k->type) ||
        (key->key_create_info.algorithm != k->key_create_info.algorithm) ||
        (key->columns.elements != k->columns.elements))
    {
      // Keys are different.
      continue;
    }

    /*
      Keys 'key' and 'k' might be identical.
      Check that the keys have identical columns in the same order.
    */

    List_iterator<Key_part_spec> k_column_iterator(k->columns);

    bool all_columns_are_identical= true;

    key_column_iterator.rewind();

    for (uint i= 0; i < key->columns.elements; ++i)
    {
      Key_part_spec *c1= key_column_iterator++;
      Key_part_spec *c2= k_column_iterator++;

      DBUG_ASSERT(c1 && c2);

      if (my_strcasecmp(system_charset_info,
                        c1->field_name.str, c2->field_name.str) ||
          (c1->length != c2->length))
      {
        all_columns_are_identical= false;
        break;
      }
    }

    // Report a warning if we have two identical keys.

    DBUG_ASSERT(thd->lex->query_tables->alias);
    if (all_columns_are_identical)
    {
      push_warning_printf(thd, Sql_condition::WARN_LEVEL_NOTE,
                          ER_DUP_INDEX, ER_THD(thd, ER_DUP_INDEX),
                          key_info->name,
                          thd->lex->query_tables->db,
                          thd->lex->query_tables->alias);
      break;
    }
  }
}


/*
  Preparation for table creation

  SYNOPSIS
    mysql_prepare_create_table()
      thd                       Thread object.
      create_info               Create information (like MAX_ROWS).
      alter_info                List of columns and indexes to create
      db_options          INOUT Table options (like HA_OPTION_PACK_RECORD).
      file                      The handler for the new table.
      key_info_buffer     OUT   An array of KEY structs for the indexes.
      key_count           OUT   The number of elements in the array.
      create_table_mode         C_ORDINARY_CREATE, C_ALTER_TABLE,
                                C_CREATE_SELECT, C_ASSISTED_DISCOVERY

  DESCRIPTION
    Prepares the table and key structures for table creation.

  NOTES
    sets create_info->varchar if the table has a varchar

  RETURN VALUES
    FALSE    OK
    TRUE     error
*/

static int
mysql_prepare_create_table(THD *thd, HA_CREATE_INFO *create_info,
                           Alter_info *alter_info, uint *db_options,
                           handler *file, KEY **key_info_buffer,
                           uint *key_count, int create_table_mode)
{
  const char	*key_name;
  Create_field	*sql_field,*dup_field;
  uint		field,null_fields,blob_columns,max_key_length;
  ulong		record_offset= 0;
  KEY		*key_info;
  KEY_PART_INFO *key_part_info;
  int		field_no,dup_no;
  int		select_field_pos,auto_increment=0;
  List_iterator<Create_field> it(alter_info->create_list);
  List_iterator<Create_field> it2(alter_info->create_list);
  uint total_uneven_bit_length= 0;
  int select_field_count= C_CREATE_SELECT(create_table_mode);
  bool tmp_table= create_table_mode == C_ALTER_TABLE;
  DBUG_ENTER("mysql_prepare_create_table");

  select_field_pos= alter_info->create_list.elements - select_field_count;
  null_fields=blob_columns=0;
  create_info->varchar= 0;
  max_key_length= file->max_key_length();

  for (field_no=0; (sql_field=it++) ; field_no++)
  {
    CHARSET_INFO *save_cs;

    /*
      Initialize length from its original value (number of characters),
      which was set in the parser. This is necessary if we're
      executing a prepared statement for the second time.
    */
    sql_field->length= sql_field->char_length;
    /* Set field charset. */
    save_cs= sql_field->charset= get_sql_field_charset(sql_field, create_info);
    if ((sql_field->flags & BINCMP_FLAG) &&
	!(sql_field->charset= find_bin_collation(sql_field->charset)))
      DBUG_RETURN(TRUE);

    /*
      Convert the default value from client character
      set into the column character set if necessary.
    */
    if (sql_field->def && 
        save_cs != sql_field->def->collation.collation &&
        (sql_field->sql_type == MYSQL_TYPE_VAR_STRING ||
         sql_field->sql_type == MYSQL_TYPE_STRING ||
         sql_field->sql_type == MYSQL_TYPE_SET ||
         sql_field->sql_type == MYSQL_TYPE_ENUM))
    {
      /*
        Starting from 5.1 we work here with a copy of Create_field
        created by the caller, not with the instance that was
        originally created during parsing. It's OK to create
        a temporary item and initialize with it a member of the
        copy -- this item will be thrown away along with the copy
        at the end of execution, and thus not introduce a dangling
        pointer in the parsed tree of a prepared statement or a
        stored procedure statement.
      */
      sql_field->def= sql_field->def->safe_charset_converter(thd, save_cs);

      if (sql_field->def == NULL)
      {
        /* Could not convert */
        my_error(ER_INVALID_DEFAULT, MYF(0), sql_field->field_name);
        DBUG_RETURN(TRUE);
      }
    }

    if (sql_field->sql_type == MYSQL_TYPE_SET ||
        sql_field->sql_type == MYSQL_TYPE_ENUM)
    {
      uint32 dummy;
      CHARSET_INFO *cs= sql_field->charset;
      TYPELIB *interval= sql_field->interval;

      /*
        Create typelib from interval_list, and if necessary
        convert strings from client character set to the
        column character set.
      */
      if (!interval)
      {
        /*
          Create the typelib in runtime memory - we will free the
          occupied memory at the same time when we free this
          sql_field -- at the end of execution.
        */
        interval= sql_field->interval= typelib(thd->mem_root,
                                               sql_field->interval_list);
        List_iterator<String> int_it(sql_field->interval_list);
        String conv, *tmp;
        char comma_buf[5]; /* 5 bytes for 'filename' charset */
        DBUG_ASSERT(sizeof(comma_buf) >= cs->mbmaxlen);
        int comma_length= cs->cset->wc_mb(cs, ',', (uchar*) comma_buf,
                                          (uchar*) comma_buf +
                                          sizeof(comma_buf));
        DBUG_ASSERT(comma_length > 0);
        for (uint i= 0; (tmp= int_it++); i++)
        {
          size_t lengthsp;
          if (String::needs_conversion(tmp->length(), tmp->charset(),
                                       cs, &dummy))
          {
            uint cnv_errs;
            conv.copy(tmp->ptr(), tmp->length(), tmp->charset(), cs, &cnv_errs);
            interval->type_names[i]= strmake_root(thd->mem_root, conv.ptr(),
                                                  conv.length());
            interval->type_lengths[i]= conv.length();
          }

          // Strip trailing spaces.
          lengthsp= cs->cset->lengthsp(cs, interval->type_names[i],
                                       interval->type_lengths[i]);
          interval->type_lengths[i]= lengthsp;
          ((uchar *)interval->type_names[i])[lengthsp]= '\0';
          if (sql_field->sql_type == MYSQL_TYPE_SET)
          {
            if (cs->coll->instr(cs, interval->type_names[i], 
                                interval->type_lengths[i], 
                                comma_buf, comma_length, NULL, 0))
            {
              ErrConvString err(tmp->ptr(), tmp->length(), cs);
              my_error(ER_ILLEGAL_VALUE_FOR_TYPE, MYF(0), "set", err.ptr());
              DBUG_RETURN(TRUE);
            }
          }
        }
        sql_field->interval_list.empty(); // Don't need interval_list anymore
      }

      if (sql_field->sql_type == MYSQL_TYPE_SET)
      {
        uint32 field_length;
        if (sql_field->def != NULL)
        {
          char *not_used;
          uint not_used2;
          bool not_found= 0;
          String str, *def= sql_field->def->val_str(&str);
          if (def == NULL) /* SQL "NULL" maps to NULL */
          {
            if ((sql_field->flags & NOT_NULL_FLAG) != 0)
            {
              my_error(ER_INVALID_DEFAULT, MYF(0), sql_field->field_name);
              DBUG_RETURN(TRUE);
            }

            /* else, NULL is an allowed value */
            (void) find_set(interval, NULL, 0,
                            cs, &not_used, &not_used2, &not_found);
          }
          else /* not NULL */
          {
            (void) find_set(interval, def->ptr(), def->length(),
                            cs, &not_used, &not_used2, &not_found);
          }

          if (not_found)
          {
            my_error(ER_INVALID_DEFAULT, MYF(0), sql_field->field_name);
            DBUG_RETURN(TRUE);
          }
        }
        calculate_interval_lengths(cs, interval, &dummy, &field_length);
        sql_field->length= field_length + (interval->count - 1);
      }
      else  /* MYSQL_TYPE_ENUM */
      {
        uint32 field_length;
        DBUG_ASSERT(sql_field->sql_type == MYSQL_TYPE_ENUM);
        if (sql_field->def != NULL)
        {
          String str, *def= sql_field->def->val_str(&str);
          if (def == NULL) /* SQL "NULL" maps to NULL */
          {
            if ((sql_field->flags & NOT_NULL_FLAG) != 0)
            {
              my_error(ER_INVALID_DEFAULT, MYF(0), sql_field->field_name);
              DBUG_RETURN(TRUE);
            }

            /* else, the defaults yield the correct length for NULLs. */
          } 
          else /* not NULL */
          {
            def->length(cs->cset->lengthsp(cs, def->ptr(), def->length()));
            if (find_type2(interval, def->ptr(), def->length(), cs) == 0) /* not found */
            {
              my_error(ER_INVALID_DEFAULT, MYF(0), sql_field->field_name);
              DBUG_RETURN(TRUE);
            }
          }
        }
        calculate_interval_lengths(cs, interval, &field_length, &dummy);
        sql_field->length= field_length;
      }
      set_if_smaller(sql_field->length, MAX_FIELD_WIDTH-1);
    }

    if (sql_field->sql_type == MYSQL_TYPE_BIT)
    { 
      sql_field->pack_flag= FIELDFLAG_NUMBER;
      if (file->ha_table_flags() & HA_CAN_BIT_FIELD)
        total_uneven_bit_length+= sql_field->length & 7;
      else
        sql_field->pack_flag|= FIELDFLAG_TREAT_BIT_AS_CHAR;
    }

    sql_field->create_length_to_internal_length();
    if (prepare_blob_field(thd, sql_field))
      DBUG_RETURN(TRUE);

    if (!(sql_field->flags & NOT_NULL_FLAG))
      null_fields++;

    if (check_column_name(sql_field->field_name))
    {
      my_error(ER_WRONG_COLUMN_NAME, MYF(0), sql_field->field_name);
      DBUG_RETURN(TRUE);
    }

    /* Check if we have used the same field name before */
    for (dup_no=0; (dup_field=it2++) != sql_field; dup_no++)
    {
      if (my_strcasecmp(system_charset_info,
			sql_field->field_name,
			dup_field->field_name) == 0)
      {
	/*
	  If this was a CREATE ... SELECT statement, accept a field
	  redefinition if we are changing a field in the SELECT part
	*/
	if (field_no < select_field_pos || dup_no >= select_field_pos)
	{
	  my_error(ER_DUP_FIELDNAME, MYF(0), sql_field->field_name);
	  DBUG_RETURN(TRUE);
	}
	else
	{
	  /* Field redefined */

          /*
            If we are replacing a BIT field, revert the increment
            of total_uneven_bit_length that was done above.
          */
          if (sql_field->sql_type == MYSQL_TYPE_BIT &&
              file->ha_table_flags() & HA_CAN_BIT_FIELD)
            total_uneven_bit_length-= sql_field->length & 7;

	  sql_field->def=		dup_field->def;
	  sql_field->sql_type=		dup_field->sql_type;

          /*
            If we are replacing a field with a BIT field, we need
            to initialize pack_flag. Note that we do not need to
            increment total_uneven_bit_length here as this dup_field
            has already been processed.
          */
          if (sql_field->sql_type == MYSQL_TYPE_BIT)
          {
            sql_field->pack_flag= FIELDFLAG_NUMBER;
            if (!(file->ha_table_flags() & HA_CAN_BIT_FIELD))
              sql_field->pack_flag|= FIELDFLAG_TREAT_BIT_AS_CHAR;
          }

	  sql_field->charset=		(dup_field->charset ?
					 dup_field->charset :
					 create_info->default_table_charset);
	  sql_field->length=		dup_field->char_length;
          sql_field->pack_length=	dup_field->pack_length;
          sql_field->key_length=	dup_field->key_length;
	  sql_field->decimals=		dup_field->decimals;
	  sql_field->create_length_to_internal_length();
	  sql_field->unireg_check=	dup_field->unireg_check;
          /* 
            We're making one field from two, the result field will have
            dup_field->flags as flags. If we've incremented null_fields
            because of sql_field->flags, decrement it back.
          */
          if (!(sql_field->flags & NOT_NULL_FLAG))
            null_fields--;
	  sql_field->flags=		dup_field->flags;
          sql_field->interval=          dup_field->interval;
          sql_field->vcol_info=         dup_field->vcol_info;
	  it2.remove();			// Remove first (create) definition
	  select_field_pos--;
	  break;
	}
      }
    }
    /* Don't pack rows in old tables if the user has requested this */
    if ((sql_field->flags & BLOB_FLAG) ||
	(sql_field->sql_type == MYSQL_TYPE_VARCHAR &&
         create_info->row_type != ROW_TYPE_FIXED))
      (*db_options)|= HA_OPTION_PACK_RECORD;
    it2.rewind();
  }

  /* record_offset will be increased with 'length-of-null-bits' later */
  record_offset= 0;
  null_fields+= total_uneven_bit_length;

  it.rewind();
  while ((sql_field=it++))
  {
    DBUG_ASSERT(sql_field->charset != 0);

    if (prepare_create_field(sql_field, &blob_columns, 
			     file->ha_table_flags()))
      DBUG_RETURN(TRUE);
    if (sql_field->sql_type == MYSQL_TYPE_VARCHAR)
      create_info->varchar= TRUE;
    sql_field->offset= record_offset;
    if (MTYP_TYPENR(sql_field->unireg_check) == Field::NEXT_NUMBER)
      auto_increment++;
    if (parse_option_list(thd, create_info->db_type, &sql_field->option_struct,
                          &sql_field->option_list,
                          create_info->db_type->field_options, FALSE,
                          thd->mem_root))
      DBUG_RETURN(TRUE);
    /*
      For now skip fields that are not physically stored in the database
      (virtual fields) and update their offset later 
      (see the next loop).
    */
    if (sql_field->stored_in_db())
      record_offset+= sql_field->pack_length;
  }
  /* Update virtual fields' offset*/
  it.rewind();
  while ((sql_field=it++))
  {
    if (!sql_field->stored_in_db())
    {
      sql_field->offset= record_offset;
      record_offset+= sql_field->pack_length;
    }
  }
  if (auto_increment > 1)
  {
    my_message(ER_WRONG_AUTO_KEY, ER_THD(thd, ER_WRONG_AUTO_KEY), MYF(0));
    DBUG_RETURN(TRUE);
  }
  if (auto_increment &&
      (file->ha_table_flags() & HA_NO_AUTO_INCREMENT))
  {
    my_error(ER_TABLE_CANT_HANDLE_AUTO_INCREMENT, MYF(0), file->table_type());
    DBUG_RETURN(TRUE);
  }

  if (blob_columns && (file->ha_table_flags() & HA_NO_BLOBS))
  {
    my_error(ER_TABLE_CANT_HANDLE_BLOB, MYF(0), file->table_type());
    DBUG_RETURN(TRUE);
  }

  /*
   CREATE TABLE[with auto_increment column] SELECT is unsafe as the rows
   inserted in the created table depends on the order of the rows fetched
   from the select tables. This order may differ on master and slave. We
   therefore mark it as unsafe.
  */
  if (select_field_count > 0 && auto_increment)
  thd->lex->set_stmt_unsafe(LEX::BINLOG_STMT_UNSAFE_CREATE_SELECT_AUTOINC);

  /* Create keys */

  List_iterator<Key> key_iterator(alter_info->key_list);
  List_iterator<Key> key_iterator2(alter_info->key_list);
  uint key_parts=0, fk_key_count=0;
  bool primary_key=0,unique_key=0;
  Key *key, *key2;
  uint tmp, key_number;
  /* special marker for keys to be ignored */
  static char ignore_key[1];

  /* Calculate number of key segements */
  *key_count= 0;

  while ((key=key_iterator++))
  {
    DBUG_PRINT("info", ("key name: '%s'  type: %d", key->name.str ? key->name.str :
                        "(none)" , key->type));
    if (key->type == Key::FOREIGN_KEY)
    {
      fk_key_count++;
      if (((Foreign_key *)key)->validate(alter_info->create_list))
        DBUG_RETURN(TRUE);
      Foreign_key *fk_key= (Foreign_key*) key;
      if (fk_key->ref_columns.elements &&
	  fk_key->ref_columns.elements != fk_key->columns.elements)
      {
        my_error(ER_WRONG_FK_DEF, MYF(0),
                 (fk_key->name.str ? fk_key->name.str :
                                     "foreign key without name"),
                 ER_THD(thd, ER_KEY_REF_DO_NOT_MATCH_TABLE_REF));
	DBUG_RETURN(TRUE);
      }
      continue;
    }
    (*key_count)++;
    tmp=file->max_key_parts();
    if (key->columns.elements > tmp)
    {
      my_error(ER_TOO_MANY_KEY_PARTS,MYF(0),tmp);
      DBUG_RETURN(TRUE);
    }
    if (check_string_char_length(&key->name, 0, NAME_CHAR_LEN,
                                 system_charset_info, 1))
    {
      my_error(ER_TOO_LONG_IDENT, MYF(0), key->name.str);
      DBUG_RETURN(TRUE);
    }
    key_iterator2.rewind ();
    if (key->type != Key::FOREIGN_KEY)
    {
      while ((key2 = key_iterator2++) != key)
      {
	/*
          foreign_key_prefix(key, key2) returns 0 if key or key2, or both, is
          'generated', and a generated key is a prefix of the other key.
          Then we do not need the generated shorter key.
        */
        if ((key2->type != Key::FOREIGN_KEY &&
             key2->name.str != ignore_key &&
             !foreign_key_prefix(key, key2)))
        {
          /* TODO: issue warning message */
          /* mark that the generated key should be ignored */
          if (!key2->generated ||
              (key->generated && key->columns.elements <
               key2->columns.elements))
            key->name.str= ignore_key;
          else
          {
            key2->name.str= ignore_key;
            key_parts-= key2->columns.elements;
            (*key_count)--;
          }
          break;
        }
      }
    }
    if (key->name.str != ignore_key)
      key_parts+=key->columns.elements;
    else
      (*key_count)--;
    if (key->name.str && !tmp_table && (key->type != Key::PRIMARY) &&
	!my_strcasecmp(system_charset_info, key->name.str, primary_key_name))
    {
      my_error(ER_WRONG_NAME_FOR_INDEX, MYF(0), key->name.str);
      DBUG_RETURN(TRUE);
    }
  }
  tmp=file->max_keys();
  if (*key_count > tmp)
  {
    my_error(ER_TOO_MANY_KEYS,MYF(0),tmp);
    DBUG_RETURN(TRUE);
  }

  (*key_info_buffer)= key_info= (KEY*) thd->calloc(sizeof(KEY) * (*key_count));
  key_part_info=(KEY_PART_INFO*) thd->calloc(sizeof(KEY_PART_INFO)*key_parts);
  if (!*key_info_buffer || ! key_part_info)
    DBUG_RETURN(TRUE);				// Out of memory

  key_iterator.rewind();
  key_number=0;
  for (; (key=key_iterator++) ; key_number++)
  {
    uint key_length=0;
    Key_part_spec *column;

    if (key->name.str == ignore_key)
    {
      /* ignore redundant keys */
      do
	key=key_iterator++;
      while (key && key->name.str == ignore_key);
      if (!key)
	break;
    }

    switch (key->type) {
    case Key::MULTIPLE:
	key_info->flags= 0;
	break;
    case Key::FULLTEXT:
	key_info->flags= HA_FULLTEXT;
	if ((key_info->parser_name= &key->key_create_info.parser_name)->str)
          key_info->flags|= HA_USES_PARSER;
        else
          key_info->parser_name= 0;
	break;
    case Key::SPATIAL:
#ifdef HAVE_SPATIAL
	key_info->flags= HA_SPATIAL;
	break;
#else
	my_error(ER_FEATURE_DISABLED, MYF(0),
                 sym_group_geom.name, sym_group_geom.needed_define);
	DBUG_RETURN(TRUE);
#endif
    case Key::FOREIGN_KEY:
      key_number--;				// Skip this key
      continue;
    default:
      key_info->flags = HA_NOSAME;
      break;
    }
    if (key->generated)
      key_info->flags|= HA_GENERATED_KEY;

    key_info->user_defined_key_parts=(uint8) key->columns.elements;
    key_info->key_part=key_part_info;
    key_info->usable_key_parts= key_number;
    key_info->algorithm= key->key_create_info.algorithm;
    key_info->option_list= key->option_list;
    if (parse_option_list(thd, create_info->db_type, &key_info->option_struct,
                          &key_info->option_list,
                          create_info->db_type->index_options, FALSE,
                          thd->mem_root))
      DBUG_RETURN(TRUE);

    if (key->type == Key::FULLTEXT)
    {
      if (!(file->ha_table_flags() & HA_CAN_FULLTEXT))
      {
	my_error(ER_TABLE_CANT_HANDLE_FT, MYF(0), file->table_type());
	DBUG_RETURN(TRUE);
      }
    }
    /*
       Make SPATIAL to be RTREE by default
       SPATIAL only on BLOB or at least BINARY, this
       actually should be replaced by special GEOM type
       in near future when new frm file is ready
       checking for proper key parts number:
    */

    /* TODO: Add proper checks if handler supports key_type and algorithm */
    if (key_info->flags & HA_SPATIAL)
    {
      if (!(file->ha_table_flags() & HA_CAN_RTREEKEYS))
      {
	my_error(ER_TABLE_CANT_HANDLE_SPKEYS, MYF(0), file->table_type());
        DBUG_RETURN(TRUE);
      }
      if (key_info->user_defined_key_parts != 1)
      {
	my_error(ER_WRONG_ARGUMENTS, MYF(0), "SPATIAL INDEX");
	DBUG_RETURN(TRUE);
      }
    }
    else if (key_info->algorithm == HA_KEY_ALG_RTREE)
    {
#ifdef HAVE_RTREE_KEYS
      if ((key_info->user_defined_key_parts & 1) == 1)
      {
	my_error(ER_WRONG_ARGUMENTS, MYF(0), "RTREE INDEX");
	DBUG_RETURN(TRUE);
      }
      /* TODO: To be deleted */
      my_error(ER_NOT_SUPPORTED_YET, MYF(0), "RTREE INDEX");
      DBUG_RETURN(TRUE);
#else
      my_error(ER_FEATURE_DISABLED, MYF(0),
               sym_group_rtree.name, sym_group_rtree.needed_define);
      DBUG_RETURN(TRUE);
#endif
    }

    /* Take block size from key part or table part */
    /*
      TODO: Add warning if block size changes. We can't do it here, as
      this may depend on the size of the key
    */
    key_info->block_size= (key->key_create_info.block_size ?
                           key->key_create_info.block_size :
                           create_info->key_block_size);

    if (key_info->block_size)
      key_info->flags|= HA_USES_BLOCK_SIZE;

    List_iterator<Key_part_spec> cols(key->columns), cols2(key->columns);
    CHARSET_INFO *ft_key_charset=0;  // for FULLTEXT
    for (uint column_nr=0 ; (column=cols++) ; column_nr++)
    {
      Key_part_spec *dup_column;

      it.rewind();
      field=0;
      while ((sql_field=it++) &&
	     my_strcasecmp(system_charset_info,
			   column->field_name.str,
			   sql_field->field_name))
	field++;
      if (!sql_field)
      {
	my_error(ER_KEY_COLUMN_DOES_NOT_EXITS, MYF(0), column->field_name.str);
	DBUG_RETURN(TRUE);
      }
      while ((dup_column= cols2++) != column)
      {
        if (!my_strcasecmp(system_charset_info,
	     	           column->field_name.str, dup_column->field_name.str))
	{
	  my_printf_error(ER_DUP_FIELDNAME,
			  ER_THD(thd, ER_DUP_FIELDNAME),MYF(0),
			  column->field_name.str);
	  DBUG_RETURN(TRUE);
	}
      }
      cols2.rewind();
      if (key->type == Key::FULLTEXT)
      {
	if ((sql_field->sql_type != MYSQL_TYPE_STRING &&
	     sql_field->sql_type != MYSQL_TYPE_VARCHAR &&
	     !f_is_blob(sql_field->pack_flag)) ||
	    sql_field->charset == &my_charset_bin ||
	    sql_field->charset->mbminlen > 1 || // ucs2 doesn't work yet
	    (ft_key_charset && sql_field->charset != ft_key_charset))
	{
	    my_error(ER_BAD_FT_COLUMN, MYF(0), column->field_name.str);
	    DBUG_RETURN(-1);
	}
	ft_key_charset=sql_field->charset;
	/*
	  for fulltext keys keyseg length is 1 for blobs (it's ignored in ft
	  code anyway, and 0 (set to column width later) for char's. it has
	  to be correct col width for char's, as char data are not prefixed
	  with length (unlike blobs, where ft code takes data length from a
	  data prefix, ignoring column->length).
	*/
        column->length= MY_TEST(f_is_blob(sql_field->pack_flag));
      }
      else
      {
	column->length*= sql_field->charset->mbmaxlen;

        if (key->type == Key::SPATIAL)
        {
          if (column->length)
          {
            my_error(ER_WRONG_SUB_KEY, MYF(0));
            DBUG_RETURN(TRUE);
          }
          if (!f_is_geom(sql_field->pack_flag))
          {
            my_error(ER_WRONG_ARGUMENTS, MYF(0), "SPATIAL INDEX");
            DBUG_RETURN(TRUE);
          }
        }

	if (f_is_blob(sql_field->pack_flag) ||
            (f_is_geom(sql_field->pack_flag) && key->type != Key::SPATIAL))
	{
	  if (!(file->ha_table_flags() & HA_CAN_INDEX_BLOBS))
	  {
	    my_error(ER_BLOB_USED_AS_KEY, MYF(0), column->field_name.str,
                     file->table_type());
	    DBUG_RETURN(TRUE);
	  }
          if (f_is_geom(sql_field->pack_flag) && sql_field->geom_type ==
              Field::GEOM_POINT)
            column->length= MAX_LEN_GEOM_POINT_FIELD;
	  if (!column->length)
	  {
	    my_error(ER_BLOB_KEY_WITHOUT_LENGTH, MYF(0), column->field_name.str);
	    DBUG_RETURN(TRUE);
	  }
	}
#ifdef HAVE_SPATIAL
	if (key->type == Key::SPATIAL)
	{
	  if (!column->length)
	  {
	    /*
              4 is: (Xmin,Xmax,Ymin,Ymax), this is for 2D case
              Lately we'll extend this code to support more dimensions
	    */
	    column->length= 4*sizeof(double);
	  }
	}
#endif
        if (!sql_field->stored_in_db())
        {
          /* Key fields must always be physically stored. */
          my_error(ER_KEY_BASED_ON_GENERATED_VIRTUAL_COLUMN, MYF(0));
          DBUG_RETURN(TRUE);
        }
        if (key->type == Key::PRIMARY && sql_field->vcol_info)
        {
          my_error(ER_PRIMARY_KEY_BASED_ON_VIRTUAL_COLUMN, MYF(0));
          DBUG_RETURN(TRUE);
        }
	if (!(sql_field->flags & NOT_NULL_FLAG))
	{
	  if (key->type == Key::PRIMARY)
	  {
	    /* Implicitly set primary key fields to NOT NULL for ISO conf. */
	    sql_field->flags|= NOT_NULL_FLAG;
	    sql_field->pack_flag&= ~FIELDFLAG_MAYBE_NULL;
            null_fields--;
	  }
	  else
          {
            key_info->flags|= HA_NULL_PART_KEY;
            if (!(file->ha_table_flags() & HA_NULL_IN_KEY))
            {
              my_error(ER_NULL_COLUMN_IN_INDEX, MYF(0), column->field_name.str);
              DBUG_RETURN(TRUE);
            }
            if (key->type == Key::SPATIAL)
            {
              my_message(ER_SPATIAL_CANT_HAVE_NULL,
                         ER_THD(thd, ER_SPATIAL_CANT_HAVE_NULL), MYF(0));
              DBUG_RETURN(TRUE);
            }
          }
	}
	if (MTYP_TYPENR(sql_field->unireg_check) == Field::NEXT_NUMBER)
	{
	  if (column_nr == 0 || (file->ha_table_flags() & HA_AUTO_PART_KEY))
	    auto_increment--;			// Field is used
	}
      }

      key_part_info->fieldnr= field;
      key_part_info->offset=  (uint16) sql_field->offset;
      key_part_info->key_type=sql_field->pack_flag;
      uint key_part_length= sql_field->key_length;

      if (column->length)
      {
	if (f_is_blob(sql_field->pack_flag))
	{
	  key_part_length= MY_MIN(column->length,
                               blob_length_by_type(sql_field->sql_type)
                               * sql_field->charset->mbmaxlen);
	  if (key_part_length > max_key_length ||
	      key_part_length > file->max_key_part_length())
	  {
	    key_part_length= MY_MIN(max_key_length, file->max_key_part_length());
	    if (key->type == Key::MULTIPLE)
	    {
	      /* not a critical problem */
	      push_warning_printf(thd, Sql_condition::WARN_LEVEL_WARN,
                                  ER_TOO_LONG_KEY,
                                  ER_THD(thd, ER_TOO_LONG_KEY),
                                  key_part_length);
              /* Align key length to multibyte char boundary */
              key_part_length-= key_part_length % sql_field->charset->mbmaxlen;
	    }
	    else
	    {
	      my_error(ER_TOO_LONG_KEY, MYF(0), key_part_length);
	      DBUG_RETURN(TRUE);
	    }
	  }
	}
        // Catch invalid use of partial keys 
	else if (!f_is_geom(sql_field->pack_flag) &&
                 // is the key partial? 
                 column->length != key_part_length &&
                 // is prefix length bigger than field length? 
                 (column->length > key_part_length ||
                  // can the field have a partial key? 
                  !Field::type_can_have_key_part (sql_field->sql_type) ||
                  // a packed field can't be used in a partial key
                  f_is_packed(sql_field->pack_flag) ||
                  // does the storage engine allow prefixed search?
                  ((file->ha_table_flags() & HA_NO_PREFIX_CHAR_KEYS) &&
                   // and is this a 'unique' key?
                   (key_info->flags & HA_NOSAME))))
        {
	  my_message(ER_WRONG_SUB_KEY, ER_THD(thd, ER_WRONG_SUB_KEY), MYF(0));
	  DBUG_RETURN(TRUE);
	}
	else if (!(file->ha_table_flags() & HA_NO_PREFIX_CHAR_KEYS))
	  key_part_length= column->length;
      }
      else if (key_part_length == 0 && (sql_field->flags & NOT_NULL_FLAG))
      {
	my_error(ER_WRONG_KEY_COLUMN, MYF(0), file->table_type(),
                 column->field_name.str);
	  DBUG_RETURN(TRUE);
      }
      if (key_part_length > file->max_key_part_length() &&
          key->type != Key::FULLTEXT)
      {
        key_part_length= file->max_key_part_length();
	if (key->type == Key::MULTIPLE)
	{
	  /* not a critical problem */
	  push_warning_printf(thd, Sql_condition::WARN_LEVEL_WARN,
                              ER_TOO_LONG_KEY, ER_THD(thd, ER_TOO_LONG_KEY),
                              key_part_length);
          /* Align key length to multibyte char boundary */
          key_part_length-= key_part_length % sql_field->charset->mbmaxlen;
	}
	else
	{
	  my_error(ER_TOO_LONG_KEY, MYF(0), key_part_length);
	  DBUG_RETURN(TRUE);
	}
      }
      key_part_info->length= (uint16) key_part_length;
      /* Use packed keys for long strings on the first column */
      if (!((*db_options) & HA_OPTION_NO_PACK_KEYS) &&
          !((create_info->table_options & HA_OPTION_NO_PACK_KEYS)) &&
	  (key_part_length >= KEY_DEFAULT_PACK_LENGTH &&
	   (sql_field->sql_type == MYSQL_TYPE_STRING ||
	    sql_field->sql_type == MYSQL_TYPE_VARCHAR ||
	    sql_field->pack_flag & FIELDFLAG_BLOB)))
      {
	if ((column_nr == 0 && (sql_field->pack_flag & FIELDFLAG_BLOB)) ||
            sql_field->sql_type == MYSQL_TYPE_VARCHAR)
	  key_info->flags|= HA_BINARY_PACK_KEY | HA_VAR_LENGTH_KEY;
	else
	  key_info->flags|= HA_PACK_KEY;
      }
      /* Check if the key segment is partial, set the key flag accordingly */
      if (key_part_length != sql_field->key_length)
        key_info->flags|= HA_KEY_HAS_PART_KEY_SEG;

      key_length+= key_part_length;
      key_part_info++;

      /* Create the key name based on the first column (if not given) */
      if (column_nr == 0)
      {
	if (key->type == Key::PRIMARY)
	{
	  if (primary_key)
	  {
	    my_message(ER_MULTIPLE_PRI_KEY, ER_THD(thd, ER_MULTIPLE_PRI_KEY),
                       MYF(0));
	    DBUG_RETURN(TRUE);
	  }
	  key_name=primary_key_name;
	  primary_key=1;
	}
	else if (!(key_name= key->name.str))
	  key_name=make_unique_key_name(thd, sql_field->field_name,
					*key_info_buffer, key_info);
	if (check_if_keyname_exists(key_name, *key_info_buffer, key_info))
	{
	  my_error(ER_DUP_KEYNAME, MYF(0), key_name);
	  DBUG_RETURN(TRUE);
	}
	key_info->name=(char*) key_name;
      }
    }
    if (!key_info->name || check_column_name(key_info->name))
    {
      my_error(ER_WRONG_NAME_FOR_INDEX, MYF(0), key_info->name);
      DBUG_RETURN(TRUE);
    }
    if (key->type == Key::UNIQUE && !(key_info->flags & HA_NULL_PART_KEY))
      unique_key=1;
    key_info->key_length=(uint16) key_length;
    if (key_length > max_key_length && key->type != Key::FULLTEXT)
    {
      my_error(ER_TOO_LONG_KEY,MYF(0),max_key_length);
      DBUG_RETURN(TRUE);
    }

    if (validate_comment_length(thd, &key->key_create_info.comment,
                                INDEX_COMMENT_MAXLEN, ER_TOO_LONG_INDEX_COMMENT,
                                key_info->name))
       DBUG_RETURN(TRUE);

    key_info->comment.length= key->key_create_info.comment.length;
    if (key_info->comment.length > 0)
    {
      key_info->flags|= HA_USES_COMMENT;
      key_info->comment.str= key->key_create_info.comment.str;
    }

    // Check if a duplicate index is defined.
    check_duplicate_key(thd, key, key_info, &alter_info->key_list);

    key_info++;
  }

  if (!unique_key && !primary_key &&
      (file->ha_table_flags() & HA_REQUIRE_PRIMARY_KEY))
  {
    my_message(ER_REQUIRES_PRIMARY_KEY, ER_THD(thd, ER_REQUIRES_PRIMARY_KEY),
               MYF(0));
    DBUG_RETURN(TRUE);
  }
  if (auto_increment > 0)
  {
    my_message(ER_WRONG_AUTO_KEY, ER_THD(thd, ER_WRONG_AUTO_KEY), MYF(0));
    DBUG_RETURN(TRUE);
  }
  /* Sort keys in optimized order */
  my_qsort((uchar*) *key_info_buffer, *key_count, sizeof(KEY),
	   (qsort_cmp) sort_keys);
  create_info->null_bits= null_fields;

  /* Check fields. */
  it.rewind();
  while ((sql_field=it++))
  {
    Field::utype type= (Field::utype) MTYP_TYPENR(sql_field->unireg_check);

    /*
      Set NO_DEFAULT_VALUE_FLAG if this field doesn't have a default value and
      it is NOT NULL, not an AUTO_INCREMENT field, not a TIMESTAMP and not
      updated trough a NOW() function.
    */
    if (!sql_field->def &&
        !sql_field->has_default_function() &&
        (sql_field->flags & NOT_NULL_FLAG) &&
        !is_timestamp_type(sql_field->sql_type))
    {
      sql_field->flags|= NO_DEFAULT_VALUE_FLAG;
      sql_field->pack_flag|= FIELDFLAG_NO_DEFAULT;
    }

    if (thd->variables.sql_mode & MODE_NO_ZERO_DATE &&
        !sql_field->def &&
        is_timestamp_type(sql_field->sql_type) &&
        (sql_field->flags & NOT_NULL_FLAG) &&
        (type == Field::NONE || type == Field::TIMESTAMP_UN_FIELD))
    {
      /*
        An error should be reported if:
          - NO_ZERO_DATE SQL mode is active;
          - there is no explicit DEFAULT clause (default column value);
          - this is a TIMESTAMP column;
          - the column is not NULL;
          - this is not the DEFAULT CURRENT_TIMESTAMP column.

        In other words, an error should be reported if
          - NO_ZERO_DATE SQL mode is active;
          - the column definition is equivalent to
            'column_name TIMESTAMP DEFAULT 0'.
      */

      my_error(ER_INVALID_DEFAULT, MYF(0), sql_field->field_name);
      DBUG_RETURN(TRUE);
    }
  }

  /* Give warnings for not supported table options */
#if defined(WITH_ARIA_STORAGE_ENGINE)
  extern handlerton *maria_hton;
  if (file->ht != maria_hton)
#endif
    if (create_info->transactional)
      push_warning_printf(thd, Sql_condition::WARN_LEVEL_WARN,
                          ER_ILLEGAL_HA_CREATE_OPTION,
                          ER_THD(thd, ER_ILLEGAL_HA_CREATE_OPTION),
                          file->engine_name()->str,
                          "TRANSACTIONAL=1");

  if (parse_option_list(thd, file->partition_ht(), &create_info->option_struct,
                          &create_info->option_list,
                          file->partition_ht()->table_options, FALSE,
                          thd->mem_root))
      DBUG_RETURN(TRUE);

  DBUG_RETURN(FALSE);
}

/**
  check comment length of table, column, index and partition

  If comment lenght is more than the standard length
  truncate it and store the comment lenght upto the standard
  comment length size

  @param          thd             Thread handle
  @param[in,out]  comment         Comment
  @param          max_len         Maximum allowed comment length
  @param          err_code        Error message
  @param          name            Name of commented object

  @return Operation status
    @retval       true            Error found
    @retval       false           On Success
*/
bool validate_comment_length(THD *thd, LEX_STRING *comment, size_t max_len,
                             uint err_code, const char *name)
{
  DBUG_ENTER("validate_comment_length");
  uint tmp_len= my_charpos(system_charset_info, comment->str,
                           comment->str + comment->length, max_len);
  if (tmp_len < comment->length)
  {
    if (thd->is_strict_mode())
    {
       my_error(err_code, MYF(0), name, static_cast<ulong>(max_len));
       DBUG_RETURN(true);
    }
    push_warning_printf(thd, Sql_condition::WARN_LEVEL_WARN, err_code,
                        ER_THD(thd, err_code), name,
                        static_cast<ulong>(max_len));
    comment->length= tmp_len;
  }
  DBUG_RETURN(false);
}


/*
  Set table default charset, if not set

  SYNOPSIS
    set_table_default_charset()
    create_info        Table create information

  DESCRIPTION
    If the table character set was not given explicitely,
    let's fetch the database default character set and
    apply it to the table.
*/

static void set_table_default_charset(THD *thd,
				      HA_CREATE_INFO *create_info, char *db)
{
  /*
    If the table character set was not given explicitly,
    let's fetch the database default character set and
    apply it to the table.
  */
  if (!create_info->default_table_charset)
  {
    Schema_specification_st db_info;

    load_db_opt_by_name(thd, db, &db_info);

    create_info->default_table_charset= db_info.default_table_charset;
  }
}


/*
  Extend long VARCHAR fields to blob & prepare field if it's a blob

  SYNOPSIS
    prepare_blob_field()
    sql_field		Field to check

  RETURN
    0	ok
    1	Error (sql_field can't be converted to blob)
        In this case the error is given
*/

static bool prepare_blob_field(THD *thd, Column_definition *sql_field)
{
  DBUG_ENTER("prepare_blob_field");

  if (sql_field->length > MAX_FIELD_VARCHARLENGTH &&
      !(sql_field->flags & BLOB_FLAG))
  {
    /* Convert long VARCHAR columns to TEXT or BLOB */
    char warn_buff[MYSQL_ERRMSG_SIZE];

    if (sql_field->def || thd->is_strict_mode())
    {
      my_error(ER_TOO_BIG_FIELDLENGTH, MYF(0), sql_field->field_name,
               static_cast<ulong>(MAX_FIELD_VARCHARLENGTH /
                                  sql_field->charset->mbmaxlen));
      DBUG_RETURN(1);
    }
    sql_field->sql_type= MYSQL_TYPE_BLOB;
    sql_field->flags|= BLOB_FLAG;
    my_snprintf(warn_buff, sizeof(warn_buff), ER_THD(thd, ER_AUTO_CONVERT),
                sql_field->field_name,
                (sql_field->charset == &my_charset_bin) ? "VARBINARY" :
                "VARCHAR",
                (sql_field->charset == &my_charset_bin) ? "BLOB" : "TEXT");
    push_warning(thd, Sql_condition::WARN_LEVEL_NOTE, ER_AUTO_CONVERT,
                 warn_buff);
  }

  if ((sql_field->flags & BLOB_FLAG) && sql_field->length)
  {
    if (sql_field->sql_type == FIELD_TYPE_BLOB ||
        sql_field->sql_type == FIELD_TYPE_TINY_BLOB ||
        sql_field->sql_type == FIELD_TYPE_MEDIUM_BLOB)
    {
      /* The user has given a length to the blob column */
      sql_field->sql_type= get_blob_type_from_length(sql_field->length);
      sql_field->pack_length= calc_pack_length(sql_field->sql_type, 0);
    }
    sql_field->length= 0;
  }
  DBUG_RETURN(0);
}


/*
  Preparation of Create_field for SP function return values.
  Based on code used in the inner loop of mysql_prepare_create_table()
  above.

  SYNOPSIS
    sp_prepare_create_field()
    thd			Thread object
    sql_field		Field to prepare

  DESCRIPTION
    Prepares the field structures for field creation.

*/

void sp_prepare_create_field(THD *thd, Column_definition *sql_field)
{
  if (sql_field->sql_type == MYSQL_TYPE_SET ||
      sql_field->sql_type == MYSQL_TYPE_ENUM)
  {
    uint32 field_length, dummy;
    if (sql_field->sql_type == MYSQL_TYPE_SET)
    {
      calculate_interval_lengths(sql_field->charset,
                                 sql_field->interval, &dummy, 
                                 &field_length);
      sql_field->length= field_length + 
                         (sql_field->interval->count - 1);
    }
    else /* MYSQL_TYPE_ENUM */
    {
      calculate_interval_lengths(sql_field->charset,
                                 sql_field->interval,
                                 &field_length, &dummy);
      sql_field->length= field_length;
    }
    set_if_smaller(sql_field->length, MAX_FIELD_WIDTH-1);
  }

  if (sql_field->sql_type == MYSQL_TYPE_BIT)
  {
    sql_field->pack_flag= FIELDFLAG_NUMBER |
                          FIELDFLAG_TREAT_BIT_AS_CHAR;
  }
  sql_field->create_length_to_internal_length();
  DBUG_ASSERT(sql_field->def == 0);
  /* Can't go wrong as sql_field->def is not defined */
  (void) prepare_blob_field(thd, sql_field);
}


handler *mysql_create_frm_image(THD *thd,
                                const char *db, const char *table_name,
                                HA_CREATE_INFO *create_info,
                                Alter_info *alter_info, int create_table_mode,
                                KEY **key_info,
                                uint *key_count,
                                LEX_CUSTRING *frm)
{
  uint		db_options;
  handler       *file;
  DBUG_ENTER("mysql_create_frm_image");

  if (!alter_info->create_list.elements)
  {
    my_error(ER_TABLE_MUST_HAVE_COLUMNS, MYF(0));
    DBUG_RETURN(NULL);
  }

  set_table_default_charset(thd, create_info, (char*) db);

  db_options= create_info->table_options;
  if (create_info->row_type == ROW_TYPE_DYNAMIC ||
      create_info->row_type == ROW_TYPE_PAGE)
    db_options|= HA_OPTION_PACK_RECORD;

  if (!(file= get_new_handler((TABLE_SHARE*) 0, thd->mem_root,
                              create_info->db_type)))
  {
    mem_alloc_error(sizeof(handler));
    DBUG_RETURN(NULL);
  }
#ifdef WITH_PARTITION_STORAGE_ENGINE
  partition_info *part_info= thd->work_part_info;

  if (!part_info && create_info->db_type->partition_flags &&
      (create_info->db_type->partition_flags() & HA_USE_AUTO_PARTITION))
  {
    /*
      Table is not defined as a partitioned table but the engine handles
      all tables as partitioned. The handler will set up the partition info
      object with the default settings.
    */
    thd->work_part_info= part_info= new partition_info();
    if (!part_info)
    {
      mem_alloc_error(sizeof(partition_info));
      goto err;
    }
    file->set_auto_partitions(part_info);
    part_info->default_engine_type= create_info->db_type;
    part_info->is_auto_partitioned= TRUE;
  }
  if (part_info)
  {
    /*
      The table has been specified as a partitioned table.
      If this is part of an ALTER TABLE the handler will be the partition
      handler but we need to specify the default handler to use for
      partitions also in the call to check_partition_info. We transport
      this information in the default_db_type variable, it is either
      DB_TYPE_DEFAULT or the engine set in the ALTER TABLE command.
    */
    handlerton *part_engine_type= create_info->db_type;
    char *part_syntax_buf;
    uint syntax_len;
    handlerton *engine_type;
    List_iterator<partition_element> part_it(part_info->partitions);
    partition_element *part_elem;

    while ((part_elem= part_it++))
    {
      if (part_elem->part_comment)
      {
        LEX_STRING comment= {
          part_elem->part_comment, strlen(part_elem->part_comment)
        };
        if (validate_comment_length(thd, &comment,
                                     TABLE_PARTITION_COMMENT_MAXLEN,
                                     ER_TOO_LONG_TABLE_PARTITION_COMMENT,
                                     part_elem->partition_name))
          DBUG_RETURN(NULL);
        part_elem->part_comment[comment.length]= '\0';
      }
      if (part_elem->subpartitions.elements)
      {
        List_iterator<partition_element> sub_it(part_elem->subpartitions);
        partition_element *subpart_elem;
        while ((subpart_elem= sub_it++))
        {
          if (subpart_elem->part_comment)
          {
            LEX_STRING comment= {
              subpart_elem->part_comment, strlen(subpart_elem->part_comment)
            };
            if (validate_comment_length(thd, &comment,
                                         TABLE_PARTITION_COMMENT_MAXLEN,
                                         ER_TOO_LONG_TABLE_PARTITION_COMMENT,
                                         subpart_elem->partition_name))
              DBUG_RETURN(NULL);
            subpart_elem->part_comment[comment.length]= '\0';
          }
        }
      }
    } 

    if (create_info->tmp_table())
    {
      my_error(ER_PARTITION_NO_TEMPORARY, MYF(0));
      goto err;
    }
    if ((part_engine_type == partition_hton) &&
        part_info->default_engine_type)
    {
      /*
        This only happens at ALTER TABLE.
        default_engine_type was assigned from the engine set in the ALTER
        TABLE command.
      */
      ;
    }
    else
    {
      if (create_info->used_fields & HA_CREATE_USED_ENGINE)
      {
        part_info->default_engine_type= create_info->db_type;
      }
      else
      {
        if (part_info->default_engine_type == NULL)
        {
          part_info->default_engine_type= ha_default_handlerton(thd);
        }
      }
    }
    DBUG_PRINT("info", ("db_type = %s create_info->db_type = %s",
             ha_resolve_storage_engine_name(part_info->default_engine_type),
             ha_resolve_storage_engine_name(create_info->db_type)));
    if (part_info->check_partition_info(thd, &engine_type, file,
                                        create_info, FALSE))
      goto err;
    part_info->default_engine_type= engine_type;

    /*
      We reverse the partitioning parser and generate a standard format
      for syntax stored in frm file.
    */
    if (!(part_syntax_buf= generate_partition_syntax(thd, part_info,
                                                     &syntax_len,
                                                     TRUE, TRUE,
                                                     create_info,
                                                     alter_info,
                                                     NULL)))
      goto err;
    part_info->part_info_string= part_syntax_buf;
    part_info->part_info_len= syntax_len;
    if ((!(engine_type->partition_flags &&
           engine_type->partition_flags() & HA_CAN_PARTITION)) ||
        create_info->db_type == partition_hton)
    {
      /*
        The handler assigned to the table cannot handle partitioning.
        Assign the partition handler as the handler of the table.
      */
      DBUG_PRINT("info", ("db_type: %s",
                        ha_resolve_storage_engine_name(create_info->db_type)));
      delete file;
      create_info->db_type= partition_hton;
      if (!(file= get_ha_partition(part_info)))
        DBUG_RETURN(NULL);

      /*
        If we have default number of partitions or subpartitions we
        might require to set-up the part_info object such that it
        creates a proper .par file. The current part_info object is
        only used to create the frm-file and .par-file.
      */
      if (part_info->use_default_num_partitions &&
          part_info->num_parts &&
          (int)part_info->num_parts !=
          file->get_default_no_partitions(create_info))
      {
        uint i;
        List_iterator<partition_element> part_it(part_info->partitions);
        part_it++;
        DBUG_ASSERT(thd->lex->sql_command != SQLCOM_CREATE_TABLE);
        for (i= 1; i < part_info->partitions.elements; i++)
          (part_it++)->part_state= PART_TO_BE_DROPPED;
      }
      else if (part_info->is_sub_partitioned() &&
               part_info->use_default_num_subpartitions &&
               part_info->num_subparts &&
               (int)part_info->num_subparts !=
                 file->get_default_no_partitions(create_info))
      {
        DBUG_ASSERT(thd->lex->sql_command != SQLCOM_CREATE_TABLE);
        part_info->num_subparts= file->get_default_no_partitions(create_info);
      }
    }
    else if (create_info->db_type != engine_type)
    {
      /*
        We come here when we don't use a partitioned handler.
        Since we use a partitioned table it must be "native partitioned".
        We have switched engine from defaults, most likely only specified
        engines in partition clauses.
      */
      delete file;
      if (!(file= get_new_handler((TABLE_SHARE*) 0, thd->mem_root,
                                  engine_type)))
      {
        mem_alloc_error(sizeof(handler));
        DBUG_RETURN(NULL);
      }
    }
  }
  /*
    Unless table's storage engine supports partitioning natively
    don't allow foreign keys on partitioned tables (they won't
    work work even with InnoDB beneath of partitioning engine).
    If storage engine handles partitioning natively (like NDB)
    foreign keys support is possible, so we let the engine decide.
  */
  if (create_info->db_type == partition_hton)
  {
    List_iterator_fast<Key> key_iterator(alter_info->key_list);
    Key *key;
    while ((key= key_iterator++))
    {
      if (key->type == Key::FOREIGN_KEY)
      {
        my_error(ER_FOREIGN_KEY_ON_PARTITIONED, MYF(0));
        goto err;
      }
    }
  }
#endif

  if (mysql_prepare_create_table(thd, create_info, alter_info, &db_options,
                                 file, key_info, key_count,
                                 create_table_mode))
    goto err;
  create_info->table_options=db_options;

  *frm= build_frm_image(thd, table_name, create_info,
                        alter_info->create_list, *key_count,
                        *key_info, file);

  if (frm->str)
    DBUG_RETURN(file);

err:
  delete file;
  DBUG_RETURN(NULL);
}


/**
  Create a table

  @param thd                 Thread object
  @param orig_db             Database for error messages
  @param orig_table_name     Table name for error messages
                             (it's different from table_name for ALTER TABLE)
  @param db                  Database
  @param table_name          Table name
  @param path                Path to table (i.e. to its .FRM file without
                             the extension).
  @param create_info         Create information (like MAX_ROWS)
  @param alter_info          Description of fields and keys for new table
  @param create_table_mode   C_ORDINARY_CREATE, C_ALTER_TABLE, C_ASSISTED_DISCOVERY
                             or any positive number (for C_CREATE_SELECT).
  @param[out] is_trans       Identifies the type of engine where the table
                             was created: either trans or non-trans.
  @param[out] key_info       Array of KEY objects describing keys in table
                             which was created.
  @param[out] key_count      Number of keys in table which was created.

  If one creates a temporary table, this is automatically opened

  Note that this function assumes that caller already have taken
  exclusive metadata lock on table being created or used some other
  way to ensure that concurrent operations won't intervene.
  mysql_create_table() is a wrapper that can be used for this.

  @retval 0 OK
  @retval 1 error
  @retval -1 table existed but IF EXISTS was used
*/

static
int create_table_impl(THD *thd,
                       const char *orig_db, const char *orig_table_name,
                       const char *db, const char *table_name,
                       const char *path,
                       const DDL_options_st options,
                       HA_CREATE_INFO *create_info,
                       Alter_info *alter_info,
                       int create_table_mode,
                       bool *is_trans,
                       KEY **key_info,
                       uint *key_count,
                       LEX_CUSTRING *frm)
{
  const char	*alias;
  handler	*file= 0;
  int		error= 1;
  bool          frm_only= create_table_mode == C_ALTER_TABLE_FRM_ONLY;
  bool          internal_tmp_table= create_table_mode == C_ALTER_TABLE || frm_only;
  DBUG_ENTER("mysql_create_table_no_lock");
  DBUG_PRINT("enter", ("db: '%s'  table: '%s'  tmp: %d  path: %s",
                       db, table_name, internal_tmp_table, path));

  if (thd->variables.sql_mode & MODE_NO_DIR_IN_CREATE)
  {
    if (create_info->data_file_name)
      push_warning_printf(thd, Sql_condition::WARN_LEVEL_WARN,
                          WARN_OPTION_IGNORED,
                          ER_THD(thd, WARN_OPTION_IGNORED),
                          "DATA DIRECTORY");
    if (create_info->index_file_name)
      push_warning_printf(thd, Sql_condition::WARN_LEVEL_WARN,
                          WARN_OPTION_IGNORED,
                          ER_THD(thd, WARN_OPTION_IGNORED),
                          "INDEX DIRECTORY");
    create_info->data_file_name= create_info->index_file_name= 0;
  }
  else
  if (error_if_data_home_dir(create_info->data_file_name,  "DATA DIRECTORY") ||
      error_if_data_home_dir(create_info->index_file_name, "INDEX DIRECTORY")||
      check_partition_dirs(thd->lex->part_info))
    goto err;

  alias= table_case_name(create_info, table_name);

  /* Check if table exists */
  if (create_info->tmp_table())
  {
    TABLE *tmp_table;
    if (find_and_use_temporary_table(thd, db, table_name, &tmp_table))
      goto err;
    if (tmp_table)
    {
      bool table_creation_was_logged= tmp_table->s->table_creation_was_logged;
      if (options.or_replace())
      {
        bool tmp;
        /*
          We are using CREATE OR REPLACE on an existing temporary table
          Remove the old table so that we can re-create it.
        */
        if (drop_temporary_table(thd, tmp_table, &tmp))
          goto err;
      }
      else if (options.if_not_exists())
        goto warn;
      else
      {
        my_error(ER_TABLE_EXISTS_ERROR, MYF(0), alias);
        goto err;
      }
      /*
        We have to log this query, even if it failed later to ensure the
        drop is done.
      */
      if (table_creation_was_logged)
      {
        thd->variables.option_bits|= OPTION_KEEP_LOG;
        thd->log_current_statement= 1;
        create_info->table_was_deleted= 1;
      }
    }
  }
  else
  {
    if (!internal_tmp_table && ha_table_exists(thd, db, table_name))
    {
      if (options.or_replace())
      {
        TABLE_LIST table_list;
        table_list.init_one_table(db, strlen(db), table_name,
                                  strlen(table_name), table_name,
                                  TL_WRITE_ALLOW_WRITE);
        table_list.table= create_info->table;

        if (check_if_log_table(&table_list, TRUE, "CREATE OR REPLACE"))
          goto err;
        
        /*
          Rollback the empty transaction started in mysql_create_table()
          call to open_and_lock_tables() when we are using LOCK TABLES.
        */
        (void) trans_rollback_stmt(thd);
        /* Remove normal table without logging. Keep tables locked */
        if (mysql_rm_table_no_locks(thd, &table_list, 0, 0, 0, 1, 1))
          goto err;

        /*
          We have to log this query, even if it failed later to ensure the
          drop is done.
        */
        thd->variables.option_bits|= OPTION_KEEP_LOG;
        thd->log_current_statement= 1;
        create_info->table_was_deleted= 1;
        DBUG_EXECUTE_IF("send_kill_after_delete", thd->killed= KILL_QUERY; );

        /*
          Restart statement transactions for the case of CREATE ... SELECT.
        */
        if (thd->lex->select_lex.item_list.elements &&
            restart_trans_for_tables(thd, thd->lex->query_tables))
          goto err;
      }
      else if (options.if_not_exists())
        goto warn;
      else
      {
        my_error(ER_TABLE_EXISTS_ERROR, MYF(0), table_name);
        goto err;
      }
    }
  }

  THD_STAGE_INFO(thd, stage_creating_table);

  if (check_engine(thd, orig_db, orig_table_name, create_info))
    goto err;

  if (create_table_mode == C_ASSISTED_DISCOVERY)
  {
    /* check that it's used correctly */
    DBUG_ASSERT(alter_info->create_list.elements == 0);
    DBUG_ASSERT(alter_info->key_list.elements == 0);

    TABLE_SHARE share;
    handlerton *hton= create_info->db_type;
    int ha_err;
    Field *no_fields= 0;

    if (!hton->discover_table_structure)
    {
      my_error(ER_TABLE_MUST_HAVE_COLUMNS, MYF(0));
      goto err;
    }

    init_tmp_table_share(thd, &share, db, 0, table_name, path);

    /* prepare everything for discovery */
    share.field= &no_fields;
    share.db_plugin= ha_lock_engine(thd, hton);
    share.option_list= create_info->option_list;
    share.connect_string= create_info->connect_string;

    if (parse_engine_table_options(thd, hton, &share))
      goto err;

    ha_err= hton->discover_table_structure(hton, thd, &share, create_info);

    /*
      if discovery failed, the plugin will be auto-unlocked, as it
      was locked on the THD, see above.
      if discovery succeeded, the plugin was replaced by a globally
      locked plugin, that will be unlocked by free_table_share()
    */
    if (ha_err)
      share.db_plugin= 0; // will be auto-freed, locked above on the THD

    free_table_share(&share);

    if (ha_err)
    {
      my_error(ER_GET_ERRNO, MYF(0), ha_err, hton_name(hton)->str);
      goto err;
    }
  }
  else
  {
    file= mysql_create_frm_image(thd, orig_db, orig_table_name, create_info,
                                 alter_info, create_table_mode, key_info,
                                 key_count, frm);
    if (!file)
      goto err;
    if (rea_create_table(thd, frm, path, db, table_name, create_info,
                         file, frm_only))
      goto err;
  }

  create_info->table= 0;
  if (!frm_only && create_info->tmp_table())
  {
    /*
      Open a table (skipping table cache) and add it into
      THD::temporary_tables list.
    */

    TABLE *table= open_table_uncached(thd, create_info->db_type, frm, path,
                                      db, table_name, true, true);

    if (!table)
    {
      (void) rm_temporary_table(create_info->db_type, path);
      goto err;
    }

    if (is_trans != NULL)
      *is_trans= table->file->has_transactions();

    thd->thread_specific_used= TRUE;
    create_info->table= table;                  // Store pointer to table
  }
#ifdef WITH_PARTITION_STORAGE_ENGINE
  else if (thd->work_part_info && frm_only)
  {
    /*
      For partitioned tables we can't find some problems with table
      until table is opened. Therefore in order to disallow creation
      of corrupted tables we have to try to open table as the part
      of its creation process.
      In cases when both .FRM and SE part of table are created table
      is implicitly open in ha_create_table() call.
      In cases when we create .FRM without SE part we have to open
      table explicitly.
    */
    TABLE table;
    TABLE_SHARE share;

    init_tmp_table_share(thd, &share, db, 0, table_name, path);

    bool result= (open_table_def(thd, &share, GTS_TABLE) ||
                  open_table_from_share(thd, &share, "", 0, (uint) READ_ALL,
                                        0, &table, true));
    if (!result)
      (void) closefrm(&table, 0);

    free_table_share(&share);

    if (result)
    {
      char frm_name[FN_REFLEN];
      strxnmov(frm_name, sizeof(frm_name), path, reg_ext, NullS);
      (void) mysql_file_delete(key_file_frm, frm_name, MYF(0));
      (void) file->ha_create_partitioning_metadata(path, NULL, CHF_DELETE_FLAG);
      goto err;
    }
  }
#endif

  error= 0;
err:
  THD_STAGE_INFO(thd, stage_after_create);
  delete file;
  DBUG_PRINT("exit", ("return: %d", error));
  DBUG_RETURN(error);

warn:
  error= -1;
  push_warning_printf(thd, Sql_condition::WARN_LEVEL_NOTE,
                      ER_TABLE_EXISTS_ERROR,
                      ER_THD(thd, ER_TABLE_EXISTS_ERROR),
                      alias);
  goto err;
}

/**
  Simple wrapper around create_table_impl() to be used
  in various version of CREATE TABLE statement.
*/

int mysql_create_table_no_lock(THD *thd,
                                const char *db, const char *table_name,
                                Table_specification_st *create_info,
                                Alter_info *alter_info, bool *is_trans,
                                int create_table_mode)
{
  KEY *not_used_1;
  uint not_used_2;
  int res;
  char path[FN_REFLEN + 1];
  LEX_CUSTRING frm= {0,0};

  if (create_info->tmp_table())
    build_tmptable_filename(thd, path, sizeof(path));
  else
  {
    int length;
    const char *alias= table_case_name(create_info, table_name);
    length= build_table_filename(path, sizeof(path) - 1, db, alias,
                                 "", 0);
    // Check if we hit FN_REFLEN bytes along with file extension.
    if (length+reg_ext_length > FN_REFLEN)
    {
      my_error(ER_IDENT_CAUSES_TOO_LONG_PATH, MYF(0), sizeof(path)-1, path);
      return true;
    }
  }

  res= create_table_impl(thd, db, table_name, db, table_name, path,
                         *create_info, create_info,
                         alter_info, create_table_mode,
                         is_trans, &not_used_1, &not_used_2, &frm);
  my_free(const_cast<uchar*>(frm.str));
  return res;
}

/**
  Implementation of SQLCOM_CREATE_TABLE.

  Take the metadata locks (including a shared lock on the affected
  schema) and create the table. Is written to be called from
  mysql_execute_command(), to which it delegates the common parts
  with other commands (i.e. implicit commit before and after,
  close of thread tables.
*/

bool mysql_create_table(THD *thd, TABLE_LIST *create_table,
                        Table_specification_st *create_info,
                        Alter_info *alter_info)
{
  const char *db= create_table->db;
  const char *table_name= create_table->table_name;
  bool is_trans= FALSE;
  bool result;
  int create_table_mode;
  TABLE_LIST *pos_in_locked_tables= 0;
  MDL_ticket *mdl_ticket= 0;
  DBUG_ENTER("mysql_create_table");

  DBUG_ASSERT(create_table == thd->lex->query_tables);

  /* Copy temporarily the statement flags to thd for lock_table_names() */
  uint save_thd_create_info_options= thd->lex->create_info.options;
  thd->lex->create_info.options|= create_info->options;

  /* Open or obtain an exclusive metadata lock on table being created  */
  result= open_and_lock_tables(thd, *create_info, create_table, FALSE, 0);

  thd->lex->create_info.options= save_thd_create_info_options;

  if (result)
  {
    /* is_error() may be 0 if table existed and we generated a warning */
    DBUG_RETURN(thd->is_error());
  }
  /* The following is needed only in case of lock tables */
  if ((create_info->table= create_table->table))
  {
    pos_in_locked_tables= create_info->table->pos_in_locked_tables;
    mdl_ticket= create_table->table->mdl_ticket;
  }
  
  /* Got lock. */
  DEBUG_SYNC(thd, "locked_table_name");

  if (alter_info->create_list.elements || alter_info->key_list.elements)
    create_table_mode= C_ORDINARY_CREATE;
  else
    create_table_mode= C_ASSISTED_DISCOVERY;

  if (!opt_explicit_defaults_for_timestamp)
    promote_first_timestamp_column(&alter_info->create_list);

  if (mysql_create_table_no_lock(thd, db, table_name, create_info, alter_info,
                                 &is_trans, create_table_mode) > 0)
  {
    result= 1;
    goto err;
  }

  /*
    Check if we are doing CREATE OR REPLACE TABLE under LOCK TABLES
    on a non temporary table
  */
  if (thd->locked_tables_mode && pos_in_locked_tables &&
      create_info->or_replace())
  {
    /*
      Add back the deleted table and re-created table as a locked table
      This should always work as we have a meta lock on the table.
     */
    thd->locked_tables_list.add_back_last_deleted_lock(pos_in_locked_tables);
    if (thd->locked_tables_list.reopen_tables(thd))
    {
      thd->locked_tables_list.unlink_all_closed_tables(thd, NULL, 0);
      result= 1;
    }
    else
    {
      TABLE *table= pos_in_locked_tables->table;
      table->mdl_ticket->downgrade_lock(MDL_SHARED_NO_READ_WRITE);
    }
  }

err:
  /* In RBR we don't need to log CREATE TEMPORARY TABLE */
  if (thd->is_current_stmt_binlog_format_row() && create_info->tmp_table())
    DBUG_RETURN(result);

  /* Write log if no error or if we already deleted a table */
  if (!result || thd->log_current_statement)
  {
    if (result && create_info->table_was_deleted)
    {
      /*
        Possible locked table was dropped. We should remove meta data locks
        associated with it and do UNLOCK_TABLES if no more locked tables.
      */
      thd->locked_tables_list.unlock_locked_table(thd, mdl_ticket);
    }
    else if (!result && create_info->tmp_table() && create_info->table)
    {
      /*
        Remember that tmp table creation was logged so that we know if
        we should log a delete of it.
      */
      create_info->table->s->table_creation_was_logged= 1;
    }
    if (write_bin_log(thd, result ? FALSE : TRUE, thd->query(),
                      thd->query_length(), is_trans))
      result= 1;
  }
  DBUG_RETURN(result);
}


/*
** Give the key name after the first field with an optional '_#' after
**/

static bool
check_if_keyname_exists(const char *name, KEY *start, KEY *end)
{
  for (KEY *key=start ; key != end ; key++)
    if (!my_strcasecmp(system_charset_info,name,key->name))
      return 1;
  return 0;
}


static char *
make_unique_key_name(THD *thd, const char *field_name,KEY *start,KEY *end)
{
  char buff[MAX_FIELD_NAME],*buff_end;

  if (!check_if_keyname_exists(field_name,start,end) &&
      my_strcasecmp(system_charset_info,field_name,primary_key_name))
    return (char*) field_name;			// Use fieldname
  buff_end=strmake(buff,field_name, sizeof(buff)-4);

  /*
    Only 3 chars + '\0' left, so need to limit to 2 digit
    This is ok as we can't have more than 100 keys anyway
  */
  for (uint i=2 ; i< 100; i++)
  {
    *buff_end= '_';
    int10_to_str(i, buff_end+1, 10);
    if (!check_if_keyname_exists(buff,start,end))
      return thd->strdup(buff);
  }
  return (char*) "not_specified";		// Should never happen
}


/****************************************************************************
** Alter a table definition
****************************************************************************/


/**
  Rename a table.

  @param base      The handlerton handle.
  @param old_db    The old database name.
  @param old_name  The old table name.
  @param new_db    The new database name.
  @param new_name  The new table name.
  @param flags     flags
                   FN_FROM_IS_TMP old_name is temporary.
                   FN_TO_IS_TMP   new_name is temporary.
                   NO_FRM_RENAME  Don't rename the FRM file
                                  but only the table in the storage engine.
                   NO_HA_TABLE    Don't rename table in engine.
                   NO_FK_CHECKS   Don't check FK constraints during rename.

  @return false    OK
  @return true     Error
*/

bool
mysql_rename_table(handlerton *base, const char *old_db,
                   const char *old_name, const char *new_db,
                   const char *new_name, uint flags)
{
  THD *thd= current_thd;
  char from[FN_REFLEN + 1], to[FN_REFLEN + 1],
    lc_from[FN_REFLEN + 1], lc_to[FN_REFLEN + 1];
  char *from_base= from, *to_base= to;
  char tmp_name[SAFE_NAME_LEN+1], tmp_db_name[SAFE_NAME_LEN+1];
  handler *file;
  int error=0;
  ulonglong save_bits= thd->variables.option_bits;
  int length;
  DBUG_ENTER("mysql_rename_table");
  DBUG_ASSERT(base);
  DBUG_PRINT("enter", ("old: '%s'.'%s'  new: '%s'.'%s'",
                       old_db, old_name, new_db, new_name));

  // Temporarily disable foreign key checks
  if (flags & NO_FK_CHECKS) 
    thd->variables.option_bits|= OPTION_NO_FOREIGN_KEY_CHECKS;

  file= get_new_handler((TABLE_SHARE*) 0, thd->mem_root, base);

  build_table_filename(from, sizeof(from) - 1, old_db, old_name, "",
                       flags & FN_FROM_IS_TMP);
  length= build_table_filename(to, sizeof(to) - 1, new_db, new_name, "",
                               flags & FN_TO_IS_TMP);
  // Check if we hit FN_REFLEN bytes along with file extension.
  if (length+reg_ext_length > FN_REFLEN)
  {
    my_error(ER_IDENT_CAUSES_TOO_LONG_PATH, MYF(0), sizeof(to)-1, to);
    DBUG_RETURN(TRUE);
  }

  /*
    If lower_case_table_names == 2 (case-preserving but case-insensitive
    file system) and the storage is not HA_FILE_BASED, we need to provide
    a lowercase file name, but we leave the .frm in mixed case.
   */
  if (lower_case_table_names == 2 && file &&
      !(file->ha_table_flags() & HA_FILE_BASED))
  {
    strmov(tmp_name, old_name);
    my_casedn_str(files_charset_info, tmp_name);
    strmov(tmp_db_name, old_db);
    my_casedn_str(files_charset_info, tmp_db_name);

    build_table_filename(lc_from, sizeof(lc_from) - 1, tmp_db_name, tmp_name,
                         "", flags & FN_FROM_IS_TMP);
    from_base= lc_from;

    strmov(tmp_name, new_name);
    my_casedn_str(files_charset_info, tmp_name);
    strmov(tmp_db_name, new_db);
    my_casedn_str(files_charset_info, tmp_db_name);

    build_table_filename(lc_to, sizeof(lc_to) - 1, tmp_db_name, tmp_name, "",
                         flags & FN_TO_IS_TMP);
    to_base= lc_to;
  }

  if (flags & NO_HA_TABLE)
  {
    if (rename_file_ext(from,to,reg_ext))
      error= my_errno;
    (void) file->ha_create_partitioning_metadata(to, from, CHF_RENAME_FLAG);
  }
  else if (!file || !(error=file->ha_rename_table(from_base, to_base)))
  {
    if (!(flags & NO_FRM_RENAME) && rename_file_ext(from,to,reg_ext))
    {
      error=my_errno;
      if (file)
      {
        if (error == ENOENT)
          error= 0; // this is ok if file->ha_rename_table() succeeded
        else
          file->ha_rename_table(to_base, from_base); // Restore old file name
      }
    }
  }
  delete file;
  if (error == HA_ERR_WRONG_COMMAND)
    my_error(ER_NOT_SUPPORTED_YET, MYF(0), "ALTER TABLE");
  else if (error)
    my_error(ER_ERROR_ON_RENAME, MYF(0), from, to, error);
  else if (!(flags & FN_IS_TMP))
    mysql_audit_rename_table(thd, old_db, old_name, new_db, new_name);

  /*
    Remove the old table share from the pfs table share array. The new table
    share will be created when the renamed table is first accessed.
   */
  if (likely(error == 0))
  {
    PSI_CALL_drop_table_share(flags & FN_FROM_IS_TMP,
                              old_db, strlen(old_db),
                              old_name, strlen(old_name));
  }

  // Restore options bits to the original value
  thd->variables.option_bits= save_bits;

  DBUG_RETURN(error != 0);
}


/*
  Create a table identical to the specified table

  SYNOPSIS
    mysql_create_like_table()
    thd		Thread object
    table       Table list element for target table
    src_table   Table list element for source table
    create_info Create info

  RETURN VALUES
    FALSE OK
    TRUE  error
*/

bool mysql_create_like_table(THD* thd, TABLE_LIST* table,
                             TABLE_LIST* src_table,
                             Table_specification_st *create_info)
{
  Table_specification_st local_create_info;
  TABLE_LIST *pos_in_locked_tables= 0;
  Alter_info local_alter_info;
  Alter_table_ctx local_alter_ctx; // Not used
  bool res= TRUE;
  bool is_trans= FALSE;
  bool do_logging= FALSE;
  uint not_used;
  int create_res;
  DBUG_ENTER("mysql_create_like_table");

#ifdef WITH_WSREP
  if (WSREP_ON && !thd->wsrep_applier &&
      wsrep_create_like_table(thd, table, src_table, create_info))
    DBUG_RETURN(res);
#endif

  /*
    We the open source table to get its description in HA_CREATE_INFO
    and Alter_info objects. This also acquires a shared metadata lock
    on this table which ensures that no concurrent DDL operation will
    mess with it.
    Also in case when we create non-temporary table open_tables()
    call obtains an exclusive metadata lock on target table ensuring
    that we can safely perform table creation.
    Thus by holding both these locks we ensure that our statement is
    properly isolated from all concurrent operations which matter.
  */

  /* Copy temporarily the statement flags to thd for lock_table_names() */
  // QQ: is this really needed???
  uint save_thd_create_info_options= thd->lex->create_info.options;
  thd->lex->create_info.options|= create_info->options;
  res= open_tables(thd, &thd->lex->query_tables, &not_used, 0);
  thd->lex->create_info.options= save_thd_create_info_options;

  if (res)
  {
    /* is_error() may be 0 if table existed and we generated a warning */
    res= thd->is_error();
    goto err;
  }
  /* Ensure we don't try to create something from which we select from */
  if (create_info->or_replace() && !create_info->tmp_table())
  {
    TABLE_LIST *duplicate;
    if ((duplicate= unique_table(thd, table, src_table, 0)))
    {
      update_non_unique_table_error(src_table, "CREATE", duplicate);
      goto err;
    }
  }

  src_table->table->use_all_columns();

  DEBUG_SYNC(thd, "create_table_like_after_open");

  /*
    Fill Table_specification_st and Alter_info with the source table description.
    Set OR REPLACE and IF NOT EXISTS option as in the CREATE TABLE LIKE
    statement.
  */
  local_create_info.init(create_info->create_like_options());
  local_create_info.db_type= src_table->table->s->db_type();
  local_create_info.row_type= src_table->table->s->row_type;
  if (mysql_prepare_alter_table(thd, src_table->table, &local_create_info,
                                &local_alter_info, &local_alter_ctx))
    goto err;
#ifdef WITH_PARTITION_STORAGE_ENGINE
  /* Partition info is not handled by mysql_prepare_alter_table() call. */
  if (src_table->table->part_info)
    thd->work_part_info= src_table->table->part_info->get_clone(thd);
#endif

  /*
    Adjust description of source table before using it for creation of
    target table.

    Similarly to SHOW CREATE TABLE we ignore MAX_ROWS attribute of
    temporary table which represents I_S table.
  */
  if (src_table->schema_table)
    local_create_info.max_rows= 0;
  /* Replace type of source table with one specified in the statement. */
  local_create_info.options&= ~HA_LEX_CREATE_TMP_TABLE;
  local_create_info.options|= create_info->tmp_table();
  /* Reset auto-increment counter for the new table. */
  local_create_info.auto_increment_value= 0;
  /*
    Do not inherit values of DATA and INDEX DIRECTORY options from
    the original table. This is documented behavior.
  */
  local_create_info.data_file_name= local_create_info.index_file_name= NULL;

  /* The following is needed only in case of lock tables */
  if ((local_create_info.table= thd->lex->query_tables->table))
    pos_in_locked_tables= local_create_info.table->pos_in_locked_tables;    

  res= ((create_res=
         mysql_create_table_no_lock(thd, table->db, table->table_name,
                                    &local_create_info, &local_alter_info,
                                    &is_trans, C_ORDINARY_CREATE)) > 0);
  /* Remember to log if we deleted something */
  do_logging= thd->log_current_statement;
  if (res)
    goto err;

  /*
    Check if we are doing CREATE OR REPLACE TABLE under LOCK TABLES
    on a non temporary table
  */
  if (thd->locked_tables_mode && pos_in_locked_tables &&
      create_info->or_replace())
  {
    /*
      Add back the deleted table and re-created table as a locked table
      This should always work as we have a meta lock on the table.
     */
    thd->locked_tables_list.add_back_last_deleted_lock(pos_in_locked_tables);
    if (thd->locked_tables_list.reopen_tables(thd))
    {
      thd->locked_tables_list.unlink_all_closed_tables(thd, NULL, 0);
      res= 1;                                   // We got an error
    }
    else
    {
      /*
        Get pointer to the newly opened table. We need this to ensure we
        don't reopen the table when doing statment logging below.
      */
      table->table= pos_in_locked_tables->table;
      table->table->mdl_ticket->downgrade_lock(MDL_SHARED_NO_READ_WRITE);
    }
  }
  else
  {
    /*
      Ensure that we have an exclusive lock on target table if we are creating
      non-temporary table.
    */
    DBUG_ASSERT((create_info->tmp_table()) ||
                thd->mdl_context.is_lock_owner(MDL_key::TABLE, table->db,
                                               table->table_name,
                                               MDL_EXCLUSIVE));
  }

  DEBUG_SYNC(thd, "create_table_like_before_binlog");

  /*
    We have to write the query before we unlock the tables.
  */
  if (thd->is_current_stmt_binlog_format_row())
  {
    /*
       Since temporary tables are not replicated under row-based
       replication, CREATE TABLE ... LIKE ... needs special
       treatement.  We have four cases to consider, according to the
       following decision table:

           ==== ========= ========= ==============================
           Case    Target    Source Write to binary log
           ==== ========= ========= ==============================
           1       normal    normal Original statement
           2       normal temporary Generated statement if the table
                                    was created.
           3    temporary    normal Nothing
           4    temporary temporary Nothing
           ==== ========= ========= ==============================
    */
    if (!(create_info->tmp_table()))
    {
      if (src_table->table->s->tmp_table)               // Case 2
      {
        char buf[2048];
        String query(buf, sizeof(buf), system_charset_info);
        query.length(0);  // Have to zero it since constructor doesn't
        Open_table_context ot_ctx(thd, MYSQL_OPEN_REOPEN |
                                  MYSQL_OPEN_IGNORE_KILLED);
        bool new_table= FALSE; // Whether newly created table is open.

        if (create_res != 0)
        {
          /*
            Table or view with same name already existed and we where using
            IF EXISTS. Continue without logging anything.
          */
          do_logging= 0;
          goto err;
        }
        if (!table->table)
        {
          TABLE_LIST::enum_open_strategy save_open_strategy;
          int open_res;
          /* Force the newly created table to be opened */
          save_open_strategy= table->open_strategy;
          table->open_strategy= TABLE_LIST::OPEN_NORMAL;

          /*
            In order for show_create_table() to work we need to open
            destination table if it is not already open (i.e. if it
            has not existed before). We don't need acquire metadata
            lock in order to do this as we already hold exclusive
            lock on this table. The table will be closed by
            close_thread_table() at the end of this branch.
          */
          open_res= open_table(thd, table, &ot_ctx);
          /* Restore */
          table->open_strategy= save_open_strategy;
          if (open_res)
          {
            res= 1;
            goto err;
          }
          new_table= TRUE;
        }
        /*
          We have to re-test if the table was a view as the view may not
          have been opened until just above.
        */
        if (!table->view)
        {
          int result __attribute__((unused))=
            show_create_table(thd, table, &query, create_info, WITH_DB_NAME);

          DBUG_ASSERT(result == 0); // show_create_table() always return 0
          do_logging= FALSE;
          if (write_bin_log(thd, TRUE, query.ptr(), query.length()))
          {
            res= 1;
            do_logging= 0;
            goto err;
          }

          if (new_table)
          {
            DBUG_ASSERT(thd->open_tables == table->table);
            /*
              When opening the table, we ignored the locked tables
              (MYSQL_OPEN_GET_NEW_TABLE). Now we can close the table
              without risking to close some locked table.
            */
            close_thread_table(thd, &thd->open_tables);
          }
        }
      }
      else                                      // Case 1
        do_logging= TRUE;
    }
    /*
      Case 3 and 4 does nothing under RBR
    */
  }
  else
  {
    DBUG_PRINT("info",
               ("res: %d  tmp_table: %d  create_info->table: %p",
                res, create_info->tmp_table(), local_create_info.table));
    if (!res && create_info->tmp_table() && local_create_info.table)
    {
      /*
        Remember that tmp table creation was logged so that we know if
        we should log a delete of it.
      */
      local_create_info.table->s->table_creation_was_logged= 1;
    }
    do_logging= TRUE;
  }

err:
  if (do_logging)
  {
    if (res && create_info->table_was_deleted)
    {
      /*
        Table was not deleted. Original table was deleted.
        We have to log it.
      */
      log_drop_table(thd, table->db, table->db_length,
                     table->table_name, table->table_name_length,
                     create_info->tmp_table());
    }
    else if (write_bin_log(thd, res ? FALSE : TRUE, thd->query(),
                           thd->query_length(), is_trans))
      res= 1;
  }

  DBUG_RETURN(res);
}


/* table_list should contain just one table */
int mysql_discard_or_import_tablespace(THD *thd,
                                       TABLE_LIST *table_list,
                                       bool discard)
{
  Alter_table_prelocking_strategy alter_prelocking_strategy;
  int error;
  DBUG_ENTER("mysql_discard_or_import_tablespace");

  mysql_audit_alter_table(thd, table_list);

  /*
    Note that DISCARD/IMPORT TABLESPACE always is the only operation in an
    ALTER TABLE
  */

  THD_STAGE_INFO(thd, stage_discard_or_import_tablespace);

 /*
   We set this flag so that ha_innobase::open and ::external_lock() do
   not complain when we lock the table
 */
  thd->tablespace_op= TRUE;
  /*
    Adjust values of table-level and metadata which was set in parser
    for the case general ALTER TABLE.
  */
  table_list->mdl_request.set_type(MDL_EXCLUSIVE);
  table_list->lock_type= TL_WRITE;
  /* Do not open views. */
  table_list->required_type= FRMTYPE_TABLE;

  if (open_and_lock_tables(thd, table_list, FALSE, 0,
                           &alter_prelocking_strategy))
  {
    thd->tablespace_op=FALSE;
    DBUG_RETURN(-1);
  }

  error= table_list->table->file->ha_discard_or_import_tablespace(discard);

  THD_STAGE_INFO(thd, stage_end);

  if (error)
    goto err;

  /*
    The 0 in the call below means 'not in a transaction', which means
    immediate invalidation; that is probably what we wish here
  */
  query_cache_invalidate3(thd, table_list, 0);

  /* The ALTER TABLE is always in its own transaction */
  error= trans_commit_stmt(thd);
  if (trans_commit_implicit(thd))
    error=1;
  if (error)
    goto err;
  error= write_bin_log(thd, FALSE, thd->query(), thd->query_length());

err:
  thd->tablespace_op=FALSE;

  if (error == 0)
  {
    my_ok(thd);
    DBUG_RETURN(0);
  }

  table_list->table->file->print_error(error, MYF(0));

  DBUG_RETURN(-1);
}


/**
  Check if key is a candidate key, i.e. a unique index with no index
  fields partial or nullable.
*/

static bool is_candidate_key(KEY *key)
{
  KEY_PART_INFO *key_part;
  KEY_PART_INFO *key_part_end= key->key_part + key->user_defined_key_parts;

  if (!(key->flags & HA_NOSAME) || (key->flags & HA_NULL_PART_KEY))
    return false;

  for (key_part= key->key_part; key_part < key_part_end; key_part++)
  {
    if (key_part->key_part_flag & HA_PART_KEY_SEG)
      return false;
  }
  return true;
}


/*
   Preparation for table creation

   SYNOPSIS
     handle_if_exists_option()
       thd                       Thread object.
       table                     The altered table.
       alter_info                List of columns and indexes to create

   DESCRIPTION
     Looks for the IF [NOT] EXISTS options, checks the states and remove items
     from the list if existing found.

   RETURN VALUES
     NONE
*/

static void
handle_if_exists_options(THD *thd, TABLE *table, Alter_info *alter_info)
{
  Field **f_ptr;
  DBUG_ENTER("handle_if_exists_option");

  /* Handle ADD COLUMN IF NOT EXISTS. */
  {
    List_iterator<Create_field> it(alter_info->create_list);
    Create_field *sql_field;

    while ((sql_field=it++))
    {
      if (!sql_field->create_if_not_exists || sql_field->change)
        continue;
      /*
         If there is a field with the same name in the table already,
         remove the sql_field from the list.
      */
      for (f_ptr=table->field; *f_ptr; f_ptr++)
      {
        if (my_strcasecmp(system_charset_info,
              sql_field->field_name, (*f_ptr)->field_name) == 0)
          goto drop_create_field;
      }
      {
        /*
          If in the ADD list there is a field with the same name,
          remove the sql_field from the list.
        */
        List_iterator<Create_field> chk_it(alter_info->create_list);
        Create_field *chk_field;
        while ((chk_field= chk_it++) && chk_field != sql_field)
        {
          if (my_strcasecmp(system_charset_info,
                sql_field->field_name, chk_field->field_name) == 0)
            goto drop_create_field;
        }
      }
      continue;
drop_create_field:
      push_warning_printf(thd, Sql_condition::WARN_LEVEL_NOTE,
                          ER_DUP_FIELDNAME, ER_THD(thd, ER_DUP_FIELDNAME),
                          sql_field->field_name);
      it.remove();
      if (alter_info->create_list.is_empty())
      {
        alter_info->flags&= ~Alter_info::ALTER_ADD_COLUMN;
        if (alter_info->key_list.is_empty())
          alter_info->flags&= ~(Alter_info::ALTER_ADD_INDEX |
              Alter_info::ADD_FOREIGN_KEY);
      }
    }
  }

  /* Handle MODIFY COLUMN IF EXISTS. */
  {
    List_iterator<Create_field> it(alter_info->create_list);
    Create_field *sql_field;

    while ((sql_field=it++))
    {
      if (!sql_field->create_if_not_exists || !sql_field->change)
        continue;
      /*
         If there is NO field with the same name in the table already,
         remove the sql_field from the list.
      */
      for (f_ptr=table->field; *f_ptr; f_ptr++)
      {
        if (my_strcasecmp(system_charset_info,
              sql_field->change, (*f_ptr)->field_name) == 0)
        {
          break;
        }
      }
      if (*f_ptr == NULL)
      {
        push_warning_printf(thd, Sql_condition::WARN_LEVEL_NOTE,
                            ER_BAD_FIELD_ERROR,
                            ER_THD(thd, ER_BAD_FIELD_ERROR),
                            sql_field->change, table->s->table_name.str);
        it.remove();
        if (alter_info->create_list.is_empty())
        {
          alter_info->flags&= ~(Alter_info::ALTER_ADD_COLUMN |
                                Alter_info::ALTER_CHANGE_COLUMN);
          if (alter_info->key_list.is_empty())
            alter_info->flags&= ~Alter_info::ALTER_ADD_INDEX;
        }
      }
    }
  }

  /* Handle DROP COLUMN/KEY IF EXISTS. */
  {
    List_iterator<Alter_drop> drop_it(alter_info->drop_list);
    Alter_drop *drop;
    bool remove_drop;
    while ((drop= drop_it++))
    {
      if (!drop->drop_if_exists)
        continue;
      remove_drop= TRUE;
      if (drop->type == Alter_drop::COLUMN)
      {
        /*
           If there is NO field with that name in the table,
           remove the 'drop' from the list.
        */
        for (f_ptr=table->field; *f_ptr; f_ptr++)
        {
          if (my_strcasecmp(system_charset_info,
                            drop->name, (*f_ptr)->field_name) == 0)
          {
            remove_drop= FALSE;
            break;
          }
        }
      }
      else /* Alter_drop::KEY */
      {
        uint n_key;
        if (drop->type != Alter_drop::FOREIGN_KEY)
        {
          for (n_key=0; n_key < table->s->keys; n_key++)
          {
            if (my_strcasecmp(system_charset_info,
                  drop->name, table->key_info[n_key].name) == 0)
            {
              remove_drop= FALSE;
              break;
            }
          }
        }
        else
        {
          List <FOREIGN_KEY_INFO> fk_child_key_list;
          FOREIGN_KEY_INFO *f_key;
          table->file->get_foreign_key_list(thd, &fk_child_key_list);
          List_iterator<FOREIGN_KEY_INFO> fk_key_it(fk_child_key_list);
          while ((f_key= fk_key_it++))
          {
            if (my_strcasecmp(system_charset_info, f_key->foreign_id->str,
                  drop->name) == 0)
            {
              remove_drop= FALSE;
              break;
            }
          }
        }
      }

      if (!remove_drop)
      {
        /*
          Check if the name appears twice in the DROP list.
        */
        List_iterator<Alter_drop> chk_it(alter_info->drop_list);
        Alter_drop *chk_drop;
        while ((chk_drop= chk_it++) && chk_drop != drop)
        {
          if (drop->type == chk_drop->type &&
              my_strcasecmp(system_charset_info,
                            drop->name, chk_drop->name) == 0)
          {
            remove_drop= TRUE;
            break;
          }
        }
      }

      if (remove_drop)
      {
        push_warning_printf(thd, Sql_condition::WARN_LEVEL_NOTE,
                            ER_CANT_DROP_FIELD_OR_KEY,
                            ER_THD(thd, ER_CANT_DROP_FIELD_OR_KEY),
                            drop->name);
        drop_it.remove();
        if (alter_info->drop_list.is_empty())
          alter_info->flags&= ~(Alter_info::ALTER_DROP_COLUMN |
                                Alter_info::ALTER_DROP_INDEX  |
                                Alter_info::DROP_FOREIGN_KEY);
      }
    }
  }

  /* ALTER TABLE ADD KEY IF NOT EXISTS */
  /* ALTER TABLE ADD FOREIGN KEY IF NOT EXISTS */
  {
    Key *key;
    List_iterator<Key> key_it(alter_info->key_list);
    uint n_key;
    const char *keyname= NULL;
    while ((key=key_it++))
    {
      if (!key->if_not_exists() && !key->or_replace())
        continue;

      /* Check if the table already has a PRIMARY KEY */
      bool dup_primary_key= key->type == Key::PRIMARY &&
                            table->s->primary_key != MAX_KEY;
      if (dup_primary_key)
        goto remove_key;

      /* If the name of the key is not specified,     */
      /* let us check the name of the first key part. */
      if ((keyname= key->name.str) == NULL)
      {
        if (key->type == Key::PRIMARY)
          keyname= primary_key_name;
        else
        {
          List_iterator<Key_part_spec> part_it(key->columns);
          Key_part_spec *kp;
          if ((kp= part_it++))
            keyname= kp->field_name.str;
          if (keyname == NULL)
            continue;
        }
      }
      if (key->type != Key::FOREIGN_KEY)
      {
        for (n_key=0; n_key < table->s->keys; n_key++)
        {
          if (my_strcasecmp(system_charset_info,
                keyname, table->key_info[n_key].name) == 0)
          {
            goto remove_key;
          }
        }
      }
      else
      {
        List <FOREIGN_KEY_INFO> fk_child_key_list;
        FOREIGN_KEY_INFO *f_key;
        table->file->get_foreign_key_list(thd, &fk_child_key_list);
        List_iterator<FOREIGN_KEY_INFO> fk_key_it(fk_child_key_list);
        while ((f_key= fk_key_it++))
        {
          if (my_strcasecmp(system_charset_info, f_key->foreign_id->str,
                key->name.str) == 0)
            goto remove_key;
        }
      }

      {
        Key *chk_key;
        List_iterator<Key> chk_it(alter_info->key_list);
        const char *chkname;
        while ((chk_key=chk_it++) && chk_key != key)
        {
          if ((chkname= chk_key->name.str) == NULL)
          {
            List_iterator<Key_part_spec> part_it(chk_key->columns);
            Key_part_spec *kp;
            if ((kp= part_it++))
              chkname= kp->field_name.str;
            if (keyname == NULL)
              continue;
          }
          if (key->type == chk_key->type &&
              my_strcasecmp(system_charset_info, keyname, chkname) == 0)
            goto remove_key;
        }
      }
      continue;

remove_key:
      if (key->if_not_exists())
      {
        push_warning_printf(thd, Sql_condition::WARN_LEVEL_NOTE,
                            ER_DUP_KEYNAME, ER_THD(thd, dup_primary_key
                            ? ER_MULTIPLE_PRI_KEY : ER_DUP_KEYNAME), keyname);
        key_it.remove();
        if (key->type == Key::FOREIGN_KEY)
        {
          /* ADD FOREIGN KEY appends two items. */
          key_it.remove();
        }
        if (alter_info->key_list.is_empty())
          alter_info->flags&= ~(Alter_info::ALTER_ADD_INDEX |
              Alter_info::ADD_FOREIGN_KEY);
      }
      else
      {
        DBUG_ASSERT(key->or_replace());
        Alter_drop::drop_type type= (key->type == Key::FOREIGN_KEY) ?
          Alter_drop::FOREIGN_KEY : Alter_drop::KEY;
        Alter_drop *ad= new Alter_drop(type, key->name.str, FALSE);
        if (ad != NULL)
        {
          // Adding the index into the drop list for replacing
          alter_info->flags |= Alter_info::ALTER_DROP_INDEX;
          alter_info->drop_list.push_back(ad, thd->mem_root);
        }
      }
    }
  }
  
#ifdef WITH_PARTITION_STORAGE_ENGINE
  partition_info *tab_part_info= table->part_info;
  if (tab_part_info)
  {
    /* ALTER TABLE ADD PARTITION IF NOT EXISTS */
    if ((alter_info->flags & Alter_info::ALTER_ADD_PARTITION) &&
        thd->lex->create_info.if_not_exists())
    {
      partition_info *alt_part_info= thd->lex->part_info;
      if (alt_part_info)
      {
        List_iterator<partition_element> new_part_it(alt_part_info->partitions);
        partition_element *pe;
        while ((pe= new_part_it++))
        {
          if (!tab_part_info->has_unique_name(pe))
          {
            push_warning_printf(thd, Sql_condition::WARN_LEVEL_NOTE,
                                ER_SAME_NAME_PARTITION,
                                ER_THD(thd, ER_SAME_NAME_PARTITION),
                                pe->partition_name);
            alter_info->flags&= ~Alter_info::ALTER_ADD_PARTITION;
            thd->lex->part_info= NULL;
            break;
          }
        }
      }
    }
    /* ALTER TABLE DROP PARTITION IF EXISTS */
    if ((alter_info->flags & Alter_info::ALTER_DROP_PARTITION) &&
        thd->lex->if_exists())
    {
      List_iterator<char> names_it(alter_info->partition_names);
      char *name;

      while ((name= names_it++))
      {
        List_iterator<partition_element> part_it(tab_part_info->partitions);
        partition_element *part_elem;
        while ((part_elem= part_it++))
        {
          if (my_strcasecmp(system_charset_info,
                              part_elem->partition_name, name) == 0)
            break;
        }
        if (!part_elem)
        {
          push_warning_printf(thd, Sql_condition::WARN_LEVEL_NOTE,
                              ER_DROP_PARTITION_NON_EXISTENT,
                              ER_THD(thd, ER_DROP_PARTITION_NON_EXISTENT),
                              "DROP");
          names_it.remove();
        }
      }
      if (alter_info->partition_names.elements == 0)
        alter_info->flags&= ~Alter_info::ALTER_DROP_PARTITION;
    }
  }
#endif /*WITH_PARTITION_STORAGE_ENGINE*/

  DBUG_VOID_RETURN;
}


/**
  Get Create_field object for newly created table by field index.

  @param alter_info  Alter_info describing newly created table.
  @param idx         Field index.
*/

static Create_field *get_field_by_index(Alter_info *alter_info, uint idx)
{
  List_iterator_fast<Create_field> field_it(alter_info->create_list);
  uint field_idx= 0;
  Create_field *field;

  while ((field= field_it++) && field_idx < idx)
  { field_idx++; }

  return field;
}


static int compare_uint(const uint *s, const uint *t)
{
  return (*s < *t) ? -1 : ((*s > *t) ? 1 : 0);
}


/**
   Compare original and new versions of a table and fill Alter_inplace_info
   describing differences between those versions.

   @param          thd                Thread
   @param          table              The original table.
   @param          varchar            Indicates that new definition has new
                                      VARCHAR column.
   @param[in/out]  ha_alter_info      Data structure which already contains
                                      basic information about create options,
                                      field and keys for the new version of
                                      table and which should be completed with
                                      more detailed information needed for
                                      in-place ALTER.

   First argument 'table' contains information of the original
   table, which includes all corresponding parts that the new
   table has in arguments create_list, key_list and create_info.

   Compare the changes between the original and new table definitions.
   The result of this comparison is then passed to SE which determines
   whether it can carry out these changes in-place.

   Mark any changes detected in the ha_alter_flags.
   We generally try to specify handler flags only if there are real
   changes. But in cases when it is cumbersome to determine if some
   attribute has really changed we might choose to set flag
   pessimistically, for example, relying on parser output only.

   If there are no data changes, but index changes, 'index_drop_buffer'
   and/or 'index_add_buffer' are populated with offsets into
   table->key_info or key_info_buffer respectively for the indexes
   that need to be dropped and/or (re-)created.

   Note that this function assumes that it is OK to change Alter_info
   and HA_CREATE_INFO which it gets. It is caller who is responsible
   for creating copies for this structures if he needs them unchanged.

   @retval true  error
   @retval false success
*/

static bool fill_alter_inplace_info(THD *thd,
                                    TABLE *table,
                                    bool varchar,
                                    Alter_inplace_info *ha_alter_info)
{
  Field **f_ptr, *field;
  List_iterator_fast<Create_field> new_field_it;
  Create_field *new_field;
  KEY_PART_INFO *key_part, *new_part;
  KEY_PART_INFO *end;
  uint candidate_key_count= 0;
  Alter_info *alter_info= ha_alter_info->alter_info;
  DBUG_ENTER("fill_alter_inplace_info");

  /* Allocate result buffers. */
  if (! (ha_alter_info->index_drop_buffer=
          (KEY**) thd->alloc(sizeof(KEY*) * table->s->keys)) ||
      ! (ha_alter_info->index_add_buffer=
          (uint*) thd->alloc(sizeof(uint) *
                            alter_info->key_list.elements)))
    DBUG_RETURN(true);

  /* First we setup ha_alter_flags based on what was detected by parser. */
  if (alter_info->flags & Alter_info::ALTER_ADD_COLUMN)
    ha_alter_info->handler_flags|= Alter_inplace_info::ADD_COLUMN;
  if (alter_info->flags & Alter_info::ALTER_DROP_COLUMN)
    ha_alter_info->handler_flags|= Alter_inplace_info::DROP_COLUMN;
  /*
    Comparing new and old default values of column is cumbersome.
    So instead of using such a comparison for detecting if default
    has really changed we rely on flags set by parser to get an
    approximate value for storage engine flag.
  */
  if (alter_info->flags & (Alter_info::ALTER_CHANGE_COLUMN |
                           Alter_info::ALTER_CHANGE_COLUMN_DEFAULT))
    ha_alter_info->handler_flags|= Alter_inplace_info::ALTER_COLUMN_DEFAULT;
  if (alter_info->flags & Alter_info::ADD_FOREIGN_KEY)
    ha_alter_info->handler_flags|= Alter_inplace_info::ADD_FOREIGN_KEY;
  if (alter_info->flags & Alter_info::DROP_FOREIGN_KEY)
    ha_alter_info->handler_flags|= Alter_inplace_info::DROP_FOREIGN_KEY;
  if (alter_info->flags & Alter_info::ALTER_OPTIONS)
    ha_alter_info->handler_flags|= Alter_inplace_info::CHANGE_CREATE_OPTION;
  if (alter_info->flags & Alter_info::ALTER_RENAME)
    ha_alter_info->handler_flags|= Alter_inplace_info::ALTER_RENAME;
  /* Check partition changes */
  if (alter_info->flags & Alter_info::ALTER_ADD_PARTITION)
    ha_alter_info->handler_flags|= Alter_inplace_info::ADD_PARTITION;
  if (alter_info->flags & Alter_info::ALTER_DROP_PARTITION)
    ha_alter_info->handler_flags|= Alter_inplace_info::DROP_PARTITION;
  if (alter_info->flags & Alter_info::ALTER_PARTITION)
    ha_alter_info->handler_flags|= Alter_inplace_info::ALTER_PARTITION;
  if (alter_info->flags & Alter_info::ALTER_COALESCE_PARTITION)
    ha_alter_info->handler_flags|= Alter_inplace_info::COALESCE_PARTITION;
  if (alter_info->flags & Alter_info::ALTER_REORGANIZE_PARTITION)
    ha_alter_info->handler_flags|= Alter_inplace_info::REORGANIZE_PARTITION;
  if (alter_info->flags & Alter_info::ALTER_TABLE_REORG)
    ha_alter_info->handler_flags|= Alter_inplace_info::ALTER_TABLE_REORG;
  if (alter_info->flags & Alter_info::ALTER_REMOVE_PARTITIONING)
    ha_alter_info->handler_flags|= Alter_inplace_info::ALTER_REMOVE_PARTITIONING;
  if (alter_info->flags & Alter_info::ALTER_ALL_PARTITION)
    ha_alter_info->handler_flags|= Alter_inplace_info::ALTER_ALL_PARTITION;
  /* Check for: ALTER TABLE FORCE, ALTER TABLE ENGINE and OPTIMIZE TABLE. */
  if (alter_info->flags & Alter_info::ALTER_RECREATE)
    ha_alter_info->handler_flags|= Alter_inplace_info::RECREATE_TABLE;

  /*
    If we altering table with old VARCHAR fields we will be automatically
    upgrading VARCHAR column types.
  */
  if (table->s->frm_version < FRM_VER_TRUE_VARCHAR && varchar)
    ha_alter_info->handler_flags|=  Alter_inplace_info::ALTER_COLUMN_TYPE;

  /*
    Go through fields in old version of table and detect changes to them.
    We don't want to rely solely on Alter_info flags for this since:
    a) new definition of column can be fully identical to the old one
       despite the fact that this column is mentioned in MODIFY clause.
    b) even if new column type differs from its old column from metadata
       point of view, it might be identical from storage engine point
       of view (e.g. when ENUM('a','b') is changed to ENUM('a','b',c')).
    c) flags passed to storage engine contain more detailed information
       about nature of changes than those provided from parser.
  */
  bool maybe_alter_vcol= false;
  for (f_ptr= table->field; (field= *f_ptr); f_ptr++)
  {
    /* Clear marker for renamed or dropped field
    which we are going to set later. */
    field->flags&= ~(FIELD_IS_RENAMED | FIELD_IS_DROPPED);

    /* Use transformed info to evaluate flags for storage engine. */
    uint new_field_index= 0;
    new_field_it.init(alter_info->create_list);
    while ((new_field= new_field_it++))
    {
      if (new_field->field == field)
        break;
      new_field_index++;
    }

    if (new_field)
    {
      /* Field is not dropped. Evaluate changes bitmap for it. */

      /*
        Check if type of column has changed to some incompatible type.
      */
      uint is_equal= field->is_equal(new_field);
      switch (is_equal)
      {
      case IS_EQUAL_NO:
        /* New column type is incompatible with old one. */
        ha_alter_info->handler_flags|= Alter_inplace_info::ALTER_COLUMN_TYPE;
        if (table->s->tmp_table == NO_TMP_TABLE)
        {
          delete_statistics_for_column(thd, table, field);
          KEY *key_info= table->key_info; 
          for (uint i=0; i < table->s->keys; i++, key_info++)
          {
            if (field->part_of_key.is_set(i))
            {
              uint key_parts= table->actual_n_key_parts(key_info);
              for (uint j= 0; j < key_parts; j++)
              {
                if (key_info->key_part[j].fieldnr-1 == field->field_index)
                {
                  delete_statistics_for_index(thd, table, key_info,
                                       j >= key_info->user_defined_key_parts);
                  break;
                }
              }           
            }
          }      
        }
        break;
      case IS_EQUAL_YES:
        /*
          New column is the same as the old one or the fully compatible with
          it (for example, ENUM('a','b') was changed to ENUM('a','b','c')).
          Such a change if any can ALWAYS be carried out by simply updating
          data-dictionary without even informing storage engine.
          No flag is set in this case.
        */
        break;
      case IS_EQUAL_PACK_LENGTH:
        /*
          New column type differs from the old one, but has compatible packed
          data representation. Depending on storage engine, such a change can
          be carried out by simply updating data dictionary without changing
          actual data (for example, VARCHAR(300) is changed to VARCHAR(400)).
        */
        ha_alter_info->handler_flags|= Alter_inplace_info::
                                         ALTER_COLUMN_EQUAL_PACK_LENGTH;
        break;
      default:
        DBUG_ASSERT(0);
        /* Safety. */
        ha_alter_info->handler_flags|= Alter_inplace_info::ALTER_COLUMN_TYPE;
      }

<<<<<<< HEAD
=======
      /*
        Check if the column is computed and either
        is stored or is used in the partitioning expression.
      */
      if (field->vcol_info && 
          (field->stored_in_db || field->vcol_info->is_in_partitioning_expr()))
      {
        if (is_equal == IS_EQUAL_NO ||
            !field->vcol_info->is_equal(new_field->vcol_info))
          ha_alter_info->handler_flags|= Alter_inplace_info::ALTER_COLUMN_VCOL;
        else
          maybe_alter_vcol= true;
      }

>>>>>>> 0251232f
      /* Check if field was renamed */
      if (my_strcasecmp(system_charset_info, field->field_name,
                        new_field->field_name))
      {
        field->flags|= FIELD_IS_RENAMED;
        ha_alter_info->handler_flags|= Alter_inplace_info::ALTER_COLUMN_NAME;
        rename_column_in_stat_tables(thd, table, field,
                                     new_field->field_name);
      }

      /* Check that NULL behavior is same for old and new fields */
      if ((new_field->flags & NOT_NULL_FLAG) !=
          (uint) (field->flags & NOT_NULL_FLAG))
      {
        if (new_field->flags & NOT_NULL_FLAG)
          ha_alter_info->handler_flags|=
            Alter_inplace_info::ALTER_COLUMN_NOT_NULLABLE;
        else
          ha_alter_info->handler_flags|=
            Alter_inplace_info::ALTER_COLUMN_NULLABLE;
      }

      /*
        We do not detect changes to default values in this loop.
        See comment above for more details.
      */

      /*
        Detect changes in column order.
      */
      if (field->field_index != new_field_index)
        ha_alter_info->handler_flags|= Alter_inplace_info::ALTER_COLUMN_ORDER;

      /* Detect changes in storage type of column */
      if (new_field->field_storage_type() != field->field_storage_type())
        ha_alter_info->handler_flags|=
          Alter_inplace_info::ALTER_COLUMN_STORAGE_TYPE;

      /* Detect changes in column format of column */
      if (new_field->column_format() != field->column_format())
        ha_alter_info->handler_flags|=
          Alter_inplace_info::ALTER_COLUMN_COLUMN_FORMAT;

      if (engine_options_differ(field->option_struct, new_field->option_struct,
                                table->file->ht->field_options))
      {
        ha_alter_info->handler_flags|= Alter_inplace_info::ALTER_COLUMN_OPTION;
        ha_alter_info->create_info->fields_option_struct[f_ptr - table->field]=
          new_field->option_struct;
      }

    }
    else
    {
      /*
        Field is not present in new version of table and therefore was dropped.
        Corresponding storage engine flag should be already set.
      */
      DBUG_ASSERT(ha_alter_info->handler_flags & Alter_inplace_info::DROP_COLUMN);
      field->flags|= FIELD_IS_DROPPED;
    }
  }

  if (maybe_alter_vcol)
  {
    /*
      No virtual column was altered, but perhaps one of the other columns was,
      and that column was part of the vcol expression?
      We don't detect this correctly (FIXME), so let's just say that a vcol
      *might* be affected if any other column was altered.
    */
    if (ha_alter_info->handler_flags &
          ( Alter_inplace_info::ALTER_COLUMN_TYPE
          | Alter_inplace_info::ALTER_COLUMN_NOT_NULLABLE
          | Alter_inplace_info::ALTER_COLUMN_OPTION ))
      ha_alter_info->handler_flags|= Alter_inplace_info::ALTER_COLUMN_VCOL;
  }

  new_field_it.init(alter_info->create_list);
  while ((new_field= new_field_it++))
  {
    Virtual_column_info *vcol_info;
    if (new_field->field)
      vcol_info= new_field->field->vcol_info;
    else
    {
      vcol_info= new_field->vcol_info;
      /*
        Field is not present in old version of table and therefore was added.
        Again corresponding storage engine flag should be already set.
      */
      DBUG_ASSERT(ha_alter_info->handler_flags & Alter_inplace_info::ADD_COLUMN);
    }

    /*
      Check if the altered column is computed and either
      is stored or is used in the partitioning expression.
      TODO: Mark such a column with an alter flag only if
      the defining expression has changed.
    */
    if (vcol_info &&
        (vcol_info->stored_in_db || vcol_info->is_in_partitioning_expr()))
    {
      ha_alter_info->handler_flags|= Alter_inplace_info::ALTER_COLUMN_VCOL;
    }
  }

  /*
    Go through keys and check if the original ones are compatible
    with new table.
  */
  KEY *table_key;
  KEY *table_key_end= table->key_info + table->s->keys;
  KEY *new_key;
  KEY *new_key_end=
    ha_alter_info->key_info_buffer + ha_alter_info->key_count;

  DBUG_PRINT("info", ("index count old: %d  new: %d",
                      table->s->keys, ha_alter_info->key_count));

  /*
    Step through all keys of the old table and search matching new keys.
  */
  ha_alter_info->index_drop_count= 0;
  ha_alter_info->index_add_count= 0;
  for (table_key= table->key_info; table_key < table_key_end; table_key++)
  {
    /* Search a new key with the same name. */
    for (new_key= ha_alter_info->key_info_buffer;
         new_key < new_key_end;
         new_key++)
    {
      if (! strcmp(table_key->name, new_key->name))
        break;
    }
    if (new_key >= new_key_end)
    {
      /* Key not found. Add the key to the drop buffer. */
      ha_alter_info->index_drop_buffer
        [ha_alter_info->index_drop_count++]=
        table_key;
      DBUG_PRINT("info", ("index dropped: '%s'", table_key->name));
      continue;
    }

    /* Check that the key types are compatible between old and new tables. */
    if ((table_key->algorithm != new_key->algorithm) ||
        ((table_key->flags & HA_KEYFLAG_MASK) !=
         (new_key->flags & HA_KEYFLAG_MASK)) ||
        (table_key->user_defined_key_parts !=
         new_key->user_defined_key_parts))
      goto index_changed;

    if (engine_options_differ(table_key->option_struct, new_key->option_struct,
                              table->file->ht->index_options))
      goto index_changed;

    /*
      Check that the key parts remain compatible between the old and
      new tables.
    */
    end= table_key->key_part + table_key->user_defined_key_parts;
    for (key_part= table_key->key_part, new_part= new_key->key_part;
         key_part < end;
         key_part++, new_part++)
    {
      /*
        Key definition has changed if we are using a different field or
        if the used key part length is different. It makes sense to
        check lengths first as in case when fields differ it is likely
        that lengths differ too and checking fields is more expensive
        in general case.
      */
      if (key_part->length != new_part->length)
        goto index_changed;

      new_field= get_field_by_index(alter_info, new_part->fieldnr);

      /*
        For prefix keys KEY_PART_INFO::field points to cloned Field
        object with adjusted length. So below we have to check field
        indexes instead of simply comparing pointers to Field objects.
      */
      if (! new_field->field ||
          new_field->field->field_index != key_part->fieldnr - 1)
        goto index_changed;
    }

    /* Check that key comment is not changed. */
    if (table_key->comment.length != new_key->comment.length ||
        (table_key->comment.length &&
         memcmp(table_key->comment.str, new_key->comment.str,
                table_key->comment.length) != 0))
      goto index_changed;

    continue;

  index_changed:
    /* Key modified. Add the key / key offset to both buffers. */
    ha_alter_info->index_drop_buffer
      [ha_alter_info->index_drop_count++]=
      table_key;
    ha_alter_info->index_add_buffer
      [ha_alter_info->index_add_count++]=
      new_key - ha_alter_info->key_info_buffer;
    /* Mark all old fields which are used in newly created index. */
    DBUG_PRINT("info", ("index changed: '%s'", table_key->name));
  }
  /*end of for (; table_key < table_key_end;) */

  /*
    Step through all keys of the new table and find matching old keys.
  */
  for (new_key= ha_alter_info->key_info_buffer;
       new_key < new_key_end;
       new_key++)
  {
    /* Search an old key with the same name. */
    for (table_key= table->key_info; table_key < table_key_end; table_key++)
    {
      if (! strcmp(table_key->name, new_key->name))
        break;
    }
    if (table_key >= table_key_end)
    {
      /* Key not found. Add the offset of the key to the add buffer. */
      ha_alter_info->index_add_buffer
        [ha_alter_info->index_add_count++]=
        new_key - ha_alter_info->key_info_buffer;
      DBUG_PRINT("info", ("index added: '%s'", new_key->name));
    }
    else
      ha_alter_info->create_info->indexes_option_struct[table_key - table->key_info]=
        new_key->option_struct;
  }

  /*
    Sort index_add_buffer according to how key_info_buffer is sorted.
    I.e. with primary keys first - see sort_keys().
  */
  my_qsort(ha_alter_info->index_add_buffer,
           ha_alter_info->index_add_count,
           sizeof(uint), (qsort_cmp) compare_uint);

  /* Now let us calculate flags for storage engine API. */

  /* Count all existing candidate keys. */
  for (table_key= table->key_info; table_key < table_key_end; table_key++)
  {
    /*
      Check if key is a candidate key, This key is either already primary key
      or could be promoted to primary key if the original primary key is
      dropped.
      In MySQL one is allowed to create primary key with partial fields (i.e.
      primary key which is not considered candidate). For simplicity we count
      such key as a candidate key here.
    */
    if (((uint) (table_key - table->key_info) == table->s->primary_key) ||
        is_candidate_key(table_key))
      candidate_key_count++;
  }

  /* Figure out what kind of indexes we are dropping. */
  KEY **dropped_key;
  KEY **dropped_key_end= ha_alter_info->index_drop_buffer +
                         ha_alter_info->index_drop_count;

  for (dropped_key= ha_alter_info->index_drop_buffer;
       dropped_key < dropped_key_end; dropped_key++)
  {
    table_key= *dropped_key;

    if (table_key->flags & HA_NOSAME)
    {
      /*
        Unique key. Check for PRIMARY KEY. Also see comment about primary
        and candidate keys above.
      */
      if ((uint) (table_key - table->key_info) == table->s->primary_key)
      {
        ha_alter_info->handler_flags|= Alter_inplace_info::DROP_PK_INDEX;
        candidate_key_count--;
      }
      else
      {
        ha_alter_info->handler_flags|= Alter_inplace_info::DROP_UNIQUE_INDEX;
        if (is_candidate_key(table_key))
          candidate_key_count--;
      }
    }
    else
      ha_alter_info->handler_flags|= Alter_inplace_info::DROP_INDEX;
  }

  /* Now figure out what kind of indexes we are adding. */
  for (uint add_key_idx= 0; add_key_idx < ha_alter_info->index_add_count; add_key_idx++)
  {
    new_key= ha_alter_info->key_info_buffer + ha_alter_info->index_add_buffer[add_key_idx];

    if (new_key->flags & HA_NOSAME)
    {
      bool is_pk= !my_strcasecmp(system_charset_info, new_key->name, primary_key_name);

      if ((!(new_key->flags & HA_KEY_HAS_PART_KEY_SEG) &&
           !(new_key->flags & HA_NULL_PART_KEY)) ||
          is_pk)
      {
        /* Candidate key or primary key! */
        if (candidate_key_count == 0 || is_pk)
          ha_alter_info->handler_flags|= Alter_inplace_info::ADD_PK_INDEX;
        else
          ha_alter_info->handler_flags|= Alter_inplace_info::ADD_UNIQUE_INDEX;
        candidate_key_count++;
      }
      else
      {
        ha_alter_info->handler_flags|= Alter_inplace_info::ADD_UNIQUE_INDEX;
      }
    }
    else
      ha_alter_info->handler_flags|= Alter_inplace_info::ADD_INDEX;
  }

  DBUG_RETURN(false);
}


/**
  Mark fields participating in newly added indexes in TABLE object which
  corresponds to new version of altered table.

  @param ha_alter_info  Alter_inplace_info describing in-place ALTER.
  @param altered_table  TABLE object for new version of TABLE in which
                        fields should be marked.
*/

static void update_altered_table(const Alter_inplace_info &ha_alter_info,
                                 TABLE *altered_table)
{
  uint field_idx, add_key_idx;
  KEY *key;
  KEY_PART_INFO *end, *key_part;

  /*
    Clear marker for all fields, as we are going to set it only
    for fields which participate in new indexes.
  */
  for (field_idx= 0; field_idx < altered_table->s->fields; ++field_idx)
    altered_table->field[field_idx]->flags&= ~FIELD_IN_ADD_INDEX;

  /*
    Go through array of newly added indexes and mark fields
    participating in them.
  */
  for (add_key_idx= 0; add_key_idx < ha_alter_info.index_add_count;
       add_key_idx++)
  {
    key= ha_alter_info.key_info_buffer +
         ha_alter_info.index_add_buffer[add_key_idx];

    end= key->key_part + key->user_defined_key_parts;
    for (key_part= key->key_part; key_part < end; key_part++)
      altered_table->field[key_part->fieldnr]->flags|= FIELD_IN_ADD_INDEX;
  }
}


/**
  Compare two tables to see if their metadata are compatible.
  One table specified by a TABLE instance, the other using Alter_info
  and HA_CREATE_INFO.

  @param[in]  table          The first table.
  @param[in]  alter_info     Alter options, fields and keys for the
                             second table.
  @param[in]  create_info    Create options for the second table.
  @param[out] metadata_equal Result of comparison.

  @retval true   error
  @retval false  success
*/

bool mysql_compare_tables(TABLE *table,
                          Alter_info *alter_info,
                          HA_CREATE_INFO *create_info,
                          bool *metadata_equal)
{
  DBUG_ENTER("mysql_compare_tables");

  uint changes= IS_EQUAL_NO;
  uint key_count;
  List_iterator_fast<Create_field> tmp_new_field_it;
  THD *thd= table->in_use;
  *metadata_equal= false;

  /*
    Create a copy of alter_info.
    To compare definitions, we need to "prepare" the definition - transform it
    from parser output to a format that describes the table layout (all column
    defaults are initialized, duplicate columns are removed). This is done by
    mysql_prepare_create_table.  Unfortunately, mysql_prepare_create_table
    performs its transformations "in-place", that is, modifies the argument.
    Since we would like to keep mysql_compare_tables() idempotent (not altering
    any of the arguments) we create a copy of alter_info here and pass it to
    mysql_prepare_create_table, then use the result to compare the tables, and
    then destroy the copy.
  */
  Alter_info tmp_alter_info(*alter_info, thd->mem_root);
  uint db_options= 0; /* not used */
  KEY *key_info_buffer= NULL;

  /* Create the prepared information. */
  int create_table_mode= table->s->tmp_table == NO_TMP_TABLE ?
                           C_ORDINARY_CREATE : C_ALTER_TABLE;
  if (mysql_prepare_create_table(thd, create_info, &tmp_alter_info,
                                 &db_options, table->file, &key_info_buffer,
                                 &key_count, create_table_mode))
    DBUG_RETURN(1);

  /* Some very basic checks. */
  if (table->s->fields != alter_info->create_list.elements ||
      table->s->db_type() != create_info->db_type ||
      table->s->tmp_table ||
      (table->s->row_type != create_info->row_type))
    DBUG_RETURN(false);

  /* Go through fields and check if they are compatible. */
  tmp_new_field_it.init(tmp_alter_info.create_list);
  for (Field **f_ptr= table->field; *f_ptr; f_ptr++)
  {
    Field *field= *f_ptr;
    Create_field *tmp_new_field= tmp_new_field_it++;

    /* Check that NULL behavior is the same. */
    if ((tmp_new_field->flags & NOT_NULL_FLAG) !=
	(uint) (field->flags & NOT_NULL_FLAG))
      DBUG_RETURN(false);

    /*
      mysql_prepare_alter_table() clears HA_OPTION_PACK_RECORD bit when
      preparing description of existing table. In ALTER TABLE it is later
      updated to correct value by create_table_impl() call.
      So to get correct value of this bit in this function we have to
      mimic behavior of create_table_impl().
    */
    if (create_info->row_type == ROW_TYPE_DYNAMIC ||
        create_info->row_type == ROW_TYPE_PAGE ||
	(tmp_new_field->flags & BLOB_FLAG) ||
	(tmp_new_field->sql_type == MYSQL_TYPE_VARCHAR &&
	create_info->row_type != ROW_TYPE_FIXED))
      create_info->table_options|= HA_OPTION_PACK_RECORD;

    /* Check if field was renamed */
    if (my_strcasecmp(system_charset_info,
		      field->field_name,
		      tmp_new_field->field_name))
      DBUG_RETURN(false);

    /* Evaluate changes bitmap and send to check_if_incompatible_data() */
    uint field_changes= field->is_equal(tmp_new_field);
    if (field_changes != IS_EQUAL_YES)
      DBUG_RETURN(false);

    changes|= field_changes;
  }

  /* Check if changes are compatible with current handler. */
  if (table->file->check_if_incompatible_data(create_info, changes))
    DBUG_RETURN(false);

  /* Go through keys and check if they are compatible. */
  KEY *table_key;
  KEY *table_key_end= table->key_info + table->s->keys;
  KEY *new_key;
  KEY *new_key_end= key_info_buffer + key_count;

  /* Step through all keys of the first table and search matching keys. */
  for (table_key= table->key_info; table_key < table_key_end; table_key++)
  {
    /* Search a key with the same name. */
    for (new_key= key_info_buffer; new_key < new_key_end; new_key++)
    {
      if (! strcmp(table_key->name, new_key->name))
        break;
    }
    if (new_key >= new_key_end)
      DBUG_RETURN(false);

    /* Check that the key types are compatible. */
    if ((table_key->algorithm != new_key->algorithm) ||
	((table_key->flags & HA_KEYFLAG_MASK) !=
         (new_key->flags & HA_KEYFLAG_MASK)) ||
        (table_key->user_defined_key_parts !=
         new_key->user_defined_key_parts))
      DBUG_RETURN(false);

    /* Check that the key parts remain compatible. */
    KEY_PART_INFO *table_part;
    KEY_PART_INFO *table_part_end= table_key->key_part + table_key->user_defined_key_parts;
    KEY_PART_INFO *new_part;
    for (table_part= table_key->key_part, new_part= new_key->key_part;
         table_part < table_part_end;
         table_part++, new_part++)
    {
      /*
	Key definition is different if we are using a different field or
	if the used key part length is different. We know that the fields
        are equal. Comparing field numbers is sufficient.
      */
      if ((table_part->length != new_part->length) ||
          (table_part->fieldnr - 1 != new_part->fieldnr))
        DBUG_RETURN(false);
    }
  }

  /* Step through all keys of the second table and find matching keys. */
  for (new_key= key_info_buffer; new_key < new_key_end; new_key++)
  {
    /* Search a key with the same name. */
    for (table_key= table->key_info; table_key < table_key_end; table_key++)
    {
      if (! strcmp(table_key->name, new_key->name))
        break;
    }
    if (table_key >= table_key_end)
      DBUG_RETURN(false);
  }

  *metadata_equal= true; // Tables are compatible
  DBUG_RETURN(false);
}


/*
  Manages enabling/disabling of indexes for ALTER TABLE

  SYNOPSIS
    alter_table_manage_keys()
      table                  Target table
      indexes_were_disabled  Whether the indexes of the from table
                             were disabled
      keys_onoff             ENABLE | DISABLE | LEAVE_AS_IS

  RETURN VALUES
    FALSE  OK
    TRUE   Error
*/

static
bool alter_table_manage_keys(TABLE *table, int indexes_were_disabled,
                             Alter_info::enum_enable_or_disable keys_onoff)
{
  int error= 0;
  DBUG_ENTER("alter_table_manage_keys");
  DBUG_PRINT("enter", ("table=%p were_disabled=%d on_off=%d",
             table, indexes_were_disabled, keys_onoff));

  switch (keys_onoff) {
  case Alter_info::ENABLE:
    DEBUG_SYNC(table->in_use, "alter_table_enable_indexes");
    error= table->file->ha_enable_indexes(HA_KEY_SWITCH_NONUNIQ_SAVE);
    break;
  case Alter_info::LEAVE_AS_IS:
    if (!indexes_were_disabled)
      break;
    /* fall-through: disabled indexes */
  case Alter_info::DISABLE:
    error= table->file->ha_disable_indexes(HA_KEY_SWITCH_NONUNIQ_SAVE);
  }

  if (error == HA_ERR_WRONG_COMMAND)
  {
    THD *thd= table->in_use;
    push_warning_printf(thd, Sql_condition::WARN_LEVEL_NOTE,
                        ER_ILLEGAL_HA, ER_THD(thd, ER_ILLEGAL_HA),
                        table->file->table_type(),
                        table->s->db.str, table->s->table_name.str);
    error= 0;
  }
  else if (error)
    table->file->print_error(error, MYF(0));

  DBUG_RETURN(error);
}


/**
  Check if the pending ALTER TABLE operations support the in-place
  algorithm based on restrictions in the SQL layer or given the
  nature of the operations themselves. If in-place isn't supported,
  it won't be necessary to check with the storage engine.

  @param table        The original TABLE.
  @param create_info  Information from the parsing phase about new
                      table properties.
  @param alter_info   Data related to detected changes.

  @return false       In-place is possible, check with storage engine.
  @return true        Incompatible operations, must use table copy.
*/

static bool is_inplace_alter_impossible(TABLE *table,
                                        HA_CREATE_INFO *create_info,
                                        const Alter_info *alter_info)
{
  DBUG_ENTER("is_inplace_alter_impossible");

  /* At the moment we can't handle altering temporary tables without a copy. */
  if (table->s->tmp_table)
    DBUG_RETURN(true);

  /*
    For the ALTER TABLE tbl_name ORDER BY ... we always use copy
    algorithm. In theory, this operation can be done in-place by some
    engine, but since a) no current engine does this and b) our current
    API lacks infrastructure for passing information about table ordering
    to storage engine we simply always do copy now.

    ENABLE/DISABLE KEYS is a MyISAM/Heap specific operation that is
    not supported for in-place in combination with other operations.
    Alone, it will be done by simple_rename_or_index_change().
  */
  if (alter_info->flags & (Alter_info::ALTER_ORDER |
                           Alter_info::ALTER_KEYS_ONOFF))
    DBUG_RETURN(true);

  /*
    If the table engine is changed explicitly (using ENGINE clause)
    or implicitly (e.g. when non-partitioned table becomes
    partitioned) a regular alter table (copy) needs to be
    performed.
  */
  if (create_info->db_type != table->s->db_type())
    DBUG_RETURN(true);

  /*
    There was a bug prior to mysql-4.0.25. Number of null fields was
    calculated incorrectly. As a result frm and data files gets out of
    sync after fast alter table. There is no way to determine by which
    mysql version (in 4.0 and 4.1 branches) table was created, thus we
    disable fast alter table for all tables created by mysql versions
    prior to 5.0 branch.
    See BUG#6236.
  */
  if (!table->s->mysql_version)
    DBUG_RETURN(true);

  DBUG_RETURN(false);
}


/**
  Perform in-place alter table.

  @param thd                Thread handle.
  @param table_list         TABLE_LIST for the table to change.
  @param table              The original TABLE.
  @param altered_table      TABLE object for new version of the table.
  @param ha_alter_info      Structure describing ALTER TABLE to be carried
                            out and serving as a storage place for data
                            used during different phases.
  @param inplace_supported  Enum describing the locking requirements.
  @param target_mdl_request Metadata request/lock on the target table name.
  @param alter_ctx          ALTER TABLE runtime context.

  @retval   true              Error
  @retval   false             Success

  @note
    If mysql_alter_table does not need to copy the table, it is
    either an alter table where the storage engine does not
    need to know about the change, only the frm will change,
    or the storage engine supports performing the alter table
    operation directly, in-place without mysql having to copy
    the table.

  @note This function frees the TABLE object associated with the new version of
        the table and removes the .FRM file for it in case of both success and
        failure.
*/

static bool mysql_inplace_alter_table(THD *thd,
                                      TABLE_LIST *table_list,
                                      TABLE *table,
                                      TABLE *altered_table,
                                      Alter_inplace_info *ha_alter_info,
                                      enum_alter_inplace_result inplace_supported,
                                      MDL_request *target_mdl_request,
                                      Alter_table_ctx *alter_ctx)
{
  Open_table_context ot_ctx(thd, MYSQL_OPEN_REOPEN | MYSQL_OPEN_IGNORE_KILLED);
  handlerton *db_type= table->s->db_type();
  MDL_ticket *mdl_ticket= table->mdl_ticket;
  HA_CREATE_INFO *create_info= ha_alter_info->create_info;
  Alter_info *alter_info= ha_alter_info->alter_info;
  bool reopen_tables= false;

  DBUG_ENTER("mysql_inplace_alter_table");

  /*
    Upgrade to EXCLUSIVE lock if:
    - This is requested by the storage engine
    - Or the storage engine needs exclusive lock for just the prepare
      phase
    - Or requested by the user

    Note that we handle situation when storage engine needs exclusive
    lock for prepare phase under LOCK TABLES in the same way as when
    exclusive lock is required for duration of the whole statement.
  */
  if (inplace_supported == HA_ALTER_INPLACE_EXCLUSIVE_LOCK ||
      ((inplace_supported == HA_ALTER_INPLACE_SHARED_LOCK_AFTER_PREPARE ||
        inplace_supported == HA_ALTER_INPLACE_NO_LOCK_AFTER_PREPARE) &&
       (thd->locked_tables_mode == LTM_LOCK_TABLES ||
        thd->locked_tables_mode == LTM_PRELOCKED_UNDER_LOCK_TABLES)) ||
       alter_info->requested_lock == Alter_info::ALTER_TABLE_LOCK_EXCLUSIVE)
  {
    if (wait_while_table_is_used(thd, table, HA_EXTRA_FORCE_REOPEN))
      goto cleanup;
    /*
      Get rid of all TABLE instances belonging to this thread
      except one to be used for in-place ALTER TABLE.

      This is mostly needed to satisfy InnoDB assumptions/asserts.
    */
    close_all_tables_for_name(thd, table->s,
                              alter_ctx->is_table_renamed() ?
                              HA_EXTRA_PREPARE_FOR_RENAME :
			      HA_EXTRA_NOT_USED,
                              table);
    /*
      If we are under LOCK TABLES we will need to reopen tables which we
      just have closed in case of error.
    */
    reopen_tables= true;
  }
  else if (inplace_supported == HA_ALTER_INPLACE_SHARED_LOCK_AFTER_PREPARE ||
           inplace_supported == HA_ALTER_INPLACE_NO_LOCK_AFTER_PREPARE)
  {
    /*
      Storage engine has requested exclusive lock only for prepare phase
      and we are not under LOCK TABLES.
      Don't mark TABLE_SHARE as old in this case, as this won't allow opening
      of table by other threads during main phase of in-place ALTER TABLE.
    */
    if (thd->mdl_context.upgrade_shared_lock(table->mdl_ticket, MDL_EXCLUSIVE,
                                             thd->variables.lock_wait_timeout))
      goto cleanup;

    tdc_remove_table(thd, TDC_RT_REMOVE_NOT_OWN_KEEP_SHARE,
                     table->s->db.str, table->s->table_name.str,
                     false);
  }

  /*
    Upgrade to SHARED_NO_WRITE lock if:
    - The storage engine needs writes blocked for the whole duration
    - Or this is requested by the user
    Note that under LOCK TABLES, we will already have SHARED_NO_READ_WRITE.
  */
  if ((inplace_supported == HA_ALTER_INPLACE_SHARED_LOCK ||
       alter_info->requested_lock == Alter_info::ALTER_TABLE_LOCK_SHARED) &&
      thd->mdl_context.upgrade_shared_lock(table->mdl_ticket,
                                           MDL_SHARED_NO_WRITE,
                                           thd->variables.lock_wait_timeout))
  {
    goto cleanup;
  }

  // It's now safe to take the table level lock.
  if (lock_tables(thd, table_list, alter_ctx->tables_opened, 0))
    goto cleanup;

  DEBUG_SYNC(thd, "alter_table_inplace_after_lock_upgrade");
  THD_STAGE_INFO(thd, stage_alter_inplace_prepare);

  switch (inplace_supported) {
  case HA_ALTER_ERROR:
  case HA_ALTER_INPLACE_NOT_SUPPORTED:
    DBUG_ASSERT(0);
    // fall through
  case HA_ALTER_INPLACE_NO_LOCK:
  case HA_ALTER_INPLACE_NO_LOCK_AFTER_PREPARE:
    switch (alter_info->requested_lock) {
    case Alter_info::ALTER_TABLE_LOCK_DEFAULT:
    case Alter_info::ALTER_TABLE_LOCK_NONE:
      ha_alter_info->online= true;
      break;
    case Alter_info::ALTER_TABLE_LOCK_SHARED:
    case Alter_info::ALTER_TABLE_LOCK_EXCLUSIVE:
      break;
    }
    break;
  case HA_ALTER_INPLACE_EXCLUSIVE_LOCK:
  case HA_ALTER_INPLACE_SHARED_LOCK_AFTER_PREPARE:
  case HA_ALTER_INPLACE_SHARED_LOCK:
    break;
  }

  if (table->file->ha_prepare_inplace_alter_table(altered_table,
                                                  ha_alter_info))
  {
    goto rollback;
  }

  /*
    Downgrade the lock if storage engine has told us that exclusive lock was
    necessary only for prepare phase (unless we are not under LOCK TABLES) and
    user has not explicitly requested exclusive lock.
  */
  if ((inplace_supported == HA_ALTER_INPLACE_SHARED_LOCK_AFTER_PREPARE ||
       inplace_supported == HA_ALTER_INPLACE_NO_LOCK_AFTER_PREPARE) &&
      !(thd->locked_tables_mode == LTM_LOCK_TABLES ||
        thd->locked_tables_mode == LTM_PRELOCKED_UNDER_LOCK_TABLES) &&
      (alter_info->requested_lock != Alter_info::ALTER_TABLE_LOCK_EXCLUSIVE))
  {
    /* If storage engine or user requested shared lock downgrade to SNW. */
    if (inplace_supported == HA_ALTER_INPLACE_SHARED_LOCK_AFTER_PREPARE ||
        alter_info->requested_lock == Alter_info::ALTER_TABLE_LOCK_SHARED)
      table->mdl_ticket->downgrade_lock(MDL_SHARED_NO_WRITE);
    else
    {
      DBUG_ASSERT(inplace_supported == HA_ALTER_INPLACE_NO_LOCK_AFTER_PREPARE);
      table->mdl_ticket->downgrade_lock(MDL_SHARED_UPGRADABLE);
    }
  }

  DEBUG_SYNC(thd, "alter_table_inplace_after_lock_downgrade");
  THD_STAGE_INFO(thd, stage_alter_inplace);

  if (table->file->ha_inplace_alter_table(altered_table,
                                          ha_alter_info))
  {
    goto rollback;
  }

  // Upgrade to EXCLUSIVE before commit.
  if (wait_while_table_is_used(thd, table, HA_EXTRA_PREPARE_FOR_RENAME))
    goto rollback;

  /*
    If we are killed after this point, we should ignore and continue.
    We have mostly completed the operation at this point, there should
    be no long waits left.
  */

  DBUG_EXECUTE_IF("alter_table_rollback_new_index", {
      table->file->ha_commit_inplace_alter_table(altered_table,
                                                 ha_alter_info,
                                                 false);
      my_error(ER_UNKNOWN_ERROR, MYF(0));
      goto cleanup;
    });

  DEBUG_SYNC(thd, "alter_table_inplace_before_commit");
  THD_STAGE_INFO(thd, stage_alter_inplace_commit);

  if (table->file->ha_commit_inplace_alter_table(altered_table,
                                                 ha_alter_info,
                                                 true))
  {
    goto rollback;
  }

  close_all_tables_for_name(thd, table->s,
                            alter_ctx->is_table_renamed() ?
                            HA_EXTRA_PREPARE_FOR_RENAME :
                            HA_EXTRA_NOT_USED,
                            NULL);
  table_list->table= table= NULL;
  close_temporary_table(thd, altered_table, true, false);

  /*
    Replace the old .FRM with the new .FRM, but keep the old name for now.
    Rename to the new name (if needed) will be handled separately below.
  */
  if (mysql_rename_table(db_type, alter_ctx->new_db, alter_ctx->tmp_name,
                         alter_ctx->db, alter_ctx->alias,
                         FN_FROM_IS_TMP | NO_HA_TABLE))
  {
    // Since changes were done in-place, we can't revert them.
    (void) quick_rm_table(thd, db_type,
                          alter_ctx->new_db, alter_ctx->tmp_name,
                          FN_IS_TMP | NO_HA_TABLE);
    DBUG_RETURN(true);
  }

  table_list->mdl_request.ticket= mdl_ticket;
  if (open_table(thd, table_list, &ot_ctx))
    DBUG_RETURN(true);

  /*
    Tell the handler that the changed frm is on disk and table
    has been re-opened
  */
  table_list->table->file->ha_notify_table_changed();

  /*
    We might be going to reopen table down on the road, so we have to
    restore state of the TABLE object which we used for obtaining of
    handler object to make it usable for later reopening.
  */
  close_thread_table(thd, &thd->open_tables);
  table_list->table= NULL;

  // Rename altered table if requested.
  if (alter_ctx->is_table_renamed())
  {
    // Remove TABLE and TABLE_SHARE for old name from TDC.
    tdc_remove_table(thd, TDC_RT_REMOVE_ALL,
                     alter_ctx->db, alter_ctx->table_name, false);

    if (mysql_rename_table(db_type, alter_ctx->db, alter_ctx->table_name,
                           alter_ctx->new_db, alter_ctx->new_alias, 0))
    {
      /*
        If the rename fails we will still have a working table
        with the old name, but with other changes applied.
      */
      DBUG_RETURN(true);
    }
    if (Table_triggers_list::change_table_name(thd,
                                               alter_ctx->db,
                                               alter_ctx->alias,
                                               alter_ctx->table_name,
                                               alter_ctx->new_db,
                                               alter_ctx->new_alias))
    {
      /*
        If the rename of trigger files fails, try to rename the table
        back so we at least have matching table and trigger files.
      */
      (void) mysql_rename_table(db_type,
                                alter_ctx->new_db, alter_ctx->new_alias,
                                alter_ctx->db, alter_ctx->alias, NO_FK_CHECKS);
      DBUG_RETURN(true);
    }
    rename_table_in_stat_tables(thd, alter_ctx->db,alter_ctx->alias,
                                alter_ctx->new_db, alter_ctx->new_alias);
  }

  DBUG_RETURN(false);

 rollback:
  table->file->ha_commit_inplace_alter_table(altered_table,
                                             ha_alter_info,
                                             false);
 cleanup:
  if (reopen_tables)
  {
    /* Close the only table instance which is still around. */
    close_all_tables_for_name(thd, table->s,
                              alter_ctx->is_table_renamed() ?
                              HA_EXTRA_PREPARE_FOR_RENAME :
                              HA_EXTRA_NOT_USED,
                              NULL);
    if (thd->locked_tables_list.reopen_tables(thd))
      thd->locked_tables_list.unlink_all_closed_tables(thd, NULL, 0);
    /* QQ; do something about metadata locks ? */
  }
  close_temporary_table(thd, altered_table, true, false);
  // Delete temporary .frm/.par
  (void) quick_rm_table(thd, create_info->db_type, alter_ctx->new_db,
                        alter_ctx->tmp_name, FN_IS_TMP | NO_HA_TABLE);
  DBUG_RETURN(true);
}

/**
  maximum possible length for certain blob types.

  @param[in]      type        Blob type (e.g. MYSQL_TYPE_TINY_BLOB)

  @return
    length
*/

static uint
blob_length_by_type(enum_field_types type)
{
  switch (type)
  {
  case MYSQL_TYPE_TINY_BLOB:
    return 255;
  case MYSQL_TYPE_BLOB:
    return 65535;
  case MYSQL_TYPE_MEDIUM_BLOB:
    return 16777215;
  case MYSQL_TYPE_LONG_BLOB:
    return 4294967295U;
  default:
    DBUG_ASSERT(0); // we should never go here
    return 0;
  }
}


/**
  Prepare column and key definitions for CREATE TABLE in ALTER TABLE.

  This function transforms parse output of ALTER TABLE - lists of
  columns and keys to add, drop or modify into, essentially,
  CREATE TABLE definition - a list of columns and keys of the new
  table. While doing so, it also performs some (bug not all)
  semantic checks.

  This function is invoked when we know that we're going to
  perform ALTER TABLE via a temporary table -- i.e. in-place ALTER TABLE
  is not possible, perhaps because the ALTER statement contains
  instructions that require change in table data, not only in
  table definition or indexes.

  @param[in,out]  thd         thread handle. Used as a memory pool
                              and source of environment information.
  @param[in]      table       the source table, open and locked
                              Used as an interface to the storage engine
                              to acquire additional information about
                              the original table.
  @param[in,out]  create_info A blob with CREATE/ALTER TABLE
                              parameters
  @param[in,out]  alter_info  Another blob with ALTER/CREATE parameters.
                              Originally create_info was used only in
                              CREATE TABLE and alter_info only in ALTER TABLE.
                              But since ALTER might end-up doing CREATE,
                              this distinction is gone and we just carry
                              around two structures.
  @param[in,out]  alter_ctx   Runtime context for ALTER TABLE.

  @return
    Fills various create_info members based on information retrieved
    from the storage engine.
    Sets create_info->varchar if the table has a VARCHAR column.
    Prepares alter_info->create_list and alter_info->key_list with
    columns and keys of the new table.

  @retval TRUE   error, out of memory or a semantical error in ALTER
                 TABLE instructions
  @retval FALSE  success
*/

bool
mysql_prepare_alter_table(THD *thd, TABLE *table,
                          HA_CREATE_INFO *create_info,
                          Alter_info *alter_info,
                          Alter_table_ctx *alter_ctx)
{
  /* New column definitions are added here */
  List<Create_field> new_create_list;
  /* New key definitions are added here */
  List<Key> new_key_list;
  List_iterator<Alter_drop> drop_it(alter_info->drop_list);
  List_iterator<Create_field> def_it(alter_info->create_list);
  List_iterator<Alter_column> alter_it(alter_info->alter_list);
  List_iterator<Key> key_it(alter_info->key_list);
  List_iterator<Create_field> find_it(new_create_list);
  List_iterator<Create_field> field_it(new_create_list);
  List<Key_part_spec> key_parts;
  uint db_create_options= (table->s->db_create_options
                           & ~(HA_OPTION_PACK_RECORD));
  uint used_fields;
  KEY *key_info=table->key_info;
  bool rc= TRUE;
  bool modified_primary_key= FALSE;
  Create_field *def;
  Field **f_ptr,*field;
  DBUG_ENTER("mysql_prepare_alter_table");

  /*
    Merge incompatible changes flag in case of upgrade of a table from an
    old MariaDB or MySQL version.  This ensures that we don't try to do an
    online alter table if field packing or character set changes are required.
  */
  create_info->used_fields|= table->s->incompatible_version;
  used_fields= create_info->used_fields;

  create_info->varchar= FALSE;
  /* Let new create options override the old ones */
  if (!(used_fields & HA_CREATE_USED_MIN_ROWS))
    create_info->min_rows= table->s->min_rows;
  if (!(used_fields & HA_CREATE_USED_MAX_ROWS))
    create_info->max_rows= table->s->max_rows;
  if (!(used_fields & HA_CREATE_USED_AVG_ROW_LENGTH))
    create_info->avg_row_length= table->s->avg_row_length;
  if (!(used_fields & HA_CREATE_USED_DEFAULT_CHARSET))
    create_info->default_table_charset= table->s->table_charset;
  if (!(used_fields & HA_CREATE_USED_AUTO) && table->found_next_number_field)
  {
    /* Table has an autoincrement, copy value to new table */
    table->file->info(HA_STATUS_AUTO);
    create_info->auto_increment_value= table->file->stats.auto_increment_value;
  }

  if (!(used_fields & HA_CREATE_USED_KEY_BLOCK_SIZE))
    create_info->key_block_size= table->s->key_block_size;

  if (!(used_fields & HA_CREATE_USED_STATS_SAMPLE_PAGES))
    create_info->stats_sample_pages= table->s->stats_sample_pages;

  if (!(used_fields & HA_CREATE_USED_STATS_AUTO_RECALC))
    create_info->stats_auto_recalc= table->s->stats_auto_recalc;

  if (!(used_fields & HA_CREATE_USED_TRANSACTIONAL))
    create_info->transactional= table->s->transactional;

  if (!(used_fields & HA_CREATE_USED_CONNECTION))
    create_info->connect_string= table->s->connect_string;

  restore_record(table, s->default_values);     // Empty record for DEFAULT

  if ((create_info->fields_option_struct= (ha_field_option_struct**)
         thd->calloc(sizeof(void*) * table->s->fields)) == NULL ||
      (create_info->indexes_option_struct= (ha_index_option_struct**)
         thd->calloc(sizeof(void*) * table->s->keys)) == NULL)
    DBUG_RETURN(1);

  create_info->option_list= merge_engine_table_options(table->s->option_list,
                                        create_info->option_list, thd->mem_root);

  /*
    First collect all fields from table which isn't in drop_list
  */
  for (f_ptr=table->field ; (field= *f_ptr) ; f_ptr++)
  {
    Alter_drop *drop;
    if (field->type() == MYSQL_TYPE_VARCHAR)
      create_info->varchar= TRUE;
    /* Check if field should be dropped */
    drop_it.rewind();
    while ((drop=drop_it++))
    {
      if (drop->type == Alter_drop::COLUMN &&
	  !my_strcasecmp(system_charset_info,field->field_name, drop->name))
      {
	/* Reset auto_increment value if it was dropped */
	if (MTYP_TYPENR(field->unireg_check) == Field::NEXT_NUMBER &&
	    !(used_fields & HA_CREATE_USED_AUTO))
	{
	  create_info->auto_increment_value=0;
	  create_info->used_fields|=HA_CREATE_USED_AUTO;
	}
	break;
      }
    }
    if (drop)
    {
      if (table->s->tmp_table == NO_TMP_TABLE)
        (void) delete_statistics_for_column(thd, table, field);
      drop_it.remove();
      continue;
    }
    /* Check if field is changed */
    def_it.rewind();
    while ((def=def_it++))
    {
      if (def->change &&
	  !my_strcasecmp(system_charset_info,field->field_name, def->change))
	break;
    }
    if (def)
    {						// Field is changed
      def->field=field;
      /*
        Add column being updated to the list of new columns.
        Note that columns with AFTER clauses are added to the end
        of the list for now. Their positions will be corrected later.
      */
      new_create_list.push_back(def, thd->mem_root);
      if (field->stored_in_db() != def->stored_in_db())
      {
        my_error(ER_UNSUPPORTED_ACTION_ON_VIRTUAL_COLUMN, MYF(0));
        goto err;
      }
      if (!def->after)
      {
        /*
          If this ALTER TABLE doesn't have an AFTER clause for the modified
          column then remove this column from the list of columns to be
          processed. So later we can iterate over the columns remaining
          in this list and process modified columns with AFTER clause or
          add new columns.
        */
	def_it.remove();
      }
    }
    else
    {
      /*
        This field was not dropped and not changed, add it to the list
        for the new table.
      */
      def= new (thd->mem_root) Create_field(thd, field, field);
      new_create_list.push_back(def, thd->mem_root);
      alter_it.rewind();			// Change default if ALTER
      Alter_column *alter;
      while ((alter=alter_it++))
      {
	if (!my_strcasecmp(system_charset_info,field->field_name, alter->name))
	  break;
      }
      if (alter)
      {
	if (def->sql_type == MYSQL_TYPE_BLOB)
	{
	  my_error(ER_BLOB_CANT_HAVE_DEFAULT, MYF(0), def->change);
          goto err;
	}
	if ((def->def=alter->def))              // Use new default
          def->flags&= ~NO_DEFAULT_VALUE_FLAG;
        else
          def->flags|= NO_DEFAULT_VALUE_FLAG;
	alter_it.remove();
      }
    }
  }
  def_it.rewind();
  while ((def=def_it++))			// Add new columns
  {
    if (def->change && ! def->field)
    {
      my_error(ER_BAD_FIELD_ERROR, MYF(0), def->change,
               table->s->table_name.str);
      goto err;
    }
    /*
      Check that the DATE/DATETIME not null field we are going to add is
      either has a default value or the '0000-00-00' is allowed by the
      set sql mode.
      If the '0000-00-00' value isn't allowed then raise the error_if_not_empty
      flag to allow ALTER TABLE only if the table to be altered is empty.
    */
    if ((def->sql_type == MYSQL_TYPE_DATE ||
         def->sql_type == MYSQL_TYPE_NEWDATE ||
         def->sql_type == MYSQL_TYPE_DATETIME ||
         def->sql_type == MYSQL_TYPE_DATETIME2) &&
         !alter_ctx->datetime_field &&
         !(~def->flags & (NO_DEFAULT_VALUE_FLAG | NOT_NULL_FLAG)) &&
         thd->variables.sql_mode & MODE_NO_ZERO_DATE)
    {
        alter_ctx->datetime_field= def;
        alter_ctx->error_if_not_empty= TRUE;
    }
    if (!def->after)
      new_create_list.push_back(def, thd->mem_root);
    else
    {
      Create_field *find;
      if (def->change)
      {
        find_it.rewind();
        /*
          For columns being modified with AFTER clause we should first remove
          these columns from the list and then add them back at their correct
          positions.
        */
        while ((find=find_it++))
        {
          /*
            Create_fields representing changed columns are added directly
            from Alter_info::create_list to new_create_list. We can therefore
            safely use pointer equality rather than name matching here.
            This prevents removing the wrong column in case of column rename.
          */
          if (find == def)
          {
            find_it.remove();
            break;
          }
        }
      }
      if (def->after == first_keyword)
        new_create_list.push_front(def, thd->mem_root);
      else
      {
        find_it.rewind();
        while ((find=find_it++))
        {
          if (!my_strcasecmp(system_charset_info, def->after, find->field_name))
            break;
        }
        if (!find)
        {
          my_error(ER_BAD_FIELD_ERROR, MYF(0), def->after, table->s->table_name.str);
          goto err;
        }
        find_it.after(def);			// Put column after this
      }
    }
  }
  if (alter_info->alter_list.elements)
  {
    my_error(ER_BAD_FIELD_ERROR, MYF(0),
             alter_info->alter_list.head()->name, table->s->table_name.str);
    goto err;
  }
  if (!new_create_list.elements)
  {
    my_message(ER_CANT_REMOVE_ALL_FIELDS,
               ER_THD(thd, ER_CANT_REMOVE_ALL_FIELDS),
               MYF(0));
    goto err;
  }

  /*
    Collect all keys which isn't in drop list. Add only those
    for which some fields exists.
  */
 
  for (uint i=0 ; i < table->s->keys ; i++,key_info++)
  {
    char *key_name= key_info->name;
    Alter_drop *drop;
    drop_it.rewind();
    while ((drop=drop_it++))
    {
      if (drop->type == Alter_drop::KEY &&
	  !my_strcasecmp(system_charset_info,key_name, drop->name))
	break;
    }
    if (drop)
    {
      if (table->s->tmp_table == NO_TMP_TABLE)
      {
        (void) delete_statistics_for_index(thd, table, key_info, FALSE);
        if (i == table->s->primary_key)
	{
          KEY *tab_key_info= table->key_info;
	  for (uint j=0; j < table->s->keys; j++, tab_key_info++)
	  {
            if (tab_key_info->user_defined_key_parts !=
                tab_key_info->ext_key_parts)
	      (void) delete_statistics_for_index(thd, table, tab_key_info,
                                                 TRUE);
	  }
	}
      }  
      drop_it.remove();
      continue;
    }

    KEY_PART_INFO *key_part= key_info->key_part;
    key_parts.empty();
    bool delete_index_stat= FALSE;
    for (uint j=0 ; j < key_info->user_defined_key_parts ; j++,key_part++)
    {
      if (!key_part->field)
	continue;				// Wrong field (from UNIREG)
      const char *key_part_name=key_part->field->field_name;
      Create_field *cfield;
      uint key_part_length;

      field_it.rewind();
      while ((cfield=field_it++))
      {
	if (cfield->change)
	{
	  if (!my_strcasecmp(system_charset_info, key_part_name,
			     cfield->change))
	    break;
	}
	else if (!my_strcasecmp(system_charset_info,
				key_part_name, cfield->field_name))
	  break;
      }
      if (!cfield)
      {
        if (table->s->primary_key == i)
          modified_primary_key= TRUE;
        delete_index_stat= TRUE;
	continue;				// Field is removed
      }
      key_part_length= key_part->length;
      if (cfield->field)			// Not new field
      {
        /*
          If the field can't have only a part used in a key according to its
          new type, or should not be used partially according to its
          previous type, or the field length is less than the key part
          length, unset the key part length.

          We also unset the key part length if it is the same as the
          old field's length, so the whole new field will be used.

          BLOBs may have cfield->length == 0, which is why we test it before
          checking whether cfield->length < key_part_length (in chars).
          
          In case of TEXTs we check the data type maximum length *in bytes*
          to key part length measured *in characters* (i.e. key_part_length
          devided to mbmaxlen). This is because it's OK to have:
          CREATE TABLE t1 (a tinytext, key(a(254)) character set utf8);
          In case of this example:
          - data type maximum length is 255.
          - key_part_length is 1016 (=254*4, where 4 is mbmaxlen)
         */
        if (!Field::type_can_have_key_part(cfield->field->type()) ||
            !Field::type_can_have_key_part(cfield->sql_type) ||
            /* spatial keys can't have sub-key length */
            (key_info->flags & HA_SPATIAL) ||
            (cfield->field->field_length == key_part_length &&
             !f_is_blob(key_part->key_type)) ||
            (cfield->length && (((cfield->sql_type >= MYSQL_TYPE_TINY_BLOB &&
                                  cfield->sql_type <= MYSQL_TYPE_BLOB) ? 
                                blob_length_by_type(cfield->sql_type) :
                                cfield->length) <
	     key_part_length / key_part->field->charset()->mbmaxlen)))
	  key_part_length= 0;			// Use whole field
      }
      key_part_length /= key_part->field->charset()->mbmaxlen;
      key_parts.push_back(new Key_part_spec(cfield->field_name,
                                            strlen(cfield->field_name),
					    key_part_length),
                          thd->mem_root);
    }
    if (table->s->tmp_table == NO_TMP_TABLE)
    {
      if (delete_index_stat) 
        (void) delete_statistics_for_index(thd, table, key_info, FALSE);
      else if (modified_primary_key &&
               key_info->user_defined_key_parts != key_info->ext_key_parts)
        (void) delete_statistics_for_index(thd, table, key_info, TRUE);
    }

    if (key_parts.elements)
    {
      KEY_CREATE_INFO key_create_info;
      Key *key;
      enum Key::Keytype key_type;
      bzero((char*) &key_create_info, sizeof(key_create_info));

      key_create_info.algorithm= key_info->algorithm;
      if (key_info->flags & HA_USES_BLOCK_SIZE)
        key_create_info.block_size= key_info->block_size;
      if (key_info->flags & HA_USES_PARSER)
        key_create_info.parser_name= *plugin_name(key_info->parser);
      if (key_info->flags & HA_USES_COMMENT)
        key_create_info.comment= key_info->comment;

      /*
        We're refreshing an already existing index. Since the index is not
        modified, there is no need to check for duplicate indexes again.
      */
      key_create_info.check_for_duplicate_indexes= false;

      if (key_info->flags & HA_SPATIAL)
        key_type= Key::SPATIAL;
      else if (key_info->flags & HA_NOSAME)
      {
        if (! my_strcasecmp(system_charset_info, key_name, primary_key_name))
          key_type= Key::PRIMARY;
        else
          key_type= Key::UNIQUE;
      }
      else if (key_info->flags & HA_FULLTEXT)
        key_type= Key::FULLTEXT;
      else
        key_type= Key::MULTIPLE;

      key= new Key(key_type, key_name, strlen(key_name),
                   &key_create_info,
                   MY_TEST(key_info->flags & HA_GENERATED_KEY),
                   key_parts, key_info->option_list, DDL_options());
      new_key_list.push_back(key, thd->mem_root);
    }
  }
  {
    Key *key;
    while ((key=key_it++))			// Add new keys
    {
      if (key->type == Key::FOREIGN_KEY &&
          ((Foreign_key *)key)->validate(new_create_list))
        goto err;
      new_key_list.push_back(key, thd->mem_root);
      if (key->name.str &&
	  !my_strcasecmp(system_charset_info, key->name.str, primary_key_name))
      {
	my_error(ER_WRONG_NAME_FOR_INDEX, MYF(0), key->name.str);
        goto err;
      }
    }
  }

  if (alter_info->drop_list.elements)
  {
    Alter_drop *drop;
    drop_it.rewind();
    while ((drop=drop_it++)) {
      switch (drop->type) {
      case Alter_drop::KEY:
      case Alter_drop::COLUMN:
        my_error(ER_CANT_DROP_FIELD_OR_KEY, MYF(0),
                 alter_info->drop_list.head()->name);
        goto err;
      case Alter_drop::FOREIGN_KEY:
        // Leave the DROP FOREIGN KEY names in the alter_info->drop_list.
        break;
      }
    }
  }
  if (alter_info->alter_list.elements)
  {
    my_error(ER_CANT_DROP_FIELD_OR_KEY, MYF(0),
             alter_info->alter_list.head()->name);
    goto err;
  }

  if (!create_info->comment.str)
  {
    create_info->comment.str= table->s->comment.str;
    create_info->comment.length= table->s->comment.length;
  }

  table->file->update_create_info(create_info);
  if ((create_info->table_options &
       (HA_OPTION_PACK_KEYS | HA_OPTION_NO_PACK_KEYS)) ||
      (used_fields & HA_CREATE_USED_PACK_KEYS))
    db_create_options&= ~(HA_OPTION_PACK_KEYS | HA_OPTION_NO_PACK_KEYS);
  if ((create_info->table_options &
       (HA_OPTION_STATS_PERSISTENT | HA_OPTION_NO_STATS_PERSISTENT)) ||
      (used_fields & HA_CREATE_USED_STATS_PERSISTENT))
    db_create_options&= ~(HA_OPTION_STATS_PERSISTENT | HA_OPTION_NO_STATS_PERSISTENT);

  if (create_info->table_options &
      (HA_OPTION_CHECKSUM | HA_OPTION_NO_CHECKSUM))
    db_create_options&= ~(HA_OPTION_CHECKSUM | HA_OPTION_NO_CHECKSUM);
  if (create_info->table_options &
      (HA_OPTION_DELAY_KEY_WRITE | HA_OPTION_NO_DELAY_KEY_WRITE))
    db_create_options&= ~(HA_OPTION_DELAY_KEY_WRITE |
			  HA_OPTION_NO_DELAY_KEY_WRITE);
  create_info->table_options|= db_create_options;

  if (table->s->tmp_table)
    create_info->options|=HA_LEX_CREATE_TMP_TABLE;

  rc= FALSE;
  alter_info->create_list.swap(new_create_list);
  alter_info->key_list.swap(new_key_list);
err:
  DBUG_RETURN(rc);
}


/**
  Get Create_field object for newly created table by its name
  in the old version of table.

  @param alter_info  Alter_info describing newly created table.
  @param old_name    Name of field in old table.

  @returns Pointer to Create_field object, NULL - if field is
           not present in new version of table.
*/

static Create_field *get_field_by_old_name(Alter_info *alter_info,
                                           const char *old_name)
{
  List_iterator_fast<Create_field> new_field_it(alter_info->create_list);
  Create_field *new_field;

  while ((new_field= new_field_it++))
  {
    if (new_field->field &&
        (my_strcasecmp(system_charset_info,
                       new_field->field->field_name,
                       old_name) == 0))
      break;
  }
  return new_field;
}


/** Type of change to foreign key column, */

enum fk_column_change_type
{
  FK_COLUMN_NO_CHANGE, FK_COLUMN_DATA_CHANGE,
  FK_COLUMN_RENAMED, FK_COLUMN_DROPPED
};

/**
  Check that ALTER TABLE's changes on columns of a foreign key are allowed.

  @param[in]   thd              Thread context.
  @param[in]   alter_info       Alter_info describing changes to be done
                                by ALTER TABLE.
  @param[in]   fk_columns       List of columns of the foreign key to check.
  @param[out]  bad_column_name  Name of field on which ALTER TABLE tries to
                                do prohibited operation.

  @note This function takes into account value of @@foreign_key_checks
        setting.

  @retval FK_COLUMN_NO_CHANGE    No significant changes are to be done on
                                 foreign key columns.
  @retval FK_COLUMN_DATA_CHANGE  ALTER TABLE might result in value
                                 change in foreign key column (and
                                 foreign_key_checks is on).
  @retval FK_COLUMN_RENAMED      Foreign key column is renamed.
  @retval FK_COLUMN_DROPPED      Foreign key column is dropped.
*/

static enum fk_column_change_type
fk_check_column_changes(THD *thd, Alter_info *alter_info,
                        List<LEX_STRING> &fk_columns,
                        const char **bad_column_name)
{
  List_iterator_fast<LEX_STRING> column_it(fk_columns);
  LEX_STRING *column;

  *bad_column_name= NULL;

  while ((column= column_it++))
  {
    Create_field *new_field= get_field_by_old_name(alter_info, column->str);

    if (new_field)
    {
      Field *old_field= new_field->field;

      if (my_strcasecmp(system_charset_info, old_field->field_name,
                        new_field->field_name))
      {
        /*
          Copy algorithm doesn't support proper renaming of columns in
          the foreign key yet. At the moment we lack API which will tell
          SE that foreign keys should be updated to use new name of column
          like it happens in case of in-place algorithm.
        */
        *bad_column_name= column->str;
        return FK_COLUMN_RENAMED;
      }

      if ((old_field->is_equal(new_field) == IS_EQUAL_NO) ||
          ((new_field->flags & NOT_NULL_FLAG) &&
           !(old_field->flags & NOT_NULL_FLAG)))
      {
        if (!(thd->variables.option_bits & OPTION_NO_FOREIGN_KEY_CHECKS))
        {
          /*
            Column in a FK has changed significantly. Unless
            foreign_key_checks are off we prohibit this since this
            means values in this column might be changed by ALTER
            and thus referential integrity might be broken,
          */
          *bad_column_name= column->str;
          return FK_COLUMN_DATA_CHANGE;
        }
      }
    }
    else
    {
      /*
        Column in FK was dropped. Most likely this will break
        integrity constraints of InnoDB data-dictionary (and thus
        InnoDB will emit an error), so we prohibit this right away
        even if foreign_key_checks are off.
        This also includes a rare case when another field replaces
        field being dropped since it is easy to break referential
        integrity in this case.
      */
      *bad_column_name= column->str;
      return FK_COLUMN_DROPPED;
    }
  }

  return FK_COLUMN_NO_CHANGE;
}


/**
  Check if ALTER TABLE we are about to execute using COPY algorithm
  is not supported as it might break referential integrity.

  @note If foreign_key_checks is disabled (=0), we allow to break
        referential integrity. But we still disallow some operations
        like dropping or renaming columns in foreign key since they
        are likely to break consistency of InnoDB data-dictionary
        and thus will end-up in error anyway.

  @param[in]  thd          Thread context.
  @param[in]  table        Table to be altered.
  @param[in]  alter_info   Lists of fields, keys to be changed, added
                           or dropped.
  @param[out] alter_ctx    ALTER TABLE runtime context.
                           Alter_table_ctx::fk_error_if_delete flag
                           is set if deletion during alter can break
                           foreign key integrity.

  @retval false  Success.
  @retval true   Error, ALTER - tries to do change which is not compatible
                 with foreign key definitions on the table.
*/

static bool fk_prepare_copy_alter_table(THD *thd, TABLE *table,
                                        Alter_info *alter_info,
                                        Alter_table_ctx *alter_ctx)
{
  List <FOREIGN_KEY_INFO> fk_parent_key_list;
  List <FOREIGN_KEY_INFO> fk_child_key_list;
  FOREIGN_KEY_INFO *f_key;

  DBUG_ENTER("fk_prepare_copy_alter_table");

  table->file->get_parent_foreign_key_list(thd, &fk_parent_key_list);

  /* OOM when building list. */
  if (thd->is_error())
    DBUG_RETURN(true);

  /*
    Remove from the list all foreign keys in which table participates as
    parent which are to be dropped by this ALTER TABLE. This is possible
    when a foreign key has the same table as child and parent.
  */
  List_iterator<FOREIGN_KEY_INFO> fk_parent_key_it(fk_parent_key_list);

  while ((f_key= fk_parent_key_it++))
  {
    Alter_drop *drop;
    List_iterator_fast<Alter_drop> drop_it(alter_info->drop_list);

    while ((drop= drop_it++))
    {
      /*
        InnoDB treats foreign key names in case-insensitive fashion.
        So we do it here too. For database and table name type of
        comparison used depends on lower-case-table-names setting.
        For l_c_t_n = 0 we use case-sensitive comparison, for
        l_c_t_n > 0 modes case-insensitive comparison is used.
      */
      if ((drop->type == Alter_drop::FOREIGN_KEY) &&
          (my_strcasecmp(system_charset_info, f_key->foreign_id->str,
                         drop->name) == 0) &&
          (my_strcasecmp(table_alias_charset, f_key->foreign_db->str,
                         table->s->db.str) == 0) &&
          (my_strcasecmp(table_alias_charset, f_key->foreign_table->str,
                         table->s->table_name.str) == 0))
        fk_parent_key_it.remove();
    }
  }

  /*
    If there are FKs in which this table is parent which were not
    dropped we need to prevent ALTER deleting rows from the table,
    as it might break referential integrity. OTOH it is OK to do
    so if foreign_key_checks are disabled.
  */
  if (!fk_parent_key_list.is_empty() &&
      !(thd->variables.option_bits & OPTION_NO_FOREIGN_KEY_CHECKS))
    alter_ctx->set_fk_error_if_delete_row(fk_parent_key_list.head());

  fk_parent_key_it.rewind();
  while ((f_key= fk_parent_key_it++))
  {
    enum fk_column_change_type changes;
    const char *bad_column_name;

    changes= fk_check_column_changes(thd, alter_info,
                                     f_key->referenced_fields,
                                     &bad_column_name);

    switch(changes)
    {
    case FK_COLUMN_NO_CHANGE:
      /* No significant changes. We can proceed with ALTER! */
      break;
    case FK_COLUMN_DATA_CHANGE:
    {
      char buff[NAME_LEN*2+2];
      strxnmov(buff, sizeof(buff)-1, f_key->foreign_db->str, ".",
               f_key->foreign_table->str, NullS);
      my_error(ER_FK_COLUMN_CANNOT_CHANGE_CHILD, MYF(0), bad_column_name,
               f_key->foreign_id->str, buff);
      DBUG_RETURN(true);
    }
    case FK_COLUMN_RENAMED:
      my_error(ER_ALTER_OPERATION_NOT_SUPPORTED_REASON, MYF(0),
               "ALGORITHM=COPY",
               ER_THD(thd, ER_ALTER_OPERATION_NOT_SUPPORTED_REASON_FK_RENAME),
               "ALGORITHM=INPLACE");
      DBUG_RETURN(true);
    case FK_COLUMN_DROPPED:
    {
      char buff[NAME_LEN*2+2];
      strxnmov(buff, sizeof(buff)-1, f_key->foreign_db->str, ".",
               f_key->foreign_table->str, NullS);
      my_error(ER_FK_COLUMN_CANNOT_DROP_CHILD, MYF(0), bad_column_name,
               f_key->foreign_id->str, buff);
      DBUG_RETURN(true);
    }
    default:
      DBUG_ASSERT(0);
    }
  }

  table->file->get_foreign_key_list(thd, &fk_child_key_list);

  /* OOM when building list. */
  if (thd->is_error())
    DBUG_RETURN(true);

  /*
    Remove from the list all foreign keys which are to be dropped
    by this ALTER TABLE.
  */
  List_iterator<FOREIGN_KEY_INFO> fk_key_it(fk_child_key_list);

  while ((f_key= fk_key_it++))
  {
    Alter_drop *drop;
    List_iterator_fast<Alter_drop> drop_it(alter_info->drop_list);

    while ((drop= drop_it++))
    {
      /* Names of foreign keys in InnoDB are case-insensitive. */
      if ((drop->type == Alter_drop::FOREIGN_KEY) &&
          (my_strcasecmp(system_charset_info, f_key->foreign_id->str,
                         drop->name) == 0))
        fk_key_it.remove();
    }
  }

  fk_key_it.rewind();
  while ((f_key= fk_key_it++))
  {
    enum fk_column_change_type changes;
    const char *bad_column_name;

    changes= fk_check_column_changes(thd, alter_info,
                                     f_key->foreign_fields,
                                     &bad_column_name);

    switch(changes)
    {
    case FK_COLUMN_NO_CHANGE:
      /* No significant changes. We can proceed with ALTER! */
      break;
    case FK_COLUMN_DATA_CHANGE:
      my_error(ER_FK_COLUMN_CANNOT_CHANGE, MYF(0), bad_column_name,
               f_key->foreign_id->str);
      DBUG_RETURN(true);
    case FK_COLUMN_RENAMED:
      my_error(ER_ALTER_OPERATION_NOT_SUPPORTED_REASON, MYF(0),
               "ALGORITHM=COPY",
               ER_THD(thd, ER_ALTER_OPERATION_NOT_SUPPORTED_REASON_FK_RENAME),
               "ALGORITHM=INPLACE");
      DBUG_RETURN(true);
    case FK_COLUMN_DROPPED:
      my_error(ER_FK_COLUMN_CANNOT_DROP, MYF(0), bad_column_name,
               f_key->foreign_id->str);
      DBUG_RETURN(true);
    default:
      DBUG_ASSERT(0);
    }
  }

  DBUG_RETURN(false);
}


/**
  Rename table and/or turn indexes on/off without touching .FRM

  @param thd            Thread handler
  @param table_list     TABLE_LIST for the table to change
  @param keys_onoff     ENABLE or DISABLE KEYS?
  @param alter_ctx      ALTER TABLE runtime context.

  @return Operation status
    @retval false           Success
    @retval true            Failure
*/

static bool
simple_rename_or_index_change(THD *thd, TABLE_LIST *table_list,
                              Alter_info::enum_enable_or_disable keys_onoff,
                              Alter_table_ctx *alter_ctx)
{
  TABLE *table= table_list->table;
  MDL_ticket *mdl_ticket= table->mdl_ticket;
  int error= 0;
  enum ha_extra_function extra_func= thd->locked_tables_mode
                                       ? HA_EXTRA_NOT_USED
                                       : HA_EXTRA_FORCE_REOPEN;
  DBUG_ENTER("simple_rename_or_index_change");

  if (keys_onoff != Alter_info::LEAVE_AS_IS)
  {
    if (wait_while_table_is_used(thd, table, extra_func))
      DBUG_RETURN(true);

    // It's now safe to take the table level lock.
    if (lock_tables(thd, table_list, alter_ctx->tables_opened, 0))
      DBUG_RETURN(true);

    error= alter_table_manage_keys(table,
                                   table->file->indexes_are_disabled(),
                                   keys_onoff);
  }

  if (!error && alter_ctx->is_table_renamed())
  {
    THD_STAGE_INFO(thd, stage_rename);
    handlerton *old_db_type= table->s->db_type();
    /*
      Then do a 'simple' rename of the table. First we need to close all
      instances of 'source' table.
      Note that if wait_while_table_is_used() returns error here (i.e. if
      this thread was killed) then it must be that previous step of
      simple rename did nothing and therefore we can safely return
      without additional clean-up.
    */
    if (wait_while_table_is_used(thd, table, extra_func))
      DBUG_RETURN(true);
    close_all_tables_for_name(thd, table->s, HA_EXTRA_PREPARE_FOR_RENAME, NULL);

    LEX_STRING old_db_name= { alter_ctx->db, strlen(alter_ctx->db) };
    LEX_STRING old_table_name=
               { alter_ctx->table_name, strlen(alter_ctx->table_name) };
    LEX_STRING new_db_name= { alter_ctx->new_db, strlen(alter_ctx->new_db) };
    LEX_STRING new_table_name=
               { alter_ctx->new_alias, strlen(alter_ctx->new_alias) };
    (void) rename_table_in_stat_tables(thd, &old_db_name, &old_table_name,
                                       &new_db_name, &new_table_name);

    if (mysql_rename_table(old_db_type, alter_ctx->db, alter_ctx->table_name,
                           alter_ctx->new_db, alter_ctx->new_alias, 0))
      error= -1;
    else if (Table_triggers_list::change_table_name(thd,
                                                    alter_ctx->db,
                                                    alter_ctx->alias,
                                                    alter_ctx->table_name,
                                                    alter_ctx->new_db,
                                                    alter_ctx->new_alias))
    {
      (void) mysql_rename_table(old_db_type,
                                alter_ctx->new_db, alter_ctx->new_alias,
                                alter_ctx->db, alter_ctx->table_name,
                                NO_FK_CHECKS);
      error= -1;
    }
  }

  if (!error)
  {
    error= write_bin_log(thd, TRUE, thd->query(), thd->query_length());

    if (!error)
      my_ok(thd);
  }
  table_list->table= NULL;                    // For query cache
  query_cache_invalidate3(thd, table_list, 0);

  if ((thd->locked_tables_mode == LTM_LOCK_TABLES ||
       thd->locked_tables_mode == LTM_PRELOCKED_UNDER_LOCK_TABLES))
  {
    /*
      Under LOCK TABLES we should adjust meta-data locks before finishing
      statement. Otherwise we can rely on them being released
      along with the implicit commit.
    */
    if (alter_ctx->is_table_renamed())
      thd->mdl_context.release_all_locks_for_name(mdl_ticket);
    else
      mdl_ticket->downgrade_lock(MDL_SHARED_NO_READ_WRITE);
  }
  DBUG_RETURN(error != 0);
}


/**
  Alter table

  @param thd              Thread handle
  @param new_db           If there is a RENAME clause
  @param new_name         If there is a RENAME clause
  @param create_info      Information from the parsing phase about new
                          table properties.
  @param table_list       The table to change.
  @param alter_info       Lists of fields, keys to be changed, added
                          or dropped.
  @param order_num        How many ORDER BY fields has been specified.
  @param order            List of fields to ORDER BY.
  @param ignore           Whether we have ALTER IGNORE TABLE

  @retval   true          Error
  @retval   false         Success

  This is a veery long function and is everything but the kitchen sink :)
  It is used to alter a table and not only by ALTER TABLE but also
  CREATE|DROP INDEX are mapped on this function.

  When the ALTER TABLE statement just does a RENAME or ENABLE|DISABLE KEYS,
  or both, then this function short cuts its operation by renaming
  the table and/or enabling/disabling the keys. In this case, the FRM is
  not changed, directly by mysql_alter_table. However, if there is a
  RENAME + change of a field, or an index, the short cut is not used.
  See how `create_list` is used to generate the new FRM regarding the
  structure of the fields. The same is done for the indices of the table.

  Altering a table can be done in two ways. The table can be modified
  directly using an in-place algorithm, or the changes can be done using
  an intermediate temporary table (copy). In-place is the preferred
  algorithm as it avoids copying table data. The storage engine
  selects which algorithm to use in check_if_supported_inplace_alter()
  based on information about the table changes from fill_alter_inplace_info().
*/

bool mysql_alter_table(THD *thd,char *new_db, char *new_name,
                       HA_CREATE_INFO *create_info,
                       TABLE_LIST *table_list,
                       Alter_info *alter_info,
                       uint order_num, ORDER *order, bool ignore)
{
  DBUG_ENTER("mysql_alter_table");

  /*
    Check if we attempt to alter mysql.slow_log or
    mysql.general_log table and return an error if
    it is the case.
    TODO: this design is obsolete and will be removed.
  */
  int table_kind= check_if_log_table(table_list, FALSE, NullS);

  if (table_kind)
  {
    /* Disable alter of enabled log tables */
    if (logger.is_log_table_enabled(table_kind))
    {
      my_error(ER_BAD_LOG_STATEMENT, MYF(0), "ALTER");
      DBUG_RETURN(true);
    }

    /* Disable alter of log tables to unsupported engine */
    if ((create_info->used_fields & HA_CREATE_USED_ENGINE) &&
        (!create_info->db_type || /* unknown engine */
         !(create_info->db_type->flags & HTON_SUPPORT_LOG_TABLES)))
    {
      my_error(ER_UNSUPORTED_LOG_ENGINE, MYF(0),
               hton_name(create_info->db_type)->str);
      DBUG_RETURN(true);
    }

#ifdef WITH_PARTITION_STORAGE_ENGINE
    if (alter_info->flags & Alter_info::ALTER_PARTITION)
    {
      my_error(ER_WRONG_USAGE, MYF(0), "PARTITION", "log table");
      DBUG_RETURN(true);
    }
#endif
  }

  THD_STAGE_INFO(thd, stage_init);

  /*
    Code below can handle only base tables so ensure that we won't open a view.
    Note that RENAME TABLE the only ALTER clause which is supported for views
    has been already processed.
  */
  table_list->required_type= FRMTYPE_TABLE;

  Alter_table_prelocking_strategy alter_prelocking_strategy;

  DEBUG_SYNC(thd, "alter_table_before_open_tables");
  uint tables_opened;

  thd->open_options|= HA_OPEN_FOR_ALTER;
  bool error= open_tables(thd, &table_list, &tables_opened, 0,
                          &alter_prelocking_strategy);
  thd->open_options&= ~HA_OPEN_FOR_ALTER;

  DEBUG_SYNC(thd, "alter_opened_table");

#ifdef WITH_WSREP
  DBUG_EXECUTE_IF("sync.alter_opened_table",
                  {
                    const char act[]=
                      "now "
                      "wait_for signal.alter_opened_table";
                    DBUG_ASSERT(!debug_sync_set_action(thd,
                                                       STRING_WITH_LEN(act)));
                  };);
#endif // WITH_WSREP

  if (error)
    DBUG_RETURN(true);

  TABLE *table= table_list->table;
  table->use_all_columns();
  MDL_ticket *mdl_ticket= table->mdl_ticket;

  /*
    Prohibit changing of the UNION list of a non-temporary MERGE table
    under LOCK tables. It would be quite difficult to reuse a shrinked
    set of tables from the old table or to open a new TABLE object for
    an extended list and verify that they belong to locked tables.
  */
  if ((thd->locked_tables_mode == LTM_LOCK_TABLES ||
       thd->locked_tables_mode == LTM_PRELOCKED_UNDER_LOCK_TABLES) &&
      (create_info->used_fields & HA_CREATE_USED_UNION) &&
      (table->s->tmp_table == NO_TMP_TABLE))
  {
    my_error(ER_LOCK_OR_ACTIVE_TRANSACTION, MYF(0));
    DBUG_RETURN(true);
  }

  Alter_table_ctx alter_ctx(thd, table_list, tables_opened, new_db, new_name);

  MDL_request target_mdl_request;

  /* Check that we are not trying to rename to an existing table */
  if (alter_ctx.is_table_renamed())
  {
    if (table->s->tmp_table != NO_TMP_TABLE)
    {
      if (find_temporary_table(thd, alter_ctx.new_db, alter_ctx.new_name))
      {
        my_error(ER_TABLE_EXISTS_ERROR, MYF(0), alter_ctx.new_alias);
        DBUG_RETURN(true);
      }
    }
    else
    {
      MDL_request_list mdl_requests;
      MDL_request target_db_mdl_request;

      target_mdl_request.init(MDL_key::TABLE,
                              alter_ctx.new_db, alter_ctx.new_name,
                              MDL_EXCLUSIVE, MDL_TRANSACTION);
      mdl_requests.push_front(&target_mdl_request);

      /*
        If we are moving the table to a different database, we also
        need IX lock on the database name so that the target database
        is protected by MDL while the table is moved.
      */
      if (alter_ctx.is_database_changed())
      {
        target_db_mdl_request.init(MDL_key::SCHEMA, alter_ctx.new_db, "",
                                   MDL_INTENTION_EXCLUSIVE,
                                   MDL_TRANSACTION);
        mdl_requests.push_front(&target_db_mdl_request);
      }

      /*
        Global intention exclusive lock must have been already acquired when
        table to be altered was open, so there is no need to do it here.
      */
      DBUG_ASSERT(thd->mdl_context.is_lock_owner(MDL_key::GLOBAL,
                                                 "", "",
                                                 MDL_INTENTION_EXCLUSIVE));

      if (thd->mdl_context.acquire_locks(&mdl_requests,
                                         thd->variables.lock_wait_timeout))
        DBUG_RETURN(true);

      DEBUG_SYNC(thd, "locked_table_name");
      /*
        Table maybe does not exist, but we got an exclusive lock
        on the name, now we can safely try to find out for sure.
      */
      if (ha_table_exists(thd, alter_ctx.new_db, alter_ctx.new_name, 0))
      {
        /* Table will be closed in do_command() */
        my_error(ER_TABLE_EXISTS_ERROR, MYF(0), alter_ctx.new_alias);
        DBUG_RETURN(true);
      }
    }
  }

  if (!create_info->db_type)
  {
#ifdef WITH_PARTITION_STORAGE_ENGINE
    if (table->part_info &&
        create_info->used_fields & HA_CREATE_USED_ENGINE)
    {
      /*
        This case happens when the user specified
        ENGINE = x where x is a non-existing storage engine
        We set create_info->db_type to default_engine_type
        to ensure we don't change underlying engine type
        due to a erroneously given engine name.
      */
      create_info->db_type= table->part_info->default_engine_type;
    }
    else
#endif
      create_info->db_type= table->s->db_type();
  }

  if (check_engine(thd, alter_ctx.new_db, alter_ctx.new_name, create_info))
    DBUG_RETURN(true);

  if ((create_info->db_type != table->s->db_type() ||
       alter_info->flags & Alter_info::ALTER_PARTITION) &&
      !table->file->can_switch_engines())
  {
    my_error(ER_ROW_IS_REFERENCED, MYF(0));
    DBUG_RETURN(true);
  }

  /*
   If foreign key is added then check permission to access parent table.

   In function "check_fk_parent_table_access", create_info->db_type is used
   to identify whether engine supports FK constraint or not. Since
   create_info->db_type is set here, check to parent table access is delayed
   till this point for the alter operation.
  */
  if ((alter_info->flags & Alter_info::ADD_FOREIGN_KEY) &&
      check_fk_parent_table_access(thd, create_info, alter_info))
    DBUG_RETURN(true);

  /*
    If this is an ALTER TABLE and no explicit row type specified reuse
    the table's row type.
    Note: this is the same as if the row type was specified explicitly.
  */
  if (create_info->row_type == ROW_TYPE_NOT_USED)
  {
    /* ALTER TABLE without explicit row type */
    create_info->row_type= table->s->row_type;
  }
  else
  {
    /* ALTER TABLE with specific row type */
    create_info->used_fields |= HA_CREATE_USED_ROW_FORMAT;
  }

  DBUG_PRINT("info", ("old type: %s  new type: %s",
             ha_resolve_storage_engine_name(table->s->db_type()),
             ha_resolve_storage_engine_name(create_info->db_type)));
  if (ha_check_storage_engine_flag(table->s->db_type(), HTON_ALTER_NOT_SUPPORTED))
  {
    DBUG_PRINT("info", ("doesn't support alter"));
    my_error(ER_ILLEGAL_HA, MYF(0), hton_name(table->s->db_type())->str,
             alter_ctx.db, alter_ctx.table_name);
    DBUG_RETURN(true);
  }

  if (ha_check_storage_engine_flag(create_info->db_type,
                                   HTON_ALTER_NOT_SUPPORTED))
  {
    DBUG_PRINT("info", ("doesn't support alter"));
    my_error(ER_ILLEGAL_HA, MYF(0), hton_name(create_info->db_type)->str,
             alter_ctx.new_db, alter_ctx.new_name);
    DBUG_RETURN(true);
  }

  if (table->s->tmp_table == NO_TMP_TABLE)
    mysql_audit_alter_table(thd, table_list);

  THD_STAGE_INFO(thd, stage_setup);

  handle_if_exists_options(thd, table, alter_info);

  /*
    Look if we have to do anything at all.
    ALTER can become NOOP after handling
    the IF (NOT) EXISTS options.
  */
  if (alter_info->flags == 0)
  {
    my_snprintf(alter_ctx.tmp_name, sizeof(alter_ctx.tmp_name),
                ER_THD(thd, ER_INSERT_INFO), 0L, 0L,
                thd->get_stmt_da()->current_statement_warn_count());
    my_ok(thd, 0L, 0L, alter_ctx.tmp_name);

    if (write_bin_log(thd, true, thd->query(), thd->query_length()))
      DBUG_RETURN(true);

    DBUG_RETURN(false);
  }

  if (!(alter_info->flags & ~(Alter_info::ALTER_RENAME |
                              Alter_info::ALTER_KEYS_ONOFF)) &&
      alter_info->requested_algorithm !=
      Alter_info::ALTER_TABLE_ALGORITHM_COPY &&
      !table->s->tmp_table) // no need to touch frm
  {
    // This requires X-lock, no other lock levels supported.
    if (alter_info->requested_lock != Alter_info::ALTER_TABLE_LOCK_DEFAULT &&
        alter_info->requested_lock != Alter_info::ALTER_TABLE_LOCK_EXCLUSIVE)
    {
      my_error(ER_ALTER_OPERATION_NOT_SUPPORTED, MYF(0),
               "LOCK=NONE/SHARED", "LOCK=EXCLUSIVE");
      DBUG_RETURN(true);
    }
    bool res= simple_rename_or_index_change(thd, table_list,
                                            alter_info->keys_onoff,
                                            &alter_ctx);
    DBUG_RETURN(res);
  }

  /* We have to do full alter table. */

#ifdef WITH_PARTITION_STORAGE_ENGINE
  bool partition_changed= false;
  bool fast_alter_partition= false;
  {
    if (prep_alter_part_table(thd, table, alter_info, create_info,
                              &alter_ctx, &partition_changed,
                              &fast_alter_partition))
    {
      DBUG_RETURN(true);
    }
  }
#endif

  if (mysql_prepare_alter_table(thd, table, create_info, alter_info,
                                &alter_ctx))
  {
    DBUG_RETURN(true);
  }

  set_table_default_charset(thd, create_info, alter_ctx.db);

  if (!opt_explicit_defaults_for_timestamp)
    promote_first_timestamp_column(&alter_info->create_list);

#ifdef WITH_PARTITION_STORAGE_ENGINE
  if (fast_alter_partition)
  {
    /*
      ALGORITHM and LOCK clauses are generally not allowed by the
      parser for operations related to partitioning.
      The exceptions are ALTER_PARTITION and ALTER_REMOVE_PARTITIONING.
      For consistency, we report ER_ALTER_OPERATION_NOT_SUPPORTED here.
    */
    if (alter_info->requested_lock !=
        Alter_info::ALTER_TABLE_LOCK_DEFAULT)
    {
      my_error(ER_ALTER_OPERATION_NOT_SUPPORTED_REASON, MYF(0),
               "LOCK=NONE/SHARED/EXCLUSIVE",
               ER_THD(thd, ER_ALTER_OPERATION_NOT_SUPPORTED_REASON_PARTITION),
               "LOCK=DEFAULT");
      DBUG_RETURN(true);
    }
    else if (alter_info->requested_algorithm !=
             Alter_info::ALTER_TABLE_ALGORITHM_DEFAULT)
    {
      my_error(ER_ALTER_OPERATION_NOT_SUPPORTED_REASON, MYF(0),
               "ALGORITHM=COPY/INPLACE",
               ER_THD(thd, ER_ALTER_OPERATION_NOT_SUPPORTED_REASON_PARTITION),
               "ALGORITHM=DEFAULT");
      DBUG_RETURN(true);
    }

    /*
      Upgrade from MDL_SHARED_UPGRADABLE to MDL_SHARED_NO_WRITE.
      Afterwards it's safe to take the table level lock.
    */
    if (thd->mdl_context.upgrade_shared_lock(mdl_ticket, MDL_SHARED_NO_WRITE,
                                             thd->variables.lock_wait_timeout)
        || lock_tables(thd, table_list, alter_ctx.tables_opened, 0))
    {
      DBUG_RETURN(true);
    }

    // In-place execution of ALTER TABLE for partitioning.
    DBUG_RETURN(fast_alter_partition_table(thd, table, alter_info,
                                           create_info, table_list,
                                           alter_ctx.db,
                                           alter_ctx.table_name));
  }
#endif

  /*
    Use copy algorithm if:
    - old_alter_table system variable is set without in-place requested using
      the ALGORITHM clause.
    - Or if in-place is impossible for given operation.
    - Changes to partitioning which were not handled by fast_alter_part_table()
      needs to be handled using table copying algorithm unless the engine
      supports auto-partitioning as such engines can do some changes
      using in-place API.
  */
  if ((thd->variables.old_alter_table &&
       alter_info->requested_algorithm !=
       Alter_info::ALTER_TABLE_ALGORITHM_INPLACE)
      || is_inplace_alter_impossible(table, create_info, alter_info)
#ifdef WITH_PARTITION_STORAGE_ENGINE
      || (partition_changed &&
          !(table->s->db_type()->partition_flags() & HA_USE_AUTO_PARTITION))
#endif
     )
  {
    if (alter_info->requested_algorithm ==
        Alter_info::ALTER_TABLE_ALGORITHM_INPLACE)
    {
      my_error(ER_ALTER_OPERATION_NOT_SUPPORTED, MYF(0),
               "ALGORITHM=INPLACE", "ALGORITHM=COPY");
      DBUG_RETURN(true);
    }
    alter_info->requested_algorithm= Alter_info::ALTER_TABLE_ALGORITHM_COPY;
  }

  /*
    ALTER TABLE ... ENGINE to the same engine is a common way to
    request table rebuild. Set ALTER_RECREATE flag to force table
    rebuild.
  */
  if (create_info->db_type == table->s->db_type() &&
      create_info->used_fields & HA_CREATE_USED_ENGINE)
    alter_info->flags|= Alter_info::ALTER_RECREATE;

  /*
    If the old table had partitions and we are doing ALTER TABLE ...
    engine= <new_engine>, the new table must preserve the original
    partitioning. This means that the new engine is still the
    partitioning engine, not the engine specified in the parser.
    This is discovered in prep_alter_part_table, which in such case
    updates create_info->db_type.
    It's therefore important that the assignment below is done
    after prep_alter_part_table.
  */
  handlerton *new_db_type= create_info->db_type;
  handlerton *old_db_type= table->s->db_type();
  TABLE *new_table= NULL;
  ha_rows copied=0,deleted=0;

  /*
    Handling of symlinked tables:
    If no rename:
      Create new data file and index file on the same disk as the
      old data and index files.
      Copy data.
      Rename new data file over old data file and new index file over
      old index file.
      Symlinks are not changed.

   If rename:
      Create new data file and index file on the same disk as the
      old data and index files.  Create also symlinks to point at
      the new tables.
      Copy data.
      At end, rename intermediate tables, and symlinks to intermediate
      table, to final table name.
      Remove old table and old symlinks

    If rename is made to another database:
      Create new tables in new database.
      Copy data.
      Remove old table and symlinks.
  */
  char index_file[FN_REFLEN], data_file[FN_REFLEN];

  if (!alter_ctx.is_database_changed())
  {
    if (create_info->index_file_name)
    {
      /* Fix index_file_name to have 'tmp_name' as basename */
      strmov(index_file, alter_ctx.tmp_name);
      create_info->index_file_name=fn_same(index_file,
                                           create_info->index_file_name,
                                           1);
    }
    if (create_info->data_file_name)
    {
      /* Fix data_file_name to have 'tmp_name' as basename */
      strmov(data_file, alter_ctx.tmp_name);
      create_info->data_file_name=fn_same(data_file,
                                          create_info->data_file_name,
                                          1);
    }
  }
  else
  {
    /* Ignore symlink if db is changed. */
    create_info->data_file_name=create_info->index_file_name=0;
  }

  DEBUG_SYNC(thd, "alter_table_before_create_table_no_lock");
  /* We can abort alter table for any table type */
  thd->abort_on_warning= !ignore && thd->is_strict_mode();

  /*
    Create .FRM for new version of table with a temporary name.
    We don't log the statement, it will be logged later.

    Keep information about keys in newly created table as it
    will be used later to construct Alter_inplace_info object
    and by fill_alter_inplace_info() call.
  */
  KEY *key_info;
  uint key_count;
  /*
    Remember if the new definition has new VARCHAR column;
    create_info->varchar will be reset in create_table_impl()/
    mysql_prepare_create_table().
  */
  bool varchar= create_info->varchar;
  LEX_CUSTRING frm= {0,0};

  tmp_disable_binlog(thd);
  create_info->options|=HA_CREATE_TMP_ALTER;
  error= create_table_impl(thd,
                           alter_ctx.db, alter_ctx.table_name,
                           alter_ctx.new_db, alter_ctx.tmp_name,
                           alter_ctx.get_tmp_path(),
                           thd->lex->create_info, create_info, alter_info,
                           C_ALTER_TABLE_FRM_ONLY, NULL,
                           &key_info, &key_count, &frm);
  reenable_binlog(thd);
  thd->abort_on_warning= false;
  if (error)
  {
    my_free(const_cast<uchar*>(frm.str));
    DBUG_RETURN(true);
  }

  /* Remember that we have not created table in storage engine yet. */
  bool no_ha_table= true;

  if (alter_info->requested_algorithm != Alter_info::ALTER_TABLE_ALGORITHM_COPY)
  {
    Alter_inplace_info ha_alter_info(create_info, alter_info,
                                     key_info, key_count,
                                     IF_PARTITIONING(thd->work_part_info, NULL),
                                     ignore);
    TABLE *altered_table= NULL;
    bool use_inplace= true;

    /* Fill the Alter_inplace_info structure. */
    if (fill_alter_inplace_info(thd, table, varchar, &ha_alter_info))
      goto err_new_table_cleanup;

    if (ha_alter_info.handler_flags == 0)
    {
      /*
        No-op ALTER, no need to call handler API functions.

        If this code path is entered for an ALTER statement that
        should not be a real no-op, new handler flags should be added
        and fill_alter_inplace_info() adjusted.

        Note that we can end up here if an ALTER statement has clauses
        that cancel each other out (e.g. ADD/DROP identically index).

        Also note that we ignore the LOCK clause here.

         TODO don't create the frm in the first place
      */
      deletefrm(alter_ctx.get_tmp_path());
      my_free(const_cast<uchar*>(frm.str));
      goto end_inplace;
    }

    // We assume that the table is non-temporary.
    DBUG_ASSERT(!table->s->tmp_table);

    if (!(altered_table= open_table_uncached(thd, new_db_type, &frm,
                                             alter_ctx.get_tmp_path(),
                                             alter_ctx.new_db,
                                             alter_ctx.tmp_name,
                                             true, false)))
      goto err_new_table_cleanup;

    /* Set markers for fields in TABLE object for altered table. */
    update_altered_table(ha_alter_info, altered_table);

    /*
      Mark all columns in 'altered_table' as used to allow usage
      of its record[0] buffer and Field objects during in-place
      ALTER TABLE.
    */
    altered_table->column_bitmaps_set_no_signal(&altered_table->s->all_set,
                                                &altered_table->s->all_set);
    restore_record(altered_table, s->default_values); // Create empty record
    if (altered_table->default_field && altered_table->update_default_fields())
      goto err_new_table_cleanup;

    // Ask storage engine whether to use copy or in-place
    enum_alter_inplace_result inplace_supported=
      table->file->check_if_supported_inplace_alter(altered_table,
                                                    &ha_alter_info);

    switch (inplace_supported) {
    case HA_ALTER_INPLACE_EXCLUSIVE_LOCK:
      // If SHARED lock and no particular algorithm was requested, use COPY.
      if (alter_info->requested_lock ==
          Alter_info::ALTER_TABLE_LOCK_SHARED &&
          alter_info->requested_algorithm ==
          Alter_info::ALTER_TABLE_ALGORITHM_DEFAULT)
      {
        use_inplace= false;
      }
      // Otherwise, if weaker lock was requested, report errror.
      else if (alter_info->requested_lock ==
               Alter_info::ALTER_TABLE_LOCK_NONE ||
               alter_info->requested_lock ==
               Alter_info::ALTER_TABLE_LOCK_SHARED)
      {
        ha_alter_info.report_unsupported_error("LOCK=NONE/SHARED",
                                               "LOCK=EXCLUSIVE");
        close_temporary_table(thd, altered_table, true, false);
        goto err_new_table_cleanup;
      }
      break;
    case HA_ALTER_INPLACE_SHARED_LOCK_AFTER_PREPARE:
    case HA_ALTER_INPLACE_SHARED_LOCK:
      // If weaker lock was requested, report errror.
      if (alter_info->requested_lock ==
          Alter_info::ALTER_TABLE_LOCK_NONE)
      {
        ha_alter_info.report_unsupported_error("LOCK=NONE", "LOCK=SHARED");
        close_temporary_table(thd, altered_table, true, false);
        goto err_new_table_cleanup;
      }
      break;
    case HA_ALTER_INPLACE_NO_LOCK_AFTER_PREPARE:
    case HA_ALTER_INPLACE_NO_LOCK:
      break;
    case HA_ALTER_INPLACE_NOT_SUPPORTED:
      // If INPLACE was requested, report error.
      if (alter_info->requested_algorithm ==
          Alter_info::ALTER_TABLE_ALGORITHM_INPLACE)
      {
        ha_alter_info.report_unsupported_error("ALGORITHM=INPLACE",
                                               "ALGORITHM=COPY");
        close_temporary_table(thd, altered_table, true, false);
        goto err_new_table_cleanup;
      }
      // COPY with LOCK=NONE is not supported, no point in trying.
      if (alter_info->requested_lock ==
          Alter_info::ALTER_TABLE_LOCK_NONE)
      {
        ha_alter_info.report_unsupported_error("LOCK=NONE", "LOCK=SHARED");
        close_temporary_table(thd, altered_table, true, false);
        goto err_new_table_cleanup;
      }
      // Otherwise use COPY
      use_inplace= false;
      break;
    case HA_ALTER_ERROR:
    default:
      close_temporary_table(thd, altered_table, true, false);
      goto err_new_table_cleanup;
    }

    if (use_inplace)
    {
      table->s->frm_image= &frm;
      int res= mysql_inplace_alter_table(thd, table_list, table, altered_table,
                                         &ha_alter_info, inplace_supported,
                                         &target_mdl_request, &alter_ctx);
      my_free(const_cast<uchar*>(frm.str));

      if (res)
        DBUG_RETURN(true);

      goto end_inplace;
    }
    else
    {
      close_temporary_table(thd, altered_table, true, false);
    }
  }

  /* ALTER TABLE using copy algorithm. */

  /* Check if ALTER TABLE is compatible with foreign key definitions. */
  if (fk_prepare_copy_alter_table(thd, table, alter_info, &alter_ctx))
    goto err_new_table_cleanup;

  if (!table->s->tmp_table)
  {
    // COPY algorithm doesn't work with concurrent writes.
    if (alter_info->requested_lock == Alter_info::ALTER_TABLE_LOCK_NONE)
    {
      my_error(ER_ALTER_OPERATION_NOT_SUPPORTED_REASON, MYF(0),
               "LOCK=NONE",
               ER_THD(thd, ER_ALTER_OPERATION_NOT_SUPPORTED_REASON_COPY),
               "LOCK=SHARED");
      goto err_new_table_cleanup;
    }

    // If EXCLUSIVE lock is requested, upgrade already.
    if (alter_info->requested_lock == Alter_info::ALTER_TABLE_LOCK_EXCLUSIVE &&
        wait_while_table_is_used(thd, table, HA_EXTRA_FORCE_REOPEN))
      goto err_new_table_cleanup;

    /*
      Otherwise upgrade to SHARED_NO_WRITE.
      Note that under LOCK TABLES, we will already have SHARED_NO_READ_WRITE.
    */
    if (alter_info->requested_lock != Alter_info::ALTER_TABLE_LOCK_EXCLUSIVE &&
        thd->mdl_context.upgrade_shared_lock(mdl_ticket, MDL_SHARED_NO_WRITE,
                                             thd->variables.lock_wait_timeout))
      goto err_new_table_cleanup;

    DEBUG_SYNC(thd, "alter_table_copy_after_lock_upgrade");
  }

  // It's now safe to take the table level lock.
  if (lock_tables(thd, table_list, alter_ctx.tables_opened, 0))
    goto err_new_table_cleanup;

  if (ha_create_table(thd, alter_ctx.get_tmp_path(),
                      alter_ctx.new_db, alter_ctx.tmp_name,
                      create_info, &frm))
    goto err_new_table_cleanup;

  /* Mark that we have created table in storage engine. */
  no_ha_table= false;

  if (create_info->tmp_table())
  {
    if (!open_table_uncached(thd, new_db_type, &frm,
                             alter_ctx.get_tmp_path(),
                             alter_ctx.new_db, alter_ctx.tmp_name,
                             true, true))
      goto err_new_table_cleanup;
  }

  /* Open the table since we need to copy the data. */
  if (table->s->tmp_table != NO_TMP_TABLE)
  {
    TABLE_LIST tbl;
    tbl.init_one_table(alter_ctx.new_db, strlen(alter_ctx.new_db),
                       alter_ctx.tmp_name, strlen(alter_ctx.tmp_name),
                       alter_ctx.tmp_name, TL_READ_NO_INSERT);
    /* Table is in thd->temporary_tables */
    (void) open_temporary_table(thd, &tbl);
    new_table= tbl.table;
  }
  else
  {
    /* table is a normal table: Create temporary table in same directory */
    /* Open our intermediate table. */
    new_table= open_table_uncached(thd, new_db_type, &frm,
                                   alter_ctx.get_tmp_path(),
                                   alter_ctx.new_db, alter_ctx.tmp_name,
                                   true, true);
  }
  if (!new_table)
    goto err_new_table_cleanup;
  /*
    Note: In case of MERGE table, we do not attach children. We do not
    copy data for MERGE tables. Only the children have data.
  */

  /* Copy the data if necessary. */
  thd->count_cuted_fields= CHECK_FIELD_WARN;	// calc cuted fields
  thd->cuted_fields=0L;

  /*
    We do not copy data for MERGE tables. Only the children have data.
    MERGE tables have HA_NO_COPY_ON_ALTER set.
  */
  if (!(new_table->file->ha_table_flags() & HA_NO_COPY_ON_ALTER))
  {
    new_table->next_number_field=new_table->found_next_number_field;
    THD_STAGE_INFO(thd, stage_copy_to_tmp_table);
    DBUG_EXECUTE_IF("abort_copy_table", {
        my_error(ER_LOCK_WAIT_TIMEOUT, MYF(0));
        goto err_new_table_cleanup;
      });
    if (copy_data_between_tables(thd, table, new_table,
                                 alter_info->create_list, ignore,
                                 order_num, order, &copied, &deleted,
                                 alter_info->keys_onoff,
                                 &alter_ctx))
      goto err_new_table_cleanup;
  }
  else
  {
    if (!table->s->tmp_table &&
        wait_while_table_is_used(thd, table, HA_EXTRA_FORCE_REOPEN))
      goto err_new_table_cleanup;
    THD_STAGE_INFO(thd, stage_manage_keys);
    alter_table_manage_keys(table, table->file->indexes_are_disabled(),
                            alter_info->keys_onoff);
    if (trans_commit_stmt(thd) || trans_commit_implicit(thd))
      goto err_new_table_cleanup;
  }
  thd->count_cuted_fields= CHECK_FIELD_IGNORE;

  if (table->s->tmp_table != NO_TMP_TABLE)
  {
    /* Close lock if this is a transactional table */
    if (thd->lock)
    {
      if (thd->locked_tables_mode != LTM_LOCK_TABLES &&
          thd->locked_tables_mode != LTM_PRELOCKED_UNDER_LOCK_TABLES)
      {
        mysql_unlock_tables(thd, thd->lock);
        thd->lock= NULL;
      }
      else
      {
        /*
          If LOCK TABLES list is not empty and contains this table,
          unlock the table and remove the table from this list.
        */
        mysql_lock_remove(thd, thd->lock, table);
      }
    }
    new_table->s->table_creation_was_logged=
      table->s->table_creation_was_logged;
    /* Remove link to old table and rename the new one */
    close_temporary_table(thd, table, true, true);
    /* Should pass the 'new_name' as we store table name in the cache */
    if (rename_temporary_table(thd, new_table,
                               alter_ctx.new_db, alter_ctx.new_name))
      goto err_new_table_cleanup;
    /* We don't replicate alter table statement on temporary tables */
    if (!thd->is_current_stmt_binlog_format_row() &&
        write_bin_log(thd, true, thd->query(), thd->query_length()))
      DBUG_RETURN(true);
    my_free(const_cast<uchar*>(frm.str));
    goto end_temporary;
  }

  /*
    Close the intermediate table that will be the new table, but do
    not delete it! Even altough MERGE tables do not have their children
    attached here it is safe to call close_temporary_table().
  */
  close_temporary_table(thd, new_table, true, false);
  new_table= NULL;

  DEBUG_SYNC(thd, "alter_table_before_rename_result_table");

  /*
    Data is copied. Now we:
    1) Wait until all other threads will stop using old version of table
       by upgrading shared metadata lock to exclusive one.
    2) Close instances of table open by this thread and replace them
       with placeholders to simplify reopen process.
    3) Rename the old table to a temp name, rename the new one to the
       old name.
    4) If we are under LOCK TABLES and don't do ALTER TABLE ... RENAME
       we reopen new version of table.
    5) Write statement to the binary log.
    6) If we are under LOCK TABLES and do ALTER TABLE ... RENAME we
       remove placeholders and release metadata locks.
    7) If we are not not under LOCK TABLES we rely on the caller
      (mysql_execute_command()) to release metadata locks.
  */

  THD_STAGE_INFO(thd, stage_rename_result_table);

  if (wait_while_table_is_used(thd, table, HA_EXTRA_PREPARE_FOR_RENAME))
    goto err_new_table_cleanup;

  close_all_tables_for_name(thd, table->s,
                            alter_ctx.is_table_renamed() ?
                            HA_EXTRA_PREPARE_FOR_RENAME: 
                            HA_EXTRA_NOT_USED,
                            NULL);
  table_list->table= table= NULL;                  /* Safety */
  my_free(const_cast<uchar*>(frm.str));

  /*
    Rename the old table to temporary name to have a backup in case
    anything goes wrong while renaming the new table.
  */
  char backup_name[32];
  my_snprintf(backup_name, sizeof(backup_name), "%s2-%lx-%lx", tmp_file_prefix,
              current_pid, thd->thread_id);
  if (lower_case_table_names)
    my_casedn_str(files_charset_info, backup_name);
  if (mysql_rename_table(old_db_type, alter_ctx.db, alter_ctx.table_name,
                         alter_ctx.db, backup_name, FN_TO_IS_TMP))
  {
    // Rename to temporary name failed, delete the new table, abort ALTER.
    (void) quick_rm_table(thd, new_db_type, alter_ctx.new_db,
                          alter_ctx.tmp_name, FN_IS_TMP);
    goto err_with_mdl;
  }

  // Rename the new table to the correct name.
  if (mysql_rename_table(new_db_type, alter_ctx.new_db, alter_ctx.tmp_name,
                         alter_ctx.new_db, alter_ctx.new_alias,
                         FN_FROM_IS_TMP))
  {
    // Rename failed, delete the temporary table.
    (void) quick_rm_table(thd, new_db_type, alter_ctx.new_db,
                          alter_ctx.tmp_name, FN_IS_TMP);

    // Restore the backup of the original table to the old name.
    (void) mysql_rename_table(old_db_type, alter_ctx.db, backup_name,
                              alter_ctx.db, alter_ctx.alias,
                              FN_FROM_IS_TMP | NO_FK_CHECKS);
    goto err_with_mdl;
  }

  // Check if we renamed the table and if so update trigger files.
  if (alter_ctx.is_table_renamed())
  {
    if (Table_triggers_list::change_table_name(thd,
                                               alter_ctx.db,
                                               alter_ctx.alias,
                                               alter_ctx.table_name,
                                               alter_ctx.new_db,
                                               alter_ctx.new_alias))
    {
      // Rename succeeded, delete the new table.
      (void) quick_rm_table(thd, new_db_type,
                            alter_ctx.new_db, alter_ctx.new_alias, 0);
      // Restore the backup of the original table to the old name.
      (void) mysql_rename_table(old_db_type, alter_ctx.db, backup_name,
                                alter_ctx.db, alter_ctx.alias,
                                FN_FROM_IS_TMP | NO_FK_CHECKS);
      goto err_with_mdl;
    }
    rename_table_in_stat_tables(thd, alter_ctx.db,alter_ctx.alias,
                                alter_ctx.new_db, alter_ctx.new_alias);
  }

  // ALTER TABLE succeeded, delete the backup of the old table.
  if (quick_rm_table(thd, old_db_type, alter_ctx.db, backup_name, FN_IS_TMP))
  {
    /*
      The fact that deletion of the backup failed is not critical
      error, but still worth reporting as it might indicate serious
      problem with server.
    */
    goto err_with_mdl_after_alter;
  }

end_inplace:

  if (thd->locked_tables_list.reopen_tables(thd))
    goto err_with_mdl_after_alter;

  THD_STAGE_INFO(thd, stage_end);

  DEBUG_SYNC(thd, "alter_table_before_main_binlog");

  DBUG_ASSERT(!(mysql_bin_log.is_open() &&
                thd->is_current_stmt_binlog_format_row() &&
                (create_info->tmp_table())));
  if (write_bin_log(thd, true, thd->query(), thd->query_length()))
    DBUG_RETURN(true);

  table_list->table= NULL;			// For query cache
  query_cache_invalidate3(thd, table_list, false);

  if (thd->locked_tables_mode == LTM_LOCK_TABLES ||
      thd->locked_tables_mode == LTM_PRELOCKED_UNDER_LOCK_TABLES)
  {
    if (alter_ctx.is_table_renamed())
      thd->mdl_context.release_all_locks_for_name(mdl_ticket);
    else
      mdl_ticket->downgrade_lock(MDL_SHARED_NO_READ_WRITE);
  }

end_temporary:
  my_snprintf(alter_ctx.tmp_name, sizeof(alter_ctx.tmp_name),
              ER_THD(thd, ER_INSERT_INFO),
	      (ulong) (copied + deleted), (ulong) deleted,
	      (ulong) thd->get_stmt_da()->current_statement_warn_count());
  my_ok(thd, copied + deleted, 0L, alter_ctx.tmp_name);
  DBUG_RETURN(false);

err_new_table_cleanup:
  my_free(const_cast<uchar*>(frm.str));
  if (new_table)
  {
    /* close_temporary_table() frees the new_table pointer. */
    close_temporary_table(thd, new_table, true, true);
  }
  else
    (void) quick_rm_table(thd, new_db_type,
                          alter_ctx.new_db, alter_ctx.tmp_name,
                          (FN_IS_TMP | (no_ha_table ? NO_HA_TABLE : 0)));

  /*
    No default value was provided for a DATE/DATETIME field, the
    current sql_mode doesn't allow the '0000-00-00' value and
    the table to be altered isn't empty.
    Report error here.
  */
  if (alter_ctx.error_if_not_empty &&
      thd->get_stmt_da()->current_row_for_warning())
  {
    const char *f_val= 0;
    enum enum_mysql_timestamp_type t_type= MYSQL_TIMESTAMP_DATE;
    switch (alter_ctx.datetime_field->sql_type)
    {
      case MYSQL_TYPE_DATE:
      case MYSQL_TYPE_NEWDATE:
        f_val= "0000-00-00";
        t_type= MYSQL_TIMESTAMP_DATE;
        break;
      case MYSQL_TYPE_DATETIME:
      case MYSQL_TYPE_DATETIME2:
        f_val= "0000-00-00 00:00:00";
        t_type= MYSQL_TIMESTAMP_DATETIME;
        break;
      default:
        /* Shouldn't get here. */
        DBUG_ASSERT(0);
    }
    bool save_abort_on_warning= thd->abort_on_warning;
    thd->abort_on_warning= true;
    make_truncated_value_warning(thd, Sql_condition::WARN_LEVEL_WARN,
                                 f_val, strlength(f_val), t_type,
                                 alter_ctx.datetime_field->field_name);
    thd->abort_on_warning= save_abort_on_warning;
  }

  DBUG_RETURN(true);

err_with_mdl_after_alter:
  /* the table was altered. binlog the operation */
  write_bin_log(thd, true, thd->query(), thd->query_length());

err_with_mdl:
  /*
    An error happened while we were holding exclusive name metadata lock
    on table being altered. To be safe under LOCK TABLES we should
    remove all references to the altered table from the list of locked
    tables and release the exclusive metadata lock.
  */
  thd->locked_tables_list.unlink_all_closed_tables(thd, NULL, 0);
  thd->mdl_context.release_all_locks_for_name(mdl_ticket);
  DBUG_RETURN(true);
}



/**
  Prepare the transaction for the alter table's copy phase.
*/

bool mysql_trans_prepare_alter_copy_data(THD *thd)
{
  DBUG_ENTER("mysql_trans_prepare_alter_copy_data");
  /*
    Turn off recovery logging since rollback of an alter table is to
    delete the new table so there is no need to log the changes to it.
    
    This needs to be done before external_lock.
  */
  if (ha_enable_transaction(thd, FALSE))
    DBUG_RETURN(TRUE);
  DBUG_RETURN(FALSE);
}


/**
  Commit the copy phase of the alter table.
*/

bool mysql_trans_commit_alter_copy_data(THD *thd)
{
  bool error= FALSE;
  DBUG_ENTER("mysql_trans_commit_alter_copy_data");

  if (ha_enable_transaction(thd, TRUE))
    DBUG_RETURN(TRUE);
  
  /*
    Ensure that the new table is saved properly to disk before installing
    the new .frm.
    And that InnoDB's internal latches are released, to avoid deadlock
    when waiting on other instances of the table before rename (Bug#54747).
  */
  if (trans_commit_stmt(thd))
    error= TRUE;
  if (trans_commit_implicit(thd))
    error= TRUE;

  DBUG_RETURN(error);
}


static int
copy_data_between_tables(THD *thd, TABLE *from, TABLE *to,
			 List<Create_field> &create, bool ignore,
			 uint order_num, ORDER *order,
			 ha_rows *copied, ha_rows *deleted,
                         Alter_info::enum_enable_or_disable keys_onoff,
                         Alter_table_ctx *alter_ctx)
{
  int error= 1;
  Copy_field *copy= NULL, *copy_end;
  ha_rows found_count= 0, delete_count= 0;
  uint length= 0;
  SORT_FIELD *sortorder;
  READ_RECORD info;
  TABLE_LIST   tables;
  List<Item>   fields;
  List<Item>   all_fields;
  ha_rows examined_rows;
  ha_rows found_rows;
  bool auto_increment_field_copied= 0;
  ulonglong save_sql_mode= thd->variables.sql_mode;
  ulonglong prev_insert_id, time_to_report_progress;
  Field **dfield_ptr= to->default_field;
  DBUG_ENTER("copy_data_between_tables");

  /* Two or 3 stages; Sorting, copying data and update indexes */
  thd_progress_init(thd, 2 + MY_TEST(order));

  if (mysql_trans_prepare_alter_copy_data(thd))
    DBUG_RETURN(-1);

  if (!(copy= new Copy_field[to->s->fields]))
    DBUG_RETURN(-1);				/* purecov: inspected */

  /* We need external lock before we can disable/enable keys */
  if (to->file->ha_external_lock(thd, F_WRLCK))
    DBUG_RETURN(-1);

  alter_table_manage_keys(to, from->file->indexes_are_disabled(), keys_onoff);

  /* We can abort alter table for any table type */
  thd->abort_on_warning= !ignore && thd->is_strict_mode();

  from->file->info(HA_STATUS_VARIABLE);
  to->file->ha_start_bulk_insert(from->file->stats.records,
                                 ignore ? 0 : HA_CREATE_UNIQUE_INDEX_BY_SORT);

  List_iterator<Create_field> it(create);
  Create_field *def;
  copy_end=copy;
  to->s->default_fields= 0;
  for (Field **ptr=to->field ; *ptr ; ptr++)
  {
    def=it++;
    if (def->field)
    {
      if (*ptr == to->next_number_field)
      {
        auto_increment_field_copied= TRUE;
        /*
          If we are going to copy contents of one auto_increment column to
          another auto_increment column it is sensible to preserve zeroes.
          This condition also covers case when we are don't actually alter
          auto_increment column.
        */
        if (def->field == from->found_next_number_field)
          thd->variables.sql_mode|= MODE_NO_AUTO_VALUE_ON_ZERO;
      }
      (copy_end++)->set(*ptr,def->field,0);
    }
    else
    {
      /*
        Update the set of auto-update fields to contain only the new fields
        added to the table. Only these fields should be updated automatically.
        Old fields keep their current values, and therefore should not be
        present in the set of autoupdate fields.
      */
      if ((*ptr)->has_insert_default_function())
      {
        *(dfield_ptr++)= *ptr;
        ++to->s->default_fields;
      }
    }
  }
  if (dfield_ptr)
    *dfield_ptr= NULL;

  if (order)
  {
    if (to->s->primary_key != MAX_KEY &&
        to->file->ha_table_flags() & HA_TABLE_SCAN_ON_INDEX)
    {
      char warn_buff[MYSQL_ERRMSG_SIZE];
      my_snprintf(warn_buff, sizeof(warn_buff), 
                  "ORDER BY ignored as there is a user-defined clustered index"
                  " in the table '%-.192s'", from->s->table_name.str);
      push_warning(thd, Sql_condition::WARN_LEVEL_WARN, ER_UNKNOWN_ERROR,
                   warn_buff);
    }
    else
    {
      from->sort.io_cache=(IO_CACHE*) my_malloc(sizeof(IO_CACHE),
                                                MYF(MY_FAE | MY_ZEROFILL |
                                                    MY_THREAD_SPECIFIC));
      bzero((char *) &tables, sizeof(tables));
      tables.table= from;
      tables.alias= tables.table_name= from->s->table_name.str;
      tables.db= from->s->db.str;

      THD_STAGE_INFO(thd, stage_sorting);
      Filesort_tracker dummy_tracker(false);
      if (thd->lex->select_lex.setup_ref_array(thd, order_num) ||
          setup_order(thd, thd->lex->select_lex.ref_pointer_array,
                      &tables, fields, all_fields, order) ||
          !(sortorder= make_unireg_sortorder(thd, order, &length, NULL)) ||
          (from->sort.found_records= filesort(thd, from, sortorder, length,
                                              NULL, HA_POS_ERROR,
                                              true,
                                              &examined_rows, &found_rows,
                                              &dummy_tracker)) ==
          HA_POS_ERROR)
        goto err;
    }
    thd_progress_next_stage(thd);
  }

  THD_STAGE_INFO(thd, stage_copy_to_tmp_table);
  /* Tell handler that we have values for all columns in the to table */
  to->use_all_columns();
  to->mark_virtual_columns_for_write(TRUE);
  if (init_read_record(&info, thd, from, (SQL_SELECT *) 0, 1, 1, FALSE))
    goto err;

  if (ignore && !alter_ctx->fk_error_if_delete_row)
    to->file->extra(HA_EXTRA_IGNORE_DUP_KEY);
  thd->get_stmt_da()->reset_current_row_for_warning();
  restore_record(to, s->default_values);        // Create empty record
  if (to->default_field && to->update_default_fields())
    goto err;

  thd->progress.max_counter= from->file->records();
  time_to_report_progress= MY_HOW_OFTEN_TO_WRITE/10;

  while (!(error=info.read_record(&info)))
  {
    if (thd->killed)
    {
      thd->send_kill_message();
      error= 1;
      break;
    }
    if (from->vfield)
      update_virtual_fields(thd, from);
    if (++thd->progress.counter >= time_to_report_progress)
    {
      time_to_report_progress+= MY_HOW_OFTEN_TO_WRITE/10;
      thd_progress_report(thd, thd->progress.counter,
                          thd->progress.max_counter);
    }

    /* Return error if source table isn't empty. */
    if (alter_ctx->error_if_not_empty)
    {
      error= 1;
      break;
    }
    if (to->next_number_field)
    {
      if (auto_increment_field_copied)
        to->auto_increment_field_not_null= TRUE;
      else
        to->next_number_field->reset();
    }
    
    for (Copy_field *copy_ptr=copy ; copy_ptr != copy_end ; copy_ptr++)
    {
      copy_ptr->do_copy(copy_ptr);
    }
    prev_insert_id= to->file->next_insert_id;
    if (to->vfield)
      update_virtual_fields(thd, to, VCOL_UPDATE_FOR_WRITE);
    if (thd->is_error())
    {
      error= 1;
      break;
    }
    error=to->file->ha_write_row(to->record[0]);
    to->auto_increment_field_not_null= FALSE;
    if (error)
    {
      if (to->file->is_fatal_error(error, HA_CHECK_DUP))
      {
        /* Not a duplicate key error. */
	to->file->print_error(error, MYF(0));
        error= 1;
	break;
      }
      else
      {
        /* Duplicate key error. */
        if (alter_ctx->fk_error_if_delete_row)
        {
          /*
            We are trying to omit a row from the table which serves as parent
            in a foreign key. This might have broken referential integrity so
            emit an error. Note that we can't ignore this error even if we are
            executing ALTER IGNORE TABLE. IGNORE allows to skip rows, but
            doesn't allow to break unique or foreign key constraints,
          */
          my_error(ER_FK_CANNOT_DELETE_PARENT, MYF(0),
                   alter_ctx->fk_error_id,
                   alter_ctx->fk_error_table);
          break;
        }

        if (ignore)
        {
          /* This ALTER IGNORE TABLE. Simply skip row and continue. */
          to->file->restore_auto_increment(prev_insert_id);
          delete_count++;
        }
        else
        {
          /* Ordinary ALTER TABLE. Report duplicate key error. */
          uint key_nr= to->file->get_dup_key(error);
          if ((int) key_nr >= 0)
          {
            const char *err_msg= ER_THD(thd, ER_DUP_ENTRY_WITH_KEY_NAME);
            if (key_nr == 0 &&
                (to->key_info[0].key_part[0].field->flags &
                 AUTO_INCREMENT_FLAG))
              err_msg= ER_THD(thd, ER_DUP_ENTRY_AUTOINCREMENT_CASE);
            print_keydup_error(to, key_nr == MAX_KEY ? NULL :
                                   &to->key_info[key_nr],
                               err_msg, MYF(0));
          }
          else
            to->file->print_error(error, MYF(0));
          break;
        }
      }
    }
    else
      found_count++;
    thd->get_stmt_da()->inc_current_row_for_warning();
  }
  end_read_record(&info);
  free_io_cache(from);
  delete [] copy;

  THD_STAGE_INFO(thd, stage_enabling_keys);
  thd_progress_next_stage(thd);

  if (error > 0)
  {
    /* We are going to drop the temporary table */
    to->file->extra(HA_EXTRA_PREPARE_FOR_DROP);
  }
  if (to->file->ha_end_bulk_insert() && error <= 0)
  {
    to->file->print_error(my_errno,MYF(0));
    error= 1;
  }
  to->file->extra(HA_EXTRA_NO_IGNORE_DUP_KEY);

  if (mysql_trans_commit_alter_copy_data(thd))
    error= 1;

 err:
  thd->variables.sql_mode= save_sql_mode;
  thd->abort_on_warning= 0;
  *copied= found_count;
  *deleted=delete_count;
  to->file->ha_release_auto_increment();
  if (to->file->ha_external_lock(thd,F_UNLCK))
    error=1;
  if (error < 0 && to->file->extra(HA_EXTRA_PREPARE_FOR_RENAME))
    error= 1;
  thd_progress_end(thd);
  DBUG_RETURN(error > 0 ? -1 : 0);
}


/*
  Recreates one table by calling mysql_alter_table().

  SYNOPSIS
    mysql_recreate_table()
    thd			Thread handler
    table_list          Table to recreate
    table_copy          Recreate the table by using
                        ALTER TABLE COPY algorithm

 RETURN
    Like mysql_alter_table().
*/

bool mysql_recreate_table(THD *thd, TABLE_LIST *table_list, bool table_copy)
{
  HA_CREATE_INFO create_info;
  Alter_info alter_info;
  TABLE_LIST *next_table= table_list->next_global;

  DBUG_ENTER("mysql_recreate_table");
  /* Set lock type which is appropriate for ALTER TABLE. */
  table_list->lock_type= TL_READ_NO_INSERT;
  /* Same applies to MDL request. */
  table_list->mdl_request.set_type(MDL_SHARED_NO_WRITE);
  /* hide following tables from open_tables() */
  table_list->next_global= NULL;

  bzero((char*) &create_info, sizeof(create_info));
  create_info.row_type=ROW_TYPE_NOT_USED;
  create_info.default_table_charset=default_charset_info;
  /* Force alter table to recreate table */
  alter_info.flags= (Alter_info::ALTER_CHANGE_COLUMN |
                     Alter_info::ALTER_RECREATE);

  if (table_copy)
    alter_info.requested_algorithm= Alter_info::ALTER_TABLE_ALGORITHM_COPY;

  bool res= mysql_alter_table(thd, NullS, NullS, &create_info,
                                table_list, &alter_info, 0,
                                (ORDER *) 0, 0);
  table_list->next_global= next_table;
  DBUG_RETURN(res);
}


bool mysql_checksum_table(THD *thd, TABLE_LIST *tables,
                          HA_CHECK_OPT *check_opt)
{
  TABLE_LIST *table;
  List<Item> field_list;
  Item *item;
  Protocol *protocol= thd->protocol;
  DBUG_ENTER("mysql_checksum_table");

  /*
    CHECKSUM TABLE returns results and rollbacks statement transaction,
    so it should not be used in stored function or trigger.
  */
  DBUG_ASSERT(! thd->in_sub_stmt);

  field_list.push_back(item= new (thd->mem_root)
                       Item_empty_string(thd, "Table", NAME_LEN*2),
                       thd->mem_root);
  item->maybe_null= 1;
  field_list.push_back(item= new (thd->mem_root)
                       Item_int(thd, "Checksum", (longlong) 1,
                                MY_INT64_NUM_DECIMAL_DIGITS),
                       thd->mem_root);
  item->maybe_null= 1;
  if (protocol->send_result_set_metadata(&field_list,
                            Protocol::SEND_NUM_ROWS | Protocol::SEND_EOF))
    DBUG_RETURN(TRUE);

  /*
    Close all temporary tables which were pre-open to simplify
    privilege checking. Clear all references to closed tables.
  */
  close_thread_tables(thd);
  for (table= tables; table; table= table->next_local)
    table->table= NULL;

  /* Open one table after the other to keep lock time as short as possible. */
  for (table= tables; table; table= table->next_local)
  {
    char table_name[SAFE_NAME_LEN*2+2];
    TABLE *t;
    TABLE_LIST *save_next_global;

    strxmov(table_name, table->db ,".", table->table_name, NullS);

    /* Remember old 'next' pointer and break the list.  */
    save_next_global= table->next_global;
    table->next_global= NULL;
    table->lock_type= TL_READ;
    /* Allow to open real tables only. */
    table->required_type= FRMTYPE_TABLE;

    if (open_temporary_tables(thd, table) ||
        open_and_lock_tables(thd, table, FALSE, 0))
    {
      t= NULL;
    }
    else
      t= table->table;

    table->next_global= save_next_global;

    protocol->prepare_for_resend();
    protocol->store(table_name, system_charset_info);

    if (!t)
    {
      /* Table didn't exist */
      protocol->store_null();
    }
    else
    {
      /* Call ->checksum() if the table checksum matches 'old_mode' settings */
      if (!(check_opt->flags & T_EXTEND) &&
          (((t->file->ha_table_flags() & HA_HAS_OLD_CHECKSUM) && thd->variables.old_mode) ||
           ((t->file->ha_table_flags() & HA_HAS_NEW_CHECKSUM) && !thd->variables.old_mode)))
	protocol->store((ulonglong)t->file->checksum());
      else if (check_opt->flags & T_QUICK)
	protocol->store_null();
      else
      {
	/* calculating table's checksum */
	ha_checksum crc= 0;
        uchar null_mask=256 -  (1 << t->s->last_null_bit_pos);

        t->use_all_columns();

	if (t->file->ha_rnd_init(1))
	  protocol->store_null();
	else
	{
	  for (;;)
	  {
            if (thd->killed)
            {
              /* 
                 we've been killed; let handler clean up, and remove the 
                 partial current row from the recordset (embedded lib) 
              */
              t->file->ha_rnd_end();
              thd->protocol->remove_last_row();
              goto err;
            }
	    ha_checksum row_crc= 0;
            int error= t->file->ha_rnd_next(t->record[0]);
            if (unlikely(error))
            {
              if (error == HA_ERR_RECORD_DELETED)
                continue;
              break;
            }
	    if (t->s->null_bytes)
            {
              /* fix undefined null bits */
              t->record[0][t->s->null_bytes-1] |= null_mask;
              if (!(t->s->db_create_options & HA_OPTION_PACK_RECORD))
                t->record[0][0] |= 1;

	      row_crc= my_checksum(row_crc, t->record[0], t->s->null_bytes);
            }

	    for (uint i= 0; i < t->s->fields; i++ )
	    {
	      Field *f= t->field[i];

              if (! thd->variables.old_mode && f->is_real_null(0))
                continue;
             /*
               BLOB and VARCHAR have pointers in their field, we must convert
               to string; GEOMETRY is implemented on top of BLOB.
               BIT may store its data among NULL bits, convert as well.
             */
              switch (f->type()) {
                case MYSQL_TYPE_BLOB:
                case MYSQL_TYPE_VARCHAR:
                case MYSQL_TYPE_GEOMETRY:
                case MYSQL_TYPE_BIT:
                {
                  String tmp;
                  f->val_str(&tmp);
                  row_crc= my_checksum(row_crc, (uchar*) tmp.ptr(),
                           tmp.length());
                  break;
                }
                default:
                  row_crc= my_checksum(row_crc, f->ptr, f->pack_length());
                  break;
	      }
	    }

	    crc+= row_crc;
	  }
	  protocol->store((ulonglong)crc);
          t->file->ha_rnd_end();
	}
      }
      trans_rollback_stmt(thd);
      close_thread_tables(thd);
    }

    if (thd->transaction_rollback_request)
    {
      /*
        If transaction rollback was requested we honor it. To do this we
        abort statement and return error as not only CHECKSUM TABLE is
        rolled back but the whole transaction in which it was used.
      */
      thd->protocol->remove_last_row();
      goto err;
    }

    /* Hide errors from client. Return NULL for problematic tables instead. */
    thd->clear_error();

    if (protocol->write())
      goto err;
  }

  my_eof(thd);
  DBUG_RETURN(FALSE);

err:
  DBUG_RETURN(TRUE);
}

/**
  @brief Check if the table can be created in the specified storage engine.

  Checks if the storage engine is enabled and supports the given table
  type (e.g. normal, temporary, system). May do engine substitution
  if the requested engine is disabled.

  @param thd          Thread descriptor.
  @param db_name      Database name.
  @param table_name   Name of table to be created.
  @param create_info  Create info from parser, including engine.

  @retval true  Engine not available/supported, error has been reported.
  @retval false Engine available/supported.
*/
bool check_engine(THD *thd, const char *db_name,
                  const char *table_name, HA_CREATE_INFO *create_info)
{
  DBUG_ENTER("check_engine");
  handlerton **new_engine= &create_info->db_type;
  handlerton *req_engine= *new_engine;
  handlerton *enf_engine= NULL;
  bool no_substitution= thd->variables.sql_mode & MODE_NO_ENGINE_SUBSTITUTION;
  *new_engine= ha_checktype(thd, req_engine, no_substitution);
  DBUG_ASSERT(*new_engine);
  if (!*new_engine)
    DBUG_RETURN(true);

  /* Enforced storage engine should not be used in
  ALTER TABLE that does not use explicit ENGINE = x to
  avoid unwanted unrelated changes.*/
  if (!(thd->lex->sql_command == SQLCOM_ALTER_TABLE &&
        !(create_info->used_fields & HA_CREATE_USED_ENGINE)))
    enf_engine= thd->variables.enforced_table_plugin ?
       plugin_hton(thd->variables.enforced_table_plugin) : NULL;

  if (enf_engine && enf_engine != *new_engine)
  {
    if (no_substitution)
    {
      const char *engine_name= ha_resolve_storage_engine_name(req_engine);
      my_error(ER_UNKNOWN_STORAGE_ENGINE, MYF(0), engine_name, engine_name);
      DBUG_RETURN(TRUE);
    }
    *new_engine= enf_engine;
  }

  if (req_engine && req_engine != *new_engine)
  {
    push_warning_printf(thd, Sql_condition::WARN_LEVEL_NOTE,
                       ER_WARN_USING_OTHER_HANDLER,
                        ER_THD(thd, ER_WARN_USING_OTHER_HANDLER),
                       ha_resolve_storage_engine_name(*new_engine),
                       table_name);
  }
  if (create_info->tmp_table() &&
      ha_check_storage_engine_flag(*new_engine, HTON_TEMPORARY_NOT_SUPPORTED))
  {
    if (create_info->used_fields & HA_CREATE_USED_ENGINE)
    {
      my_error(ER_ILLEGAL_HA_CREATE_OPTION, MYF(0),
               hton_name(*new_engine)->str, "TEMPORARY");
      *new_engine= 0;
      DBUG_RETURN(true);
    }
    *new_engine= myisam_hton;
  }

  DBUG_RETURN(false);
}<|MERGE_RESOLUTION|>--- conflicted
+++ resolved
@@ -6267,14 +6267,12 @@
         ha_alter_info->handler_flags|= Alter_inplace_info::ALTER_COLUMN_TYPE;
       }
 
-<<<<<<< HEAD
-=======
       /*
         Check if the column is computed and either
         is stored or is used in the partitioning expression.
       */
       if (field->vcol_info && 
-          (field->stored_in_db || field->vcol_info->is_in_partitioning_expr()))
+          (field->stored_in_db() || field->vcol_info->is_in_partitioning_expr()))
       {
         if (is_equal == IS_EQUAL_NO ||
             !field->vcol_info->is_equal(new_field->vcol_info))
@@ -6283,7 +6281,6 @@
           maybe_alter_vcol= true;
       }
 
->>>>>>> 0251232f
       /* Check if field was renamed */
       if (my_strcasecmp(system_charset_info, field->field_name,
                         new_field->field_name))
@@ -6365,29 +6362,19 @@
   new_field_it.init(alter_info->create_list);
   while ((new_field= new_field_it++))
   {
-    Virtual_column_info *vcol_info;
-    if (new_field->field)
-      vcol_info= new_field->field->vcol_info;
-    else
-    {
-      vcol_info= new_field->vcol_info;
+    if (! new_field->field)
+    {
       /*
         Field is not present in old version of table and therefore was added.
         Again corresponding storage engine flag should be already set.
       */
       DBUG_ASSERT(ha_alter_info->handler_flags & Alter_inplace_info::ADD_COLUMN);
-    }
-
-    /*
-      Check if the altered column is computed and either
-      is stored or is used in the partitioning expression.
-      TODO: Mark such a column with an alter flag only if
-      the defining expression has changed.
-    */
-    if (vcol_info &&
-        (vcol_info->stored_in_db || vcol_info->is_in_partitioning_expr()))
-    {
-      ha_alter_info->handler_flags|= Alter_inplace_info::ALTER_COLUMN_VCOL;
+
+      if (new_field->vcol_info && 
+          (new_field->stored_in_db() || new_field->vcol_info->is_in_partitioning_expr()))
+      {
+        ha_alter_info->handler_flags|= Alter_inplace_info::ALTER_COLUMN_VCOL;
+      }
     }
   }
 
