/* Copyright (C) 2000 MySQL AB & MySQL Finland AB & TCX DataKonsult AB

   This program is free software; you can redistribute it and/or modify
   it under the terms of the GNU General Public License as published by
   the Free Software Foundation; either version 2 of the License, or
   (at your option) any later version.

   This program is distributed in the hope that it will be useful,
   but WITHOUT ANY WARRANTY; without even the implied warranty of
   MERCHANTABILITY or FITNESS FOR A PARTICULAR PURPOSE.  See the
   GNU General Public License for more details.

   You should have received a copy of the GNU General Public License
   along with this program; if not, write to the Free Software
   Foundation, Inc., 59 Temple Place, Suite 330, Boston, MA  02111-1307  USA */

/*
  TODO:
  Fix that MAYBE_KEY are stored in the tree so that we can detect use
  of full hash keys for queries like:

  select s.id, kws.keyword_id from sites as s,kws where s.id=kws.site_id and kws.keyword_id in (204,205);

*/

#ifdef __GNUC__
#pragma implementation				// gcc: Class implementation
#endif

#include "mysql_priv.h"
#include <m_ctype.h>
#include <nisam.h>
#include "sql_select.h"

#ifndef EXTRA_DEBUG
#define test_rb_tree(A,B) {}
#define test_use_count(A) {}
#endif


static int sel_cmp(Field *f,char *a,char *b,uint8 a_flag,uint8 b_flag);

static char is_null_string[2]= {1,0};

class SEL_ARG :public Sql_alloc
{
public:
  uint8 min_flag,max_flag,maybe_flag;
  uint8 part;					// Which key part
  uint8 maybe_null;
  uint16 elements;				// Elements in tree
  ulong use_count;				// use of this sub_tree
  Field *field;
  char *min_value,*max_value;			// Pointer to range

  SEL_ARG *left,*right,*next,*prev,*parent,*next_key_part;
  enum leaf_color { BLACK,RED } color;
  enum Type { IMPOSSIBLE, MAYBE, MAYBE_KEY, KEY_RANGE } type;

  SEL_ARG() {}
  SEL_ARG(SEL_ARG &);
  SEL_ARG(Field *,const char *,const char *);
  SEL_ARG(Field *field, uint8 part, char *min_value, char *max_value,
	  uint8 min_flag, uint8 max_flag, uint8 maybe_flag);
  SEL_ARG(enum Type type_arg)
    :elements(1),use_count(1),left(0),next_key_part(0),color(BLACK),
     type(type_arg)
  {}
  inline bool is_same(SEL_ARG *arg)
  {
    if (type != arg->type)
      return 0;
    if (type != KEY_RANGE)
      return 1;
    return cmp_min_to_min(arg) == 0 && cmp_max_to_max(arg) == 0;
  }
  inline void merge_flags(SEL_ARG *arg) { maybe_flag|=arg->maybe_flag; }
  inline void maybe_smaller() { maybe_flag=1; }
  inline int cmp_min_to_min(SEL_ARG* arg)
  {
    return sel_cmp(field,min_value, arg->min_value, min_flag, arg->min_flag);
  }
  inline int cmp_min_to_max(SEL_ARG* arg)
  {
    return sel_cmp(field,min_value, arg->max_value, min_flag, arg->max_flag);
  }
  inline int cmp_max_to_max(SEL_ARG* arg)
  {
    return sel_cmp(field,max_value, arg->max_value, max_flag, arg->max_flag);
  }
  inline int cmp_max_to_min(SEL_ARG* arg)
  {
    return sel_cmp(field,max_value, arg->min_value, max_flag, arg->min_flag);
  }
  SEL_ARG *clone_and(SEL_ARG* arg)
  {						// Get overlapping range
    char *new_min,*new_max;
    uint8 flag_min,flag_max;
    if (cmp_min_to_min(arg) >= 0)
    {
      new_min=min_value; flag_min=min_flag;
    }
    else
    {
      new_min=arg->min_value; flag_min=arg->min_flag; /* purecov: deadcode */
    }
    if (cmp_max_to_max(arg) <= 0)
    {
      new_max=max_value; flag_max=max_flag;
    }
    else
    {
      new_max=arg->max_value; flag_max=arg->max_flag;
    }
    return new SEL_ARG(field, part, new_min, new_max, flag_min, flag_max,
		       test(maybe_flag && arg->maybe_flag));
  }
  SEL_ARG *clone_first(SEL_ARG *arg)
  {						// min <= X < arg->min
    return new SEL_ARG(field,part, min_value, arg->min_value,
		       min_flag, arg->min_flag & NEAR_MIN ? 0 : NEAR_MAX,
		       maybe_flag | arg->maybe_flag);
  }
  SEL_ARG *clone_last(SEL_ARG *arg)
  {						// min <= X <= key_max
    return new SEL_ARG(field, part, min_value, arg->max_value,
		       min_flag, arg->max_flag, maybe_flag | arg->maybe_flag);
  }
  SEL_ARG *clone(SEL_ARG *new_parent,SEL_ARG **next);

  bool copy_min(SEL_ARG* arg)
  {						// Get overlapping range
    if (cmp_min_to_min(arg) > 0)
    {
      min_value=arg->min_value; min_flag=arg->min_flag;
      if ((max_flag & (NO_MAX_RANGE | NO_MIN_RANGE)) ==
	  (NO_MAX_RANGE | NO_MIN_RANGE))
	return 1;				// Full range
    }
    maybe_flag|=arg->maybe_flag;
    return 0;
  }
  bool copy_max(SEL_ARG* arg)
  {						// Get overlapping range
    if (cmp_max_to_max(arg) <= 0)
    {
      max_value=arg->max_value; max_flag=arg->max_flag;
      if ((max_flag & (NO_MAX_RANGE | NO_MIN_RANGE)) ==
	  (NO_MAX_RANGE | NO_MIN_RANGE))
	return 1;				// Full range
    }
    maybe_flag|=arg->maybe_flag;
    return 0;
  }

  void copy_min_to_min(SEL_ARG *arg)
  {
    min_value=arg->min_value; min_flag=arg->min_flag;
  }
  void copy_min_to_max(SEL_ARG *arg)
  {
    max_value=arg->min_value;
    max_flag=arg->min_flag & NEAR_MIN ? 0 : NEAR_MAX;
  }
  void copy_max_to_min(SEL_ARG *arg)
  {
    min_value=arg->max_value;
    min_flag=arg->max_flag & NEAR_MAX ? 0 : NEAR_MIN;
  }
  void store(uint length,char **min_key,uint min_key_flag,
	     char **max_key, uint max_key_flag)
  {
    if ((min_flag & GEOM_FLAG) ||
        (!(min_flag & NO_MIN_RANGE) &&
	!(min_key_flag & (NO_MIN_RANGE | NEAR_MIN))))
    {
      if (maybe_null && *min_value)
      {
	**min_key=1;
	bzero(*min_key+1,length);
      }
      else
	memcpy(*min_key,min_value,length+(int) maybe_null);
      (*min_key)+= length+(int) maybe_null;
    }
    if (!(max_flag & NO_MAX_RANGE) &&
	!(max_key_flag & (NO_MAX_RANGE | NEAR_MAX)))
    {
      if (maybe_null && *max_value)
      {
	**max_key=1;
	bzero(*max_key+1,length);
      }
      else
	memcpy(*max_key,max_value,length+(int) maybe_null);
      (*max_key)+= length+(int) maybe_null;
    }
  }

  void store_min_key(KEY_PART *key,char **range_key, uint *range_key_flag)
  {
    SEL_ARG *key_tree= first();
    key_tree->store(key[key_tree->part].part_length,
		    range_key,*range_key_flag,range_key,NO_MAX_RANGE);
    *range_key_flag|= key_tree->min_flag;
    if (key_tree->next_key_part &&
	key_tree->next_key_part->part == key_tree->part+1 &&
	!(*range_key_flag & (NO_MIN_RANGE | NEAR_MIN)) &&
	key_tree->next_key_part->type == SEL_ARG::KEY_RANGE)
      key_tree->next_key_part->store_min_key(key,range_key, range_key_flag);
  }

  void store_max_key(KEY_PART *key,char **range_key, uint *range_key_flag)
  {
    SEL_ARG *key_tree= last();
    key_tree->store(key[key_tree->part].part_length,
		    range_key, NO_MIN_RANGE, range_key,*range_key_flag);
    (*range_key_flag)|= key_tree->max_flag;
    if (key_tree->next_key_part &&
	key_tree->next_key_part->part == key_tree->part+1 &&
	!(*range_key_flag & (NO_MAX_RANGE | NEAR_MAX)) &&
	key_tree->next_key_part->type == SEL_ARG::KEY_RANGE)
      key_tree->next_key_part->store_max_key(key,range_key, range_key_flag);
  }

  SEL_ARG *insert(SEL_ARG *key);
  SEL_ARG *tree_delete(SEL_ARG *key);
  SEL_ARG *find_range(SEL_ARG *key);
  SEL_ARG *rb_insert(SEL_ARG *leaf);
  friend SEL_ARG *rb_delete_fixup(SEL_ARG *root,SEL_ARG *key, SEL_ARG *par);
#ifdef EXTRA_DEBUG
  friend int test_rb_tree(SEL_ARG *element,SEL_ARG *parent);
  void test_use_count(SEL_ARG *root);
#endif
  SEL_ARG *first();
  SEL_ARG *last();
  void make_root();
  inline bool simple_key()
  {
    return !next_key_part && elements == 1;
  }
  void increment_use_count(long count)
  {
    if (next_key_part)
    {
      next_key_part->use_count+=count;
      count*= (next_key_part->use_count-count);
      for (SEL_ARG *pos=next_key_part->first(); pos ; pos=pos->next)
	if (pos->next_key_part)
	  pos->increment_use_count(count);
    }
  }
  void free_tree()
  {
    for (SEL_ARG *pos=first(); pos ; pos=pos->next)
      if (pos->next_key_part)
      {
	pos->next_key_part->use_count--;
	pos->next_key_part->free_tree();
      }
  }

  inline SEL_ARG **parent_ptr()
  {
    return parent->left == this ? &parent->left : &parent->right;
  }
  SEL_ARG *clone_tree();
};

class SEL_IMERGE;

class SEL_TREE :public Sql_alloc
{
public:
  enum Type { IMPOSSIBLE, ALWAYS, MAYBE, KEY, KEY_SMALLER } type;
  SEL_TREE(enum Type type_arg) :type(type_arg) {}
  SEL_TREE() :type(KEY), keys_map(0) { bzero((char*) keys,sizeof(keys));}
  SEL_ARG *keys[MAX_KEY];
  key_map keys_map;        /* bitmask of non-NULL elements in keys         */
  List<SEL_IMERGE> merges; /* possible ways to read rows using index_merge */
};


typedef struct st_qsel_param {
  THD	*thd;
  TABLE *table;
  KEY_PART *key_parts,*key_parts_end,*key[MAX_KEY];
  MEM_ROOT *mem_root;
  table_map prev_tables,read_tables,current_table;
  uint baseflag, keys, max_key_part, range_count;
  uint real_keynr[MAX_KEY];
  char min_key[MAX_KEY_LENGTH+MAX_FIELD_WIDTH],
    max_key[MAX_KEY_LENGTH+MAX_FIELD_WIDTH];
  bool quick;				// Don't calulate possible keys
} PARAM;

static SEL_TREE * get_mm_parts(PARAM *param,Field *field,
			       Item_func::Functype type,Item *value,
			       Item_result cmp_type);
static SEL_ARG *get_mm_leaf(PARAM *param,Field *field,KEY_PART *key_part,
			    Item_func::Functype type,Item *value);
static SEL_TREE *get_mm_tree(PARAM *param,COND *cond);
static ha_rows check_quick_select(PARAM *param,uint index,SEL_ARG *key_tree);
static ha_rows check_quick_keys(PARAM *param,uint index,SEL_ARG *key_tree,
				char *min_key,uint min_key_flag,
				char *max_key, uint max_key_flag);

QUICK_RANGE_SELECT *get_quick_select(PARAM *param,uint index,
                                     SEL_ARG *key_tree, MEM_ROOT *alloc = NULL);
static int get_quick_select_params(SEL_TREE *tree, PARAM& param,
                                   key_map& needed_reg, TABLE *head,
                                   bool index_read_can_be_used,
                                   double* read_time, 
                                   ha_rows* records,
                                   SEL_ARG*** key_to_read);
#ifndef DBUG_OFF
void print_quick_sel_imerge(QUICK_INDEX_MERGE_SELECT *quick,
                            key_map needed_reg);
void print_quick_sel_range(QUICK_RANGE_SELECT *quick,key_map needed_reg);

#endif
static SEL_TREE *tree_and(PARAM *param,SEL_TREE *tree1,SEL_TREE *tree2);
static SEL_TREE *tree_or(PARAM *param,SEL_TREE *tree1,SEL_TREE *tree2);
static SEL_ARG *sel_add(SEL_ARG *key1,SEL_ARG *key2);
static SEL_ARG *key_or(SEL_ARG *key1,SEL_ARG *key2);
static SEL_ARG *key_and(SEL_ARG *key1,SEL_ARG *key2,uint clone_flag);
static bool get_range(SEL_ARG **e1,SEL_ARG **e2,SEL_ARG *root1);
bool get_quick_keys(PARAM *param,QUICK_RANGE_SELECT *quick,KEY_PART *key,
			   SEL_ARG *key_tree,char *min_key,uint min_key_flag,
			   char *max_key,uint max_key_flag);
static bool eq_tree(SEL_ARG* a,SEL_ARG *b);

static SEL_ARG null_element(SEL_ARG::IMPOSSIBLE);
static bool null_part_in_key(KEY_PART *key_part, const char *key, uint length);
bool sel_trees_can_be_ored(SEL_TREE *tree1, SEL_TREE *tree2, PARAM* param);


/*
  SEL_IMERGE is a list of possible ways to do index merge, i.e. it is 
  a condition in the following form:
   (t_1||t_2||...||t_N) && (next) 

  where all t_i are SEL_TREEs, next is another SEL_IMERGE and no pair 
  (t_i,t_j) contains SEL_ARGS for the same index.

  SEL_TREE contained in SEL_IMERGE always has merges=NULL.

  This class relies on memory manager to do the cleanup.
*/

class SEL_IMERGE : public Sql_alloc
{
  enum { PREALLOCED_TREES= 10};
public:
  SEL_TREE *trees_prealloced[PREALLOCED_TREES];  
  SEL_TREE **trees;             /* trees used to do index_merge   */
  SEL_TREE **trees_next;        /* last of these trees            */
  SEL_TREE **trees_end;         /* end of allocated space         */

  SEL_ARG  ***best_keys;        /* best keys to read in SEL_TREEs */

  SEL_IMERGE() :
    trees(&trees_prealloced[0]),
    trees_next(trees),
    trees_end(trees + PREALLOCED_TREES)
  {}
  int or_sel_tree(PARAM *param, SEL_TREE *tree);
  int or_sel_tree_with_checks(PARAM *param, SEL_TREE *new_tree);
  int or_sel_imerge_with_checks(PARAM *param, SEL_IMERGE* imerge);
};


/* 
  Add SEL_TREE to this index_merge without any checks,

  NOTES 
    This function implements the following: 
      (x_1||...||x_N) || t = (x_1||...||x_N||t), where x_i, t are SEL_TREEs

  RETURN
     0 - OK
    -1 - Out of memory.
*/

int SEL_IMERGE::or_sel_tree(PARAM *param, SEL_TREE *tree)
{
  if (trees_next == trees_end)
  {
    const int realloc_ratio= 2;		/* Double size for next round */
    uint old_elements= (trees_end - trees);
    uint old_size= sizeof(SEL_TREE**) * old_elements;
    uint new_size= old_size * realloc_ratio;
    SEL_TREE **new_trees;
    if (!(new_trees= (SEL_TREE**)alloc_root(param->mem_root, new_size)))
      return -1;
    memcpy(new_trees, trees, old_size);
    trees=      new_trees;
    trees_next= trees + old_elements;
    trees_end=  trees + old_elements * realloc_ratio;
  }
  *(trees_next++)= tree;
  return 0;
}


/*
  Perform OR operation on this SEL_IMERGE and supplied SEL_TREE new_tree,
  combining new_tree with one of the trees in this SEL_IMERGE if they both
  have SEL_ARGs for the same key.
 
  SYNOPSIS
    or_sel_tree_with_checks()
      param    PARAM from SQL_SELECT::test_quick_select
      new_tree SEL_TREE with type KEY or KEY_SMALLER.

  NOTES 
    This does the following:
    (t_1||...||t_k)||new_tree = 
     either 
       = (t_1||...||t_k||new_tree)
     or
       = (t_1||....||(t_j|| new_tree)||...||t_k),
    
     where t_i, y are SEL_TREEs.
    new_tree is combined with the first t_j it has a SEL_ARG on common 
    key with. As a consequence of this, choice of keys to do index_merge 
    read may depend on the order of conditions in WHERE part of the query.

  RETURN 
    0  OK
    1  One of the trees was combined with new_tree to SEL_TREE::ALWAYS, 
       and (*this) should be discarded.
   -1  An error occurred.
*/

int SEL_IMERGE::or_sel_tree_with_checks(PARAM *param, SEL_TREE *new_tree)
{
  for (SEL_TREE** tree = trees;
       tree != trees_next;
       tree++)
  {
    if (sel_trees_can_be_ored(*tree, new_tree, param))
    {
      *tree = tree_or(param, *tree, new_tree);
      if (!*tree)
        return 1;
      if (((*tree)->type == SEL_TREE::MAYBE) ||
          ((*tree)->type == SEL_TREE::ALWAYS))
        return 1;
      /* SEL_TREE::IMPOSSIBLE is impossible here */
      return 0;
    }
  }

  /* new tree cannot be combined with any of existing trees */
  return or_sel_tree(param, new_tree);
}


/*
  Perform OR operation on this index_merge and supplied index_merge list.

  RETURN
    0 - OK
    1 - One of conditions in result is always TRUE and this SEL_IMERGE 
        should be discarded.
   -1 - An error occurred
*/

int SEL_IMERGE::or_sel_imerge_with_checks(PARAM *param, SEL_IMERGE* imerge)
{
  for (SEL_TREE** tree= imerge->trees;
       tree != imerge->trees_next;
       tree++)
  {
    if (or_sel_tree_with_checks(param, *tree))
      return 1;
  }
  return 0;
}


/* 
  Perform AND operation on two index_merge lists, storing result in *im1.

*/

inline void imerge_list_and_list(List<SEL_IMERGE> *im1, List<SEL_IMERGE> *im2)
{
  im1->concat(im2);
}


/*
  Perform OR operation on 2 index_merge lists, storing result in first list.

  NOTES 
    The following conversion is implemented:
     (a_1 &&...&& a_N)||(b_1 &&...&& b_K) = AND_i,j(a_i || b_j) =>
      => (a_1||b_1).
     
    i.e. all conjuncts except the first one are currently dropped. 
    This is done to avoid producing N*K ways to do index_merge.

    If (a_1||b_1) produce a condition that is always true, NULL is 
    returned and index_merge is discarded. (while it is actually 
    possible to try harder).

    As a consequence of this, choice of keys to do index_merge 
    read may depend on the order of conditions in WHERE part of 
    the query.

  RETURN
    0     OK, result is stored in *im1 
    other Error, both passed lists are unusable

*/

int imerge_list_or_list(PARAM *param, 
                        List<SEL_IMERGE> *im1,
                        List<SEL_IMERGE> *im2)
{
  SEL_IMERGE *imerge= im1->head();
  im1->empty();
  im1->push_back(imerge);
  
  return imerge->or_sel_imerge_with_checks(param, im2->head());
}


/*
  Perform OR operation on index_merge list and key tree.

  RETURN
    0     OK, result is stored in *im1 
    other Error
  
*/

int imerge_list_or_tree(PARAM *param, 
                        List<SEL_IMERGE> *im1,
                        SEL_TREE *tree)
{
  SEL_IMERGE *imerge;
  List_iterator<SEL_IMERGE> it(*im1);
  while((imerge= it++))
  {
    if (imerge->or_sel_tree_with_checks(param, tree))
      it.remove();
  }
  return im1->is_empty();
}

/***************************************************************************
** Basic functions for SQL_SELECT and QUICK_RANGE_SELECT
***************************************************************************/

	/* make a select from mysql info
	   Error is set as following:
	   0 = ok
	   1 = Got some error (out of memory?)
	   */

SQL_SELECT *make_select(TABLE *head, table_map const_tables,
			table_map read_tables, COND *conds, int *error)
{
  SQL_SELECT *select;
  DBUG_ENTER("make_select");

  *error=0;
  if (!conds)
    DBUG_RETURN(0);
  if (!(select= new SQL_SELECT))
  {
    *error= 1;			// out of memory
    DBUG_RETURN(0);		/* purecov: inspected */
  }
  select->read_tables=read_tables;
  select->const_tables=const_tables;
  select->head=head;
  select->cond=conds;

  if (head->sort.io_cache)
  {
    select->file= *head->sort.io_cache;
    select->records=(ha_rows) (select->file.end_of_file/
			       head->file->ref_length);
    my_free((gptr) (head->sort.io_cache),MYF(0));
    head->sort.io_cache=0;
  }
  DBUG_RETURN(select);
}


SQL_SELECT::SQL_SELECT() :quick(0),cond(0),free_cond(0)
{
  quick_keys=0; needed_reg=0;
  my_b_clear(&file);
}


SQL_SELECT::~SQL_SELECT()
{
  delete quick;
  if (free_cond)
    delete cond;
  close_cached_file(&file);
}

#undef index					// Fix for Unixware 7

<<<<<<< HEAD
QUICK_SELECT::QUICK_SELECT(THD *thd, TABLE *table, uint key_nr, bool no_alloc)
  :dont_free(0),error(0),index(key_nr),max_used_key_length(0),
   used_key_parts(0), head(table), it(ranges),range(0)
=======
QUICK_SELECT_I::QUICK_SELECT_I()
  :max_used_key_length(0),
   used_key_parts(0)
{}

QUICK_RANGE_SELECT::QUICK_RANGE_SELECT(TABLE *table,uint key_nr,bool no_alloc,
                                       MEM_ROOT *parent_alloc)
  :dont_free(0),error(0),it(ranges),range(0)
>>>>>>> ca6c4cc3
{
  index= key_nr;
  head= table;
  if (!no_alloc && !parent_alloc)
  {
    // Allocates everything through the internal memroot
    init_sql_alloc(&alloc, thd->variables.range_alloc_block_size, 0);
    my_pthread_setspecific_ptr(THR_MALLOC,&alloc);
  }
  else
    bzero((char*) &alloc,sizeof(alloc));
  file= head->file;
  record= head->record[0];
}

int QUICK_RANGE_SELECT::init()
{
  return (error= file->index_init(index));
}

QUICK_RANGE_SELECT::~QUICK_RANGE_SELECT()
{
  if (!dont_free)
  {
    file->index_end();
    free_root(&alloc,MYF(0));
  }
}


QUICK_INDEX_MERGE_SELECT::QUICK_INDEX_MERGE_SELECT(THD *thd, TABLE *table)
  :cur_quick_it(quick_selects), index_merge(thd)
{
  index= MAX_KEY;
  head= table;
  init_sql_alloc(&alloc,1024,0);
}

int QUICK_INDEX_MERGE_SELECT::init()
{
  int error;
  cur_quick_it.rewind();
  cur_quick_select= cur_quick_it++;
  if (error= index_merge.init(head))
    return error;
  return cur_quick_select->init();
}

void QUICK_INDEX_MERGE_SELECT::reset()
{
  cur_quick_select->reset();
}

bool 
QUICK_INDEX_MERGE_SELECT::push_quick_back(QUICK_RANGE_SELECT *quick_sel_range)
{
  return quick_selects.push_back(quick_sel_range);
}

QUICK_INDEX_MERGE_SELECT::~QUICK_INDEX_MERGE_SELECT()
{
  quick_selects.delete_elements();
  free_root(&alloc,MYF(0));
}

QUICK_RANGE::QUICK_RANGE()
  :min_key(0),max_key(0),min_length(0),max_length(0),
   flag(NO_MIN_RANGE | NO_MAX_RANGE)
{}

SEL_ARG::SEL_ARG(SEL_ARG &arg) :Sql_alloc()
{
  type=arg.type;
  min_flag=arg.min_flag;
  max_flag=arg.max_flag;
  maybe_flag=arg.maybe_flag;
  maybe_null=arg.maybe_null;
  part=arg.part;
  field=arg.field;
  min_value=arg.min_value;
  max_value=arg.max_value;
  next_key_part=arg.next_key_part;
  use_count=1; elements=1;
}


inline void SEL_ARG::make_root()
{
  left=right= &null_element;
  color=BLACK;
  next=prev=0;
  use_count=0; elements=1;
}

SEL_ARG::SEL_ARG(Field *f,const char *min_value_arg,const char *max_value_arg)
  :min_flag(0), max_flag(0), maybe_flag(0), maybe_null(f->real_maybe_null()),
   elements(1), use_count(1), field(f), min_value((char*) min_value_arg),
   max_value((char*) max_value_arg), next(0),prev(0),
   next_key_part(0),color(BLACK),type(KEY_RANGE)
{
  left=right= &null_element;
}

SEL_ARG::SEL_ARG(Field *field_,uint8 part_,char *min_value_,char *max_value_,
		 uint8 min_flag_,uint8 max_flag_,uint8 maybe_flag_)
  :min_flag(min_flag_),max_flag(max_flag_),maybe_flag(maybe_flag_),
   part(part_),maybe_null(field_->real_maybe_null()), elements(1),use_count(1),
   field(field_), min_value(min_value_), max_value(max_value_),
   next(0),prev(0),next_key_part(0),color(BLACK),type(KEY_RANGE)
{
  left=right= &null_element;
}

SEL_ARG *SEL_ARG::clone(SEL_ARG *new_parent,SEL_ARG **next_arg)
{
  SEL_ARG *tmp;
  if (type != KEY_RANGE)
  {
    if (!(tmp= new SEL_ARG(type)))
      return 0;					// out of memory
    tmp->prev= *next_arg;			// Link into next/prev chain
    (*next_arg)->next=tmp;
    (*next_arg)= tmp;
  }
  else
  {
    if (!(tmp= new SEL_ARG(field,part, min_value,max_value,
			   min_flag, max_flag, maybe_flag)))
      return 0;					// OOM
    tmp->parent=new_parent;
    tmp->next_key_part=next_key_part;
    if (left != &null_element)
      tmp->left=left->clone(tmp,next_arg);

    tmp->prev= *next_arg;			// Link into next/prev chain
    (*next_arg)->next=tmp;
    (*next_arg)= tmp;

    if (right != &null_element)
      if (!(tmp->right= right->clone(tmp,next_arg)))
	return 0;				// OOM
  }
  increment_use_count(1);
  return tmp;
}

SEL_ARG *SEL_ARG::first()
{
  SEL_ARG *next_arg=this;
  if (!next_arg->left)
    return 0;					// MAYBE_KEY
  while (next_arg->left != &null_element)
    next_arg=next_arg->left;
  return next_arg;
}

SEL_ARG *SEL_ARG::last()
{
  SEL_ARG *next_arg=this;
  if (!next_arg->right)
    return 0;					// MAYBE_KEY
  while (next_arg->right != &null_element)
    next_arg=next_arg->right;
  return next_arg;
}


/*
  Check if a compare is ok, when one takes ranges in account
  Returns -2 or 2 if the ranges where 'joined' like  < 2 and >= 2
*/

static int sel_cmp(Field *field, char *a,char *b,uint8 a_flag,uint8 b_flag)
{
  int cmp;
  /* First check if there was a compare to a min or max element */
  if (a_flag & (NO_MIN_RANGE | NO_MAX_RANGE))
  {
    if ((a_flag & (NO_MIN_RANGE | NO_MAX_RANGE)) ==
	(b_flag & (NO_MIN_RANGE | NO_MAX_RANGE)))
      return 0;
    return (a_flag & NO_MIN_RANGE) ? -1 : 1;
  }
  if (b_flag & (NO_MIN_RANGE | NO_MAX_RANGE))
    return (b_flag & NO_MIN_RANGE) ? 1 : -1;

  if (field->real_maybe_null())			// If null is part of key
  {
    if (*a != *b)
    {
      return *a ? -1 : 1;
    }
    if (*a)
      goto end;					// NULL where equal
    a++; b++;					// Skip NULL marker
  }
  cmp=field->key_cmp((byte*) a,(byte*) b);
  if (cmp) return cmp < 0 ? -1 : 1;		// The values differed

  // Check if the compared equal arguments was defined with open/closed range
 end:
  if (a_flag & (NEAR_MIN | NEAR_MAX))
  {
    if ((a_flag & (NEAR_MIN | NEAR_MAX)) == (b_flag & (NEAR_MIN | NEAR_MAX)))
      return 0;
    if (!(b_flag & (NEAR_MIN | NEAR_MAX)))
      return (a_flag & NEAR_MIN) ? 2 : -2;
    return (a_flag & NEAR_MIN) ? 1 : -1;
  }
  if (b_flag & (NEAR_MIN | NEAR_MAX))
    return (b_flag & NEAR_MIN) ? -2 : 2;
  return 0;					// The elements where equal
}


SEL_ARG *SEL_ARG::clone_tree()
{
  SEL_ARG tmp_link,*next_arg,*root;
  next_arg= &tmp_link;
  root= clone((SEL_ARG *) 0, &next_arg);
  next_arg->next=0;				// Fix last link
  tmp_link.next->prev=0;			// Fix first link
  if (root)					// If not OOM
    root->use_count= 0;
  return root;
}

/*****************************************************************************
**	Test if a key can be used in different ranges
**	Returns:
**	-1 if impossible select
**	0 if can't use quick_select
**	1 if found usable range
**	Updates the following in the select parameter:
**	needed_reg ; Bits for keys with may be used if all prev regs are read
**	quick	   ; Parameter to use when reading records.
**	In the table struct the following information is updated:
**	quick_keys ; Which keys can be used
**	quick_rows ; How many rows the key matches
*****************************************************************************/

int SQL_SELECT::test_quick_select(THD *thd, key_map keys_to_use,
				  table_map prev_tables,
				  ha_rows limit, bool force_quick_range)
{
  uint basflag;
  uint idx;
  double scan_time;
  QUICK_INDEX_MERGE_SELECT *quick_imerge;
  THD *thd= current_thd;
  DBUG_ENTER("test_quick_select");
  DBUG_PRINT("enter",("keys_to_use: %lu  prev_tables: %lu  const_tables: %lu",
		      (ulong) keys_to_use, (ulong) prev_tables,
		      (ulong) const_tables));

  delete quick;
  quick=0;
  needed_reg=0; quick_keys=0;
  if (!cond || (specialflag & SPECIAL_SAFE_MODE) && ! force_quick_range ||
      !limit)
    DBUG_RETURN(0); /* purecov: inspected */
  if (!((basflag= head->file->table_flags()) & HA_KEYPOS_TO_RNDPOS) &&
      keys_to_use == (uint) ~0 || !keys_to_use)
    DBUG_RETURN(0);				/* Not smart database */
  records=head->file->records;
  if (!records)
    records++;					/* purecov: inspected */
  scan_time=(double) records / TIME_FOR_COMPARE+1;
  read_time=(double) head->file->scan_time()+ scan_time + 1.0;
  if (head->force_index)
    scan_time= read_time= DBL_MAX;
  if (limit < records)
    read_time=(double) records+scan_time+1;	// Force to use index
  else if (read_time <= 2.0 && !force_quick_range)
    DBUG_RETURN(0);				/* No need for quick select */

  DBUG_PRINT("info",("Time to scan table: %g", read_time));

  keys_to_use&=head->keys_in_use_for_query;
  if (keys_to_use)
  {
    MEM_ROOT *old_root,alloc;
    SEL_TREE *tree;
    KEY_PART *key_parts;
    PARAM param;
   
    /* set up parameter that is passed to all functions */
    param.thd= thd;
    param.baseflag=basflag;
    param.prev_tables=prev_tables | const_tables;
    param.read_tables=read_tables;
    param.current_table= head->map;
    param.table=head;
    param.keys=0;
    param.mem_root= &alloc;

<<<<<<< HEAD
    thd->no_errors=1;				// Don't warn about NULL
    init_sql_alloc(&alloc, thd->variables.range_alloc_block_size, 0);
=======
    thd->no_errors=1;			// Don't warn about NULL
    init_sql_alloc(&alloc,2048,0);
>>>>>>> ca6c4cc3
    if (!(param.key_parts = (KEY_PART*) alloc_root(&alloc,
						   sizeof(KEY_PART)*
						   head->key_parts)))
    {
      thd->no_errors=0;
      free_root(&alloc,MYF(0));			// Return memory & allocator
      DBUG_RETURN(0);				// Can't use range
    }
    key_parts= param.key_parts;
    old_root=my_pthread_getspecific_ptr(MEM_ROOT*,THR_MALLOC);
    my_pthread_setspecific_ptr(THR_MALLOC,&alloc);

    for (idx=0 ; idx < head->keys ; idx++)
    {
      if (!(keys_to_use & ((key_map) 1L << idx)))
	continue;
      KEY *key_info= &head->key_info[idx];
      if (key_info->flags & HA_FULLTEXT)
	continue;    // ToDo: ft-keys in non-ft ranges, if possible   SerG

      param.key[param.keys]=key_parts;
      for (uint part=0 ; part < key_info->key_parts ; part++,key_parts++)
      {
	key_parts->key=param.keys;
	key_parts->part=part;
	key_parts->part_length= key_info->key_part[part].length;
	key_parts->field=    key_info->key_part[part].field;
	key_parts->null_bit= key_info->key_part[part].null_bit;
	if (key_parts->field->type() == FIELD_TYPE_BLOB)
	  key_parts->part_length+=HA_KEY_BLOB_LENGTH;
        key_parts->image_type = 
          (key_info->flags & HA_SPATIAL) ? Field::itMBR : Field::itRAW;
      }
      param.real_keynr[param.keys++]=idx;
    }
    param.key_parts_end=key_parts;

    if ((tree=get_mm_tree(&param,cond)))
    {
      if (tree->type == SEL_TREE::IMPOSSIBLE)
      {
	records=0L;				// Return -1 from this function
	read_time= (double) HA_POS_ERROR;
      }
      else if (tree->type == SEL_TREE::KEY ||
               tree->type == SEL_TREE::KEY_SMALLER)
      {
<<<<<<< HEAD
	SEL_ARG **key,**end,**best_key=0;


	for (idx=0,key=tree->keys, end=key+param.keys ;
	     key != end ;
	     key++,idx++)
	{
	  ha_rows found_records;
	  double found_read_time;
	  if (*key)
	  {
	    uint keynr= param.real_keynr[idx];
	    if ((*key)->type == SEL_ARG::MAYBE_KEY ||
		(*key)->maybe_flag)
	        needed_reg|= (key_map) 1 << keynr;

	    found_records=check_quick_select(&param, idx, *key);
	    if (found_records != HA_POS_ERROR && found_records > 2 &&
		head->used_keys & ((table_map) 1 << keynr) &&
		(head->file->index_flags(keynr) & HA_KEY_READ_ONLY))
	    {
	      /*
		We can resolve this by only reading through this key.
		Assume that we will read trough the whole key range
		and that all key blocks are half full (normally things are
		much better).
	      */
	      uint keys_per_block= (head->file->block_size/2/
				    (head->key_info[keynr].key_length+
				     head->file->ref_length) + 1);
	      found_read_time=((double) (found_records+keys_per_block-1)/
			       (double) keys_per_block);
	    }
	    else
	      found_read_time= (head->file->read_time(keynr,
						      param.range_count,
						      found_records)+
				(double) found_records / TIME_FOR_COMPARE);
	    if (read_time > found_read_time && found_records != HA_POS_ERROR)
	    {
	      read_time=found_read_time;
	      records=found_records;
	      best_key=key;
	    }
	  }
	}
	if (best_key && records)
	{
	  if ((quick=get_quick_select(&param,(uint) (best_key-tree->keys),
				      *best_key)))
	  {
	    quick->records=records;
	    quick->read_time=read_time;
	  }
	}
=======
        /*
          It is possible to use a quick select (but maybe it would be slower
          than 'all' table scan).
        */
	SEL_ARG **best_key= 0;
	ha_rows found_records;
	double found_read_time= read_time;

        if (!get_quick_select_params(tree, param, needed_reg, head, true,
                                     &found_read_time, &found_records,
                                     &best_key))
        {
          /* 
            Ok, quick select is better than 'all' table scan and we have its 
            parameters, so construct it.
          */
          read_time= found_read_time;
          records= found_records;

          if ((quick= get_quick_select(&param,(uint) (best_key-tree->keys),
                                       *best_key)) && (!quick->init()))
          {
            quick->records= records;
            quick->read_time= read_time;
          }
        }

        /* 
           btw, tree type SEL_TREE::INDEX_MERGE was not introduced 
           intentionally
        */

        /* if no range select could be built, try using index_merge */
        if (!quick && !tree->merges.is_empty())
        {
          DBUG_PRINT("info",("No range reads possible,"
                             " trying to construct index_merge"));
          SEL_IMERGE *imerge;
          SEL_IMERGE *min_imerge= NULL;
          double  min_imerge_cost= DBL_MAX;
          ha_rows min_imerge_records;
          
          List_iterator_fast<SEL_IMERGE> it(tree->merges);
          while ((imerge= it++))
          {
            double  imerge_cost= 0;
            ha_rows imerge_total_records= 0;
            double  tree_read_time;
            ha_rows tree_records;
            imerge->best_keys=
              (SEL_ARG***)alloc_root(&alloc,
                                     (imerge->trees_next - imerge->trees)*
                                     sizeof(void*));
            for (SEL_TREE **ptree= imerge->trees;
                 ptree != imerge->trees_next;
                 ptree++)
            {
              tree_read_time= read_time;              
              if (get_quick_select_params(*ptree, param, needed_reg, head, 
                                          false,
                                          &tree_read_time, &tree_records,
                                          &(imerge->best_keys[ptree - 
                                          imerge->trees])))
                goto imerge_fail;

              imerge_cost += tree_read_time;
              imerge_total_records += tree_records;
            }
            imerge_total_records= min(imerge_total_records, 
                                      head->file->records);
            imerge_cost += imerge_total_records / TIME_FOR_COMPARE;
            if (imerge_cost < min_imerge_cost)
            {
              min_imerge= imerge;
              min_imerge_cost= imerge_cost;
              min_imerge_records= imerge_total_records;
            }
imerge_fail:;
          }
          
          if (!min_imerge)
            goto end_free;
          
          records= min_imerge_records;
          /* ok, got minimal imerge, *min_imerge, with cost min_imerge_cost */
          
          if (head->used_keys)
          {
            /* check if "ALL" +"using index" read would be faster */
            int key_for_use= find_shortest_key(head, head->used_keys);
            ha_rows total_table_records= (0 == head->file->records)? 1 : 
                                          head->file->records;
            uint keys_per_block= (head->file->block_size/2/
                                  (head->key_info[key_for_use].key_length+
                                  head->file->ref_length) + 1);
            double all_index_scan_read_time= ((double)(total_table_records+
                                              keys_per_block-1)/
                                              (double) keys_per_block);

            DBUG_PRINT("info", 
                       ("'all' scan will be using key %d, read time %g",
                       key_for_use, all_index_scan_read_time));
            if (all_index_scan_read_time < min_imerge_cost)
            {
              DBUG_PRINT("info", 
                         ("index merge would be slower, "
                         "will do full 'index' scan"));
              goto end_free;
            }
          }
          else
          {
            /* check if "ALL" would be faster */
            if (read_time < min_imerge_cost)
            {
              DBUG_PRINT("info", 
                         ("index merge would be slower, "
                         "will do full table scan"));
              goto end_free;
            }
          }

          if (!(quick= quick_imerge= new QUICK_INDEX_MERGE_SELECT(thd, head)))
            goto end_free;

          quick->records= min_imerge_records;
          quick->read_time= min_imerge_cost;
          
          my_pthread_setspecific_ptr(THR_MALLOC, &quick_imerge->alloc);

          QUICK_RANGE_SELECT *new_quick;
          for (SEL_TREE **ptree = min_imerge->trees;
               ptree != min_imerge->trees_next;
               ptree++)
          {
            SEL_ARG **tree_best_key= 
              min_imerge->best_keys[ptree - min_imerge->trees];
            if ((new_quick= get_quick_select(&param,
                                             (uint)(tree_best_key-
                                             (*ptree)->keys),
                                             *tree_best_key,
                                             &quick_imerge->alloc)))
            {
              new_quick->records= min_imerge_records;
              new_quick->read_time= min_imerge_cost;
              /*
                QUICK_RANGE_SELECT::QUICK_RANGE_SELECT leaves THR_MALLOC
                pointing to its allocator, restore it back
              */
              //my_pthread_setspecific_ptr(THR_MALLOC,old_root);
              quick_imerge->last_quick_select= new_quick;

              if (quick_imerge->push_quick_back(new_quick))
              {
                delete new_quick;
                delete quick;
                quick= quick_imerge= NULL;
                goto end_free;
              }
            }
            else
            {
              delete quick;
              quick= quick_imerge= NULL;
              goto end_free;
            }
          }

          free_root(&alloc,MYF(0));
          my_pthread_setspecific_ptr(THR_MALLOC,old_root);          
          if (quick->init())
          {
            delete quick;
            quick= quick_imerge= NULL;
            DBUG_PRINT("error", 
                       ("Failed to allocate index merge structures,"
                       "falling back to full scan."));
          }
          else
          {
            /* with 'using filesort' quick->reset() is not called */
            quick->reset();
          }

          goto end;
        }
>>>>>>> ca6c4cc3
      }
    }
end_free:
    free_root(&alloc,MYF(0));			// Return memory & allocator
    my_pthread_setspecific_ptr(THR_MALLOC,old_root);
<<<<<<< HEAD
=======
end:
>>>>>>> ca6c4cc3
    thd->no_errors=0;
  }

  DBUG_EXECUTE("info",
    {
      if (quick_imerge)
        print_quick_sel_imerge(quick_imerge, needed_reg);
      else
        print_quick_sel_range((QUICK_RANGE_SELECT*)quick, needed_reg);
    }
  );

  /*
    Assume that if the user is using 'limit' we will only need to scan
    limit rows if we are using a key
  */
  DBUG_RETURN(records ? test(quick) : -1);
}


/*
  Calculate quick select read time, # of records, and best key to use 
  without constructing QUICK_SELECT
*/

static int get_quick_select_params(SEL_TREE *tree, PARAM& param, 
                                   key_map& needed_reg, TABLE *head,
                                   bool index_read_can_be_used,
                                   double* read_time, ha_rows* records,
                                   SEL_ARG*** key_to_read)
{
  int idx;
  int result = 1;
  /*
    Note that there may be trees that have type SEL_TREE::KEY but contain 
    no key reads at all. For example, tree for expression "key1 is not null"
    where key1 is defined as "not null".
  */
  SEL_ARG **key,**end;

  for (idx= 0,key=tree->keys, end=key+param.keys ;
       key != end ;
       key++,idx++)
  {
    ha_rows found_records;
    double found_read_time;
    if (*key)
    {
      uint keynr= param.real_keynr[idx];
      if ((*key)->type == SEL_ARG::MAYBE_KEY ||
          (*key)->maybe_flag)
        needed_reg|= (key_map) 1 << keynr;
      
      key_map usable_keys = index_read_can_be_used? 
                            (head->used_keys & ((key_map) 1 << keynr)) : 0;

      found_records=check_quick_select(&param, idx, *key);
      if (found_records != HA_POS_ERROR && found_records > 2 &&
          usable_keys &&
          (head->file->index_flags(keynr) & HA_KEY_READ_ONLY))
      {
        /*
          We can resolve this by only reading through this key.
          Assume that we will read trough the whole key range
          and that all key blocks are half full (normally things are
          much better).
        */
        uint keys_per_block= (head->file->block_size/2/
			      (head->key_info[keynr].key_length+
			       head->file->ref_length) + 1);
	found_read_time=((double) (found_records+keys_per_block-1)/
			 (double) keys_per_block);
      }
      else
	found_read_time= (head->file->read_time(keynr,
						param.range_count,
						found_records)+
			  (double) found_records / TIME_FOR_COMPARE);
      if (*read_time > found_read_time)
      {
        *read_time=   found_read_time;
        *records=     found_records;
        *key_to_read= key;
        result = 0;
      }
    }
  }
  return result;
}

	/* make a select tree of all keys in condition */

static SEL_TREE *get_mm_tree(PARAM *param,COND *cond)
{
  SEL_TREE *tree=0;
  DBUG_ENTER("get_mm_tree");

  if (cond->type() == Item::COND_ITEM)
  {
    List_iterator<Item> li(*((Item_cond*) cond)->argument_list());

    if (((Item_cond*) cond)->functype() == Item_func::COND_AND_FUNC)
    {
      tree=0;
      Item *item;
      while ((item=li++))
      {
	SEL_TREE *new_tree=get_mm_tree(param,item);
	if (param->thd->is_fatal_error)
	  DBUG_RETURN(0);	// out of memory
	tree=tree_and(param,tree,new_tree);
	if (tree && tree->type == SEL_TREE::IMPOSSIBLE)
	  break;
      }
    }
    else
    {						// COND OR
      tree=get_mm_tree(param,li++);
      if (tree)
      {
	Item *item;
	while ((item=li++))
	{
	  SEL_TREE *new_tree=get_mm_tree(param,item);
	  if (!new_tree)
	    DBUG_RETURN(0);	// out of memory
	  tree=tree_or(param,tree,new_tree);
	  if (!tree || tree->type == SEL_TREE::ALWAYS)
	    break;
	}
      }
    }
    DBUG_RETURN(tree);
  }
  /* Here when simple cond */
  if (cond->const_item())
  {
    if (cond->val_int())
      DBUG_RETURN(new SEL_TREE(SEL_TREE::ALWAYS));
    DBUG_RETURN(new SEL_TREE(SEL_TREE::IMPOSSIBLE));
  }

  table_map ref_tables=cond->used_tables();
  if (cond->type() != Item::FUNC_ITEM)
  {						// Should be a field
    if ((ref_tables & param->current_table) ||
	(ref_tables & ~(param->prev_tables | param->read_tables)))
      DBUG_RETURN(0);
    DBUG_RETURN(new SEL_TREE(SEL_TREE::MAYBE));
  }

  Item_func *cond_func= (Item_func*) cond;
  if (cond_func->select_optimize() == Item_func::OPTIMIZE_NONE)
    DBUG_RETURN(0);				// Can't be calculated

  if (cond_func->functype() == Item_func::BETWEEN)
  {
    if (cond_func->arguments()[0]->type() == Item::FIELD_ITEM)
    {
      Field *field=((Item_field*) (cond_func->arguments()[0]))->field;
      Item_result cmp_type=field->cmp_type();
      DBUG_RETURN(tree_and(param,
			   get_mm_parts(param, field,
					Item_func::GE_FUNC,
					cond_func->arguments()[1], cmp_type),
			   get_mm_parts(param, field,
					Item_func::LE_FUNC,
					cond_func->arguments()[2], cmp_type)));
    }
    DBUG_RETURN(0);
  }
  if (cond_func->functype() == Item_func::IN_FUNC)
  {						// COND OR
    Item_func_in *func=(Item_func_in*) cond_func;
    if (func->key_item()->type() == Item::FIELD_ITEM)
    {
      Field *field=((Item_field*) (func->key_item()))->field;
      Item_result cmp_type=field->cmp_type();
      tree= get_mm_parts(param,field,Item_func::EQ_FUNC,
			 func->arguments()[1],cmp_type);
      if (!tree)
	DBUG_RETURN(tree);			// Not key field
      for (uint i=2 ; i < func->argument_count(); i++)
      {
	SEL_TREE *new_tree=get_mm_parts(param,field,Item_func::EQ_FUNC,
					func->arguments()[i],cmp_type);
	tree=tree_or(param,tree,new_tree);
      }
      DBUG_RETURN(tree);
    }
    DBUG_RETURN(0);				// Can't optimize this IN
  }

  if (ref_tables & ~(param->prev_tables | param->read_tables |
		     param->current_table))
    DBUG_RETURN(0);				// Can't be calculated yet
  if (!(ref_tables & param->current_table))
    DBUG_RETURN(new SEL_TREE(SEL_TREE::MAYBE)); // This may be false or true

  /* check field op const */
  /* btw, ft_func's arguments()[0] isn't FIELD_ITEM.  SerG*/
  if (cond_func->arguments()[0]->type() == Item::FIELD_ITEM)
  {
    tree= get_mm_parts(param,
		       ((Item_field*) (cond_func->arguments()[0]))->field,
		       cond_func->functype(),
		       cond_func->arg_count > 1 ? cond_func->arguments()[1] :
		       0,
		       ((Item_field*) (cond_func->arguments()[0]))->field->
		       cmp_type());
  }
  /* check const op field */
  if (!tree &&
      cond_func->have_rev_func() &&
      cond_func->arguments()[1]->type() == Item::FIELD_ITEM)
  {
    DBUG_RETURN(get_mm_parts(param,
			     ((Item_field*)
			      (cond_func->arguments()[1]))->field,
			     ((Item_bool_func2*) cond_func)->rev_functype(),
			     cond_func->arguments()[0],
			     ((Item_field*)
			      (cond_func->arguments()[1]))->field->cmp_type()
			     ));
  }
  DBUG_RETURN(tree);
}


static SEL_TREE *
get_mm_parts(PARAM *param, Field *field, Item_func::Functype type, 
	     Item *value, Item_result cmp_type)
{
  DBUG_ENTER("get_mm_parts");
  if (field->table != param->table)
    DBUG_RETURN(0);

  KEY_PART *key_part = param->key_parts;
  KEY_PART *end = param->key_parts_end;
  SEL_TREE *tree=0;
  if (value &&
      value->used_tables() & ~(param->prev_tables | param->read_tables))
    DBUG_RETURN(0);
  for (; key_part != end ; key_part++)
  {
    if (field->eq(key_part->field))
    {
      SEL_ARG *sel_arg=0;
      if (!tree && !(tree=new SEL_TREE()))
	DBUG_RETURN(0);				// OOM
      if (!value || !(value->used_tables() & ~param->read_tables))
      {
	sel_arg=get_mm_leaf(param,key_part->field,key_part,type,value);
	if (!sel_arg)
	  continue;
	if (sel_arg->type == SEL_ARG::IMPOSSIBLE)
	{
	  tree->type=SEL_TREE::IMPOSSIBLE;
	  DBUG_RETURN(tree);
	}
      }
      else
      {
	// This key may be used later
	if (!(sel_arg= new SEL_ARG(SEL_ARG::MAYBE_KEY))) 
	  DBUG_RETURN(0);			// OOM
      }
      sel_arg->part=(uchar) key_part->part;
      tree->keys[key_part->key]=sel_add(tree->keys[key_part->key],sel_arg);
      tree->keys_map |= 1 << key_part->key;
    }
  }
  DBUG_RETURN(tree);
}


static SEL_ARG *
get_mm_leaf(PARAM *param, Field *field, KEY_PART *key_part,
	    Item_func::Functype type,Item *value)
{
  uint maybe_null=(uint) field->real_maybe_null();
  uint field_length=field->pack_length()+maybe_null;
  SEL_ARG *tree;
  DBUG_ENTER("get_mm_leaf");

  if (type == Item_func::LIKE_FUNC)
  {
    bool like_error;
    char buff1[MAX_FIELD_WIDTH],*min_str,*max_str;
    String tmp(buff1,sizeof(buff1),value->collation.collation),*res;
    uint length,offset,min_length,max_length;

    if (!field->optimize_range(param->real_keynr[key_part->key]))
      DBUG_RETURN(0);				// Can't optimize this
    if (!(res= value->val_str(&tmp)))
      DBUG_RETURN(&null_element);

    /*
      TODO:
      Check if this was a function. This should have be optimized away
      in the sql_select.cc
    */
    if (res != &tmp)
    {
      tmp.copy(*res);				// Get own copy
      res= &tmp;
    }
    if (field->cmp_type() != STRING_RESULT)
      DBUG_RETURN(0);				// Can only optimize strings

    offset=maybe_null;
    length=key_part->part_length;
    if (field->type() == FIELD_TYPE_BLOB)
    {
      offset+=HA_KEY_BLOB_LENGTH;
      field_length=key_part->part_length-HA_KEY_BLOB_LENGTH;
    }
    else
    {
      if (length < field_length)
	length=field_length;			// Only if overlapping key
      else
	field_length=length;
    }
    length+=offset;
    if (!(min_str= (char*) alloc_root(param->mem_root, length*2)))
      DBUG_RETURN(0);
    max_str=min_str+length;
    if (maybe_null)
      max_str[0]= min_str[0]=0;

    like_error= my_like_range(field->charset(),
                                  res->ptr(),res->length(),
				  wild_prefix,wild_one,wild_many,
                                  field_length, 
				  min_str+offset, max_str+offset,
				  &min_length,&max_length);

    if (like_error)				// Can't optimize with LIKE
      DBUG_RETURN(0);
    if (offset != maybe_null)			// Blob
    {
      int2store(min_str+maybe_null,min_length);
      int2store(max_str+maybe_null,max_length);
    }
    DBUG_RETURN(new SEL_ARG(field,min_str,max_str));
  }

  if (!value)					// IS NULL or IS NOT NULL
  {
    if (field->table->outer_join)		// Can't use a key on this
      DBUG_RETURN(0);
    if (!maybe_null)				// Not null field
      DBUG_RETURN(type == Item_func::ISNULL_FUNC ? &null_element : 0);
    if (!(tree=new SEL_ARG(field,is_null_string,is_null_string)))
      DBUG_RETURN(0);		// out of memory
    if (type == Item_func::ISNOTNULL_FUNC)
    {
      tree->min_flag=NEAR_MIN;		    /* IS NOT NULL ->  X > NULL */
      tree->max_flag=NO_MAX_RANGE;
    }
    DBUG_RETURN(tree);
  }

  if (!field->optimize_range(param->real_keynr[key_part->key]) &&
      type != Item_func::EQ_FUNC &&
      type != Item_func::EQUAL_FUNC)
    DBUG_RETURN(0);				// Can't optimize this

  /*
    We can't always use indexes when comparing a string index to a number
    cmp_type() is checked to allow compare of dates to numbers
  */
  if (field->result_type() == STRING_RESULT &&
      value->result_type() != STRING_RESULT &&
      field->cmp_type() != value->result_type())
    DBUG_RETURN(0);

  if (value->save_in_field(field, 1) > 0)
  {
    /* This happens when we try to insert a NULL field in a not null column */
    DBUG_RETURN(&null_element);			// cmp with NULL is never true
  }
  // Get local copy of key
  char *str= (char*) alloc_root(param->mem_root,
				key_part->part_length+maybe_null);
  if (!str)
    DBUG_RETURN(0);
  if (maybe_null)
    *str= (char) field->is_real_null();		// Set to 1 if null
  field->get_key_image(str+maybe_null,key_part->part_length,
		       field->charset(),key_part->image_type);
  if (!(tree=new SEL_ARG(field,str,str)))
    DBUG_RETURN(0);		// out of memory

  switch (type) {
  case Item_func::LT_FUNC:
    if (field_is_equal_to_item(field,value))
      tree->max_flag=NEAR_MAX;
    /* fall through */
  case Item_func::LE_FUNC:
    if (!maybe_null)
      tree->min_flag=NO_MIN_RANGE;		/* From start */
    else
    {						// > NULL
      tree->min_value=is_null_string;
      tree->min_flag=NEAR_MIN;
    }
    break;
  case Item_func::GT_FUNC:
    if (field_is_equal_to_item(field,value))
      tree->min_flag=NEAR_MIN;
    /* fall through */
  case Item_func::GE_FUNC:
    tree->max_flag=NO_MAX_RANGE;
    break;
  case Item_func::SP_EQUALS_FUNC:
      tree->min_flag=GEOM_FLAG | HA_READ_MBR_EQUAL;// NEAR_MIN;//512;
      tree->max_flag=NO_MAX_RANGE;
      break;
  case Item_func::SP_DISJOINT_FUNC:
      tree->min_flag=GEOM_FLAG | HA_READ_MBR_DISJOINT;// NEAR_MIN;//512;
      tree->max_flag=NO_MAX_RANGE;
      break;
  case Item_func::SP_INTERSECTS_FUNC:
      tree->min_flag=GEOM_FLAG | HA_READ_MBR_INTERSECT;// NEAR_MIN;//512;
      tree->max_flag=NO_MAX_RANGE;
      break;
  case Item_func::SP_TOUCHES_FUNC:
      tree->min_flag=GEOM_FLAG | HA_READ_MBR_INTERSECT;// NEAR_MIN;//512;
      tree->max_flag=NO_MAX_RANGE;
      break;

  case Item_func::SP_CROSSES_FUNC:
      tree->min_flag=GEOM_FLAG | HA_READ_MBR_INTERSECT;// NEAR_MIN;//512;
      tree->max_flag=NO_MAX_RANGE;
      break;
  case Item_func::SP_WITHIN_FUNC:
      tree->min_flag=GEOM_FLAG | HA_READ_MBR_WITHIN;// NEAR_MIN;//512;
      tree->max_flag=NO_MAX_RANGE;
      break;

  case Item_func::SP_CONTAINS_FUNC:
      tree->min_flag=GEOM_FLAG | HA_READ_MBR_CONTAIN;// NEAR_MIN;//512;
      tree->max_flag=NO_MAX_RANGE;
      break;
  case Item_func::SP_OVERLAPS_FUNC:
      tree->min_flag=GEOM_FLAG | HA_READ_MBR_INTERSECT;// NEAR_MIN;//512;
      tree->max_flag=NO_MAX_RANGE;
      break;

  default:
    break;
  }
  DBUG_RETURN(tree);
}


/******************************************************************************
** Tree manipulation functions
** If tree is 0 it means that the condition can't be tested. It refers
** to a non existent table or to a field in current table with isn't a key.
** The different tree flags:
** IMPOSSIBLE:	 Condition is never true
** ALWAYS:	 Condition is always true
** MAYBE:	 Condition may exists when tables are read
** MAYBE_KEY:	 Condition refers to a key that may be used in join loop
** KEY_RANGE:	 Condition uses a key
******************************************************************************/

/*
  Add a new key test to a key when scanning through all keys
  This will never be called for same key parts.
*/

static SEL_ARG *
sel_add(SEL_ARG *key1,SEL_ARG *key2)
{
  SEL_ARG *root,**key_link;

  if (!key1)
    return key2;
  if (!key2)
    return key1;

  key_link= &root;
  while (key1 && key2)
  {
    if (key1->part < key2->part)
    {
      *key_link= key1;
      key_link= &key1->next_key_part;
      key1=key1->next_key_part;
    }
    else
    {
      *key_link= key2;
      key_link= &key2->next_key_part;
      key2=key2->next_key_part;
    }
  }
  *key_link=key1 ? key1 : key2;
  return root;
}

#define CLONE_KEY1_MAYBE 1
#define CLONE_KEY2_MAYBE 2
#define swap_clone_flag(A) ((A & 1) << 1) | ((A & 2) >> 1)


static SEL_TREE *
tree_and(PARAM *param,SEL_TREE *tree1,SEL_TREE *tree2)
{
  DBUG_ENTER("tree_and");
  if (!tree1)
    DBUG_RETURN(tree2);
  if (!tree2)
    DBUG_RETURN(tree1);
  if (tree1->type == SEL_TREE::IMPOSSIBLE || tree2->type == SEL_TREE::ALWAYS)
    DBUG_RETURN(tree1);
  if (tree2->type == SEL_TREE::IMPOSSIBLE || tree1->type == SEL_TREE::ALWAYS)
    DBUG_RETURN(tree2);
  if (tree1->type == SEL_TREE::MAYBE)
  {
    if (tree2->type == SEL_TREE::KEY)
      tree2->type=SEL_TREE::KEY_SMALLER;
    DBUG_RETURN(tree2);
  }
  if (tree2->type == SEL_TREE::MAYBE)
  {
    tree1->type=SEL_TREE::KEY_SMALLER;
    DBUG_RETURN(tree1);
  }

  bool trees_have_key = false;
  key_map  result_keys= 0;
  /* Join the trees key per key */
  SEL_ARG **key1,**key2,**end;
  for (key1= tree1->keys,key2= tree2->keys,end=key1+param->keys ;
       key1 != end ; key1++,key2++)
  {
    uint flag=0;
    if (*key1 || *key2)
    {
      trees_have_key = true;
      if (*key1 && !(*key1)->simple_key())
	flag|=CLONE_KEY1_MAYBE;
      if (*key2 && !(*key2)->simple_key())
	flag|=CLONE_KEY2_MAYBE;
      *key1=key_and(*key1,*key2,flag);
      if ((*key1)->type == SEL_ARG::IMPOSSIBLE)
      {
	tree1->type= SEL_TREE::IMPOSSIBLE;
        DBUG_RETURN(tree1);
      }
      result_keys |= 1 << (key1 - tree1->keys);
#ifdef EXTRA_DEBUG
      (*key1)->test_use_count(*key1);
#endif
    }
  }
  tree1->keys_map= result_keys;
  /* dispose index_merge if there is a "range" option */
  if (trees_have_key)
  {
    tree1->merges.empty();
    DBUG_RETURN(tree1);
  }

  /* ok, both trees are index_merge trees */
  imerge_list_and_list(&tree1->merges, &tree2->merges);
  
  DBUG_RETURN(tree1);
}


/*
  Check if two SEL_TREES can be combined into one without using index_merge
*/

bool sel_trees_can_be_ored(SEL_TREE *tree1, SEL_TREE *tree2, PARAM* param)
{
  key_map common_keys= tree1->keys_map & tree2->keys_map;
  DBUG_ENTER("sel_trees_can_be_ored");

  if (!common_keys)
    DBUG_RETURN(false);
  
  /* trees have a common key, check if they refer to same key part */  
  SEL_ARG **key1,**key2;
  for (uint key_no=0; key_no < param->keys; key_no++, common_keys= common_keys >> 1)
  {
    if (common_keys & 1)
    {
      key1= tree1->keys + key_no;
      key2= tree2->keys + key_no;
      if ((*key1)->part == (*key2)->part)
      {
        DBUG_RETURN(true);
      }
    }
  }
  DBUG_RETURN(false);
}

static SEL_TREE *
tree_or(PARAM *param,SEL_TREE *tree1,SEL_TREE *tree2)
{
  DBUG_ENTER("tree_or");
  if (!tree1 || !tree2)
    DBUG_RETURN(0);
  if (tree1->type == SEL_TREE::IMPOSSIBLE || tree2->type == SEL_TREE::ALWAYS)
    DBUG_RETURN(tree2);
  if (tree2->type == SEL_TREE::IMPOSSIBLE || tree1->type == SEL_TREE::ALWAYS)
    DBUG_RETURN(tree1);
  if (tree1->type == SEL_TREE::MAYBE)
    DBUG_RETURN(tree1);				// Can't use this
  if (tree2->type == SEL_TREE::MAYBE)
    DBUG_RETURN(tree2);

  SEL_TREE *result= 0;
  key_map  result_keys= 0;
  if (sel_trees_can_be_ored(tree1, tree2, param))
  {
    /* Join the trees key per key */
    SEL_ARG **key1,**key2,**end;
    for (key1= tree1->keys,key2= tree2->keys,end= key1+param->keys ;
         key1 != end ; key1++,key2++)
    {
      *key1=key_or(*key1,*key2);
      if (*key1)
      {
        result=tree1;				// Added to tree1
        result_keys |= 1 << (key1 - tree1->keys);
#ifdef EXTRA_DEBUG
        (*key1)->test_use_count(*key1);
#endif
      }
    }
    if (result)
      result->keys_map= result_keys;
  }
  else
  {
    /* ok, two trees have KEY type but cannot be used without index merge */
    if (tree1->merges.is_empty() && tree2->merges.is_empty())
    {
      SEL_IMERGE *merge;
      /* both trees are "range" trees, produce new index merge structure */
      if (!(result= new SEL_TREE()) || !(merge= new SEL_IMERGE()) ||
          (result->merges.push_back(merge)) ||
          (merge->or_sel_tree(param, tree1)) ||
          (merge->or_sel_tree(param, tree2)))
        result= NULL;
      else
        result->type= tree1->type;
    }
    else if (!tree1->merges.is_empty() && !tree2->merges.is_empty())
    {
      if (imerge_list_or_list(param, &tree1->merges, &tree2->merges))
        result= new SEL_TREE(SEL_TREE::ALWAYS);
      else
        result= tree1;
    }
    else
    {
      /* one tree is index merge tree and another is range tree */
      if (tree1->merges.is_empty())
        swap(SEL_TREE*, tree1, tree2);

      /* add tree2 to tree1->merges, checking if it collapses to ALWAYS */
      if (imerge_list_or_tree(param, &tree1->merges, tree2))
        result= new SEL_TREE(SEL_TREE::ALWAYS);
      else
        result= tree1;
    }
  }
  DBUG_RETURN(result);
}


/* And key trees where key1->part < key2 -> part */

static SEL_ARG *
and_all_keys(SEL_ARG *key1,SEL_ARG *key2,uint clone_flag)
{
  SEL_ARG *next;
  ulong use_count=key1->use_count;

  if (key1->elements != 1)
  {
    key2->use_count+=key1->elements-1;
    key2->increment_use_count((int) key1->elements-1);
  }
  if (key1->type == SEL_ARG::MAYBE_KEY)
  {
    key1->right= key1->left= &null_element;
    key1->next= key1->prev= 0;
  }
  for (next=key1->first(); next ; next=next->next)
  {
    if (next->next_key_part)
    {
      SEL_ARG *tmp=key_and(next->next_key_part,key2,clone_flag);
      if (tmp && tmp->type == SEL_ARG::IMPOSSIBLE)
      {
	key1=key1->tree_delete(next);
	continue;
      }
      next->next_key_part=tmp;
      if (use_count)
	next->increment_use_count(use_count);
    }
    else
      next->next_key_part=key2;
  }
  if (!key1)
    return &null_element;			// Impossible ranges
  key1->use_count++;
  return key1;
}



static SEL_ARG *
key_and(SEL_ARG *key1,SEL_ARG *key2,uint clone_flag)
{
  if (!key1)
    return key2;
  if (!key2)
    return key1;
  if (key1->part != key2->part)
  {
    if (key1->part > key2->part)
    {
      swap(SEL_ARG *,key1,key2);
      clone_flag=swap_clone_flag(clone_flag);
    }
    // key1->part < key2->part
    key1->use_count--;
    if (key1->use_count > 0)
      if (!(key1= key1->clone_tree()))
	return 0;				// OOM
    return and_all_keys(key1,key2,clone_flag);
  }

  if (((clone_flag & CLONE_KEY2_MAYBE) &&
       !(clone_flag & CLONE_KEY1_MAYBE) &&
       key2->type != SEL_ARG::MAYBE_KEY) ||
      key1->type == SEL_ARG::MAYBE_KEY)
  {						// Put simple key in key2
    swap(SEL_ARG *,key1,key2);
    clone_flag=swap_clone_flag(clone_flag);
  }

  // If one of the key is MAYBE_KEY then the found region may be smaller
  if (key2->type == SEL_ARG::MAYBE_KEY)
  {
    if (key1->use_count > 1)
    {
      key1->use_count--;
      if (!(key1=key1->clone_tree()))
	return 0;				// OOM
      key1->use_count++;
    }
    if (key1->type == SEL_ARG::MAYBE_KEY)
    {						// Both are maybe key
      key1->next_key_part=key_and(key1->next_key_part,key2->next_key_part,
				 clone_flag);
      if (key1->next_key_part &&
	  key1->next_key_part->type == SEL_ARG::IMPOSSIBLE)
	return key1;
    }
    else
    {
      key1->maybe_smaller();
      if (key2->next_key_part)
      {
	key1->use_count--;			// Incremented in and_all_keys
	return and_all_keys(key1,key2,clone_flag);
      }
      key2->use_count--;			// Key2 doesn't have a tree
    }
    return key1;
  }

  key1->use_count--;
  key2->use_count--;
  SEL_ARG *e1=key1->first(), *e2=key2->first(), *new_tree=0;

  while (e1 && e2)
  {
    int cmp=e1->cmp_min_to_min(e2);
    if (cmp < 0)
    {
      if (get_range(&e1,&e2,key1))
	continue;
    }
    else if (get_range(&e2,&e1,key2))
      continue;
    SEL_ARG *next=key_and(e1->next_key_part,e2->next_key_part,clone_flag);
    e1->increment_use_count(1);
    e2->increment_use_count(1);
    if (!next || next->type != SEL_ARG::IMPOSSIBLE)
    {
      SEL_ARG *new_arg= e1->clone_and(e2);
      if (!new_arg)
	return &null_element;			// End of memory
      new_arg->next_key_part=next;
      if (!new_tree)
      {
	new_tree=new_arg;
      }
      else
	new_tree=new_tree->insert(new_arg);
    }
    if (e1->cmp_max_to_max(e2) < 0)
      e1=e1->next;				// e1 can't overlapp next e2
    else
      e2=e2->next;
  }
  key1->free_tree();
  key2->free_tree();
  if (!new_tree)
    return &null_element;			// Impossible range
  return new_tree;
}


static bool
get_range(SEL_ARG **e1,SEL_ARG **e2,SEL_ARG *root1)
{
  (*e1)=root1->find_range(*e2);			// first e1->min < e2->min
  if ((*e1)->cmp_max_to_min(*e2) < 0)
  {
    if (!((*e1)=(*e1)->next))
      return 1;
    if ((*e1)->cmp_min_to_max(*e2) > 0)
    {
      (*e2)=(*e2)->next;
      return 1;
    }
  }
  return 0;
}


static SEL_ARG *
key_or(SEL_ARG *key1,SEL_ARG *key2)
{
  if (!key1)
  {
    if (key2)
    {
      key2->use_count--;
      key2->free_tree();
    }
    return 0;
  }
  else if (!key2)
  {
    key1->use_count--;
    key1->free_tree();
    return 0;
  }
  key1->use_count--;
  key2->use_count--;

  if (key1->part != key2->part)
  {
    key1->free_tree();
    key2->free_tree();
    return 0;					// Can't optimize this
  }

  // If one of the key is MAYBE_KEY then the found region may be bigger
  if (key1->type == SEL_ARG::MAYBE_KEY)
  {
    key2->free_tree();
    key1->use_count++;
    return key1;
  }
  if (key2->type == SEL_ARG::MAYBE_KEY)
  {
    key1->free_tree();
    key2->use_count++;
    return key2;
  }

  if (key1->use_count > 0)
  {
    if (key2->use_count == 0 || key1->elements > key2->elements)
    {
      swap(SEL_ARG *,key1,key2);
    }
    else if (!(key1=key1->clone_tree()))
      return 0;					// OOM
  }

  // Add tree at key2 to tree at key1
  bool key2_shared=key2->use_count != 0;
  key1->maybe_flag|=key2->maybe_flag;

  for (key2=key2->first(); key2; )
  {
    SEL_ARG *tmp=key1->find_range(key2);	// Find key1.min <= key2.min
    int cmp;

    if (!tmp)
    {
      tmp=key1->first();			// tmp.min > key2.min
      cmp= -1;
    }
    else if ((cmp=tmp->cmp_max_to_min(key2)) < 0)
    {						// Found tmp.max < key2.min
      SEL_ARG *next=tmp->next;
      if (cmp == -2 && eq_tree(tmp->next_key_part,key2->next_key_part))
      {
	// Join near ranges like tmp.max < 0 and key2.min >= 0
	SEL_ARG *key2_next=key2->next;
	if (key2_shared)
	{
	  if (!(key2=new SEL_ARG(*key2)))
	    return 0;		// out of memory
	  key2->increment_use_count(key1->use_count+1);
	  key2->next=key2_next;			// New copy of key2
	}
	key2->copy_min(tmp);
	if (!(key1=key1->tree_delete(tmp)))
	{					// Only one key in tree
	  key1=key2;
	  key1->make_root();
	  key2=key2_next;
	  break;
	}
      }
      if (!(tmp=next))				// tmp.min > key2.min
	break;					// Copy rest of key2
    }
    if (cmp < 0)
    {						// tmp.min > key2.min
      int tmp_cmp;
      if ((tmp_cmp=tmp->cmp_min_to_max(key2)) > 0) // if tmp.min > key2.max
      {
	if (tmp_cmp == 2 && eq_tree(tmp->next_key_part,key2->next_key_part))
	{					// ranges are connected
	  tmp->copy_min_to_min(key2);
	  key1->merge_flags(key2);
	  if (tmp->min_flag & NO_MIN_RANGE &&
	      tmp->max_flag & NO_MAX_RANGE)
	  {
	    if (key1->maybe_flag)
	      return new SEL_ARG(SEL_ARG::MAYBE_KEY);
	    return 0;
	  }
	  key2->increment_use_count(-1);	// Free not used tree
	  key2=key2->next;
	  continue;
	}
	else
	{
	  SEL_ARG *next=key2->next;		// Keys are not overlapping
	  if (key2_shared)
	  {
	    SEL_ARG *tmp= new SEL_ARG(*key2);	// Must make copy
	    if (!tmp)
	      return 0;				// OOM
	    key1=key1->insert(tmp);
	    key2->increment_use_count(key1->use_count+1);
	  }
	  else
	    key1=key1->insert(key2);		// Will destroy key2_root
	  key2=next;
	  continue;
	}
      }
    }

    // tmp.max >= key2.min && tmp.min <= key.max  (overlapping ranges)
    if (eq_tree(tmp->next_key_part,key2->next_key_part))
    {
      if (tmp->is_same(key2))
      {
	tmp->merge_flags(key2);			// Copy maybe flags
	key2->increment_use_count(-1);		// Free not used tree
      }
      else
      {
	SEL_ARG *last=tmp;
	while (last->next && last->next->cmp_min_to_max(key2) <= 0 &&
	       eq_tree(last->next->next_key_part,key2->next_key_part))
	{
	  SEL_ARG *save=last;
	  last=last->next;
	  key1=key1->tree_delete(save);
	}
	if (last->copy_min(key2) || last->copy_max(key2))
	{					// Full range
	  key1->free_tree();
	  for (; key2 ; key2=key2->next)
	    key2->increment_use_count(-1);	// Free not used tree
	  if (key1->maybe_flag)
	    return new SEL_ARG(SEL_ARG::MAYBE_KEY);
	  return 0;
	}
      }
      key2=key2->next;
      continue;
    }

    if (cmp >= 0 && tmp->cmp_min_to_min(key2) < 0)
    {						// tmp.min <= x < key2.min
      SEL_ARG *new_arg=tmp->clone_first(key2);
      if (!new_arg)
	return 0;				// OOM
      if ((new_arg->next_key_part= key1->next_key_part))
	new_arg->increment_use_count(key1->use_count+1);
      tmp->copy_min_to_min(key2);
      key1=key1->insert(new_arg);
    }

    // tmp.min >= key2.min && tmp.min <= key2.max
    SEL_ARG key(*key2);				// Get copy we can modify
    for (;;)
    {
      if (tmp->cmp_min_to_min(&key) > 0)
      {						// key.min <= x < tmp.min
	SEL_ARG *new_arg=key.clone_first(tmp);
	if (!new_arg)
	  return 0;				// OOM
	if ((new_arg->next_key_part=key.next_key_part))
	  new_arg->increment_use_count(key1->use_count+1);
	key1=key1->insert(new_arg);
      }
      if ((cmp=tmp->cmp_max_to_max(&key)) <= 0)
      {						// tmp.min. <= x <= tmp.max
	tmp->maybe_flag|= key.maybe_flag;
	key.increment_use_count(key1->use_count+1);
	tmp->next_key_part=key_or(tmp->next_key_part,key.next_key_part);
	if (!cmp)				// Key2 is ready
	  break;
	key.copy_max_to_min(tmp);
	if (!(tmp=tmp->next))
	{
	  SEL_ARG *tmp2= new SEL_ARG(key);
	  if (!tmp2)
	    return 0;				// OOM
	  key1=key1->insert(tmp2);
	  key2=key2->next;
	  goto end;
	}
	if (tmp->cmp_min_to_max(&key) > 0)
	{
	  SEL_ARG *tmp2= new SEL_ARG(key);
	  if (!tmp2)
	    return 0;				// OOM
	  key1=key1->insert(tmp2);
	  break;
	}
      }
      else
      {
	SEL_ARG *new_arg=tmp->clone_last(&key); // tmp.min <= x <= key.max
	if (!new_arg)
	  return 0;				// OOM
	tmp->copy_max_to_min(&key);
	tmp->increment_use_count(key1->use_count+1);
	new_arg->next_key_part=key_or(tmp->next_key_part,key.next_key_part);
	key1=key1->insert(new_arg);
	break;
      }
    }
    key2=key2->next;
  }

end:
  while (key2)
  {
    SEL_ARG *next=key2->next;
    if (key2_shared)
    {
      SEL_ARG *tmp=new SEL_ARG(*key2);		// Must make copy
      if (!tmp)
	return 0;
      key2->increment_use_count(key1->use_count+1);
      key1=key1->insert(tmp);
    }
    else
      key1=key1->insert(key2);			// Will destroy key2_root
    key2=next;
  }
  key1->use_count++;
  return key1;
}


/* Compare if two trees are equal */

static bool eq_tree(SEL_ARG* a,SEL_ARG *b)
{
  if (a == b)
    return 1;
  if (!a || !b || !a->is_same(b))
    return 0;
  if (a->left != &null_element && b->left != &null_element)
  {
    if (!eq_tree(a->left,b->left))
      return 0;
  }
  else if (a->left != &null_element || b->left != &null_element)
    return 0;
  if (a->right != &null_element && b->right != &null_element)
  {
    if (!eq_tree(a->right,b->right))
      return 0;
  }
  else if (a->right != &null_element || b->right != &null_element)
    return 0;
  if (a->next_key_part != b->next_key_part)
  {						// Sub range
    if (!a->next_key_part != !b->next_key_part ||
	!eq_tree(a->next_key_part, b->next_key_part))
      return 0;
  }
  return 1;
}


SEL_ARG *
SEL_ARG::insert(SEL_ARG *key)
{
  SEL_ARG *element,**par,*last_element;

  LINT_INIT(par); LINT_INIT(last_element);
  for (element= this; element != &null_element ; )
  {
    last_element=element;
    if (key->cmp_min_to_min(element) > 0)
    {
      par= &element->right; element= element->right;
    }
    else
    {
      par = &element->left; element= element->left;
    }
  }
  *par=key;
  key->parent=last_element;
	/* Link in list */
  if (par == &last_element->left)
  {
    key->next=last_element;
    if ((key->prev=last_element->prev))
      key->prev->next=key;
    last_element->prev=key;
  }
  else
  {
    if ((key->next=last_element->next))
      key->next->prev=key;
    key->prev=last_element;
    last_element->next=key;
  }
  key->left=key->right= &null_element;
  SEL_ARG *root=rb_insert(key);			// rebalance tree
  root->use_count=this->use_count;		// copy root info
  root->elements= this->elements+1;
  root->maybe_flag=this->maybe_flag;
  return root;
}


/*
** Find best key with min <= given key
** Because the call context this should never return 0 to get_range
*/

SEL_ARG *
SEL_ARG::find_range(SEL_ARG *key)
{
  SEL_ARG *element=this,*found=0;

  for (;;)
  {
    if (element == &null_element)
      return found;
    int cmp=element->cmp_min_to_min(key);
    if (cmp == 0)
      return element;
    if (cmp < 0)
    {
      found=element;
      element=element->right;
    }
    else
      element=element->left;
  }
}


/*
** Remove a element from the tree
** This also frees all sub trees that is used by the element
*/

SEL_ARG *
SEL_ARG::tree_delete(SEL_ARG *key)
{
  enum leaf_color remove_color;
  SEL_ARG *root,*nod,**par,*fix_par;
  root=this; this->parent= 0;

  /* Unlink from list */
  if (key->prev)
    key->prev->next=key->next;
  if (key->next)
    key->next->prev=key->prev;
  key->increment_use_count(-1);
  if (!key->parent)
    par= &root;
  else
    par=key->parent_ptr();

  if (key->left == &null_element)
  {
    *par=nod=key->right;
    fix_par=key->parent;
    if (nod != &null_element)
      nod->parent=fix_par;
    remove_color= key->color;
  }
  else if (key->right == &null_element)
  {
    *par= nod=key->left;
    nod->parent=fix_par=key->parent;
    remove_color= key->color;
  }
  else
  {
    SEL_ARG *tmp=key->next;			// next bigger key (exist!)
    nod= *tmp->parent_ptr()= tmp->right;	// unlink tmp from tree
    fix_par=tmp->parent;
    if (nod != &null_element)
      nod->parent=fix_par;
    remove_color= tmp->color;

    tmp->parent=key->parent;			// Move node in place of key
    (tmp->left=key->left)->parent=tmp;
    if ((tmp->right=key->right) != &null_element)
      tmp->right->parent=tmp;
    tmp->color=key->color;
    *par=tmp;
    if (fix_par == key)				// key->right == key->next
      fix_par=tmp;				// new parent of nod
  }

  if (root == &null_element)
    return 0;					// Maybe root later
  if (remove_color == BLACK)
    root=rb_delete_fixup(root,nod,fix_par);
  test_rb_tree(root,root->parent);

  root->use_count=this->use_count;		// Fix root counters
  root->elements=this->elements-1;
  root->maybe_flag=this->maybe_flag;
  return root;
}


	/* Functions to fix up the tree after insert and delete */

static void left_rotate(SEL_ARG **root,SEL_ARG *leaf)
{
  SEL_ARG *y=leaf->right;
  leaf->right=y->left;
  if (y->left != &null_element)
    y->left->parent=leaf;
  if (!(y->parent=leaf->parent))
    *root=y;
  else
    *leaf->parent_ptr()=y;
  y->left=leaf;
  leaf->parent=y;
}

static void right_rotate(SEL_ARG **root,SEL_ARG *leaf)
{
  SEL_ARG *y=leaf->left;
  leaf->left=y->right;
  if (y->right != &null_element)
    y->right->parent=leaf;
  if (!(y->parent=leaf->parent))
    *root=y;
  else
    *leaf->parent_ptr()=y;
  y->right=leaf;
  leaf->parent=y;
}


SEL_ARG *
SEL_ARG::rb_insert(SEL_ARG *leaf)
{
  SEL_ARG *y,*par,*par2,*root;
  root= this; root->parent= 0;

  leaf->color=RED;
  while (leaf != root && (par= leaf->parent)->color == RED)
  {					// This can't be root or 1 level under
    if (par == (par2= leaf->parent->parent)->left)
    {
      y= par2->right;
      if (y->color == RED)
      {
	par->color=BLACK;
	y->color=BLACK;
	leaf=par2;
	leaf->color=RED;		/* And the loop continues */
      }
      else
      {
	if (leaf == par->right)
	{
	  left_rotate(&root,leaf->parent);
	  par=leaf;			/* leaf is now parent to old leaf */
	}
	par->color=BLACK;
	par2->color=RED;
	right_rotate(&root,par2);
	break;
      }
    }
    else
    {
      y= par2->left;
      if (y->color == RED)
      {
	par->color=BLACK;
	y->color=BLACK;
	leaf=par2;
	leaf->color=RED;		/* And the loop continues */
      }
      else
      {
	if (leaf == par->left)
	{
	  right_rotate(&root,par);
	  par=leaf;
	}
	par->color=BLACK;
	par2->color=RED;
	left_rotate(&root,par2);
	break;
      }
    }
  }
  root->color=BLACK;
  test_rb_tree(root,root->parent);
  return root;
}


SEL_ARG *rb_delete_fixup(SEL_ARG *root,SEL_ARG *key,SEL_ARG *par)
{
  SEL_ARG *x,*w;
  root->parent=0;

  x= key;
  while (x != root && x->color == SEL_ARG::BLACK)
  {
    if (x == par->left)
    {
      w=par->right;
      if (w->color == SEL_ARG::RED)
      {
	w->color=SEL_ARG::BLACK;
	par->color=SEL_ARG::RED;
	left_rotate(&root,par);
	w=par->right;
      }
      if (w->left->color == SEL_ARG::BLACK && w->right->color == SEL_ARG::BLACK)
      {
	w->color=SEL_ARG::RED;
	x=par;
      }
      else
      {
	if (w->right->color == SEL_ARG::BLACK)
	{
	  w->left->color=SEL_ARG::BLACK;
	  w->color=SEL_ARG::RED;
	  right_rotate(&root,w);
	  w=par->right;
	}
	w->color=par->color;
	par->color=SEL_ARG::BLACK;
	w->right->color=SEL_ARG::BLACK;
	left_rotate(&root,par);
	x=root;
	break;
      }
    }
    else
    {
      w=par->left;
      if (w->color == SEL_ARG::RED)
      {
	w->color=SEL_ARG::BLACK;
	par->color=SEL_ARG::RED;
	right_rotate(&root,par);
	w=par->left;
      }
      if (w->right->color == SEL_ARG::BLACK && w->left->color == SEL_ARG::BLACK)
      {
	w->color=SEL_ARG::RED;
	x=par;
      }
      else
      {
	if (w->left->color == SEL_ARG::BLACK)
	{
	  w->right->color=SEL_ARG::BLACK;
	  w->color=SEL_ARG::RED;
	  left_rotate(&root,w);
	  w=par->left;
	}
	w->color=par->color;
	par->color=SEL_ARG::BLACK;
	w->left->color=SEL_ARG::BLACK;
	right_rotate(&root,par);
	x=root;
	break;
      }
    }
    par=x->parent;
  }
  x->color=SEL_ARG::BLACK;
  return root;
}


	/* Test that the proporties for a red-black tree holds */

#ifdef EXTRA_DEBUG
int test_rb_tree(SEL_ARG *element,SEL_ARG *parent)
{
  int count_l,count_r;

  if (element == &null_element)
    return 0;					// Found end of tree
  if (element->parent != parent)
  {
    sql_print_error("Wrong tree: Parent doesn't point at parent");
    return -1;
  }
  if (element->color == SEL_ARG::RED &&
      (element->left->color == SEL_ARG::RED ||
       element->right->color == SEL_ARG::RED))
  {
    sql_print_error("Wrong tree: Found two red in a row");
    return -1;
  }
  if (element->left == element->right && element->left != &null_element)
  {						// Dummy test
    sql_print_error("Wrong tree: Found right == left");
    return -1;
  }
  count_l=test_rb_tree(element->left,element);
  count_r=test_rb_tree(element->right,element);
  if (count_l >= 0 && count_r >= 0)
  {
    if (count_l == count_r)
      return count_l+(element->color == SEL_ARG::BLACK);
    sql_print_error("Wrong tree: Incorrect black-count: %d - %d",
	    count_l,count_r);
  }
  return -1;					// Error, no more warnings
}

static ulong count_key_part_usage(SEL_ARG *root, SEL_ARG *key)
{
  ulong count= 0;
  for (root=root->first(); root ; root=root->next)
  {
    if (root->next_key_part)
    {
      if (root->next_key_part == key)
	count++;
      if (root->next_key_part->part < key->part)
	count+=count_key_part_usage(root->next_key_part,key);
    }
  }
  return count;
}


void SEL_ARG::test_use_count(SEL_ARG *root)
{
  if (this == root && use_count != 1)
  {
    sql_print_error("Note: Use_count: Wrong count %lu for root",use_count);
    return;
  }
  if (this->type != SEL_ARG::KEY_RANGE)
    return;
  uint e_count=0;
  for (SEL_ARG *pos=first(); pos ; pos=pos->next)
  {
    e_count++;
    if (pos->next_key_part)
    {
      ulong count=count_key_part_usage(root,pos->next_key_part);
      if (count > pos->next_key_part->use_count)
      {
	sql_print_error("Note: Use_count: Wrong count for key at %lx, %lu should be %lu",
			pos,pos->next_key_part->use_count,count);
	return;
      }
      pos->next_key_part->test_use_count(root);
    }
  }
  if (e_count != elements)
    sql_print_error("Warning: Wrong use count: %u for tree at %lx", e_count,
		    (gptr) this);
}

#endif



/*****************************************************************************
** Check how many records we will find by using the found tree
*****************************************************************************/

static ha_rows
check_quick_select(PARAM *param,uint idx,SEL_ARG *tree)
{
  ha_rows records;
  DBUG_ENTER("check_quick_select");

  if (!tree)
    DBUG_RETURN(HA_POS_ERROR);			// Can't use it
  param->max_key_part=0;
  param->range_count=0;
  if (tree->type == SEL_ARG::IMPOSSIBLE)
    DBUG_RETURN(0L);				// Impossible select. return
  if (tree->type != SEL_ARG::KEY_RANGE || tree->part != 0)
    DBUG_RETURN(HA_POS_ERROR);				// Don't use tree
  records=check_quick_keys(param,idx,tree,param->min_key,0,param->max_key,0);
  if (records != HA_POS_ERROR)
  {
    uint key=param->real_keynr[idx];
    param->table->quick_keys|= (key_map) 1 << key;
    param->table->quick_rows[key]=records;
    param->table->quick_key_parts[key]=param->max_key_part+1;
  }
  DBUG_RETURN(records);
}


static ha_rows
check_quick_keys(PARAM *param,uint idx,SEL_ARG *key_tree,
		 char *min_key,uint min_key_flag, char *max_key,
		 uint max_key_flag)
{
  ha_rows records=0,tmp;

  param->max_key_part=max(param->max_key_part,key_tree->part);
  if (key_tree->left != &null_element)
  {
    records=check_quick_keys(param,idx,key_tree->left,min_key,min_key_flag,
			     max_key,max_key_flag);
    if (records == HA_POS_ERROR)			// Impossible
      return records;
  }

  uint tmp_min_flag,tmp_max_flag,keynr;
  char *tmp_min_key=min_key,*tmp_max_key=max_key;

  key_tree->store(param->key[idx][key_tree->part].part_length,
		  &tmp_min_key,min_key_flag,&tmp_max_key,max_key_flag);
  uint min_key_length= (uint) (tmp_min_key- param->min_key);
  uint max_key_length= (uint) (tmp_max_key- param->max_key);

  if (key_tree->next_key_part &&
      key_tree->next_key_part->part == key_tree->part+1 &&
      key_tree->next_key_part->type == SEL_ARG::KEY_RANGE)
  {						// const key as prefix
    if (min_key_length == max_key_length &&
	!memcmp(min_key,max_key, (uint) (tmp_max_key - max_key)) &&
	!key_tree->min_flag && !key_tree->max_flag)
    {
      tmp=check_quick_keys(param,idx,key_tree->next_key_part,
			   tmp_min_key, min_key_flag | key_tree->min_flag,
			   tmp_max_key, max_key_flag | key_tree->max_flag);
      goto end;					// Ugly, but efficient
    }
    tmp_min_flag=key_tree->min_flag;
    tmp_max_flag=key_tree->max_flag;
    if (!tmp_min_flag)
      key_tree->next_key_part->store_min_key(param->key[idx], &tmp_min_key,
					     &tmp_min_flag);
    if (!tmp_max_flag)
      key_tree->next_key_part->store_max_key(param->key[idx], &tmp_max_key,
					     &tmp_max_flag);
    min_key_length= (uint) (tmp_min_key- param->min_key);
    max_key_length= (uint) (tmp_max_key- param->max_key);
  }
  else
  {
    tmp_min_flag=min_key_flag | key_tree->min_flag;
    tmp_max_flag=max_key_flag | key_tree->max_flag;
  }

  keynr=param->real_keynr[idx];
  param->range_count++;
  if (!tmp_min_flag && ! tmp_max_flag &&
      (uint) key_tree->part+1 == param->table->key_info[keynr].key_parts &&
      (param->table->key_info[keynr].flags & HA_NOSAME) &&
      min_key_length == max_key_length &&
      !memcmp(param->min_key,param->max_key,min_key_length))
    tmp=1;					// Max one record
  else
  {
    if (tmp_min_flag & GEOM_FLAG)
    {
      tmp= param->table->file->
	records_in_range((int) keynr, (byte*)(param->min_key),
			 min_key_length,
			 (ha_rkey_function)(tmp_min_flag ^ GEOM_FLAG),
			 (byte *)NullS, 0, HA_READ_KEY_EXACT);
    }
    else
    {
      tmp=param->table->file->
	records_in_range((int) keynr,
			 (byte*) (!min_key_length ? NullS :
				  param->min_key),
			 min_key_length,
                         tmp_min_flag & NEAR_MIN ?
			  HA_READ_AFTER_KEY : HA_READ_KEY_EXACT,
			 (byte*) (!max_key_length ? NullS :
				  param->max_key),
			 max_key_length,
			 (tmp_max_flag & NEAR_MAX ?
			  HA_READ_BEFORE_KEY : HA_READ_AFTER_KEY));
    }
  }
 end:
  if (tmp == HA_POS_ERROR)			// Impossible range
    return tmp;
  records+=tmp;
  if (key_tree->right != &null_element)
  {
    tmp=check_quick_keys(param,idx,key_tree->right,min_key,min_key_flag,
			 max_key,max_key_flag);
    if (tmp == HA_POS_ERROR)
      return tmp;
    records+=tmp;
  }
  return records;
}


/****************************************************************************
** change a tree to a structure to be used by quick_select
** This uses it's own malloc tree
** The caller should call QUICK_SELCT::init for returned quick select
****************************************************************************/
QUICK_RANGE_SELECT *
get_quick_select(PARAM *param,uint idx,SEL_ARG *key_tree,
                 MEM_ROOT *parent_alloc)
{
  QUICK_RANGE_SELECT *quick;
  DBUG_ENTER("get_quick_select");
<<<<<<< HEAD
  if ((quick=new QUICK_SELECT(param->thd, param->table,
			      param->real_keynr[idx])))
=======
  if ((quick=new QUICK_RANGE_SELECT(param->table,param->real_keynr[idx],
                                    test(parent_alloc),
                                    parent_alloc)))
>>>>>>> ca6c4cc3
  {
    if (quick->error ||
	get_quick_keys(param,quick,param->key[idx],key_tree,param->min_key,0,
		       param->max_key,0))
    {
      delete quick;
      quick=0;
    }
    else
    {
      quick->key_parts=(KEY_PART*)
        memdup_root(parent_alloc? parent_alloc : &quick->alloc,
                    (char*) param->key[idx],
                    sizeof(KEY_PART)*
                    param->table->key_info[param->real_keynr[idx]].key_parts);
    }
  }
  DBUG_RETURN(quick);
}


/*
** Fix this to get all possible sub_ranges
*/
bool
get_quick_keys(PARAM *param,QUICK_RANGE_SELECT *quick,KEY_PART *key,
	       SEL_ARG *key_tree,char *min_key,uint min_key_flag,
	       char *max_key, uint max_key_flag)
{
  QUICK_RANGE *range;
  uint flag;

  if (key_tree->left != &null_element)
  {
    if (get_quick_keys(param,quick,key,key_tree->left,
		       min_key,min_key_flag, max_key, max_key_flag))
      return 1;
  }
  char *tmp_min_key=min_key,*tmp_max_key=max_key;
  key_tree->store(key[key_tree->part].part_length,
		  &tmp_min_key,min_key_flag,&tmp_max_key,max_key_flag);

  if (key_tree->next_key_part &&
      key_tree->next_key_part->part == key_tree->part+1 &&
      key_tree->next_key_part->type == SEL_ARG::KEY_RANGE)
  {						  // const key as prefix
    if (!((tmp_min_key - min_key) != (tmp_max_key - max_key) ||
	  memcmp(min_key,max_key, (uint) (tmp_max_key - max_key)) ||
	  key_tree->min_flag || key_tree->max_flag))
    {
      if (get_quick_keys(param,quick,key,key_tree->next_key_part,
			 tmp_min_key, min_key_flag | key_tree->min_flag,
			 tmp_max_key, max_key_flag | key_tree->max_flag))
	return 1;
      goto end;					// Ugly, but efficient
    }
    {
      uint tmp_min_flag=key_tree->min_flag,tmp_max_flag=key_tree->max_flag;
      if (!tmp_min_flag)
	key_tree->next_key_part->store_min_key(key, &tmp_min_key,
					       &tmp_min_flag);
      if (!tmp_max_flag)
	key_tree->next_key_part->store_max_key(key, &tmp_max_key,
					       &tmp_max_flag);
      flag=tmp_min_flag | tmp_max_flag;
    }
  }
  else
  {
    flag = (key_tree->min_flag & GEOM_FLAG) ?
      key_tree->min_flag : key_tree->min_flag | key_tree->max_flag;
  }

  /*
    Ensure that some part of min_key and max_key are used.  If not,
    regard this as no lower/upper range
  */
  if ((flag & GEOM_FLAG) == 0)
  {
    if (tmp_min_key != param->min_key)
      flag&= ~NO_MIN_RANGE;
    else
      flag|= NO_MIN_RANGE;
    if (tmp_max_key != param->max_key)
      flag&= ~NO_MAX_RANGE;
    else
      flag|= NO_MAX_RANGE;
  }
  if (flag == 0)
  {
    uint length= (uint) (tmp_min_key - param->min_key);
    if (length == (uint) (tmp_max_key - param->max_key) &&
	!memcmp(param->min_key,param->max_key,length))
    {
      KEY *table_key=quick->head->key_info+quick->index;
      flag=EQ_RANGE;
      if (table_key->flags & HA_NOSAME && key->part == table_key->key_parts-1)
      {
	if (!(table_key->flags & HA_NULL_PART_KEY) ||
	    !null_part_in_key(key,
			      param->min_key,
			      (uint) (tmp_min_key - param->min_key)))
	  flag|= UNIQUE_RANGE;
	else
	  flag|= NULL_RANGE;
      }
    }
  }

  /* Get range for retrieving rows in QUICK_SELECT::get_next */
  if (!(range= new QUICK_RANGE(param->min_key,
			       (uint) (tmp_min_key - param->min_key),
			       param->max_key,
			       (uint) (tmp_max_key - param->max_key),
			       flag)))
    return 1;			// out of memory

  set_if_bigger(quick->max_used_key_length,range->min_length);
  set_if_bigger(quick->max_used_key_length,range->max_length);
  set_if_bigger(quick->used_key_parts, (uint) key_tree->part+1);
  quick->ranges.push_back(range);

 end:
  if (key_tree->right != &null_element)
    return get_quick_keys(param,quick,key,key_tree->right,
			  min_key,min_key_flag,
			  max_key,max_key_flag);
  return 0;
}

/*
  Return 1 if there is only one range and this uses the whole primary key
*/

bool QUICK_RANGE_SELECT::unique_key_range()
{
  if (ranges.elements == 1)
  {
    QUICK_RANGE *tmp;
    if (((tmp=ranges.head())->flag & (EQ_RANGE | NULL_RANGE)) == EQ_RANGE)
    {
      KEY *key=head->key_info+index;
      return ((key->flags & HA_NOSAME) &&
	      key->key_length == tmp->min_length);
    }
  }
  return 0;
}


/* Returns true if any part of the key is NULL */

static bool null_part_in_key(KEY_PART *key_part, const char *key, uint length)
{
  for (const char *end=key+length ; 
       key < end;
       key+= key_part++->part_length)
  {
    if (key_part->null_bit)
    {
      if (*key++)
	return 1;
    }
  }
  return 0;
}

/****************************************************************************
** Create a QUICK RANGE based on a key
****************************************************************************/

<<<<<<< HEAD
QUICK_SELECT *get_quick_select_for_ref(THD *thd, TABLE *table, TABLE_REF *ref)
{
  table->file->index_end();			// Remove old cursor
  QUICK_SELECT *quick=new QUICK_SELECT(thd, table, ref->key, 1);
=======
QUICK_RANGE_SELECT *get_quick_select_for_ref(TABLE *table, TABLE_REF *ref)
{
  table->file->index_end();			// Remove old cursor
  QUICK_RANGE_SELECT *quick=new QUICK_RANGE_SELECT(table, ref->key, 1);  
>>>>>>> ca6c4cc3
  KEY *key_info = &table->key_info[ref->key];
  KEY_PART *key_part;
  uint part;

  if (!quick)
<<<<<<< HEAD
    return 0;			/* no ranges found */
=======
    return 0;
  if (quick->init())
  {
    delete quick;
    return 0;
  }

>>>>>>> ca6c4cc3
  if (cp_buffer_from_ref(ref))
  {
    if (thd->is_fatal_error)
      return 0;					// out of memory
    return quick;				// empty range
  }

  QUICK_RANGE *range= new QUICK_RANGE();
  if (!range)
    goto err;			// out of memory

  range->min_key=range->max_key=(char*) ref->key_buff;
  range->min_length=range->max_length=ref->key_length;
  range->flag= ((ref->key_length == key_info->key_length &&
		 (key_info->flags & HA_NOSAME)) ? EQ_RANGE : 0);

  if (!(quick->key_parts=key_part=(KEY_PART *)
	alloc_root(&quick->alloc,sizeof(KEY_PART)*ref->key_parts)))
    goto err;

  for (part=0 ; part < ref->key_parts ;part++,key_part++)
  {
    key_part->part=part;
    key_part->field=        key_info->key_part[part].field;
    key_part->part_length=  key_info->key_part[part].length;
    if (key_part->field->type() == FIELD_TYPE_BLOB)
      key_part->part_length+=HA_KEY_BLOB_LENGTH;
    key_part->null_bit=     key_info->key_part[part].null_bit;
  }
  if (!quick->ranges.push_back(range))
    return quick;

err:
  delete quick;
  return 0;
}

INDEX_MERGE::INDEX_MERGE(THD *thd_arg) :
  dont_save(false), thd(thd_arg)  
{}

String *INDEX_MERGE::Item_rowid::val_str(String *str)
{
  str->set_quick((char*)head->file->ref, head->file->ref_length, collation.collation);
  return str;
}


/* 
  Initialize index_merge operation.
  RETURN 
    0     - OK 
    other - error.
*/

int INDEX_MERGE::init(TABLE *table)
{
  DBUG_ENTER("INDEX_MERGE::init");
  
  head= table;
  if (!(rowid_item= new Item_rowid(table)))
    DBUG_RETURN(1);  

  tmp_table_param.copy_field= 0;
  tmp_table_param.end_write_records= HA_POS_ERROR;
  tmp_table_param.group_length= table->file->ref_length;
  tmp_table_param.group_parts= 1;
  tmp_table_param.group_null_parts= 0;
  tmp_table_param.hidden_field_count= 0;
  tmp_table_param.field_count= 0;
  tmp_table_param.func_count= 1;
  tmp_table_param.sum_func_count= 0;
  tmp_table_param.quick_group= 1;

  bzero(&order, sizeof(ORDER));
  order.item= (Item**)&rowid_item;
  order.asc= 1;

  fields.push_back(rowid_item);

  temp_table= create_tmp_table(thd,
                               &tmp_table_param,
                               fields,
                               &order,
                               false,
                               0,
                               SELECT_DISTINCT,
                               HA_POS_ERROR,
                               (char *)"");
  DBUG_RETURN(!temp_table);
}

/*
  Check if record with ROWID record_pos has already been processed and 
  if not - store the ROWID value.

  RETURN
    0 - record has not been processed yet
    1 - record has already been processed.
   -1 - an error occurred and query processing should be terminated.
        Error code is stored in INDEX_MERGE::error
*/

int INDEX_MERGE::check_record_in()
{ 
  return (dont_save)? 
           check_record() : 
           put_record();
}


/*
  Stop remembering records in check(). 
  (this should be called just before the last key scan)

  RETURN 
    0 - OK
    1 - error occurred initializing table index. 
*/

int INDEX_MERGE::start_last_quick_select()
{
  int result= 0;
  if (!temp_table->uniques)
  {
    dont_save= true;
    result= temp_table->file->index_init(0);
  }
  return result;
}


inline int INDEX_MERGE::put_record()
{
  DBUG_ENTER("INDEX_MERGE::put_record");
  
  copy_funcs(tmp_table_param.items_to_copy);
  
  if ((error= temp_table->file->write_row(temp_table->record[0])))
  {
    if (error == HA_ERR_FOUND_DUPP_KEY ||
	error == HA_ERR_FOUND_DUPP_UNIQUE)
      DBUG_RETURN(1);

    DBUG_PRINT("info", 
               ("Error writing row to temp. table: %d, converting to myisam", 
               error));
    if (create_myisam_from_heap(current_thd, temp_table, &tmp_table_param,
				error,1))
    {
      DBUG_PRINT("info", ("Table conversion failed, bailing out"));
      DBUG_RETURN(-1);
    }
  }

  DBUG_RETURN(0);
}

inline int INDEX_MERGE::check_record()
{
  int result= 1;
  DBUG_ENTER("INDEX_MERGE::check_record");  

  if ((error= temp_table->file->index_read(temp_table->record[0],
                                           head->file->ref,
                                           head->file->ref_length,
                                           HA_READ_KEY_EXACT)))
  {
    if (error != HA_ERR_KEY_NOT_FOUND)
      result= -1;
    else
      result= 0;
  }

  DBUG_RETURN(result);
}

INDEX_MERGE::~INDEX_MERGE()
{
  if (temp_table)
  {
    DBUG_PRINT("info", ("Freeing temp. table"));
    free_tmp_table(current_thd, temp_table);
  }
  /* rowid_item is freed automatically */
  list_node* node;
  node= fields.first_node();
  fields.remove(&node);
}

int QUICK_INDEX_MERGE_SELECT::get_next()
{
  int       result;
  int       put_result;
  DBUG_ENTER("QUICK_INDEX_MERGE_SELECT::get_next");

  do
  { 
    while ((result= cur_quick_select->get_next()) == HA_ERR_END_OF_FILE)
    {      
      cur_quick_select= cur_quick_it++;
      if (!cur_quick_select)
        break;

      cur_quick_select->init();
      cur_quick_select->reset();
      
      if (last_quick_select == cur_quick_select)
      {
        if ((result= index_merge.start_last_quick_select()))
          DBUG_RETURN(result);
      }
    }

    if (result)
    {
      /* 
        table read error (including HA_ERR_END_OF_FILE on last quick select
        in index_merge)
      */
      DBUG_RETURN(result);
    }
    
    cur_quick_select->file->position(cur_quick_select->record);
    put_result= index_merge.check_record_in();
  }while(put_result == 1); /* While record is processed */

  DBUG_RETURN((put_result != -1) ? result : index_merge.error);
}

	/* get next possible record using quick-struct */

int QUICK_RANGE_SELECT::get_next()
{
  DBUG_ENTER("QUICK_RANGE_SELECT::get_next");

  for (;;)
  {
    int result;
    if (range)
    {						// Already read through key
/*       result=((range->flag & EQ_RANGE) ?
	       file->index_next_same(record, (byte*) range->min_key,
				     range->min_length) :
	       file->index_next(record));
*/
       result=((range->flag & (EQ_RANGE | GEOM_FLAG) ) ?
	       file->index_next_same(record, (byte*) range->min_key,
				     range->min_length) :
	       file->index_next(record));

      if (!result)
      {
	if ((range->flag & GEOM_FLAG) || !cmp_next(*it.ref()))
	  DBUG_RETURN(0);
      }
      else if (result != HA_ERR_END_OF_FILE)
	DBUG_RETURN(result);
    }

    if (!(range=it++))
      DBUG_RETURN(HA_ERR_END_OF_FILE);		// All ranges used

    if (range->flag & GEOM_FLAG)
    {
      if ((result = file->index_read(record,
				     (byte*) (range->min_key),
				     range->min_length,
				     (ha_rkey_function)(range->flag ^
							GEOM_FLAG))))
      {
        if (result != HA_ERR_KEY_NOT_FOUND)
	  DBUG_RETURN(result);
        range=0;				// Not found, to next range
        continue;
      }
      DBUG_RETURN(0);
    }

    if (range->flag & NO_MIN_RANGE)		// Read first record
    {
      int local_error;
      if ((local_error=file->index_first(record)))
	DBUG_RETURN(local_error);		// Empty table
      if (cmp_next(range) == 0)
	DBUG_RETURN(0);
      range=0;			// No matching records; go to next range
      continue;
    }
    if ((result = file->index_read(record,
				   (byte*) (range->min_key +
					    test(range->flag & GEOM_FLAG)),
				   range->min_length,
				   (range->flag & NEAR_MIN) ?
				   HA_READ_AFTER_KEY:
				   (range->flag & EQ_RANGE) ?
				   HA_READ_KEY_EXACT :
				   HA_READ_KEY_OR_NEXT)))

    {
      if (result != HA_ERR_KEY_NOT_FOUND)
	DBUG_RETURN(result);
      range=0;					// Not found, to next range
      continue;
    }
    if (cmp_next(range) == 0)
    {
      if (range->flag == (UNIQUE_RANGE | EQ_RANGE))
	range=0;				// Stop searching
      DBUG_RETURN(0);				// Found key is in range
    }
    range=0;					// To next range
  }
}


/*
  Compare if found key is over max-value
  Returns 0 if key <= range->max_key
*/

int QUICK_RANGE_SELECT::cmp_next(QUICK_RANGE *range_arg)
{
  if (range_arg->flag & NO_MAX_RANGE)
    return 0;					/* key can't be to large */

  KEY_PART *key_part=key_parts;
  for (char *key=range_arg->max_key, *end=key+range_arg->max_length;
       key < end;
       key+= key_part++->part_length)
  {
    int cmp;
    if (key_part->null_bit)
    {
      if (*key++)
      {
	if (!key_part->field->is_null())
	  return 1;
	continue;
      }
      else if (key_part->field->is_null())
	return 0;
    }
    if ((cmp=key_part->field->key_cmp((byte*) key, key_part->part_length)) < 0)
      return 0;
    if (cmp > 0)
      return 1;
  }
  return (range_arg->flag & NEAR_MAX) ? 1 : 0;		// Exact match
}


/*
  This is a hack: we inherit from QUICK_SELECT so that we can use the
  get_next() interface, but we have to hold a pointer to the original
  QUICK_SELECT because its data are used all over the place.  What
  should be done is to factor out the data that is needed into a base
  class (QUICK_SELECT), and then have two subclasses (_ASC and _DESC)
  which handle the ranges and implement the get_next() function.  But
  for now, this seems to work right at least.
 */

QUICK_SELECT_DESC::QUICK_SELECT_DESC(QUICK_RANGE_SELECT *q, 
                                     uint used_key_parts)
 : QUICK_RANGE_SELECT(*q), rev_it(rev_ranges)
{
  bool not_read_after_key = file->table_flags() & HA_NOT_READ_AFTER_KEY;
  QUICK_RANGE *r;

  it.rewind();
  for (r = it++; r; r = it++)
  {
    rev_ranges.push_front(r);
    if (not_read_after_key && range_reads_after_key(r))
    {
      it.rewind();				// Reset range
      error = HA_ERR_UNSUPPORTED;
      dont_free=1;				// Don't free memory from 'q'
      return;
    }
  }
  /* Remove EQ_RANGE flag for keys that are not using the full key */
  for (r = rev_it++; r; r = rev_it++)
  {
    if ((r->flag & EQ_RANGE) &&
	head->key_info[index].key_length != r->max_length)
      r->flag&= ~EQ_RANGE;
  }
  rev_it.rewind();
  q->dont_free=1;				// Don't free shared mem
  delete q;
}


int QUICK_SELECT_DESC::get_next()
{
  DBUG_ENTER("QUICK_SELECT_DESC::get_next");

  /* The max key is handled as follows:
   *   - if there is NO_MAX_RANGE, start at the end and move backwards
   *   - if it is an EQ_RANGE, which means that max key covers the entire
   *     key, go directly to the key and read through it (sorting backwards is
   *     same as sorting forwards)
   *   - if it is NEAR_MAX, go to the key or next, step back once, and
   *     move backwards
   *   - otherwise (not NEAR_MAX == include the key), go after the key,
   *     step back once, and move backwards
   */

  for (;;)
  {
    int result;
    if (range)
    {						// Already read through key
      result = ((range->flag & EQ_RANGE)
		? file->index_next_same(record, (byte*) range->min_key,
					range->min_length) :
		file->index_prev(record));
      if (!result)
      {
	if (cmp_prev(*rev_it.ref()) == 0)
	  DBUG_RETURN(0);
      }
      else if (result != HA_ERR_END_OF_FILE)
	DBUG_RETURN(result);
    }

    if (!(range=rev_it++))
      DBUG_RETURN(HA_ERR_END_OF_FILE);		// All ranges used

    if (range->flag & NO_MAX_RANGE)		// Read last record
    {
      int local_error;
      if ((local_error=file->index_last(record)))
	DBUG_RETURN(local_error);		// Empty table
      if (cmp_prev(range) == 0)
	DBUG_RETURN(0);
      range=0;			// No matching records; go to next range
      continue;
    }

    if (range->flag & EQ_RANGE)
    {
      result = file->index_read(record, (byte*) range->max_key,
				range->max_length, HA_READ_KEY_EXACT);
    }
    else
    {
      DBUG_ASSERT(range->flag & NEAR_MAX || range_reads_after_key(range));
#ifndef NOT_IMPLEMENTED_YET
      result=file->index_read(record, (byte*) range->max_key,
			      range->max_length,
			      ((range->flag & NEAR_MAX) ?
			       HA_READ_BEFORE_KEY : HA_READ_PREFIX_LAST_OR_PREV));
#else
      /* Heikki changed Sept 11, 2002: since InnoDB does not store the cursor
	 position if READ_KEY_EXACT is used to a primary key with all
	 key columns specified, we must use below HA_READ_KEY_OR_NEXT,
	 so that InnoDB stores the cursor position and is able to move
	 the cursor one step backward after the search. */

      /* Note: even if max_key is only a prefix, HA_READ_AFTER_KEY will
       * do the right thing - go past all keys which match the prefix */

      result=file->index_read(record, (byte*) range->max_key,
			      range->max_length,
			      ((range->flag & NEAR_MAX) ?
			       HA_READ_KEY_OR_NEXT : HA_READ_AFTER_KEY));
      result = file->index_prev(record);
#endif
    }
    if (result)
    {
      if (result != HA_ERR_KEY_NOT_FOUND)
	DBUG_RETURN(result);
      range=0;					// Not found, to next range
      continue;
    }
    if (cmp_prev(range) == 0)
    {
      if (range->flag == (UNIQUE_RANGE | EQ_RANGE))
	range = 0;				// Stop searching
      DBUG_RETURN(0);				// Found key is in range
    }
    range = 0;					// To next range
  }
}


/*
  Returns 0 if found key is inside range (found key >= range->min_key).
*/

int QUICK_SELECT_DESC::cmp_prev(QUICK_RANGE *range_arg)
{
  if (range_arg->flag & NO_MIN_RANGE)
    return 0;					/* key can't be to small */

  KEY_PART *key_part = key_parts;
  for (char *key = range_arg->min_key, *end = key + range_arg->min_length;
       key < end;
       key += key_part++->part_length)
  {
    int cmp;
    if (key_part->null_bit)
    {
      // this key part allows null values; NULL is lower than everything else
      if (*key++)
      {
	// the range is expecting a null value
	if (!key_part->field->is_null())
	  return 0;	// not null -- still inside the range
	continue;	// null -- exact match, go to next key part
      }
      else if (key_part->field->is_null())
	return 1;	// null -- outside the range
    }
    if ((cmp = key_part->field->key_cmp((byte*) key,
					key_part->part_length)) > 0)
      return 0;
    if (cmp < 0)
      return 1;
  }
  return (range_arg->flag & NEAR_MIN) ? 1 : 0;		// Exact match
}


/*
 * True if this range will require using HA_READ_AFTER_KEY
   See comment in get_next() about this
 */

bool QUICK_SELECT_DESC::range_reads_after_key(QUICK_RANGE *range_arg)
{
  return ((range_arg->flag & (NO_MAX_RANGE | NEAR_MAX)) ||
	  !(range_arg->flag & EQ_RANGE) ||
	  head->key_info[index].key_length != range_arg->max_length) ? 1 : 0;
}


/* True if we are reading over a key that may have a NULL value */

#ifdef NOT_USED
bool QUICK_SELECT_DESC::test_if_null_range(QUICK_RANGE *range_arg,
					   uint used_key_parts)
{
  uint offset,end;
  KEY_PART *key_part = key_parts,
           *key_part_end= key_part+used_key_parts;

  for (offset= 0,  end = min(range_arg->min_length, range_arg->max_length) ;
       offset < end && key_part != key_part_end ;
       offset += key_part++->part_length)
  {
    uint null_length=test(key_part->null_bit);
    if (!memcmp((char*) range_arg->min_key+offset,
		(char*) range_arg->max_key+offset,
		key_part->part_length + null_length))
    {
      offset+=null_length;
      continue;
    }
    if (null_length && range_arg->min_key[offset])
      return 1;				// min_key is null and max_key isn't
    // Range doesn't cover NULL. This is ok if there is no more null parts
    break;
  }
  /*
    If the next min_range is > NULL, then we can use this, even if
    it's a NULL key
    Example:  SELECT * FROM t1 WHERE a = 2 AND b >0 ORDER BY a DESC,b DESC;

  */
  if (key_part != key_part_end && key_part->null_bit)
  {
    if (offset >= range_arg->min_length || range_arg->min_key[offset])
      return 1;					// Could be null
    key_part++;
  }
  /*
    If any of the key parts used in the ORDER BY could be NULL, we can't
    use the key to sort the data.
  */
  for (; key_part != key_part_end ; key_part++)
    if (key_part->null_bit)
      return 1;					// Covers null part
  return 0;
}
#endif


/*****************************************************************************
** Print a quick range for debugging
** TODO:
** This should be changed to use a String to store each row instead
** of locking the DEBUG stream !
*****************************************************************************/

#ifndef DBUG_OFF

static void
print_key(KEY_PART *key_part,const char *key,uint used_length)
{
  char buff[1024];
  String tmp(buff,sizeof(buff),&my_charset_bin);

  for (uint length=0;
       length < used_length ;
       length+=key_part->part_length, key+=key_part->part_length, key_part++)
  {
    Field *field=key_part->field;
    if (length != 0)
      fputc('/',DBUG_FILE);
    if (field->real_maybe_null())
    {
      length++;				// null byte is not in part_length 
      if (*key++)
      {
	fwrite("NULL",sizeof(char),4,DBUG_FILE);
	continue;
      }
    }
    field->set_key_image((char*) key,key_part->part_length -
			 ((field->type() == FIELD_TYPE_BLOB) ?
			  HA_KEY_BLOB_LENGTH : 0),
			 field->charset());
    field->val_str(&tmp,&tmp);
    fwrite(tmp.ptr(),sizeof(char),tmp.length(),DBUG_FILE);
  }
}

void print_quick_sel_imerge(QUICK_INDEX_MERGE_SELECT *quick, 
                            key_map needed_reg)
{
  DBUG_ENTER("print_param");
  if (! _db_on_ || !quick)
    DBUG_VOID_RETURN;

  List_iterator_fast<QUICK_RANGE_SELECT> it(quick->quick_selects);
  QUICK_RANGE_SELECT* quick_range_sel;
  while ((quick_range_sel= it++))
  {
    print_quick_sel_range(quick_range_sel, needed_reg);
  }
  DBUG_VOID_RETURN;
}

void print_quick_sel_range(QUICK_RANGE_SELECT *quick,key_map needed_reg)
{
  QUICK_RANGE *range;
  DBUG_ENTER("print_param");
  if (! _db_on_ || !quick)
    DBUG_VOID_RETURN;

  List_iterator<QUICK_RANGE> li(quick->ranges);
  DBUG_LOCK_FILE;
  fprintf(DBUG_FILE,"Used quick_range on key: %d (other_keys: %lu):\n",
	  quick->index, (ulong) needed_reg);
  while ((range=li++))
  {
    if (!(range->flag & NO_MIN_RANGE))
    {
      print_key(quick->key_parts,range->min_key,range->min_length);
      if (range->flag & NEAR_MIN)
	fputs(" < ",DBUG_FILE);
      else
	fputs(" <= ",DBUG_FILE);
    }
    fputs("X",DBUG_FILE);

    if (!(range->flag & NO_MAX_RANGE))
    {
      if (range->flag & NEAR_MAX)
	fputs(" < ",DBUG_FILE);
      else
	fputs(" <= ",DBUG_FILE);
      print_key(quick->key_parts,range->max_key,range->max_length);
    }
    fputs("\n",DBUG_FILE);
  }
  DBUG_UNLOCK_FILE;
  DBUG_VOID_RETURN;
}

#endif

/*****************************************************************************
** Instansiate templates
*****************************************************************************/

#ifdef __GNUC__
template class List<QUICK_RANGE>;
template class List_iterator<QUICK_RANGE>;
#endif<|MERGE_RESOLUTION|>--- conflicted
+++ resolved
@@ -609,24 +609,12 @@
 
 #undef index					// Fix for Unixware 7
 
-<<<<<<< HEAD
 QUICK_SELECT::QUICK_SELECT(THD *thd, TABLE *table, uint key_nr, bool no_alloc)
   :dont_free(0),error(0),index(key_nr),max_used_key_length(0),
    used_key_parts(0), head(table), it(ranges),range(0)
-=======
-QUICK_SELECT_I::QUICK_SELECT_I()
-  :max_used_key_length(0),
-   used_key_parts(0)
-{}
-
-QUICK_RANGE_SELECT::QUICK_RANGE_SELECT(TABLE *table,uint key_nr,bool no_alloc,
-                                       MEM_ROOT *parent_alloc)
-  :dont_free(0),error(0),it(ranges),range(0)
->>>>>>> ca6c4cc3
-{
-  index= key_nr;
-  head= table;
-  if (!no_alloc && !parent_alloc)
+{
+  //!!psergey: split this again to QUICK_SELECT_I
+  if (!no_alloc)
   {
     // Allocates everything through the internal memroot
     init_sql_alloc(&alloc, thd->variables.range_alloc_block_size, 0);
@@ -919,13 +907,9 @@
     param.keys=0;
     param.mem_root= &alloc;
 
-<<<<<<< HEAD
     thd->no_errors=1;				// Don't warn about NULL
     init_sql_alloc(&alloc, thd->variables.range_alloc_block_size, 0);
-=======
-    thd->no_errors=1;			// Don't warn about NULL
-    init_sql_alloc(&alloc,2048,0);
->>>>>>> ca6c4cc3
+    //!!todo:remerge this.
     if (!(param.key_parts = (KEY_PART*) alloc_root(&alloc,
 						   sizeof(KEY_PART)*
 						   head->key_parts)))
@@ -973,63 +957,6 @@
       else if (tree->type == SEL_TREE::KEY ||
                tree->type == SEL_TREE::KEY_SMALLER)
       {
-<<<<<<< HEAD
-	SEL_ARG **key,**end,**best_key=0;
-
-
-	for (idx=0,key=tree->keys, end=key+param.keys ;
-	     key != end ;
-	     key++,idx++)
-	{
-	  ha_rows found_records;
-	  double found_read_time;
-	  if (*key)
-	  {
-	    uint keynr= param.real_keynr[idx];
-	    if ((*key)->type == SEL_ARG::MAYBE_KEY ||
-		(*key)->maybe_flag)
-	        needed_reg|= (key_map) 1 << keynr;
-
-	    found_records=check_quick_select(&param, idx, *key);
-	    if (found_records != HA_POS_ERROR && found_records > 2 &&
-		head->used_keys & ((table_map) 1 << keynr) &&
-		(head->file->index_flags(keynr) & HA_KEY_READ_ONLY))
-	    {
-	      /*
-		We can resolve this by only reading through this key.
-		Assume that we will read trough the whole key range
-		and that all key blocks are half full (normally things are
-		much better).
-	      */
-	      uint keys_per_block= (head->file->block_size/2/
-				    (head->key_info[keynr].key_length+
-				     head->file->ref_length) + 1);
-	      found_read_time=((double) (found_records+keys_per_block-1)/
-			       (double) keys_per_block);
-	    }
-	    else
-	      found_read_time= (head->file->read_time(keynr,
-						      param.range_count,
-						      found_records)+
-				(double) found_records / TIME_FOR_COMPARE);
-	    if (read_time > found_read_time && found_records != HA_POS_ERROR)
-	    {
-	      read_time=found_read_time;
-	      records=found_records;
-	      best_key=key;
-	    }
-	  }
-	}
-	if (best_key && records)
-	{
-	  if ((quick=get_quick_select(&param,(uint) (best_key-tree->keys),
-				      *best_key)))
-	  {
-	    quick->records=records;
-	    quick->read_time=read_time;
-	  }
-	}
-=======
         /*
           It is possible to use a quick select (but maybe it would be slower
           than 'all' table scan).
@@ -1214,18 +1141,12 @@
             quick->reset();
           }
 
-          goto end;
-        }
->>>>>>> ca6c4cc3
+	        needed_reg|= (key_map) 1 << keynr; /!!todo entire function is not merged properly
       }
     }
 end_free:
     free_root(&alloc,MYF(0));			// Return memory & allocator
     my_pthread_setspecific_ptr(THR_MALLOC,old_root);
-<<<<<<< HEAD
-=======
-end:
->>>>>>> ca6c4cc3
     thd->no_errors=0;
   }
 
@@ -2901,14 +2822,9 @@
 {
   QUICK_RANGE_SELECT *quick;
   DBUG_ENTER("get_quick_select");
-<<<<<<< HEAD
-  if ((quick=new QUICK_SELECT(param->thd, param->table,
-			      param->real_keynr[idx])))
-=======
   if ((quick=new QUICK_RANGE_SELECT(param->table,param->real_keynr[idx],
                                     test(parent_alloc),
-                                    parent_alloc)))
->>>>>>> ca6c4cc3
+                                    parent_alloc))) //!!todo: add thd to param
   {
     if (quick->error ||
 	get_quick_keys(param,quick,param->key[idx],key_tree,param->min_key,0,
@@ -3080,33 +2996,22 @@
 ** Create a QUICK RANGE based on a key
 ****************************************************************************/
 
-<<<<<<< HEAD
-QUICK_SELECT *get_quick_select_for_ref(THD *thd, TABLE *table, TABLE_REF *ref)
+QUICK_RANGE_SELECT *get_quick_select_for_ref(THD *thd, TABLE *table, TABLE_REF *ref) //!!todo: make use of thd
 {
   table->file->index_end();			// Remove old cursor
-  QUICK_SELECT *quick=new QUICK_SELECT(thd, table, ref->key, 1);
-=======
-QUICK_RANGE_SELECT *get_quick_select_for_ref(TABLE *table, TABLE_REF *ref)
-{
-  table->file->index_end();			// Remove old cursor
-  QUICK_RANGE_SELECT *quick=new QUICK_RANGE_SELECT(table, ref->key, 1);  
->>>>>>> ca6c4cc3
+  QUICK_RANGE_SELECT *quick=new QUICK_RANGE_SELECT(thd, table, ref->key, 1);  
   KEY *key_info = &table->key_info[ref->key];
   KEY_PART *key_part;
   uint part;
 
   if (!quick)
-<<<<<<< HEAD
     return 0;			/* no ranges found */
-=======
-    return 0;
-  if (quick->init())
+  if (quick->init())            /* !!todo: psergey: check if init is called exactly one time.*/
   {
     delete quick;
     return 0;
   }
 
->>>>>>> ca6c4cc3
   if (cp_buffer_from_ref(ref))
   {
     if (thd->is_fatal_error)
