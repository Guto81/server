/* Copyright (C) 2000-2006 MySQL AB

   This program is free software; you can redistribute it and/or modify
   it under the terms of the GNU General Public License as published by
   the Free Software Foundation; version 2 of the License.

   This program is distributed in the hope that it will be useful,
   but WITHOUT ANY WARRANTY; without even the implied warranty of
   MERCHANTABILITY or FITNESS FOR A PARTICULAR PURPOSE.  See the
   GNU General Public License for more details.

   You should have received a copy of the GNU General Public License
   along with this program; if not, write to the Free Software
   Foundation, Inc., 59 Temple Place, Suite 330, Boston, MA  02111-1307  USA */

/*
  TODO:
  Fix that MAYBE_KEY are stored in the tree so that we can detect use
  of full hash keys for queries like:

  select s.id, kws.keyword_id from sites as s,kws where s.id=kws.site_id and kws.keyword_id in (204,205);

*/

/*
  This file contains:

  RangeAnalysisModule  
    A module that accepts a condition, index (or partitioning) description, 
    and builds lists of intervals (in index/partitioning space), such that 
    all possible records that match the condition are contained within the 
    intervals.
    The entry point for the range analysis module is get_mm_tree() function.
    
    The lists are returned in form of complicated structure of interlinked
    SEL_TREE/SEL_IMERGE/SEL_ARG objects.
    See check_quick_keys, find_used_partitions for examples of how to walk 
    this structure.
    All direct "users" of this module are located within this file, too.


  PartitionPruningModule
    A module that accepts a partitioned table, condition, and finds which
    partitions we will need to use in query execution. Search down for
    "PartitionPruningModule" for description.
    The module has single entry point - prune_partitions() function.


  Range/index_merge/groupby-minmax optimizer module  
    A module that accepts a table, condition, and returns 
     - a QUICK_*_SELECT object that can be used to retrieve rows that match
       the specified condition, or a "no records will match the condition" 
       statement.

    The module entry points are
      test_quick_select()
      get_quick_select_for_ref()


  Record retrieval code for range/index_merge/groupby-min-max.
    Implementations of QUICK_*_SELECT classes.
*/

#ifdef USE_PRAGMA_IMPLEMENTATION
#pragma implementation				// gcc: Class implementation
#endif

#include "mysql_priv.h"
#include <m_ctype.h>
#include "sql_select.h"

#ifndef EXTRA_DEBUG
#define test_rb_tree(A,B) {}
#define test_use_count(A) {}
#endif

/*
  Convert double value to #rows. Currently this does floor(), and we
  might consider using round() instead.
*/
#define double2rows(x) ((ha_rows)(x))

static int sel_cmp(Field *f,uchar *a,uchar *b,uint8 a_flag,uint8 b_flag);

static uchar is_null_string[2]= {1,0};

class RANGE_OPT_PARAM;
/*
  A construction block of the SEL_ARG-graph.
  
  The following description only covers graphs of SEL_ARG objects with 
  sel_arg->type==KEY_RANGE:

  One SEL_ARG object represents an "elementary interval" in form
  
      min_value <=?  table.keypartX  <=? max_value
  
  The interval is a non-empty interval of any kind: with[out] minimum/maximum
  bound, [half]open/closed, single-point interval, etc.

  1. SEL_ARG GRAPH STRUCTURE
  
  SEL_ARG objects are linked together in a graph. The meaning of the graph
  is better demostrated by an example:
  
     tree->keys[i]
      | 
      |             $              $
      |    part=1   $     part=2   $    part=3
      |             $              $
      |  +-------+  $   +-------+  $   +--------+
      |  | kp1<1 |--$-->| kp2=5 |--$-->| kp3=10 |
      |  +-------+  $   +-------+  $   +--------+
      |      |      $              $       |
      |      |      $              $   +--------+
      |      |      $              $   | kp3=12 | 
      |      |      $              $   +--------+ 
      |  +-------+  $              $   
      \->| kp1=2 |--$--------------$-+ 
         +-------+  $              $ |   +--------+
             |      $              $  ==>| kp3=11 |
         +-------+  $              $ |   +--------+
         | kp1=3 |--$--------------$-+       |
         +-------+  $              $     +--------+
             |      $              $     | kp3=14 |
            ...     $              $     +--------+
 
  The entire graph is partitioned into "interval lists".

  An interval list is a sequence of ordered disjoint intervals over the same
  key part. SEL_ARG are linked via "next" and "prev" pointers. Additionally,
  all intervals in the list form an RB-tree, linked via left/right/parent 
  pointers. The RB-tree root SEL_ARG object will be further called "root of the
  interval list".
  
    In the example pic, there are 4 interval lists: 
    "kp<1 OR kp1=2 OR kp1=3", "kp2=5", "kp3=10 OR kp3=12", "kp3=11 OR kp3=13".
    The vertical lines represent SEL_ARG::next/prev pointers.
    
  In an interval list, each member X may have SEL_ARG::next_key_part pointer
  pointing to the root of another interval list Y. The pointed interval list
  must cover a key part with greater number (i.e. Y->part > X->part).
    
    In the example pic, the next_key_part pointers are represented by
    horisontal lines.

  2. SEL_ARG GRAPH SEMANTICS

  It represents a condition in a special form (we don't have a name for it ATM)
  The SEL_ARG::next/prev is "OR", and next_key_part is "AND".
  
  For example, the picture represents the condition in form:
   (kp1 < 1 AND kp2=5 AND (kp3=10 OR kp3=12)) OR 
   (kp1=2 AND (kp3=11 OR kp3=14)) OR 
   (kp1=3 AND (kp3=11 OR kp3=14))


  3. SEL_ARG GRAPH USE

  Use get_mm_tree() to construct SEL_ARG graph from WHERE condition.
  Then walk the SEL_ARG graph and get a list of dijsoint ordered key
  intervals (i.e. intervals in form
  
   (constA1, .., const1_K) < (keypart1,.., keypartK) < (constB1, .., constB_K)

  Those intervals can be used to access the index. The uses are in:
   - check_quick_select() - Walk the SEL_ARG graph and find an estimate of
                            how many table records are contained within all
                            intervals.
   - get_quick_select()   - Walk the SEL_ARG, materialize the key intervals,
                            and create QUICK_RANGE_SELECT object that will
                            read records within these intervals.

  4. SPACE COMPLEXITY NOTES 

    SEL_ARG graph is a representation of an ordered disjoint sequence of
    intervals over the ordered set of index tuple values.

    For multi-part keys, one can construct a WHERE expression such that its
    list of intervals will be of combinatorial size. Here is an example:
     
      (keypart1 IN (1,2, ..., n1)) AND 
      (keypart2 IN (1,2, ..., n2)) AND 
      (keypart3 IN (1,2, ..., n3))
    
    For this WHERE clause the list of intervals will have n1*n2*n3 intervals
    of form
     
      (keypart1, keypart2, keypart3) = (k1, k2, k3), where 1 <= k{i} <= n{i}
    
    SEL_ARG graph structure aims to reduce the amount of required space by
    "sharing" the elementary intervals when possible (the pic at the
    beginning of this comment has examples of such sharing). The sharing may 
    prevent combinatorial blowup:

      There are WHERE clauses that have combinatorial-size interval lists but
      will be represented by a compact SEL_ARG graph.
      Example:
        (keypartN IN (1,2, ..., n1)) AND 
        ...
        (keypart2 IN (1,2, ..., n2)) AND 
        (keypart1 IN (1,2, ..., n3))

    but not in all cases:

    - There are WHERE clauses that do have a compact SEL_ARG-graph
      representation but get_mm_tree() and its callees will construct a
      graph of combinatorial size.
      Example:
        (keypart1 IN (1,2, ..., n1)) AND 
        (keypart2 IN (1,2, ..., n2)) AND 
        ...
        (keypartN IN (1,2, ..., n3))

    - There are WHERE clauses for which the minimal possible SEL_ARG graph
      representation will have combinatorial size.
      Example:
        By induction: Let's take any interval on some keypart in the middle:

           kp15=c0
        
        Then let's AND it with this interval 'structure' from preceding and
        following keyparts:

          (kp14=c1 AND kp16=c3) OR keypart14=c2) (*)
        
        We will obtain this SEL_ARG graph:
 
             kp14     $      kp15      $      kp16
                      $                $
         +---------+  $   +---------+  $   +---------+
         | kp14=c1 |--$-->| kp15=c0 |--$-->| kp16=c3 |
         +---------+  $   +---------+  $   +---------+
              |       $                $              
         +---------+  $   +---------+  $             
         | kp14=c2 |--$-->| kp15=c0 |  $             
         +---------+  $   +---------+  $             
                      $                $
                      
       Note that we had to duplicate "kp15=c0" and there was no way to avoid
       that. 
       The induction step: AND the obtained expression with another "wrapping"
       expression like (*).
       When the process ends because of the limit on max. number of keyparts 
       we'll have:

         WHERE clause length  is O(3*#max_keyparts)
         SEL_ARG graph size   is O(2^(#max_keyparts/2))

       (it is also possible to construct a case where instead of 2 in 2^n we
        have a bigger constant, e.g. 4, and get a graph with 4^(31/2)= 2^31
        nodes)

    We avoid consuming too much memory by setting a limit on the number of
    SEL_ARG object we can construct during one range analysis invocation.
*/

class SEL_ARG :public Sql_alloc
{
public:
  uint8 min_flag,max_flag,maybe_flag;
  uint8 part;					// Which key part
  uint8 maybe_null;
  /* 
    Number of children of this element in the RB-tree, plus 1 for this
    element itself.
  */
  uint16 elements;
  /*
    Valid only for elements which are RB-tree roots: Number of times this
    RB-tree is referred to (it is referred by SEL_ARG::next_key_part or by
    SEL_TREE::keys[i] or by a temporary SEL_ARG* variable)
  */
  ulong use_count;

  Field *field;
  uchar *min_value,*max_value;			// Pointer to range

  /*
    eq_tree() requires that left == right == 0 if the type is MAYBE_KEY.
   */
  SEL_ARG *left,*right;   /* R-B tree children */
  SEL_ARG *next,*prev;    /* Links for bi-directional interval list */
  SEL_ARG *parent;        /* R-B tree parent */
  SEL_ARG *next_key_part; 
  enum leaf_color { BLACK,RED } color;
  enum Type { IMPOSSIBLE, MAYBE, MAYBE_KEY, KEY_RANGE } type;

  enum { MAX_SEL_ARGS = 16000 };

  SEL_ARG() {}
  SEL_ARG(SEL_ARG &);
  SEL_ARG(Field *,const uchar *, const uchar *);
  SEL_ARG(Field *field, uint8 part, uchar *min_value, uchar *max_value,
	  uint8 min_flag, uint8 max_flag, uint8 maybe_flag);
  SEL_ARG(enum Type type_arg)
    :min_flag(0),elements(1),use_count(1),left(0),right(0),next_key_part(0),
    color(BLACK), type(type_arg)
  {}
  inline bool is_same(SEL_ARG *arg)
  {
    if (type != arg->type || part != arg->part)
      return 0;
    if (type != KEY_RANGE)
      return 1;
    return cmp_min_to_min(arg) == 0 && cmp_max_to_max(arg) == 0;
  }
  inline void merge_flags(SEL_ARG *arg) { maybe_flag|=arg->maybe_flag; }
  inline void maybe_smaller() { maybe_flag=1; }
  /* Return true iff it's a single-point null interval */
  inline bool is_null_interval() { return maybe_null && max_value[0] == 1; } 
  inline int cmp_min_to_min(SEL_ARG* arg)
  {
    return sel_cmp(field,min_value, arg->min_value, min_flag, arg->min_flag);
  }
  inline int cmp_min_to_max(SEL_ARG* arg)
  {
    return sel_cmp(field,min_value, arg->max_value, min_flag, arg->max_flag);
  }
  inline int cmp_max_to_max(SEL_ARG* arg)
  {
    return sel_cmp(field,max_value, arg->max_value, max_flag, arg->max_flag);
  }
  inline int cmp_max_to_min(SEL_ARG* arg)
  {
    return sel_cmp(field,max_value, arg->min_value, max_flag, arg->min_flag);
  }
  SEL_ARG *clone_and(SEL_ARG* arg)
  {						// Get overlapping range
    uchar *new_min,*new_max;
    uint8 flag_min,flag_max;
    if (cmp_min_to_min(arg) >= 0)
    {
      new_min=min_value; flag_min=min_flag;
    }
    else
    {
      new_min=arg->min_value; flag_min=arg->min_flag; /* purecov: deadcode */
    }
    if (cmp_max_to_max(arg) <= 0)
    {
      new_max=max_value; flag_max=max_flag;
    }
    else
    {
      new_max=arg->max_value; flag_max=arg->max_flag;
    }
    return new SEL_ARG(field, part, new_min, new_max, flag_min, flag_max,
		       test(maybe_flag && arg->maybe_flag));
  }
  SEL_ARG *clone_first(SEL_ARG *arg)
  {						// min <= X < arg->min
    return new SEL_ARG(field,part, min_value, arg->min_value,
		       min_flag, arg->min_flag & NEAR_MIN ? 0 : NEAR_MAX,
		       maybe_flag | arg->maybe_flag);
  }
  SEL_ARG *clone_last(SEL_ARG *arg)
  {						// min <= X <= key_max
    return new SEL_ARG(field, part, min_value, arg->max_value,
		       min_flag, arg->max_flag, maybe_flag | arg->maybe_flag);
  }
  SEL_ARG *clone(RANGE_OPT_PARAM *param, SEL_ARG *new_parent, SEL_ARG **next);

  bool copy_min(SEL_ARG* arg)
  {						// Get overlapping range
    if (cmp_min_to_min(arg) > 0)
    {
      min_value=arg->min_value; min_flag=arg->min_flag;
      if ((max_flag & (NO_MAX_RANGE | NO_MIN_RANGE)) ==
	  (NO_MAX_RANGE | NO_MIN_RANGE))
	return 1;				// Full range
    }
    maybe_flag|=arg->maybe_flag;
    return 0;
  }
  bool copy_max(SEL_ARG* arg)
  {						// Get overlapping range
    if (cmp_max_to_max(arg) <= 0)
    {
      max_value=arg->max_value; max_flag=arg->max_flag;
      if ((max_flag & (NO_MAX_RANGE | NO_MIN_RANGE)) ==
	  (NO_MAX_RANGE | NO_MIN_RANGE))
	return 1;				// Full range
    }
    maybe_flag|=arg->maybe_flag;
    return 0;
  }

  void copy_min_to_min(SEL_ARG *arg)
  {
    min_value=arg->min_value; min_flag=arg->min_flag;
  }
  void copy_min_to_max(SEL_ARG *arg)
  {
    max_value=arg->min_value;
    max_flag=arg->min_flag & NEAR_MIN ? 0 : NEAR_MAX;
  }
  void copy_max_to_min(SEL_ARG *arg)
  {
    min_value=arg->max_value;
    min_flag=arg->max_flag & NEAR_MAX ? 0 : NEAR_MIN;
  }
  /* returns a number of keypart values (0 or 1) appended to the key buffer */
  int store_min(uint length, uchar **min_key,uint min_key_flag)
  {
    if ((min_flag & GEOM_FLAG) ||
        (!(min_flag & NO_MIN_RANGE) &&
	!(min_key_flag & (NO_MIN_RANGE | NEAR_MIN))))
    {
      if (maybe_null && *min_value)
      {
	**min_key=1;
	bzero(*min_key+1,length-1);
      }
      else
	memcpy(*min_key,min_value,length);
      (*min_key)+= length;
      return 1;
    }
    return 0;
  }
  /* returns a number of keypart values (0 or 1) appended to the key buffer */
  int store_max(uint length, uchar **max_key, uint max_key_flag)
  {
    if (!(max_flag & NO_MAX_RANGE) &&
	!(max_key_flag & (NO_MAX_RANGE | NEAR_MAX)))
    {
      if (maybe_null && *max_value)
      {
	**max_key=1;
	bzero(*max_key+1,length-1);
      }
      else
	memcpy(*max_key,max_value,length);
      (*max_key)+= length;
      return 1;
    }
    return 0;
  }

  /* returns a number of keypart values appended to the key buffer */
  int store_min_key(KEY_PART *key, uchar **range_key, uint *range_key_flag)
  {
    SEL_ARG *key_tree= first();
    uint res= key_tree->store_min(key[key_tree->part].store_length,
                                  range_key, *range_key_flag);
    *range_key_flag|= key_tree->min_flag;
    if (key_tree->next_key_part &&
	key_tree->next_key_part->part == key_tree->part+1 &&
	!(*range_key_flag & (NO_MIN_RANGE | NEAR_MIN)) &&
	key_tree->next_key_part->type == SEL_ARG::KEY_RANGE)
      res+= key_tree->next_key_part->store_min_key(key, range_key,
                                                   range_key_flag);
    return res;
  }

  /* returns a number of keypart values appended to the key buffer */
  int store_max_key(KEY_PART *key, uchar **range_key, uint *range_key_flag)
  {
    SEL_ARG *key_tree= last();
    uint res=key_tree->store_max(key[key_tree->part].store_length,
                                 range_key, *range_key_flag);
    (*range_key_flag)|= key_tree->max_flag;
    if (key_tree->next_key_part &&
	key_tree->next_key_part->part == key_tree->part+1 &&
	!(*range_key_flag & (NO_MAX_RANGE | NEAR_MAX)) &&
	key_tree->next_key_part->type == SEL_ARG::KEY_RANGE)
      res+= key_tree->next_key_part->store_max_key(key, range_key,
                                                   range_key_flag);
    return res;
  }

  SEL_ARG *insert(SEL_ARG *key);
  SEL_ARG *tree_delete(SEL_ARG *key);
  SEL_ARG *find_range(SEL_ARG *key);
  SEL_ARG *rb_insert(SEL_ARG *leaf);
  friend SEL_ARG *rb_delete_fixup(SEL_ARG *root,SEL_ARG *key, SEL_ARG *par);
#ifdef EXTRA_DEBUG
  friend int test_rb_tree(SEL_ARG *element,SEL_ARG *parent);
  void test_use_count(SEL_ARG *root);
#endif
  SEL_ARG *first();
  SEL_ARG *last();
  void make_root();
  inline bool simple_key()
  {
    return !next_key_part && elements == 1;
  }
  void increment_use_count(long count)
  {
    if (next_key_part)
    {
      next_key_part->use_count+=count;
      count*= (next_key_part->use_count-count);
      for (SEL_ARG *pos=next_key_part->first(); pos ; pos=pos->next)
	if (pos->next_key_part)
	  pos->increment_use_count(count);
    }
  }
  void free_tree()
  {
    for (SEL_ARG *pos=first(); pos ; pos=pos->next)
      if (pos->next_key_part)
      {
	pos->next_key_part->use_count--;
	pos->next_key_part->free_tree();
      }
  }

  inline SEL_ARG **parent_ptr()
  {
    return parent->left == this ? &parent->left : &parent->right;
  }


  /*
    Check if this SEL_ARG object represents a single-point interval

    SYNOPSIS
      is_singlepoint()
    
    DESCRIPTION
      Check if this SEL_ARG object (not tree) represents a single-point
      interval, i.e. if it represents a "keypart = const" or 
      "keypart IS NULL".

    RETURN
      TRUE   This SEL_ARG object represents a singlepoint interval
      FALSE  Otherwise
  */

  bool is_singlepoint()
  {
    /* 
      Check for NEAR_MIN ("strictly less") and NO_MIN_RANGE (-inf < field) 
      flags, and the same for right edge.
    */
    if (min_flag || max_flag)
      return FALSE;
    uchar *min_val= min_value;
    uchar *max_val= max_value;

    if (maybe_null)
    {
      /* First byte is a NULL value indicator */
      if (*min_val != *max_val)
        return FALSE;

      if (*min_val)
        return TRUE; /* This "x IS NULL" */
      min_val++;
      max_val++;
    }
    return !field->key_cmp(min_val, max_val);
  }
  SEL_ARG *clone_tree(RANGE_OPT_PARAM *param);
};

class SEL_IMERGE;


class SEL_TREE :public Sql_alloc
{
public:
  /*
    Starting an effort to document this field:
    (for some i, keys[i]->type == SEL_ARG::IMPOSSIBLE) => 
       (type == SEL_TREE::IMPOSSIBLE)
  */
  enum Type { IMPOSSIBLE, ALWAYS, MAYBE, KEY, KEY_SMALLER } type;
  SEL_TREE(enum Type type_arg) :type(type_arg) {}
  SEL_TREE() :type(KEY)
  {
    keys_map.clear_all();
    bzero((char*) keys,sizeof(keys));
  }
  /*
    Note: there may exist SEL_TREE objects with sel_tree->type=KEY and
    keys[i]=0 for all i. (SergeyP: it is not clear whether there is any
    merit in range analyzer functions (e.g. get_mm_parts) returning a
    pointer to such SEL_TREE instead of NULL)
  */
  SEL_ARG *keys[MAX_KEY];
  key_map keys_map;        /* bitmask of non-NULL elements in keys */

  /*
    Possible ways to read rows using index_merge. The list is non-empty only
    if type==KEY. Currently can be non empty only if keys_map.is_clear_all().
  */
  List<SEL_IMERGE> merges;

  /* The members below are filled/used only after get_mm_tree is done */
  key_map ror_scans_map;   /* bitmask of ROR scan-able elements in keys */
  uint    n_ror_scans;     /* number of set bits in ror_scans_map */

  struct st_ror_scan_info **ror_scans;     /* list of ROR key scans */
  struct st_ror_scan_info **ror_scans_end; /* last ROR scan */
  /* Note that #records for each key scan is stored in table->quick_rows */
};

class RANGE_OPT_PARAM
{
public:
  THD	*thd;   /* Current thread handle */
  TABLE *table; /* Table being analyzed */
  COND *cond;   /* Used inside get_mm_tree(). */
  table_map prev_tables;
  table_map read_tables;
  table_map current_table; /* Bit of the table being analyzed */

  /* Array of parts of all keys for which range analysis is performed */
  KEY_PART *key_parts;
  KEY_PART *key_parts_end;
  MEM_ROOT *mem_root; /* Memory that will be freed when range analysis completes */
  MEM_ROOT *old_root; /* Memory that will last until the query end */
  /*
    Number of indexes used in range analysis (In SEL_TREE::keys only first
    #keys elements are not empty)
  */
  uint keys;
  
  /* 
    If true, the index descriptions describe real indexes (and it is ok to
    call field->optimize_range(real_keynr[...], ...).
    Otherwise index description describes fake indexes.
  */
  bool using_real_indexes;
  
  bool remove_jump_scans;
  
  /*
    used_key_no -> table_key_no translation table. Only makes sense if
    using_real_indexes==TRUE
  */
  uint real_keynr[MAX_KEY];
  /* Number of SEL_ARG objects allocated by SEL_ARG::clone_tree operations */
  uint alloced_sel_args; 
};

class PARAM : public RANGE_OPT_PARAM
{
public:
  KEY_PART *key[MAX_KEY]; /* First key parts of keys used in the query */
  longlong baseflag;
  uint max_key_part, range_count;

  uchar min_key[MAX_KEY_LENGTH+MAX_FIELD_WIDTH],
    max_key[MAX_KEY_LENGTH+MAX_FIELD_WIDTH];
  bool quick;				// Don't calulate possible keys

  uint fields_bitmap_size;
  MY_BITMAP needed_fields;    /* bitmask of fields needed by the query */
  MY_BITMAP tmp_covered_fields;

  key_map *needed_reg;        /* ptr to SQL_SELECT::needed_reg */

  uint *imerge_cost_buff;     /* buffer for index_merge cost estimates */
  uint imerge_cost_buff_size; /* size of the buffer */

  /* TRUE if last checked tree->key can be used for ROR-scan */
  bool is_ror_scan;
  /* Number of ranges in the last checked tree->key */
  uint n_ranges;
  uint8 first_null_comp; /* first null component if any, 0 - otherwise */
};

class TABLE_READ_PLAN;
  class TRP_RANGE;
  class TRP_ROR_INTERSECT;
  class TRP_ROR_UNION;
  class TRP_ROR_INDEX_MERGE;
  class TRP_GROUP_MIN_MAX;

struct st_ror_scan_info;

static SEL_TREE * get_mm_parts(RANGE_OPT_PARAM *param,COND *cond_func,Field *field,
			       Item_func::Functype type,Item *value,
			       Item_result cmp_type);
static SEL_ARG *get_mm_leaf(RANGE_OPT_PARAM *param,COND *cond_func,Field *field,
			    KEY_PART *key_part,
			    Item_func::Functype type,Item *value);
static SEL_TREE *get_mm_tree(RANGE_OPT_PARAM *param,COND *cond);

static bool is_key_scan_ror(PARAM *param, uint keynr, uint8 nparts);
static ha_rows check_quick_select(PARAM *param,uint index,SEL_ARG *key_tree,
                                  bool update_tbl_stats);
static ha_rows check_quick_keys(PARAM *param,uint index,SEL_ARG *key_tree,
                                uchar *min_key, uint min_key_flag, int,
                                uchar *max_key, uint max_key_flag, int);

QUICK_RANGE_SELECT *get_quick_select(PARAM *param,uint index,
                                     SEL_ARG *key_tree,
                                     MEM_ROOT *alloc = NULL);
static TRP_RANGE *get_key_scans_params(PARAM *param, SEL_TREE *tree,
                                       bool index_read_must_be_used,
                                       bool update_tbl_stats,
                                       double read_time);
static
TRP_ROR_INTERSECT *get_best_ror_intersect(const PARAM *param, SEL_TREE *tree,
                                          double read_time,
                                          bool *are_all_covering);
static
TRP_ROR_INTERSECT *get_best_covering_ror_intersect(PARAM *param,
                                                   SEL_TREE *tree,
                                                   double read_time);
static
TABLE_READ_PLAN *get_best_disjunct_quick(PARAM *param, SEL_IMERGE *imerge,
                                         double read_time);
static
TRP_GROUP_MIN_MAX *get_best_group_min_max(PARAM *param, SEL_TREE *tree);
static double get_index_only_read_time(const PARAM* param, ha_rows records,
                                       int keynr);

#ifndef DBUG_OFF
static void print_sel_tree(PARAM *param, SEL_TREE *tree, key_map *tree_map,
                           const char *msg);
static void print_ror_scans_arr(TABLE *table, const char *msg,
                                struct st_ror_scan_info **start,
                                struct st_ror_scan_info **end);
static void print_quick(QUICK_SELECT_I *quick, const key_map *needed_reg);
#endif

static SEL_TREE *tree_and(RANGE_OPT_PARAM *param,SEL_TREE *tree1,SEL_TREE *tree2);
static SEL_TREE *tree_or(RANGE_OPT_PARAM *param,SEL_TREE *tree1,SEL_TREE *tree2);
static SEL_ARG *sel_add(SEL_ARG *key1,SEL_ARG *key2);
static SEL_ARG *key_or(RANGE_OPT_PARAM *param, SEL_ARG *key1, SEL_ARG *key2);
static SEL_ARG *key_and(RANGE_OPT_PARAM *param, SEL_ARG *key1, SEL_ARG *key2,
                        uint clone_flag);
static bool get_range(SEL_ARG **e1,SEL_ARG **e2,SEL_ARG *root1);
bool get_quick_keys(PARAM *param,QUICK_RANGE_SELECT *quick,KEY_PART *key,
                    SEL_ARG *key_tree, uchar *min_key,uint min_key_flag,
                    uchar *max_key,uint max_key_flag);
static bool eq_tree(SEL_ARG* a,SEL_ARG *b);

static SEL_ARG null_element(SEL_ARG::IMPOSSIBLE);
static bool null_part_in_key(KEY_PART *key_part, const uchar *key,
                             uint length);
bool sel_trees_can_be_ored(SEL_TREE *tree1, SEL_TREE *tree2, RANGE_OPT_PARAM* param);


/*
  SEL_IMERGE is a list of possible ways to do index merge, i.e. it is
  a condition in the following form:
   (t_1||t_2||...||t_N) && (next)

  where all t_i are SEL_TREEs, next is another SEL_IMERGE and no pair
  (t_i,t_j) contains SEL_ARGS for the same index.

  SEL_TREE contained in SEL_IMERGE always has merges=NULL.

  This class relies on memory manager to do the cleanup.
*/

class SEL_IMERGE : public Sql_alloc
{
  enum { PREALLOCED_TREES= 10};
public:
  SEL_TREE *trees_prealloced[PREALLOCED_TREES];
  SEL_TREE **trees;             /* trees used to do index_merge   */
  SEL_TREE **trees_next;        /* last of these trees            */
  SEL_TREE **trees_end;         /* end of allocated space         */

  SEL_ARG  ***best_keys;        /* best keys to read in SEL_TREEs */

  SEL_IMERGE() :
    trees(&trees_prealloced[0]),
    trees_next(trees),
    trees_end(trees + PREALLOCED_TREES)
  {}
  int or_sel_tree(RANGE_OPT_PARAM *param, SEL_TREE *tree);
  int or_sel_tree_with_checks(RANGE_OPT_PARAM *param, SEL_TREE *new_tree);
  int or_sel_imerge_with_checks(RANGE_OPT_PARAM *param, SEL_IMERGE* imerge);
};


/*
  Add SEL_TREE to this index_merge without any checks,

  NOTES
    This function implements the following:
      (x_1||...||x_N) || t = (x_1||...||x_N||t), where x_i, t are SEL_TREEs

  RETURN
     0 - OK
    -1 - Out of memory.
*/

int SEL_IMERGE::or_sel_tree(RANGE_OPT_PARAM *param, SEL_TREE *tree)
{
  if (trees_next == trees_end)
  {
    const int realloc_ratio= 2;		/* Double size for next round */
    uint old_elements= (trees_end - trees);
    uint old_size= sizeof(SEL_TREE**) * old_elements;
    uint new_size= old_size * realloc_ratio;
    SEL_TREE **new_trees;
    if (!(new_trees= (SEL_TREE**)alloc_root(param->mem_root, new_size)))
      return -1;
    memcpy(new_trees, trees, old_size);
    trees=      new_trees;
    trees_next= trees + old_elements;
    trees_end=  trees + old_elements * realloc_ratio;
  }
  *(trees_next++)= tree;
  return 0;
}


/*
  Perform OR operation on this SEL_IMERGE and supplied SEL_TREE new_tree,
  combining new_tree with one of the trees in this SEL_IMERGE if they both
  have SEL_ARGs for the same key.

  SYNOPSIS
    or_sel_tree_with_checks()
      param    PARAM from SQL_SELECT::test_quick_select
      new_tree SEL_TREE with type KEY or KEY_SMALLER.

  NOTES
    This does the following:
    (t_1||...||t_k)||new_tree =
     either
       = (t_1||...||t_k||new_tree)
     or
       = (t_1||....||(t_j|| new_tree)||...||t_k),

     where t_i, y are SEL_TREEs.
    new_tree is combined with the first t_j it has a SEL_ARG on common
    key with. As a consequence of this, choice of keys to do index_merge
    read may depend on the order of conditions in WHERE part of the query.

  RETURN
    0  OK
    1  One of the trees was combined with new_tree to SEL_TREE::ALWAYS,
       and (*this) should be discarded.
   -1  An error occurred.
*/

int SEL_IMERGE::or_sel_tree_with_checks(RANGE_OPT_PARAM *param, SEL_TREE *new_tree)
{
  for (SEL_TREE** tree = trees;
       tree != trees_next;
       tree++)
  {
    if (sel_trees_can_be_ored(*tree, new_tree, param))
    {
      *tree = tree_or(param, *tree, new_tree);
      if (!*tree)
        return 1;
      if (((*tree)->type == SEL_TREE::MAYBE) ||
          ((*tree)->type == SEL_TREE::ALWAYS))
        return 1;
      /* SEL_TREE::IMPOSSIBLE is impossible here */
      return 0;
    }
  }

  /* New tree cannot be combined with any of existing trees. */
  return or_sel_tree(param, new_tree);
}


/*
  Perform OR operation on this index_merge and supplied index_merge list.

  RETURN
    0 - OK
    1 - One of conditions in result is always TRUE and this SEL_IMERGE
        should be discarded.
   -1 - An error occurred
*/

int SEL_IMERGE::or_sel_imerge_with_checks(RANGE_OPT_PARAM *param, SEL_IMERGE* imerge)
{
  for (SEL_TREE** tree= imerge->trees;
       tree != imerge->trees_next;
       tree++)
  {
    if (or_sel_tree_with_checks(param, *tree))
      return 1;
  }
  return 0;
}


/*
  Perform AND operation on two index_merge lists and store result in *im1.
*/

inline void imerge_list_and_list(List<SEL_IMERGE> *im1, List<SEL_IMERGE> *im2)
{
  im1->concat(im2);
}


/*
  Perform OR operation on 2 index_merge lists, storing result in first list.

  NOTES
    The following conversion is implemented:
     (a_1 &&...&& a_N)||(b_1 &&...&& b_K) = AND_i,j(a_i || b_j) =>
      => (a_1||b_1).

    i.e. all conjuncts except the first one are currently dropped.
    This is done to avoid producing N*K ways to do index_merge.

    If (a_1||b_1) produce a condition that is always TRUE, NULL is returned
    and index_merge is discarded (while it is actually possible to try
    harder).

    As a consequence of this, choice of keys to do index_merge read may depend
    on the order of conditions in WHERE part of the query.

  RETURN
    0     OK, result is stored in *im1
    other Error, both passed lists are unusable
*/

int imerge_list_or_list(RANGE_OPT_PARAM *param,
                        List<SEL_IMERGE> *im1,
                        List<SEL_IMERGE> *im2)
{
  SEL_IMERGE *imerge= im1->head();
  im1->empty();
  im1->push_back(imerge);

  return imerge->or_sel_imerge_with_checks(param, im2->head());
}


/*
  Perform OR operation on index_merge list and key tree.

  RETURN
    0     OK, result is stored in *im1.
    other Error
*/

int imerge_list_or_tree(RANGE_OPT_PARAM *param,
                        List<SEL_IMERGE> *im1,
                        SEL_TREE *tree)
{
  SEL_IMERGE *imerge;
  List_iterator<SEL_IMERGE> it(*im1);
  while ((imerge= it++))
  {
    if (imerge->or_sel_tree_with_checks(param, tree))
      it.remove();
  }
  return im1->is_empty();
}


/***************************************************************************
** Basic functions for SQL_SELECT and QUICK_RANGE_SELECT
***************************************************************************/

	/* make a select from mysql info
	   Error is set as following:
	   0 = ok
	   1 = Got some error (out of memory?)
	   */

SQL_SELECT *make_select(TABLE *head, table_map const_tables,
			table_map read_tables, COND *conds,
                        bool allow_null_cond,
                        int *error)
{
  SQL_SELECT *select;
  DBUG_ENTER("make_select");

  *error=0;

  if (!conds && !allow_null_cond)
    DBUG_RETURN(0);
  if (!(select= new SQL_SELECT))
  {
    *error= 1;			// out of memory
    DBUG_RETURN(0);		/* purecov: inspected */
  }
  select->read_tables=read_tables;
  select->const_tables=const_tables;
  select->head=head;
  select->cond=conds;

  if (head->sort.io_cache)
  {
    select->file= *head->sort.io_cache;
    select->records=(ha_rows) (select->file.end_of_file/
			       head->file->ref_length);
    my_free(head->sort.io_cache, MYF(0));
    head->sort.io_cache=0;
  }
  DBUG_RETURN(select);
}


SQL_SELECT::SQL_SELECT() :quick(0),cond(0),free_cond(0)
{
  quick_keys.clear_all(); needed_reg.clear_all();
  my_b_clear(&file);
}


void SQL_SELECT::cleanup()
{
  delete quick;
  quick= 0;
  if (free_cond)
  {
    free_cond=0;
    delete cond;
    cond= 0;
  }
  close_cached_file(&file);
}


SQL_SELECT::~SQL_SELECT()
{
  cleanup();
}

#undef index					// Fix for Unixware 7

QUICK_SELECT_I::QUICK_SELECT_I()
  :max_used_key_length(0),
   used_key_parts(0)
{}

QUICK_RANGE_SELECT::QUICK_RANGE_SELECT(THD *thd, TABLE *table, uint key_nr,
                                       bool no_alloc, MEM_ROOT *parent_alloc)
  :dont_free(0),error(0),free_file(0),in_range(0),cur_range(NULL),last_range(0)
{
  my_bitmap_map *bitmap;
  DBUG_ENTER("QUICK_RANGE_SELECT::QUICK_RANGE_SELECT");

  in_ror_merged_scan= 0;
  sorted= 0;
  index= key_nr;
  head=  table;
  key_part_info= head->key_info[index].key_part;
  my_init_dynamic_array(&ranges, sizeof(QUICK_RANGE*), 16, 16);

  /* 'thd' is not accessible in QUICK_RANGE_SELECT::reset(). */
  multi_range_bufsiz= thd->variables.read_rnd_buff_size;
  multi_range_count= thd->variables.multi_range_count;
  multi_range_length= 0;
  multi_range= NULL;
  multi_range_buff= NULL;

  if (!no_alloc && !parent_alloc)
  {
    // Allocates everything through the internal memroot
    init_sql_alloc(&alloc, thd->variables.range_alloc_block_size, 0);
    thd->mem_root= &alloc;
  }
  else
    bzero((char*) &alloc,sizeof(alloc));
  file= head->file;
  record= head->record[0];
  save_read_set= head->read_set;
  save_write_set= head->write_set;

  /* Allocate a bitmap for used columns */
  if (!(bitmap= (my_bitmap_map*) my_malloc(head->s->column_bitmap_size,
                                           MYF(MY_WME))))
  {
    column_bitmap.bitmap= 0;
    error= 1;
  }
  else
    bitmap_init(&column_bitmap, bitmap, head->s->fields, FALSE);
  DBUG_VOID_RETURN;
}


int QUICK_RANGE_SELECT::init()
{
  DBUG_ENTER("QUICK_RANGE_SELECT::init");

  if (file->inited != handler::NONE)
    file->ha_index_or_rnd_end();
  DBUG_RETURN(error= file->ha_index_init(index, 1));
}


void QUICK_RANGE_SELECT::range_end()
{
  if (file->inited != handler::NONE)
    file->ha_index_or_rnd_end();
}


QUICK_RANGE_SELECT::~QUICK_RANGE_SELECT()
{
  DBUG_ENTER("QUICK_RANGE_SELECT::~QUICK_RANGE_SELECT");
  if (!dont_free)
  {
    /* file is NULL for CPK scan on covering ROR-intersection */
    if (file) 
    {
      range_end();
      if (head->key_read)
      {
        head->key_read= 0;
        file->extra(HA_EXTRA_NO_KEYREAD);
      }
      if (free_file)
      {
        DBUG_PRINT("info", ("Freeing separate handler 0x%lx (free: %d)", (long) file,
                            free_file));
        file->ha_external_lock(current_thd, F_UNLCK);
        file->close();
        delete file;
      }
    }
    delete_dynamic(&ranges); /* ranges are allocated in alloc */
    free_root(&alloc,MYF(0));
    my_free((char*) column_bitmap.bitmap, MYF(MY_ALLOW_ZERO_PTR));
  }
  head->column_bitmaps_set(save_read_set, save_write_set);
  x_free(multi_range);
  x_free(multi_range_buff);
  DBUG_VOID_RETURN;
}


QUICK_INDEX_MERGE_SELECT::QUICK_INDEX_MERGE_SELECT(THD *thd_param,
                                                   TABLE *table)
  :pk_quick_select(NULL), thd(thd_param)
{
  DBUG_ENTER("QUICK_INDEX_MERGE_SELECT::QUICK_INDEX_MERGE_SELECT");
  index= MAX_KEY;
  head= table;
  bzero(&read_record, sizeof(read_record));
  init_sql_alloc(&alloc, thd->variables.range_alloc_block_size, 0);
  DBUG_VOID_RETURN;
}

int QUICK_INDEX_MERGE_SELECT::init()
{
  DBUG_ENTER("QUICK_INDEX_MERGE_SELECT::init");
  DBUG_RETURN(0);
}

int QUICK_INDEX_MERGE_SELECT::reset()
{
  DBUG_ENTER("QUICK_INDEX_MERGE_SELECT::reset");
  DBUG_RETURN(read_keys_and_merge());
}

bool
QUICK_INDEX_MERGE_SELECT::push_quick_back(QUICK_RANGE_SELECT *quick_sel_range)
{
  /*
    Save quick_select that does scan on clustered primary key as it will be
    processed separately.
  */
  if (head->file->primary_key_is_clustered() &&
      quick_sel_range->index == head->s->primary_key)
    pk_quick_select= quick_sel_range;
  else
    return quick_selects.push_back(quick_sel_range);
  return 0;
}

QUICK_INDEX_MERGE_SELECT::~QUICK_INDEX_MERGE_SELECT()
{
  List_iterator_fast<QUICK_RANGE_SELECT> quick_it(quick_selects);
  QUICK_RANGE_SELECT* quick;
  DBUG_ENTER("QUICK_INDEX_MERGE_SELECT::~QUICK_INDEX_MERGE_SELECT");
  quick_it.rewind();
  while ((quick= quick_it++))
    quick->file= NULL;
  quick_selects.delete_elements();
  delete pk_quick_select;
  free_root(&alloc,MYF(0));
  DBUG_VOID_RETURN;
}


QUICK_ROR_INTERSECT_SELECT::QUICK_ROR_INTERSECT_SELECT(THD *thd_param,
                                                       TABLE *table,
                                                       bool retrieve_full_rows,
                                                       MEM_ROOT *parent_alloc)
  : cpk_quick(NULL), thd(thd_param), need_to_fetch_row(retrieve_full_rows),
    scans_inited(FALSE)
{
  index= MAX_KEY;
  head= table;
  record= head->record[0];
  if (!parent_alloc)
    init_sql_alloc(&alloc, thd->variables.range_alloc_block_size, 0);
  else
    bzero(&alloc, sizeof(MEM_ROOT));
  last_rowid= (uchar*) alloc_root(parent_alloc? parent_alloc : &alloc,
                                  head->file->ref_length);
}


/*
  Do post-constructor initialization.
  SYNOPSIS
    QUICK_ROR_INTERSECT_SELECT::init()

  RETURN
    0      OK
    other  Error code
*/

int QUICK_ROR_INTERSECT_SELECT::init()
{
  DBUG_ENTER("QUICK_ROR_INTERSECT_SELECT::init");
 /* Check if last_rowid was successfully allocated in ctor */
  DBUG_RETURN(!last_rowid);
}


/*
  Initialize this quick select to be a ROR-merged scan.

  SYNOPSIS
    QUICK_RANGE_SELECT::init_ror_merged_scan()
      reuse_handler If TRUE, use head->file, otherwise create a separate
                    handler object

  NOTES
    This function creates and prepares for subsequent use a separate handler
    object if it can't reuse head->file. The reason for this is that during
    ROR-merge several key scans are performed simultaneously, and a single
    handler is only capable of preserving context of a single key scan.

    In ROR-merge the quick select doing merge does full records retrieval,
    merged quick selects read only keys.

  RETURN
    0  ROR child scan initialized, ok to use.
    1  error
*/

int QUICK_RANGE_SELECT::init_ror_merged_scan(bool reuse_handler)
{
  handler *save_file= file, *org_file;
  THD *thd;
  DBUG_ENTER("QUICK_RANGE_SELECT::init_ror_merged_scan");

  in_ror_merged_scan= 1;
  if (reuse_handler)
  {
    DBUG_PRINT("info", ("Reusing handler 0x%lx", (long) file));
    if (init() || reset())
    {
      DBUG_RETURN(1);
    }
    head->column_bitmaps_set(&column_bitmap, &column_bitmap);
    goto end;
  }

  /* Create a separate handler object for this quick select */
  if (free_file)
  {
    /* already have own 'handler' object. */
    DBUG_RETURN(0);
  }

  thd= head->in_use;
  if (!(file= head->file->clone(thd->mem_root)))
  {
    /* 
      Manually set the error flag. Note: there seems to be quite a few
      places where a failure could cause the server to "hang" the client by
      sending no response to a query. ATM those are not real errors because 
      the storage engine calls in question happen to never fail with the 
      existing storage engines. 
    */
    my_error(ER_OUT_OF_RESOURCES, MYF(0)); /* purecov: inspected */
    /* Caller will free the memory */
    goto failure;  /* purecov: inspected */
  }

  head->column_bitmaps_set(&column_bitmap, &column_bitmap);

  if (file->ha_external_lock(thd, F_RDLCK))
    goto failure;

  if (init() || reset())
  {
    file->ha_external_lock(thd, F_UNLCK);
    file->close();
    goto failure;
  }
  free_file= TRUE;
  last_rowid= file->ref;

end:
  /*
    We are only going to read key fields and call position() on 'file'
    The following sets head->tmp_set to only use this key and then updates
    head->read_set and head->write_set to use this bitmap.
    The now bitmap is stored in 'column_bitmap' which is used in ::get_next()
  */
  org_file= head->file;
  head->file= file;
  /* We don't have to set 'head->keyread' here as the 'file' is unique */
  if (!head->no_keyread)
  {
    head->key_read= 1;
    head->mark_columns_used_by_index(index);
  }
  head->prepare_for_position();
  head->file= org_file;
  bitmap_copy(&column_bitmap, head->read_set);
  head->column_bitmaps_set(&column_bitmap, &column_bitmap);

  DBUG_RETURN(0);

failure:
  head->column_bitmaps_set(save_read_set, save_write_set);
  delete file;
  file= save_file;
  DBUG_RETURN(1);
}


/*
  Initialize this quick select to be a part of a ROR-merged scan.
  SYNOPSIS
    QUICK_ROR_INTERSECT_SELECT::init_ror_merged_scan()
      reuse_handler If TRUE, use head->file, otherwise create separate
                    handler object.
  RETURN
    0     OK
    other error code
*/
int QUICK_ROR_INTERSECT_SELECT::init_ror_merged_scan(bool reuse_handler)
{
  List_iterator_fast<QUICK_RANGE_SELECT> quick_it(quick_selects);
  QUICK_RANGE_SELECT* quick;
  DBUG_ENTER("QUICK_ROR_INTERSECT_SELECT::init_ror_merged_scan");

  /* Initialize all merged "children" quick selects */
  DBUG_ASSERT(!need_to_fetch_row || reuse_handler);
  if (!need_to_fetch_row && reuse_handler)
  {
    quick= quick_it++;
    /*
      There is no use of this->file. Use it for the first of merged range
      selects.
    */
    if (quick->init_ror_merged_scan(TRUE))
      DBUG_RETURN(1);
    quick->file->extra(HA_EXTRA_KEYREAD_PRESERVE_FIELDS);
  }
  while ((quick= quick_it++))
  {
    if (quick->init_ror_merged_scan(FALSE))
      DBUG_RETURN(1);
    quick->file->extra(HA_EXTRA_KEYREAD_PRESERVE_FIELDS);
    /* All merged scans share the same record buffer in intersection. */
    quick->record= head->record[0];
  }

  if (need_to_fetch_row && head->file->ha_rnd_init(1))
  {
    DBUG_PRINT("error", ("ROR index_merge rnd_init call failed"));
    DBUG_RETURN(1);
  }
  DBUG_RETURN(0);
}


/*
  Initialize quick select for row retrieval.
  SYNOPSIS
    reset()
  RETURN
    0      OK
    other  Error code
*/

int QUICK_ROR_INTERSECT_SELECT::reset()
{
  DBUG_ENTER("QUICK_ROR_INTERSECT_SELECT::reset");
  if (!scans_inited && init_ror_merged_scan(TRUE))
    DBUG_RETURN(1);
  scans_inited= TRUE;
  List_iterator_fast<QUICK_RANGE_SELECT> it(quick_selects);
  QUICK_RANGE_SELECT *quick;
  while ((quick= it++))
    quick->reset();
  DBUG_RETURN(0);
}


/*
  Add a merged quick select to this ROR-intersection quick select.

  SYNOPSIS
    QUICK_ROR_INTERSECT_SELECT::push_quick_back()
      quick Quick select to be added. The quick select must return
            rows in rowid order.
  NOTES
    This call can only be made before init() is called.

  RETURN
    FALSE OK
    TRUE  Out of memory.
*/

bool
QUICK_ROR_INTERSECT_SELECT::push_quick_back(QUICK_RANGE_SELECT *quick)
{
  return quick_selects.push_back(quick);
}

QUICK_ROR_INTERSECT_SELECT::~QUICK_ROR_INTERSECT_SELECT()
{
  DBUG_ENTER("QUICK_ROR_INTERSECT_SELECT::~QUICK_ROR_INTERSECT_SELECT");
  quick_selects.delete_elements();
  delete cpk_quick;
  free_root(&alloc,MYF(0));
  if (need_to_fetch_row && head->file->inited != handler::NONE)
    head->file->ha_rnd_end();
  DBUG_VOID_RETURN;
}


QUICK_ROR_UNION_SELECT::QUICK_ROR_UNION_SELECT(THD *thd_param,
                                               TABLE *table)
  : thd(thd_param), scans_inited(FALSE)
{
  index= MAX_KEY;
  head= table;
  rowid_length= table->file->ref_length;
  record= head->record[0];
  init_sql_alloc(&alloc, thd->variables.range_alloc_block_size, 0);
  thd_param->mem_root= &alloc;
}


/*
  Do post-constructor initialization.
  SYNOPSIS
    QUICK_ROR_UNION_SELECT::init()

  RETURN
    0      OK
    other  Error code
*/

int QUICK_ROR_UNION_SELECT::init()
{
  DBUG_ENTER("QUICK_ROR_UNION_SELECT::init");
  if (init_queue(&queue, quick_selects.elements, 0,
                 FALSE , QUICK_ROR_UNION_SELECT::queue_cmp,
                 (void*) this))
  {
    bzero(&queue, sizeof(QUEUE));
    DBUG_RETURN(1);
  }

  if (!(cur_rowid= (uchar*) alloc_root(&alloc, 2*head->file->ref_length)))
    DBUG_RETURN(1);
  prev_rowid= cur_rowid + head->file->ref_length;
  DBUG_RETURN(0);
}


/*
  Comparison function to be used QUICK_ROR_UNION_SELECT::queue priority
  queue.

  SYNPOSIS
    QUICK_ROR_UNION_SELECT::queue_cmp()
      arg   Pointer to QUICK_ROR_UNION_SELECT
      val1  First merged select
      val2  Second merged select
*/

int QUICK_ROR_UNION_SELECT::queue_cmp(void *arg, uchar *val1, uchar *val2)
{
  QUICK_ROR_UNION_SELECT *self= (QUICK_ROR_UNION_SELECT*)arg;
  return self->head->file->cmp_ref(((QUICK_SELECT_I*)val1)->last_rowid,
                                   ((QUICK_SELECT_I*)val2)->last_rowid);
}


/*
  Initialize quick select for row retrieval.
  SYNOPSIS
    reset()

  RETURN
    0      OK
    other  Error code
*/

int QUICK_ROR_UNION_SELECT::reset()
{
  QUICK_SELECT_I *quick;
  int error;
  DBUG_ENTER("QUICK_ROR_UNION_SELECT::reset");
  have_prev_rowid= FALSE;
  if (!scans_inited)
  {
    List_iterator_fast<QUICK_SELECT_I> it(quick_selects);
    while ((quick= it++))
    {
      if (quick->init_ror_merged_scan(FALSE))
        DBUG_RETURN(1);
    }
    scans_inited= TRUE;
  }
  queue_remove_all(&queue);
  /*
    Initialize scans for merged quick selects and put all merged quick
    selects into the queue.
  */
  List_iterator_fast<QUICK_SELECT_I> it(quick_selects);
  while ((quick= it++))
  {
    if (quick->reset())
      DBUG_RETURN(1);
    if ((error= quick->get_next()))
    {
      if (error == HA_ERR_END_OF_FILE)
        continue;
      DBUG_RETURN(error);
    }
    quick->save_last_pos();
    queue_insert(&queue, (uchar*)quick);
  }

  if (head->file->ha_rnd_init(1))
  {
    DBUG_PRINT("error", ("ROR index_merge rnd_init call failed"));
    DBUG_RETURN(1);
  }

  DBUG_RETURN(0);
}


bool
QUICK_ROR_UNION_SELECT::push_quick_back(QUICK_SELECT_I *quick_sel_range)
{
  return quick_selects.push_back(quick_sel_range);
}

QUICK_ROR_UNION_SELECT::~QUICK_ROR_UNION_SELECT()
{
  DBUG_ENTER("QUICK_ROR_UNION_SELECT::~QUICK_ROR_UNION_SELECT");
  delete_queue(&queue);
  quick_selects.delete_elements();
  if (head->file->inited != handler::NONE)
    head->file->ha_rnd_end();
  free_root(&alloc,MYF(0));
  DBUG_VOID_RETURN;
}


QUICK_RANGE::QUICK_RANGE()
  :min_key(0),max_key(0),min_length(0),max_length(0),
   flag(NO_MIN_RANGE | NO_MAX_RANGE),
  min_keypart_map(0), max_keypart_map(0)
{}

SEL_ARG::SEL_ARG(SEL_ARG &arg) :Sql_alloc()
{
  type=arg.type;
  min_flag=arg.min_flag;
  max_flag=arg.max_flag;
  maybe_flag=arg.maybe_flag;
  maybe_null=arg.maybe_null;
  part=arg.part;
  field=arg.field;
  min_value=arg.min_value;
  max_value=arg.max_value;
  next_key_part=arg.next_key_part;
  use_count=1; elements=1;
}


inline void SEL_ARG::make_root()
{
  left=right= &null_element;
  color=BLACK;
  next=prev=0;
  use_count=0; elements=1;
}

SEL_ARG::SEL_ARG(Field *f,const uchar *min_value_arg,
                 const uchar *max_value_arg)
  :min_flag(0), max_flag(0), maybe_flag(0), maybe_null(f->real_maybe_null()),
   elements(1), use_count(1), field(f), min_value((uchar*) min_value_arg),
   max_value((uchar*) max_value_arg), next(0),prev(0),
   next_key_part(0),color(BLACK),type(KEY_RANGE)
{
  left=right= &null_element;
}

SEL_ARG::SEL_ARG(Field *field_,uint8 part_,
                 uchar *min_value_, uchar *max_value_,
		 uint8 min_flag_,uint8 max_flag_,uint8 maybe_flag_)
  :min_flag(min_flag_),max_flag(max_flag_),maybe_flag(maybe_flag_),
   part(part_),maybe_null(field_->real_maybe_null()), elements(1),use_count(1),
   field(field_), min_value(min_value_), max_value(max_value_),
   next(0),prev(0),next_key_part(0),color(BLACK),type(KEY_RANGE)
{
  left=right= &null_element;
}

SEL_ARG *SEL_ARG::clone(RANGE_OPT_PARAM *param, SEL_ARG *new_parent, 
                        SEL_ARG **next_arg)
{
  SEL_ARG *tmp;

  /* Bail out if we have already generated too many SEL_ARGs */
  if (++param->alloced_sel_args > MAX_SEL_ARGS)
    return 0;

  if (type != KEY_RANGE)
  {
    if (!(tmp= new (param->mem_root) SEL_ARG(type)))
      return 0;					// out of memory
    tmp->prev= *next_arg;			// Link into next/prev chain
    (*next_arg)->next=tmp;
    (*next_arg)= tmp;
  }
  else
  {
    if (!(tmp= new (param->mem_root) SEL_ARG(field,part, min_value,max_value,
                                             min_flag, max_flag, maybe_flag)))
      return 0;					// OOM
    tmp->parent=new_parent;
    tmp->next_key_part=next_key_part;
    if (left != &null_element)
      if (!(tmp->left=left->clone(param, tmp, next_arg)))
	return 0;				// OOM

    tmp->prev= *next_arg;			// Link into next/prev chain
    (*next_arg)->next=tmp;
    (*next_arg)= tmp;

    if (right != &null_element)
      if (!(tmp->right= right->clone(param, tmp, next_arg)))
	return 0;				// OOM
  }
  increment_use_count(1);
  tmp->color= color;
  tmp->elements= this->elements;
  return tmp;
}

SEL_ARG *SEL_ARG::first()
{
  SEL_ARG *next_arg=this;
  if (!next_arg->left)
    return 0;					// MAYBE_KEY
  while (next_arg->left != &null_element)
    next_arg=next_arg->left;
  return next_arg;
}

SEL_ARG *SEL_ARG::last()
{
  SEL_ARG *next_arg=this;
  if (!next_arg->right)
    return 0;					// MAYBE_KEY
  while (next_arg->right != &null_element)
    next_arg=next_arg->right;
  return next_arg;
}


/*
  Check if a compare is ok, when one takes ranges in account
  Returns -2 or 2 if the ranges where 'joined' like  < 2 and >= 2
*/

static int sel_cmp(Field *field, uchar *a, uchar *b, uint8 a_flag,
                   uint8 b_flag)
{
  int cmp;
  /* First check if there was a compare to a min or max element */
  if (a_flag & (NO_MIN_RANGE | NO_MAX_RANGE))
  {
    if ((a_flag & (NO_MIN_RANGE | NO_MAX_RANGE)) ==
	(b_flag & (NO_MIN_RANGE | NO_MAX_RANGE)))
      return 0;
    return (a_flag & NO_MIN_RANGE) ? -1 : 1;
  }
  if (b_flag & (NO_MIN_RANGE | NO_MAX_RANGE))
    return (b_flag & NO_MIN_RANGE) ? 1 : -1;

  if (field->real_maybe_null())			// If null is part of key
  {
    if (*a != *b)
    {
      return *a ? -1 : 1;
    }
    if (*a)
      goto end;					// NULL where equal
    a++; b++;					// Skip NULL marker
  }
  cmp=field->key_cmp(a , b);
  if (cmp) return cmp < 0 ? -1 : 1;		// The values differed

  // Check if the compared equal arguments was defined with open/closed range
 end:
  if (a_flag & (NEAR_MIN | NEAR_MAX))
  {
    if ((a_flag & (NEAR_MIN | NEAR_MAX)) == (b_flag & (NEAR_MIN | NEAR_MAX)))
      return 0;
    if (!(b_flag & (NEAR_MIN | NEAR_MAX)))
      return (a_flag & NEAR_MIN) ? 2 : -2;
    return (a_flag & NEAR_MIN) ? 1 : -1;
  }
  if (b_flag & (NEAR_MIN | NEAR_MAX))
    return (b_flag & NEAR_MIN) ? -2 : 2;
  return 0;					// The elements where equal
}


SEL_ARG *SEL_ARG::clone_tree(RANGE_OPT_PARAM *param)
{
  SEL_ARG tmp_link,*next_arg,*root;
  next_arg= &tmp_link;
  if (!(root= clone(param, (SEL_ARG *) 0, &next_arg)))
    return 0;
  next_arg->next=0;				// Fix last link
  tmp_link.next->prev=0;			// Fix first link
  if (root)					// If not OOM
    root->use_count= 0;
  return root;
}


/*
  Find the best index to retrieve first N records in given order

  SYNOPSIS
    get_index_for_order()
      table  Table to be accessed
      order  Required ordering
      limit  Number of records that will be retrieved

  DESCRIPTION
    Find the best index that allows to retrieve first #limit records in the 
    given order cheaper then one would retrieve them using full table scan.

  IMPLEMENTATION
    Run through all table indexes and find the shortest index that allows
    records to be retrieved in given order. We look for the shortest index
    as we will have fewer index pages to read with it.

    This function is used only by UPDATE/DELETE, so we take into account how
    the UPDATE/DELETE code will work:
     * index can only be scanned in forward direction
     * HA_EXTRA_KEYREAD will not be used
    Perhaps these assumptions could be relaxed.

  RETURN
    Number of the index that produces the required ordering in the cheapest way
    MAX_KEY if no such index was found.
*/

uint get_index_for_order(TABLE *table, ORDER *order, ha_rows limit)
{
  uint idx;
  uint match_key= MAX_KEY, match_key_len= MAX_KEY_LENGTH + 1;
  ORDER *ord;
  
  for (ord= order; ord; ord= ord->next)
    if (!ord->asc)
      return MAX_KEY;

  for (idx= 0; idx < table->s->keys; idx++)
  {
    if (!(table->keys_in_use_for_query.is_set(idx)))
      continue;
    KEY_PART_INFO *keyinfo= table->key_info[idx].key_part;
    uint n_parts=  table->key_info[idx].key_parts;
    uint partno= 0;
    
    /* 
      The below check is sufficient considering we now have either BTREE 
      indexes (records are returned in order for any index prefix) or HASH 
      indexes (records are not returned in order for any index prefix).
    */
    if (!(table->file->index_flags(idx, 0, 1) & HA_READ_ORDER))
      continue;
    for (ord= order; ord && partno < n_parts; ord= ord->next, partno++)
    {
      Item *item= order->item[0];
      if (!(item->type() == Item::FIELD_ITEM &&
           ((Item_field*)item)->field->eq(keyinfo[partno].field)))
        break;
    }
    
    if (!ord && table->key_info[idx].key_length < match_key_len)
    {
      /* 
        Ok, the ordering is compatible and this key is shorter then
        previous match (we want shorter keys as we'll have to read fewer
        index pages for the same number of records)
      */
      match_key= idx;
      match_key_len= table->key_info[idx].key_length;
    }
  }

  if (match_key != MAX_KEY)
  {
    /* 
      Found an index that allows records to be retrieved in the requested 
      order. Now we'll check if using the index is cheaper then doing a table
      scan.
    */
    double full_scan_time= table->file->scan_time();
    double index_scan_time= table->file->read_time(match_key, 1, limit);
    if (index_scan_time > full_scan_time)
      match_key= MAX_KEY;
  }
  return match_key;
}


/*
  Table rows retrieval plan. Range optimizer creates QUICK_SELECT_I-derived
  objects from table read plans.
*/
class TABLE_READ_PLAN
{
public:
  /*
    Plan read cost, with or without cost of full row retrieval, depending
    on plan creation parameters.
  */
  double read_cost;
  ha_rows records; /* estimate of #rows to be examined */

  /*
    If TRUE, the scan returns rows in rowid order. This is used only for
    scans that can be both ROR and non-ROR.
  */
  bool is_ror;

  /*
    Create quick select for this plan.
    SYNOPSIS
     make_quick()
       param               Parameter from test_quick_select
       retrieve_full_rows  If TRUE, created quick select will do full record
                           retrieval.
       parent_alloc        Memory pool to use, if any.

    NOTES
      retrieve_full_rows is ignored by some implementations.

    RETURN
      created quick select
      NULL on any error.
  */
  virtual QUICK_SELECT_I *make_quick(PARAM *param,
                                     bool retrieve_full_rows,
                                     MEM_ROOT *parent_alloc=NULL) = 0;

  /* Table read plans are allocated on MEM_ROOT and are never deleted */
  static void *operator new(size_t size, MEM_ROOT *mem_root)
  { return (void*) alloc_root(mem_root, (uint) size); }
  static void operator delete(void *ptr,size_t size) { TRASH(ptr, size); }
  static void operator delete(void *ptr, MEM_ROOT *mem_root) { /* Never called */ }
  virtual ~TABLE_READ_PLAN() {}               /* Remove gcc warning */

};

class TRP_ROR_INTERSECT;
class TRP_ROR_UNION;
class TRP_INDEX_MERGE;


/*
  Plan for a QUICK_RANGE_SELECT scan.
  TRP_RANGE::make_quick ignores retrieve_full_rows parameter because
  QUICK_RANGE_SELECT doesn't distinguish between 'index only' scans and full
  record retrieval scans.
*/

class TRP_RANGE : public TABLE_READ_PLAN
{
public:
  SEL_ARG *key; /* set of intervals to be used in "range" method retrieval */
  uint     key_idx; /* key number in PARAM::key */

  TRP_RANGE(SEL_ARG *key_arg, uint idx_arg)
   : key(key_arg), key_idx(idx_arg)
  {}
  virtual ~TRP_RANGE() {}                     /* Remove gcc warning */

  QUICK_SELECT_I *make_quick(PARAM *param, bool retrieve_full_rows,
                             MEM_ROOT *parent_alloc)
  {
    DBUG_ENTER("TRP_RANGE::make_quick");
    QUICK_RANGE_SELECT *quick;
    if ((quick= get_quick_select(param, key_idx, key, parent_alloc)))
    {
      quick->records= records;
      quick->read_time= read_cost;
    }
    DBUG_RETURN(quick);
  }
};


/* Plan for QUICK_ROR_INTERSECT_SELECT scan. */

class TRP_ROR_INTERSECT : public TABLE_READ_PLAN
{
public:
  TRP_ROR_INTERSECT() {}                      /* Remove gcc warning */
  virtual ~TRP_ROR_INTERSECT() {}             /* Remove gcc warning */
  QUICK_SELECT_I *make_quick(PARAM *param, bool retrieve_full_rows,
                             MEM_ROOT *parent_alloc);

  /* Array of pointers to ROR range scans used in this intersection */
  struct st_ror_scan_info **first_scan;
  struct st_ror_scan_info **last_scan; /* End of the above array */
  struct st_ror_scan_info *cpk_scan;  /* Clustered PK scan, if there is one */
  bool is_covering; /* TRUE if no row retrieval phase is necessary */
  double index_scan_costs; /* SUM(cost(index_scan)) */
};


/*
  Plan for QUICK_ROR_UNION_SELECT scan.
  QUICK_ROR_UNION_SELECT always retrieves full rows, so retrieve_full_rows
  is ignored by make_quick.
*/

class TRP_ROR_UNION : public TABLE_READ_PLAN
{
public:
  TRP_ROR_UNION() {}                          /* Remove gcc warning */
  virtual ~TRP_ROR_UNION() {}                 /* Remove gcc warning */
  QUICK_SELECT_I *make_quick(PARAM *param, bool retrieve_full_rows,
                             MEM_ROOT *parent_alloc);
  TABLE_READ_PLAN **first_ror; /* array of ptrs to plans for merged scans */
  TABLE_READ_PLAN **last_ror;  /* end of the above array */
};


/*
  Plan for QUICK_INDEX_MERGE_SELECT scan.
  QUICK_ROR_INTERSECT_SELECT always retrieves full rows, so retrieve_full_rows
  is ignored by make_quick.
*/

class TRP_INDEX_MERGE : public TABLE_READ_PLAN
{
public:
  TRP_INDEX_MERGE() {}                        /* Remove gcc warning */
  virtual ~TRP_INDEX_MERGE() {}               /* Remove gcc warning */
  QUICK_SELECT_I *make_quick(PARAM *param, bool retrieve_full_rows,
                             MEM_ROOT *parent_alloc);
  TRP_RANGE **range_scans; /* array of ptrs to plans of merged scans */
  TRP_RANGE **range_scans_end; /* end of the array */
};


/*
  Plan for a QUICK_GROUP_MIN_MAX_SELECT scan. 
*/

class TRP_GROUP_MIN_MAX : public TABLE_READ_PLAN
{
private:
  bool have_min, have_max;
  KEY_PART_INFO *min_max_arg_part;
  uint group_prefix_len;
  uint used_key_parts;
  uint group_key_parts;
  KEY *index_info;
  uint index;
  uint key_infix_len;
  uchar key_infix[MAX_KEY_LENGTH];
  SEL_TREE *range_tree; /* Represents all range predicates in the query. */
  SEL_ARG  *index_tree; /* The SEL_ARG sub-tree corresponding to index_info. */
  uint param_idx; /* Index of used key in param->key. */
  /* Number of records selected by the ranges in index_tree. */
public:
  ha_rows quick_prefix_records;
public:
  TRP_GROUP_MIN_MAX(bool have_min_arg, bool have_max_arg,
                    KEY_PART_INFO *min_max_arg_part_arg,
                    uint group_prefix_len_arg, uint used_key_parts_arg,
                    uint group_key_parts_arg, KEY *index_info_arg,
                    uint index_arg, uint key_infix_len_arg,
                    uchar *key_infix_arg,
                    SEL_TREE *tree_arg, SEL_ARG *index_tree_arg,
                    uint param_idx_arg, ha_rows quick_prefix_records_arg)
  : have_min(have_min_arg), have_max(have_max_arg),
    min_max_arg_part(min_max_arg_part_arg),
    group_prefix_len(group_prefix_len_arg), used_key_parts(used_key_parts_arg),
    group_key_parts(group_key_parts_arg), index_info(index_info_arg),
    index(index_arg), key_infix_len(key_infix_len_arg), range_tree(tree_arg),
    index_tree(index_tree_arg), param_idx(param_idx_arg),
    quick_prefix_records(quick_prefix_records_arg)
    {
      if (key_infix_len)
        memcpy(this->key_infix, key_infix_arg, key_infix_len);
    }
  virtual ~TRP_GROUP_MIN_MAX() {}             /* Remove gcc warning */

  QUICK_SELECT_I *make_quick(PARAM *param, bool retrieve_full_rows,
                             MEM_ROOT *parent_alloc);
};


/*
  Fill param->needed_fields with bitmap of fields used in the query.
  SYNOPSIS
    fill_used_fields_bitmap()
      param Parameter from test_quick_select function.

  NOTES
    Clustered PK members are not put into the bitmap as they are implicitly
    present in all keys (and it is impossible to avoid reading them).
  RETURN
    0  Ok
    1  Out of memory.
*/

static int fill_used_fields_bitmap(PARAM *param)
{
  TABLE *table= param->table;
  my_bitmap_map *tmp;
  uint pk;
  param->tmp_covered_fields.bitmap= 0;
  param->fields_bitmap_size= table->s->column_bitmap_size;
  if (!(tmp= (my_bitmap_map*) alloc_root(param->mem_root,
                                  param->fields_bitmap_size)) ||
      bitmap_init(&param->needed_fields, tmp, table->s->fields, FALSE))
    return 1;

  bitmap_copy(&param->needed_fields, table->read_set);
  bitmap_union(&param->needed_fields, table->write_set);

  pk= param->table->s->primary_key;
  if (pk != MAX_KEY && param->table->file->primary_key_is_clustered())
  {
    /* The table uses clustered PK and it is not internally generated */
    KEY_PART_INFO *key_part= param->table->key_info[pk].key_part;
    KEY_PART_INFO *key_part_end= key_part +
                                 param->table->key_info[pk].key_parts;
    for (;key_part != key_part_end; ++key_part)
      bitmap_clear_bit(&param->needed_fields, key_part->fieldnr-1);
  }
  return 0;
}


/*
  Test if a key can be used in different ranges

  SYNOPSIS
    SQL_SELECT::test_quick_select()
      thd               Current thread
      keys_to_use       Keys to use for range retrieval
      prev_tables       Tables assumed to be already read when the scan is
                        performed (but not read at the moment of this call)
      limit             Query limit
      force_quick_range Prefer to use range (instead of full table scan) even
                        if it is more expensive.

  NOTES
    Updates the following in the select parameter:
      needed_reg - Bits for keys with may be used if all prev regs are read
      quick      - Parameter to use when reading records.

    In the table struct the following information is updated:
      quick_keys           - Which keys can be used
      quick_rows           - How many rows the key matches
      quick_condition_rows - E(# rows that will satisfy the table condition)

  IMPLEMENTATION
    quick_condition_rows value is obtained as follows:
      
      It is a minimum of E(#output rows) for all considered table access
      methods (range and index_merge accesses over various indexes).
    
    The obtained value is not a true E(#rows that satisfy table condition)
    but rather a pessimistic estimate. To obtain a true E(#...) one would
    need to combine estimates of various access methods, taking into account
    correlations between sets of rows they will return.
    
    For example, if values of tbl.key1 and tbl.key2 are independent (a right
    assumption if we have no information about their correlation) then the
    correct estimate will be:
    
      E(#rows("tbl.key1 < c1 AND tbl.key2 < c2")) = 
      = E(#rows(tbl.key1 < c1)) / total_rows(tbl) * E(#rows(tbl.key2 < c2)

    which is smaller than 
      
       MIN(E(#rows(tbl.key1 < c1), E(#rows(tbl.key2 < c2)))

    which is currently produced.

  TODO
   * Change the value returned in quick_condition_rows from a pessimistic
     estimate to true E(#rows that satisfy table condition). 
     (we can re-use some of E(#rows) calcuation code from index_merge/intersection 
      for this)
   
   * Check if this function really needs to modify keys_to_use, and change the
     code to pass it by reference if it doesn't.

   * In addition to force_quick_range other means can be (an usually are) used
     to make this function prefer range over full table scan. Figure out if
     force_quick_range is really needed.

  RETURN
   -1 if impossible select (i.e. certainly no rows will be selected)
    0 if can't use quick_select
    1 if found usable ranges and quick select has been successfully created.
*/

int SQL_SELECT::test_quick_select(THD *thd, key_map keys_to_use,
				  table_map prev_tables,
				  ha_rows limit, bool force_quick_range)
{
  uint idx;
  double scan_time;
  DBUG_ENTER("SQL_SELECT::test_quick_select");
  DBUG_PRINT("enter",("keys_to_use: %lu  prev_tables: %lu  const_tables: %lu",
		      (ulong) keys_to_use.to_ulonglong(), (ulong) prev_tables,
		      (ulong) const_tables));
  DBUG_PRINT("info", ("records: %lu", (ulong) head->file->stats.records));
  delete quick;
  quick=0;
  needed_reg.clear_all();
  quick_keys.clear_all();
  if (keys_to_use.is_clear_all())
    DBUG_RETURN(0);
  records= head->file->stats.records;
  if (!records)
    records++;					/* purecov: inspected */
  scan_time= (double) records / TIME_FOR_COMPARE + 1;
  read_time= (double) head->file->scan_time() + scan_time + 1.1;
  if (head->force_index)
    scan_time= read_time= DBL_MAX;
  if (limit < records)
    read_time= (double) records + scan_time + 1; // Force to use index
  else if (read_time <= 2.0 && !force_quick_range)
    DBUG_RETURN(0);				/* No need for quick select */

  DBUG_PRINT("info",("Time to scan table: %g", read_time));

  keys_to_use.intersect(head->keys_in_use_for_query);
  if (!keys_to_use.is_clear_all())
  {
#ifndef EMBEDDED_LIBRARY                      // Avoid compiler warning
    uchar buff[STACK_BUFF_ALLOC];
#endif
    MEM_ROOT alloc;
    SEL_TREE *tree= NULL;
    KEY_PART *key_parts;
    KEY *key_info;
    PARAM param;

    if (check_stack_overrun(thd, 2*STACK_MIN_SIZE, buff))
      DBUG_RETURN(0);                           // Fatal error flag is set

    /* set up parameter that is passed to all functions */
    param.thd= thd;
    param.baseflag= head->file->ha_table_flags();
    param.prev_tables=prev_tables | const_tables;
    param.read_tables=read_tables;
    param.current_table= head->map;
    param.table=head;
    param.keys=0;
    param.mem_root= &alloc;
    param.old_root= thd->mem_root;
    param.needed_reg= &needed_reg;
    param.imerge_cost_buff_size= 0;
    param.using_real_indexes= TRUE;
    param.remove_jump_scans= TRUE;

    thd->no_errors=1;				// Don't warn about NULL
    init_sql_alloc(&alloc, thd->variables.range_alloc_block_size, 0);
    if (!(param.key_parts= (KEY_PART*) alloc_root(&alloc,
                                                  sizeof(KEY_PART)*
                                                  head->s->key_parts)) ||
        fill_used_fields_bitmap(&param))
    {
      thd->no_errors=0;
      free_root(&alloc,MYF(0));			// Return memory & allocator
      DBUG_RETURN(0);				// Can't use range
    }
    key_parts= param.key_parts;
    thd->mem_root= &alloc;

    /*
      Make an array with description of all key parts of all table keys.
      This is used in get_mm_parts function.
    */
    key_info= head->key_info;
    for (idx=0 ; idx < head->s->keys ; idx++, key_info++)
    {
      KEY_PART_INFO *key_part_info;
      if (!keys_to_use.is_set(idx))
	continue;
      if (key_info->flags & HA_FULLTEXT)
	continue;    // ToDo: ft-keys in non-ft ranges, if possible   SerG

      param.key[param.keys]=key_parts;
      key_part_info= key_info->key_part;
      for (uint part=0 ; part < key_info->key_parts ;
	   part++, key_parts++, key_part_info++)
      {
	key_parts->key=		 param.keys;
	key_parts->part=	 part;
	key_parts->length=       key_part_info->length;
	key_parts->store_length= key_part_info->store_length;
	key_parts->field=	 key_part_info->field;
	key_parts->null_bit=	 key_part_info->null_bit;
        key_parts->image_type =
          (key_info->flags & HA_SPATIAL) ? Field::itMBR : Field::itRAW;
        /* Only HA_PART_KEY_SEG is used */
        key_parts->flag=         (uint8) key_part_info->key_part_flag;
      }
      param.real_keynr[param.keys++]=idx;
    }
    param.key_parts_end=key_parts;
    param.alloced_sel_args= 0;

    /* Calculate cost of full index read for the shortest covering index */
    if (!head->covering_keys.is_clear_all())
    {
      int key_for_use= find_shortest_key(head, &head->covering_keys);
      double key_read_time= (get_index_only_read_time(&param, records,
                                                     key_for_use) +
                             (double) records / TIME_FOR_COMPARE);
      DBUG_PRINT("info",  ("'all'+'using index' scan will be using key %d, "
                           "read time %g", key_for_use, key_read_time));
      if (key_read_time < read_time)
        read_time= key_read_time;
    }

    TABLE_READ_PLAN *best_trp= NULL;
    TRP_GROUP_MIN_MAX *group_trp;
    double best_read_time= read_time;

    if (cond)
    {
      if ((tree= get_mm_tree(&param,cond)))
      {
        if (tree->type == SEL_TREE::IMPOSSIBLE)
        {
          records=0L;                      /* Return -1 from this function. */
          read_time= (double) HA_POS_ERROR;
          goto free_mem;
        }
        /*
          If the tree can't be used for range scans, proceed anyway, as we
          can construct a group-min-max quick select
        */
        if (tree->type != SEL_TREE::KEY && tree->type != SEL_TREE::KEY_SMALLER)
          tree= NULL;
      }
    }

    /*
      Try to construct a QUICK_GROUP_MIN_MAX_SELECT.
      Notice that it can be constructed no matter if there is a range tree.
    */
    group_trp= get_best_group_min_max(&param, tree);
    if (group_trp)
    {
      param.table->quick_condition_rows= min(group_trp->records,
                                             head->file->stats.records);
      if (group_trp->read_cost < best_read_time)
      {
        best_trp= group_trp;
        best_read_time= best_trp->read_cost;
      }
    }

    if (tree)
    {
      /*
        It is possible to use a range-based quick select (but it might be
        slower than 'all' table scan).
      */
      if (tree->merges.is_empty())
      {
        TRP_RANGE         *range_trp;
        TRP_ROR_INTERSECT *rori_trp;
        bool can_build_covering= FALSE;

        /* Get best 'range' plan and prepare data for making other plans */
        if ((range_trp= get_key_scans_params(&param, tree, FALSE, TRUE,
                                             best_read_time)))
        {
          best_trp= range_trp;
          best_read_time= best_trp->read_cost;
        }

        /*
          Simultaneous key scans and row deletes on several handler
          objects are not allowed so don't use ROR-intersection for
          table deletes.
        */
        if ((thd->lex->sql_command != SQLCOM_DELETE))
        {
          /*
            Get best non-covering ROR-intersection plan and prepare data for
            building covering ROR-intersection.
          */
          if ((rori_trp= get_best_ror_intersect(&param, tree, best_read_time,
                                                &can_build_covering)))
          {
            best_trp= rori_trp;
            best_read_time= best_trp->read_cost;
            /*
              Try constructing covering ROR-intersect only if it looks possible
              and worth doing.
            */
            if (!rori_trp->is_covering && can_build_covering &&
                (rori_trp= get_best_covering_ror_intersect(&param, tree,
                                                           best_read_time)))
              best_trp= rori_trp;
          }
        }
      }
      else
      {
        /* Try creating index_merge/ROR-union scan. */
        SEL_IMERGE *imerge;
        TABLE_READ_PLAN *best_conj_trp= NULL, *new_conj_trp;
        LINT_INIT(new_conj_trp); /* no empty index_merge lists possible */
        DBUG_PRINT("info",("No range reads possible,"
                           " trying to construct index_merge"));
        List_iterator_fast<SEL_IMERGE> it(tree->merges);
        while ((imerge= it++))
        {
          new_conj_trp= get_best_disjunct_quick(&param, imerge, best_read_time);
          if (new_conj_trp)
            set_if_smaller(param.table->quick_condition_rows, 
                           new_conj_trp->records);
          if (!best_conj_trp || (new_conj_trp && new_conj_trp->read_cost <
                                 best_conj_trp->read_cost))
            best_conj_trp= new_conj_trp;
        }
        if (best_conj_trp)
          best_trp= best_conj_trp;
      }
    }

    thd->mem_root= param.old_root;

    /* If we got a read plan, create a quick select from it. */
    if (best_trp)
    {
      records= best_trp->records;
      if (!(quick= best_trp->make_quick(&param, TRUE)) || quick->init())
      {
        delete quick;
        quick= NULL;
      }
    }

  free_mem:
    free_root(&alloc,MYF(0));			// Return memory & allocator
    thd->mem_root= param.old_root;
    thd->no_errors=0;
  }

  DBUG_EXECUTE("info", print_quick(quick, &needed_reg););

  /*
    Assume that if the user is using 'limit' we will only need to scan
    limit rows if we are using a key
  */
  DBUG_RETURN(records ? test(quick) : -1);
}

/****************************************************************************
 * Partition pruning module
 ****************************************************************************/
#ifdef WITH_PARTITION_STORAGE_ENGINE

/*
  PartitionPruningModule

  This part of the code does partition pruning. Partition pruning solves the
  following problem: given a query over partitioned tables, find partitions
  that we will not need to access (i.e. partitions that we can assume to be
  empty) when executing the query.
  The set of partitions to prune doesn't depend on which query execution
  plan will be used to execute the query.
  
  HOW IT WORKS
  
  Partition pruning module makes use of RangeAnalysisModule. The following
  examples show how the problem of partition pruning can be reduced to the 
  range analysis problem:
  
  EXAMPLE 1
    Consider a query:
    
      SELECT * FROM t1 WHERE (t1.a < 5 OR t1.a = 10) AND t1.a > 3 AND t1.b='z'
    
    where table t1 is partitioned using PARTITION BY RANGE(t1.a).  An apparent
    way to find the used (i.e. not pruned away) partitions is as follows:
    
    1. analyze the WHERE clause and extract the list of intervals over t1.a
       for the above query we will get this list: {(3 < t1.a < 5), (t1.a=10)}

    2. for each interval I
       {
         find partitions that have non-empty intersection with I;
         mark them as used;
       }
       
  EXAMPLE 2
    Suppose the table is partitioned by HASH(part_func(t1.a, t1.b)). Then
    we need to:

    1. Analyze the WHERE clause and get a list of intervals over (t1.a, t1.b).
       The list of intervals we'll obtain will look like this:
       ((t1.a, t1.b) = (1,'foo')),
       ((t1.a, t1.b) = (2,'bar')), 
       ((t1,a, t1.b) > (10,'zz'))
       
    2. for each interval I 
       {
         if (the interval has form "(t1.a, t1.b) = (const1, const2)" )
         {
           calculate HASH(part_func(t1.a, t1.b));
           find which partition has records with this hash value and mark
             it as used;
         }
         else
         {
           mark all partitions as used; 
           break;
         }
       }

   For both examples the step #1 is exactly what RangeAnalysisModule could
   be used to do, if it was provided with appropriate index description
   (array of KEY_PART structures). 
   In example #1, we need to provide it with description of index(t1.a), 
   in example #2, we need to provide it with description of index(t1.a, t1.b).
   
   These index descriptions are further called "partitioning index
   descriptions". Note that it doesn't matter if such indexes really exist,
   as range analysis module only uses the description.
   
   Putting it all together, partitioning module works as follows:
   
   prune_partitions() {
     call create_partition_index_description();

     call get_mm_tree(); // invoke the RangeAnalysisModule
     
     // analyze the obtained interval list and get used partitions 
     call find_used_partitions();
  }

*/

struct st_part_prune_param;
struct st_part_opt_info;

typedef void (*mark_full_part_func)(partition_info*, uint32);

/*
  Partition pruning operation context
*/
typedef struct st_part_prune_param
{
  RANGE_OPT_PARAM range_param; /* Range analyzer parameters */

  /***************************************************************
   Following fields are filled in based solely on partitioning 
   definition and not modified after that:
   **************************************************************/
  partition_info *part_info; /* Copy of table->part_info */
  /* Function to get partition id from partitioning fields only */
  get_part_id_func get_top_partition_id_func;
  /* Function to mark a partition as used (w/all subpartitions if they exist)*/
  mark_full_part_func mark_full_partition_used;
 
  /* Partitioning 'index' description, array of key parts */
  KEY_PART *key;
  
  /*
    Number of fields in partitioning 'index' definition created for
    partitioning (0 if partitioning 'index' doesn't include partitioning
    fields)
  */
  uint part_fields;
  uint subpart_fields; /* Same as above for subpartitioning */
  
  /* 
    Number of the last partitioning field keypart in the index, or -1 if
    partitioning index definition doesn't include partitioning fields.
  */
  int last_part_partno;
  int last_subpart_partno; /* Same as above for supartitioning */

  /*
    is_part_keypart[i] == test(keypart #i in partitioning index is a member
                               used in partitioning)
    Used to maintain current values of cur_part_fields and cur_subpart_fields
  */
  my_bool *is_part_keypart;
  /* Same as above for subpartitioning */
  my_bool *is_subpart_keypart;

  /***************************************************************
   Following fields form find_used_partitions() recursion context:
   **************************************************************/
  SEL_ARG **arg_stack;     /* "Stack" of SEL_ARGs */
  SEL_ARG **arg_stack_end; /* Top of the stack    */
  /* Number of partitioning fields for which we have a SEL_ARG* in arg_stack */
  uint cur_part_fields;
  /* Same as cur_part_fields, but for subpartitioning */
  uint cur_subpart_fields;

  /* Iterator to be used to obtain the "current" set of used partitions */
  PARTITION_ITERATOR part_iter;

  /* Initialized bitmap of no_subparts size */
  MY_BITMAP subparts_bitmap;
} PART_PRUNE_PARAM;

static bool create_partition_index_description(PART_PRUNE_PARAM *prune_par);
static int find_used_partitions(PART_PRUNE_PARAM *ppar, SEL_ARG *key_tree);
static int find_used_partitions_imerge(PART_PRUNE_PARAM *ppar,
                                       SEL_IMERGE *imerge);
static int find_used_partitions_imerge_list(PART_PRUNE_PARAM *ppar,
                                            List<SEL_IMERGE> &merges);
static void mark_all_partitions_as_used(partition_info *part_info);

#ifndef DBUG_OFF
static void print_partitioning_index(KEY_PART *parts, KEY_PART *parts_end);
static void dbug_print_field(Field *field);
static void dbug_print_segment_range(SEL_ARG *arg, KEY_PART *part);
static void dbug_print_singlepoint_range(SEL_ARG **start, uint num);
#endif


/*
  Perform partition pruning for a given table and condition.

  SYNOPSIS
    prune_partitions()
      thd           Thread handle
      table         Table to perform partition pruning for
      pprune_cond   Condition to use for partition pruning
  
  DESCRIPTION
    This function assumes that all partitions are marked as unused when it
    is invoked. The function analyzes the condition, finds partitions that
    need to be used to retrieve the records that match the condition, and 
    marks them as used by setting appropriate bit in part_info->used_partitions
    In the worst case all partitions are marked as used.

  NOTE
    This function returns promptly if called for non-partitioned table.

  RETURN
    TRUE   We've inferred that no partitions need to be used (i.e. no table
           records will satisfy pprune_cond)
    FALSE  Otherwise
*/

bool prune_partitions(THD *thd, TABLE *table, Item *pprune_cond)
{
  bool retval= FALSE;
  partition_info *part_info = table->part_info;
  DBUG_ENTER("prune_partitions");

  if (!part_info)
    DBUG_RETURN(FALSE); /* not a partitioned table */
  
  if (!pprune_cond)
  {
    mark_all_partitions_as_used(part_info);
    DBUG_RETURN(FALSE);
  }
  
  PART_PRUNE_PARAM prune_param;
  MEM_ROOT alloc;
  RANGE_OPT_PARAM  *range_par= &prune_param.range_param;
  my_bitmap_map *old_read_set, *old_write_set;

  prune_param.part_info= part_info;
  init_sql_alloc(&alloc, thd->variables.range_alloc_block_size, 0);
  range_par->mem_root= &alloc;
  range_par->old_root= thd->mem_root;

  if (create_partition_index_description(&prune_param))
  {
    mark_all_partitions_as_used(part_info);
    free_root(&alloc,MYF(0));		// Return memory & allocator
    DBUG_RETURN(FALSE);
  }
  
  old_write_set= dbug_tmp_use_all_columns(table, table->write_set);
  old_read_set=  dbug_tmp_use_all_columns(table, table->read_set);
  range_par->thd= thd;
  range_par->table= table;
  /* range_par->cond doesn't need initialization */
  range_par->prev_tables= range_par->read_tables= 0;
  range_par->current_table= table->map;

  range_par->keys= 1; // one index
  range_par->using_real_indexes= FALSE;
  range_par->remove_jump_scans= FALSE;
  range_par->real_keynr[0]= 0;
  range_par->alloced_sel_args= 0;

  thd->no_errors=1;				// Don't warn about NULL
  thd->mem_root=&alloc;

  bitmap_clear_all(&part_info->used_partitions);

  prune_param.key= prune_param.range_param.key_parts;
  SEL_TREE *tree;
  int res;

  tree= get_mm_tree(range_par, pprune_cond);
  if (!tree)
    goto all_used;

  if (tree->type == SEL_TREE::IMPOSSIBLE)
  {
    retval= TRUE;
    goto end;
  }

  if (tree->type != SEL_TREE::KEY && tree->type != SEL_TREE::KEY_SMALLER)
    goto all_used;

  if (tree->merges.is_empty())
  {
    /* Range analysis has produced a single list of intervals. */
    prune_param.arg_stack_end= prune_param.arg_stack;
    prune_param.cur_part_fields= 0;
    prune_param.cur_subpart_fields= 0;
    init_all_partitions_iterator(part_info, &prune_param.part_iter);
    if (!tree->keys[0] || (-1 == (res= find_used_partitions(&prune_param,
                                                            tree->keys[0]))))
      goto all_used;
  }
  else
  {
    if (tree->merges.elements == 1)
    {
      /* 
        Range analysis has produced a "merge" of several intervals lists, a 
        SEL_TREE that represents an expression in form         
          sel_imerge = (tree1 OR tree2 OR ... OR treeN)
        that cannot be reduced to one tree. This can only happen when 
        partitioning index has several keyparts and the condition is OR of
        conditions that refer to different key parts. For example, we'll get
        here for "partitioning_field=const1 OR subpartitioning_field=const2"
      */
      if (-1 == (res= find_used_partitions_imerge(&prune_param,
                                                  tree->merges.head())))
        goto all_used;
    }
    else
    {
      /* 
        Range analysis has produced a list of several imerges, i.e. a
        structure that represents a condition in form 
        imerge_list= (sel_imerge1 AND sel_imerge2 AND ... AND sel_imergeN)
        This is produced for complicated WHERE clauses that range analyzer
        can't really analyze properly.
      */
      if (-1 == (res= find_used_partitions_imerge_list(&prune_param,
                                                       tree->merges)))
        goto all_used;
    }
  }
  
  /*
    res == 0 => no used partitions => retval=TRUE
    res == 1 => some used partitions => retval=FALSE
    res == -1 - we jump over this line to all_used:
  */
  retval= test(!res);
  goto end;

all_used:
  retval= FALSE; // some partitions are used
  mark_all_partitions_as_used(prune_param.part_info);
end:
  dbug_tmp_restore_column_map(table->write_set, old_write_set);
  dbug_tmp_restore_column_map(table->read_set,  old_read_set);
  thd->no_errors=0;
  thd->mem_root= range_par->old_root;
  free_root(&alloc,MYF(0));			// Return memory & allocator
  DBUG_RETURN(retval);
}


/*
  Store field key image to table record

  SYNOPSIS
    store_key_image_to_rec()
      field  Field which key image should be stored
      ptr    Field value in key format
      len    Length of the value, in bytes

  DESCRIPTION
    Copy the field value from its key image to the table record. The source
    is the value in key image format, occupying len bytes in buffer pointed
    by ptr. The destination is table record, in "field value in table record"
    format.
*/

void store_key_image_to_rec(Field *field, uchar *ptr, uint len)
{
  /* Do the same as print_key() does */ 
  my_bitmap_map *old_map;

  if (field->real_maybe_null())
  {
    if (*ptr)
    {
      field->set_null();
      return;
    }
    field->set_notnull();
    ptr++;
  }    
  old_map= dbug_tmp_use_all_columns(field->table,
                                    field->table->write_set);
  field->set_key_image(ptr, len); 
  dbug_tmp_restore_column_map(field->table->write_set, old_map);
}


/*
  For SEL_ARG* array, store sel_arg->min values into table record buffer

  SYNOPSIS
    store_selargs_to_rec()
      ppar   Partition pruning context
      start  Array of SEL_ARG* for which the minimum values should be stored
      num    Number of elements in the array

  DESCRIPTION
    For each SEL_ARG* interval in the specified array, store the left edge
    field value (sel_arg->min, key image format) into the table record.
*/

static void store_selargs_to_rec(PART_PRUNE_PARAM *ppar, SEL_ARG **start,
                                 int num)
{
  KEY_PART *parts= ppar->range_param.key_parts;
  for (SEL_ARG **end= start + num; start != end; start++)
  {
    SEL_ARG *sel_arg= (*start);
    store_key_image_to_rec(sel_arg->field, sel_arg->min_value,
                           parts[sel_arg->part].length);
  }
}


/* Mark a partition as used in the case when there are no subpartitions */
static void mark_full_partition_used_no_parts(partition_info* part_info,
                                              uint32 part_id)
{
  DBUG_ENTER("mark_full_partition_used_no_parts");
  DBUG_PRINT("enter", ("Mark partition %u as used", part_id));
  bitmap_set_bit(&part_info->used_partitions, part_id);
  DBUG_VOID_RETURN;
}


/* Mark a partition as used in the case when there are subpartitions */
static void mark_full_partition_used_with_parts(partition_info *part_info,
                                                uint32 part_id)
{
  uint32 start= part_id * part_info->no_subparts;
  uint32 end=   start + part_info->no_subparts; 
  DBUG_ENTER("mark_full_partition_used_with_parts");

  for (; start != end; start++)
  {
    DBUG_PRINT("info", ("1:Mark subpartition %u as used", start));
    bitmap_set_bit(&part_info->used_partitions, start);
  }
  DBUG_VOID_RETURN;
}

/*
  Find the set of used partitions for List<SEL_IMERGE>
  SYNOPSIS
    find_used_partitions_imerge_list
      ppar      Partition pruning context.
      key_tree  Intervals tree to perform pruning for.
      
  DESCRIPTION
    List<SEL_IMERGE> represents "imerge1 AND imerge2 AND ...". 
    The set of used partitions is an intersection of used partitions sets
    for imerge_{i}.
    We accumulate this intersection in a separate bitmap.
 
  RETURN 
    See find_used_partitions()
*/

static int find_used_partitions_imerge_list(PART_PRUNE_PARAM *ppar,
                                            List<SEL_IMERGE> &merges)
{
  MY_BITMAP all_merges;
  uint bitmap_bytes;
  my_bitmap_map *bitmap_buf;
  uint n_bits= ppar->part_info->used_partitions.n_bits;
  bitmap_bytes= bitmap_buffer_size(n_bits);
  if (!(bitmap_buf= (my_bitmap_map*) alloc_root(ppar->range_param.mem_root,
                                                bitmap_bytes)))
  {
    /*
      Fallback, process just the first SEL_IMERGE. This can leave us with more
      partitions marked as used then actually needed.
    */
    return find_used_partitions_imerge(ppar, merges.head());
  }
  bitmap_init(&all_merges, bitmap_buf, n_bits, FALSE);
  bitmap_set_prefix(&all_merges, n_bits);

  List_iterator<SEL_IMERGE> it(merges);
  SEL_IMERGE *imerge;
  while ((imerge=it++))
  {
    int res= find_used_partitions_imerge(ppar, imerge);
    if (!res)
    {
      /* no used partitions on one ANDed imerge => no used partitions at all */
      return 0;
    }

    if (res != -1)
      bitmap_intersect(&all_merges, &ppar->part_info->used_partitions);

    if (bitmap_is_clear_all(&all_merges))
      return 0;

    bitmap_clear_all(&ppar->part_info->used_partitions);
  }
  memcpy(ppar->part_info->used_partitions.bitmap, all_merges.bitmap,
         bitmap_bytes);
  return 1;
}


/*
  Find the set of used partitions for SEL_IMERGE structure
  SYNOPSIS
    find_used_partitions_imerge()
      ppar      Partition pruning context.
      key_tree  Intervals tree to perform pruning for.
      
  DESCRIPTION
    SEL_IMERGE represents "tree1 OR tree2 OR ...". The implementation is
    trivial - just use mark used partitions for each tree and bail out early
    if for some tree_{i} all partitions are used.
 
  RETURN 
    See find_used_partitions().
*/

static
int find_used_partitions_imerge(PART_PRUNE_PARAM *ppar, SEL_IMERGE *imerge)
{
  int res= 0;
  for (SEL_TREE **ptree= imerge->trees; ptree < imerge->trees_next; ptree++)
  {
    ppar->arg_stack_end= ppar->arg_stack;
    ppar->cur_part_fields= 0;
    ppar->cur_subpart_fields= 0;
    init_all_partitions_iterator(ppar->part_info, &ppar->part_iter);
    SEL_ARG *key_tree= (*ptree)->keys[0];
    if (!key_tree || (-1 == (res |= find_used_partitions(ppar, key_tree))))
      return -1;
  }
  return res;
}


/*
  Collect partitioning ranges for the SEL_ARG tree and mark partitions as used

  SYNOPSIS
    find_used_partitions()
      ppar      Partition pruning context.
      key_tree  SEL_ARG range tree to perform pruning for

  DESCRIPTION
    This function 
      * recursively walks the SEL_ARG* tree collecting partitioning "intervals"
      * finds the partitions one needs to use to get rows in these intervals
      * marks these partitions as used.
    The next session desribes the process in greater detail.
 
  IMPLEMENTATION
    TYPES OF RESTRICTIONS THAT WE CAN OBTAIN PARTITIONS FOR    
    We can find out which [sub]partitions to use if we obtain restrictions on 
    [sub]partitioning fields in the following form:
    1.  "partition_field1=const1 AND ... AND partition_fieldN=constN"
    1.1  Same as (1) but for subpartition fields

    If partitioning supports interval analysis (i.e. partitioning is a
    function of a single table field, and partition_info::
    get_part_iter_for_interval != NULL), then we can also use condition in
    this form:
    2.  "const1 <=? partition_field <=? const2"
    2.1  Same as (2) but for subpartition_field

    INFERRING THE RESTRICTIONS FROM SEL_ARG TREE
    
    The below is an example of what SEL_ARG tree may represent:
    
    (start)
     |                           $
     |   Partitioning keyparts   $  subpartitioning keyparts
     |                           $
     |     ...          ...      $
     |      |            |       $
     | +---------+  +---------+  $  +-----------+  +-----------+
     \-| par1=c1 |--| par2=c2 |-----| subpar1=c3|--| subpar2=c5|
       +---------+  +---------+  $  +-----------+  +-----------+
            |                    $        |             |
            |                    $        |        +-----------+ 
            |                    $        |        | subpar2=c6|
            |                    $        |        +-----------+ 
            |                    $        |
            |                    $  +-----------+  +-----------+
            |                    $  | subpar1=c4|--| subpar2=c8|
            |                    $  +-----------+  +-----------+
            |                    $         
            |                    $
       +---------+               $  +------------+  +------------+
       | par1=c2 |------------------| subpar1=c10|--| subpar2=c12|
       +---------+               $  +------------+  +------------+
            |                    $
           ...                   $

    The up-down connections are connections via SEL_ARG::left and
    SEL_ARG::right. A horizontal connection to the right is the
    SEL_ARG::next_key_part connection.
    
    find_used_partitions() traverses the entire tree via recursion on
     * SEL_ARG::next_key_part (from left to right on the picture)
     * SEL_ARG::left|right (up/down on the pic). Left-right recursion is
       performed for each depth level.
    
    Recursion descent on SEL_ARG::next_key_part is used to accumulate (in
    ppar->arg_stack) constraints on partitioning and subpartitioning fields.
    For the example in the above picture, one of stack states is:
      in find_used_partitions(key_tree = "subpar2=c5") (***)
      in find_used_partitions(key_tree = "subpar1=c3")
      in find_used_partitions(key_tree = "par2=c2")   (**)
      in find_used_partitions(key_tree = "par1=c1")
      in prune_partitions(...)
    We apply partitioning limits as soon as possible, e.g. when we reach the
    depth (**), we find which partition(s) correspond to "par1=c1 AND par2=c2",
    and save them in ppar->part_iter.
    When we reach the depth (***), we find which subpartition(s) correspond to
    "subpar1=c3 AND subpar2=c5", and then mark appropriate subpartitions in
    appropriate subpartitions as used.
    
    It is possible that constraints on some partitioning fields are missing.
    For the above example, consider this stack state:
      in find_used_partitions(key_tree = "subpar2=c12") (***)
      in find_used_partitions(key_tree = "subpar1=c10")
      in find_used_partitions(key_tree = "par1=c2")
      in prune_partitions(...)
    Here we don't have constraints for all partitioning fields. Since we've
    never set the ppar->part_iter to contain used set of partitions, we use
    its default "all partitions" value.  We get  subpartition id for 
    "subpar1=c3 AND subpar2=c5", and mark that subpartition as used in every
    partition.

    The inverse is also possible: we may get constraints on partitioning
    fields, but not constraints on subpartitioning fields. In that case,
    calls to find_used_partitions() with depth below (**) will return -1,
    and we will mark entire partition as used.

  TODO
    Replace recursion on SEL_ARG::left and SEL_ARG::right with a loop

  RETURN
    1   OK, one or more [sub]partitions are marked as used.
    0   The passed condition doesn't match any partitions
   -1   Couldn't infer any partition pruning "intervals" from the passed 
        SEL_ARG* tree (which means that all partitions should be marked as
        used) Marking partitions as used is the responsibility of the caller.
*/

static 
int find_used_partitions(PART_PRUNE_PARAM *ppar, SEL_ARG *key_tree)
{
  int res, left_res=0, right_res=0;
  int partno= (int)key_tree->part;
  bool pushed= FALSE;
  bool set_full_part_if_bad_ret= FALSE;

  if (key_tree->left != &null_element)
  {
    if (-1 == (left_res= find_used_partitions(ppar,key_tree->left)))
      return -1;
  }

  if (key_tree->type == SEL_ARG::KEY_RANGE)
  {
    if (partno == 0 && (NULL != ppar->part_info->get_part_iter_for_interval))
    {
      /* 
        Partitioning is done by RANGE|INTERVAL(monotonic_expr(fieldX)), and
        we got "const1 CMP fieldX CMP const2" interval <-- psergey-todo: change
      */
      DBUG_EXECUTE("info", dbug_print_segment_range(key_tree,
                                                    ppar->range_param.
                                                    key_parts););
      res= ppar->part_info->
           get_part_iter_for_interval(ppar->part_info,
                                      FALSE,
                                      key_tree->min_value, 
                                      key_tree->max_value,
                                      key_tree->min_flag | key_tree->max_flag,
                                      &ppar->part_iter);
      if (!res)
        goto go_right; /* res==0 --> no satisfying partitions */
      if (res == -1)
      {
        //get a full range iterator
        init_all_partitions_iterator(ppar->part_info, &ppar->part_iter);
      }
      /* 
        Save our intent to mark full partition as used if we will not be able
        to obtain further limits on subpartitions
      */
      set_full_part_if_bad_ret= TRUE;
      goto process_next_key_part;
    }

    if (partno == ppar->last_subpart_partno && 
        (NULL != ppar->part_info->get_subpart_iter_for_interval))
    {
      PARTITION_ITERATOR subpart_iter;
      DBUG_EXECUTE("info", dbug_print_segment_range(key_tree,
                                                    ppar->range_param.
                                                    key_parts););
      res= ppar->part_info->
           get_subpart_iter_for_interval(ppar->part_info,
                                         TRUE,
                                         key_tree->min_value, 
                                         key_tree->max_value,
                                         key_tree->min_flag | key_tree->max_flag,
                                         &subpart_iter);
      DBUG_ASSERT(res); /* We can't get "no satisfying subpartitions" */
      if (res == -1)
        return -1; /* all subpartitions satisfy */
        
      uint32 subpart_id;
      bitmap_clear_all(&ppar->subparts_bitmap);
      while ((subpart_id= subpart_iter.get_next(&subpart_iter)) !=
             NOT_A_PARTITION_ID)
        bitmap_set_bit(&ppar->subparts_bitmap, subpart_id);

      /* Mark each partition as used in each subpartition.  */
      uint32 part_id;
      while ((part_id= ppar->part_iter.get_next(&ppar->part_iter)) !=
              NOT_A_PARTITION_ID)
      {
        for (uint i= 0; i < ppar->part_info->no_subparts; i++)
          if (bitmap_is_set(&ppar->subparts_bitmap, i))
            bitmap_set_bit(&ppar->part_info->used_partitions,
                           part_id * ppar->part_info->no_subparts + i);
      }
      goto go_right;
    }

    if (key_tree->is_singlepoint())
    {
      pushed= TRUE;
      ppar->cur_part_fields+=    ppar->is_part_keypart[partno];
      ppar->cur_subpart_fields+= ppar->is_subpart_keypart[partno];
      *(ppar->arg_stack_end++) = key_tree;

      if (partno == ppar->last_part_partno &&
          ppar->cur_part_fields == ppar->part_fields)
      {
        /* 
          Ok, we've got "fieldN<=>constN"-type SEL_ARGs for all partitioning
          fields. Save all constN constants into table record buffer.
        */
        store_selargs_to_rec(ppar, ppar->arg_stack, ppar->part_fields);
        DBUG_EXECUTE("info", dbug_print_singlepoint_range(ppar->arg_stack,
                                                       ppar->part_fields););
        uint32 part_id;
        longlong func_value;
        /* Find in which partition the {const1, ...,constN} tuple goes */
        if (ppar->get_top_partition_id_func(ppar->part_info, &part_id,
                                            &func_value))
        {
          res= 0; /* No satisfying partitions */
          goto pop_and_go_right;
        }
        /* Rembember the limit we got - single partition #part_id */
        init_single_partition_iterator(part_id, &ppar->part_iter);
        
        /*
          If there are no subpartitions/we fail to get any limit for them, 
          then we'll mark full partition as used. 
        */
        set_full_part_if_bad_ret= TRUE;
        goto process_next_key_part;
      }

      if (partno == ppar->last_subpart_partno &&
          ppar->cur_subpart_fields == ppar->subpart_fields)
      {
        /* 
          Ok, we've got "fieldN<=>constN"-type SEL_ARGs for all subpartitioning
          fields. Save all constN constants into table record buffer.
        */
        store_selargs_to_rec(ppar, ppar->arg_stack_end - ppar->subpart_fields,
                             ppar->subpart_fields);
        DBUG_EXECUTE("info", dbug_print_singlepoint_range(ppar->arg_stack_end- 
                                                       ppar->subpart_fields,
                                                       ppar->subpart_fields););
        /* Find the subpartition (it's HASH/KEY so we always have one) */
        partition_info *part_info= ppar->part_info;
        uint32 subpart_id= part_info->get_subpartition_id(part_info);
        
        /* Mark this partition as used in each subpartition. */
        uint32 part_id;
        while ((part_id= ppar->part_iter.get_next(&ppar->part_iter)) !=
                NOT_A_PARTITION_ID)
        {
          bitmap_set_bit(&part_info->used_partitions,
                         part_id * part_info->no_subparts + subpart_id);
        }
        res= 1; /* Some partitions were marked as used */
        goto pop_and_go_right;
      }
    }
    else
    {
      /* 
        Can't handle condition on current key part. If we're that deep that 
        we're processing subpartititoning's key parts, this means we'll not be
        able to infer any suitable condition, so bail out.
      */
      if (partno >= ppar->last_part_partno)
        return -1;
    }
  }

process_next_key_part:
  if (key_tree->next_key_part)
    res= find_used_partitions(ppar, key_tree->next_key_part);
  else
    res= -1;
 
  if (set_full_part_if_bad_ret)
  {
    if (res == -1)
    {
      /* Got "full range" for subpartitioning fields */
      uint32 part_id;
      bool found= FALSE;
      while ((part_id= ppar->part_iter.get_next(&ppar->part_iter)) !=
             NOT_A_PARTITION_ID)
      {
        ppar->mark_full_partition_used(ppar->part_info, part_id);
        found= TRUE;
      }
      res= test(found);
    }
    /*
      Restore the "used partitions iterator" to the default setting that
      specifies iteration over all partitions.
    */
    init_all_partitions_iterator(ppar->part_info, &ppar->part_iter);
  }

  if (pushed)
  {
pop_and_go_right:
    /* Pop this key part info off the "stack" */
    ppar->arg_stack_end--;
    ppar->cur_part_fields-=    ppar->is_part_keypart[partno];
    ppar->cur_subpart_fields-= ppar->is_subpart_keypart[partno];
  }

  if (res == -1)
    return -1;
go_right:
  if (key_tree->right != &null_element)
  {
    if (-1 == (right_res= find_used_partitions(ppar,key_tree->right)))
      return -1;
  }
  return (left_res || right_res || res);
}
 

static void mark_all_partitions_as_used(partition_info *part_info)
{
  bitmap_set_all(&part_info->used_partitions);
}


/*
  Check if field types allow to construct partitioning index description
 
  SYNOPSIS
    fields_ok_for_partition_index()
      pfield  NULL-terminated array of pointers to fields.

  DESCRIPTION
    For an array of fields, check if we can use all of the fields to create
    partitioning index description.
    
    We can't process GEOMETRY fields - for these fields singlepoint intervals
    cant be generated, and non-singlepoint are "special" kinds of intervals
    to which our processing logic can't be applied.

    It is not known if we could process ENUM fields, so they are disabled to be
    on the safe side.

  RETURN 
    TRUE   Yes, fields can be used in partitioning index
    FALSE  Otherwise
*/

static bool fields_ok_for_partition_index(Field **pfield)
{
  if (!pfield)
    return FALSE;
  for (; (*pfield); pfield++)
  {
    enum_field_types ftype= (*pfield)->real_type();
    if (ftype == MYSQL_TYPE_ENUM || ftype == MYSQL_TYPE_GEOMETRY)
      return FALSE;
  }
  return TRUE;
}


/*
  Create partition index description and fill related info in the context
  struct

  SYNOPSIS
    create_partition_index_description()
      prune_par  INOUT Partition pruning context
<<<<<<< HEAD

  DESCRIPTION
    Create partition index description. Partition index description is:

      part_index(used_fields_list(part_expr), used_fields_list(subpart_expr))

    If partitioning/sub-partitioning uses BLOB or Geometry fields, then
    corresponding fields_list(...) is not included into index description
    and we don't perform partition pruning for partitions/subpartitions.

=======

  DESCRIPTION
    Create partition index description. Partition index description is:

      part_index(used_fields_list(part_expr), used_fields_list(subpart_expr))

    If partitioning/sub-partitioning uses BLOB or Geometry fields, then
    corresponding fields_list(...) is not included into index description
    and we don't perform partition pruning for partitions/subpartitions.

>>>>>>> d528c730
  RETURN
    TRUE   Out of memory or can't do partition pruning at all
    FALSE  OK
*/

static bool create_partition_index_description(PART_PRUNE_PARAM *ppar)
{
  RANGE_OPT_PARAM *range_par= &(ppar->range_param);
  partition_info *part_info= ppar->part_info;
  uint used_part_fields, used_subpart_fields;

  used_part_fields= fields_ok_for_partition_index(part_info->part_field_array) ?
                      part_info->no_part_fields : 0;
  used_subpart_fields= 
    fields_ok_for_partition_index(part_info->subpart_field_array)? 
      part_info->no_subpart_fields : 0;
  
  uint total_parts= used_part_fields + used_subpart_fields;

  ppar->part_fields=      used_part_fields;
  ppar->last_part_partno= (int)used_part_fields - 1;

  ppar->subpart_fields= used_subpart_fields;
  ppar->last_subpart_partno= 
    used_subpart_fields?(int)(used_part_fields + used_subpart_fields - 1): -1;

  if (part_info->is_sub_partitioned())
  {
    ppar->mark_full_partition_used=  mark_full_partition_used_with_parts;
    ppar->get_top_partition_id_func= part_info->get_part_partition_id;
  }
  else
  {
    ppar->mark_full_partition_used=  mark_full_partition_used_no_parts;
    ppar->get_top_partition_id_func= part_info->get_partition_id;
  }

  KEY_PART *key_part;
  MEM_ROOT *alloc= range_par->mem_root;
  if (!total_parts || 
      !(key_part= (KEY_PART*)alloc_root(alloc, sizeof(KEY_PART)*
                                               total_parts)) ||
      !(ppar->arg_stack= (SEL_ARG**)alloc_root(alloc, sizeof(SEL_ARG*)* 
                                                      total_parts)) ||
      !(ppar->is_part_keypart= (my_bool*)alloc_root(alloc, sizeof(my_bool)*
                                                           total_parts)) ||
      !(ppar->is_subpart_keypart= (my_bool*)alloc_root(alloc, sizeof(my_bool)*
                                                           total_parts)))
    return TRUE;
 
  if (ppar->subpart_fields)
  {
    my_bitmap_map *buf;
    uint32 bufsize= bitmap_buffer_size(ppar->part_info->no_subparts);
    if (!(buf= (my_bitmap_map*) alloc_root(alloc, bufsize)))
      return TRUE;
    bitmap_init(&ppar->subparts_bitmap, buf, ppar->part_info->no_subparts,
                FALSE);
  }
  range_par->key_parts= key_part;
  Field **field= (ppar->part_fields)? part_info->part_field_array :
                                           part_info->subpart_field_array;
  bool in_subpart_fields= FALSE;
  for (uint part= 0; part < total_parts; part++, key_part++)
  {
    key_part->key=          0;
    key_part->part=	    part;
    key_part->store_length= key_part->length= (uint16) (*field)->key_length();
    if ((*field)->real_maybe_null())
      key_part->store_length+= HA_KEY_NULL_LENGTH;
    if ((*field)->type() == MYSQL_TYPE_BLOB || 
        (*field)->real_type() == MYSQL_TYPE_VARCHAR)
      key_part->store_length+= HA_KEY_BLOB_LENGTH;

    DBUG_PRINT("info", ("part %u length %u store_length %u", part,
                         key_part->length, key_part->store_length));

    key_part->field=        (*field);
    key_part->image_type =  Field::itRAW;
    /* 
      We set keypart flag to 0 here as the only HA_PART_KEY_SEG is checked
      in the RangeAnalysisModule.
    */
    key_part->flag=         0;
    /* We don't set key_parts->null_bit as it will not be used */

    ppar->is_part_keypart[part]= !in_subpart_fields;
    ppar->is_subpart_keypart[part]= in_subpart_fields;

    /*
      Check if this was last field in this array, in this case we
      switch to subpartitioning fields. (This will only happens if
      there are subpartitioning fields to cater for).
    */
    if (!*(++field))
    {
      field= part_info->subpart_field_array;
      in_subpart_fields= TRUE;
    }
  }
  range_par->key_parts_end= key_part;

  DBUG_EXECUTE("info", print_partitioning_index(range_par->key_parts,
                                                range_par->key_parts_end););
  return FALSE;
}


#ifndef DBUG_OFF

static void print_partitioning_index(KEY_PART *parts, KEY_PART *parts_end)
{
  DBUG_ENTER("print_partitioning_index");
  DBUG_LOCK_FILE;
  fprintf(DBUG_FILE, "partitioning INDEX(");
  for (KEY_PART *p=parts; p != parts_end; p++)
  {
    fprintf(DBUG_FILE, "%s%s", p==parts?"":" ,", p->field->field_name);
<<<<<<< HEAD
  }
  fputs(");\n", DBUG_FILE);
  DBUG_UNLOCK_FILE;
  DBUG_VOID_RETURN;
}

/* Print field value into debug trace, in NULL-aware way. */
static void dbug_print_field(Field *field)
{
  if (field->is_real_null())
    fprintf(DBUG_FILE, "NULL");
  else
  {
    char buf[256];
    String str(buf, sizeof(buf), &my_charset_bin);
    str.length(0);
    String *pstr;
    pstr= field->val_str(&str);
    fprintf(DBUG_FILE, "'%s'", pstr->c_ptr_safe());
  }
}


=======
  }
  fputs(");\n", DBUG_FILE);
  DBUG_UNLOCK_FILE;
  DBUG_VOID_RETURN;
}

/* Print field value into debug trace, in NULL-aware way. */
static void dbug_print_field(Field *field)
{
  if (field->is_real_null())
    fprintf(DBUG_FILE, "NULL");
  else
  {
    char buf[256];
    String str(buf, sizeof(buf), &my_charset_bin);
    str.length(0);
    String *pstr;
    pstr= field->val_str(&str);
    fprintf(DBUG_FILE, "'%s'", pstr->c_ptr_safe());
  }
}


>>>>>>> d528c730
/* Print a "c1 < keypartX < c2" - type interval into debug trace. */
static void dbug_print_segment_range(SEL_ARG *arg, KEY_PART *part)
{
  DBUG_ENTER("dbug_print_segment_range");
  DBUG_LOCK_FILE;
  if (!(arg->min_flag & NO_MIN_RANGE))
  {
    store_key_image_to_rec(part->field, arg->min_value, part->length);
    dbug_print_field(part->field);
    if (arg->min_flag & NEAR_MIN)
      fputs(" < ", DBUG_FILE);
    else
      fputs(" <= ", DBUG_FILE);
  }

  fprintf(DBUG_FILE, "%s", part->field->field_name);

  if (!(arg->max_flag & NO_MAX_RANGE))
  {
    if (arg->max_flag & NEAR_MAX)
      fputs(" < ", DBUG_FILE);
    else
      fputs(" <= ", DBUG_FILE);
    store_key_image_to_rec(part->field, arg->max_value, part->length);
    dbug_print_field(part->field);
  }
  fputs("\n", DBUG_FILE);
  DBUG_UNLOCK_FILE;
  DBUG_VOID_RETURN;
}


/*
  Print a singlepoint multi-keypart range interval to debug trace
 
  SYNOPSIS
    dbug_print_singlepoint_range()
      start  Array of SEL_ARG* ptrs representing conditions on key parts
      num    Number of elements in the array.

  DESCRIPTION
    This function prints a "keypartN=constN AND ... AND keypartK=constK"-type 
    interval to debug trace.
*/

static void dbug_print_singlepoint_range(SEL_ARG **start, uint num)
{
  DBUG_ENTER("dbug_print_singlepoint_range");
  DBUG_LOCK_FILE;
  SEL_ARG **end= start + num;

  for (SEL_ARG **arg= start; arg != end; arg++)
  {
    Field *field= (*arg)->field;
    fprintf(DBUG_FILE, "%s%s=", (arg==start)?"":", ", field->field_name);
    dbug_print_field(field);
  }
  fputs("\n", DBUG_FILE);
  DBUG_UNLOCK_FILE;
  DBUG_VOID_RETURN;
}
#endif

/****************************************************************************
 * Partition pruning code ends
 ****************************************************************************/
#endif


/*
  Get cost of 'sweep' full records retrieval.
  SYNOPSIS
    get_sweep_read_cost()
      param            Parameter from test_quick_select
      records          # of records to be retrieved
  RETURN
    cost of sweep
*/

double get_sweep_read_cost(const PARAM *param, ha_rows records)
{
  double result;
  DBUG_ENTER("get_sweep_read_cost");
  if (param->table->file->primary_key_is_clustered())
  {
    result= param->table->file->read_time(param->table->s->primary_key,
                                          (uint)records, records);
  }
  else
  {
    double n_blocks=
      ceil(ulonglong2double(param->table->file->stats.data_file_length) /
           IO_SIZE);
    double busy_blocks=
      n_blocks * (1.0 - pow(1.0 - 1.0/n_blocks, rows2double(records)));
    if (busy_blocks < 1.0)
      busy_blocks= 1.0;
    DBUG_PRINT("info",("sweep: nblocks: %g, busy_blocks: %g", n_blocks,
                       busy_blocks));
    /*
      Disabled: Bail out if # of blocks to read is bigger than # of blocks in
      table data file.
    if (max_cost != DBL_MAX  && (busy_blocks+index_reads_cost) >= n_blocks)
      return 1;
    */
    JOIN *join= param->thd->lex->select_lex.join;
    if (!join || join->tables == 1)
    {
      /* No join, assume reading is done in one 'sweep' */
      result= busy_blocks*(DISK_SEEK_BASE_COST +
                          DISK_SEEK_PROP_COST*n_blocks/busy_blocks);
    }
    else
    {
      /*
        Possibly this is a join with source table being non-last table, so
        assume that disk seeks are random here.
      */
      result= busy_blocks;
    }
  }
  DBUG_PRINT("return",("cost: %g", result));
  DBUG_RETURN(result);
}


/*
  Get best plan for a SEL_IMERGE disjunctive expression.
  SYNOPSIS
    get_best_disjunct_quick()
      param     Parameter from check_quick_select function
      imerge    Expression to use
      read_time Don't create scans with cost > read_time

  NOTES
    index_merge cost is calculated as follows:
    index_merge_cost =
      cost(index_reads) +         (see #1)
      cost(rowid_to_row_scan) +   (see #2)
      cost(unique_use)            (see #3)

    1. cost(index_reads) =SUM_i(cost(index_read_i))
       For non-CPK scans,
         cost(index_read_i) = {cost of ordinary 'index only' scan}
       For CPK scan,
         cost(index_read_i) = {cost of non-'index only' scan}

    2. cost(rowid_to_row_scan)
      If table PK is clustered then
        cost(rowid_to_row_scan) =
          {cost of ordinary clustered PK scan with n_ranges=n_rows}

      Otherwise, we use the following model to calculate costs:
      We need to retrieve n_rows rows from file that occupies n_blocks blocks.
      We assume that offsets of rows we need are independent variates with
      uniform distribution in [0..max_file_offset] range.

      We'll denote block as "busy" if it contains row(s) we need to retrieve
      and "empty" if doesn't contain rows we need.

      Probability that a block is empty is (1 - 1/n_blocks)^n_rows (this
      applies to any block in file). Let x_i be a variate taking value 1 if
      block #i is empty and 0 otherwise.

      Then E(x_i) = (1 - 1/n_blocks)^n_rows;

      E(n_empty_blocks) = E(sum(x_i)) = sum(E(x_i)) =
        = n_blocks * ((1 - 1/n_blocks)^n_rows) =
       ~= n_blocks * exp(-n_rows/n_blocks).

      E(n_busy_blocks) = n_blocks*(1 - (1 - 1/n_blocks)^n_rows) =
       ~= n_blocks * (1 - exp(-n_rows/n_blocks)).

      Average size of "hole" between neighbor non-empty blocks is
           E(hole_size) = n_blocks/E(n_busy_blocks).

      The total cost of reading all needed blocks in one "sweep" is:

      E(n_busy_blocks)*
       (DISK_SEEK_BASE_COST + DISK_SEEK_PROP_COST*n_blocks/E(n_busy_blocks)).

    3. Cost of Unique use is calculated in Unique::get_use_cost function.

  ROR-union cost is calculated in the same way index_merge, but instead of
  Unique a priority queue is used.

  RETURN
    Created read plan
    NULL - Out of memory or no read scan could be built.
*/

static
TABLE_READ_PLAN *get_best_disjunct_quick(PARAM *param, SEL_IMERGE *imerge,
                                         double read_time)
{
  SEL_TREE **ptree;
  TRP_INDEX_MERGE *imerge_trp= NULL;
  uint n_child_scans= imerge->trees_next - imerge->trees;
  TRP_RANGE **range_scans;
  TRP_RANGE **cur_child;
  TRP_RANGE **cpk_scan= NULL;
  bool imerge_too_expensive= FALSE;
  double imerge_cost= 0.0;
  ha_rows cpk_scan_records= 0;
  ha_rows non_cpk_scan_records= 0;
  bool pk_is_clustered= param->table->file->primary_key_is_clustered();
  bool all_scans_ror_able= TRUE;
  bool all_scans_rors= TRUE;
  uint unique_calc_buff_size;
  TABLE_READ_PLAN **roru_read_plans;
  TABLE_READ_PLAN **cur_roru_plan;
  double roru_index_costs;
  ha_rows roru_total_records;
  double roru_intersect_part= 1.0;
  DBUG_ENTER("get_best_disjunct_quick");
  DBUG_PRINT("info", ("Full table scan cost: %g", read_time));

  if (!(range_scans= (TRP_RANGE**)alloc_root(param->mem_root,
                                             sizeof(TRP_RANGE*)*
                                             n_child_scans)))
    DBUG_RETURN(NULL);
  /*
    Collect best 'range' scan for each of disjuncts, and, while doing so,
    analyze possibility of ROR scans. Also calculate some values needed by
    other parts of the code.
  */
  for (ptree= imerge->trees, cur_child= range_scans;
       ptree != imerge->trees_next;
       ptree++, cur_child++)
  {
    DBUG_EXECUTE("info", print_sel_tree(param, *ptree, &(*ptree)->keys_map,
                                        "tree in SEL_IMERGE"););
    if (!(*cur_child= get_key_scans_params(param, *ptree, TRUE, FALSE, read_time)))
    {
      /*
        One of index scans in this index_merge is more expensive than entire
        table read for another available option. The entire index_merge (and
        any possible ROR-union) will be more expensive then, too. We continue
        here only to update SQL_SELECT members.
      */
      imerge_too_expensive= TRUE;
    }
    if (imerge_too_expensive)
      continue;

    imerge_cost += (*cur_child)->read_cost;
    all_scans_ror_able &= ((*ptree)->n_ror_scans > 0);
    all_scans_rors &= (*cur_child)->is_ror;
    if (pk_is_clustered &&
        param->real_keynr[(*cur_child)->key_idx] ==
        param->table->s->primary_key)
    {
      cpk_scan= cur_child;
      cpk_scan_records= (*cur_child)->records;
    }
    else
      non_cpk_scan_records += (*cur_child)->records;
  }

  DBUG_PRINT("info", ("index_merge scans cost %g", imerge_cost));
  if (imerge_too_expensive || (imerge_cost > read_time) ||
      (non_cpk_scan_records+cpk_scan_records >= param->table->file->stats.records) &&
      read_time != DBL_MAX)
  {
    /*
      Bail out if it is obvious that both index_merge and ROR-union will be
      more expensive
    */
    DBUG_PRINT("info", ("Sum of index_merge scans is more expensive than "
                        "full table scan, bailing out"));
    DBUG_RETURN(NULL);
  }
  if (all_scans_rors)
  {
    roru_read_plans= (TABLE_READ_PLAN**)range_scans;
    goto skip_to_ror_scan;
  }
  if (cpk_scan)
  {
    /*
      Add one ROWID comparison for each row retrieved on non-CPK scan.  (it
      is done in QUICK_RANGE_SELECT::row_in_ranges)
     */
    imerge_cost += non_cpk_scan_records / TIME_FOR_COMPARE_ROWID;
  }

  /* Calculate cost(rowid_to_row_scan) */
  imerge_cost += get_sweep_read_cost(param, non_cpk_scan_records);
  DBUG_PRINT("info",("index_merge cost with rowid-to-row scan: %g",
                     imerge_cost));
  if (imerge_cost > read_time)
    goto build_ror_index_merge;

  /* Add Unique operations cost */
  unique_calc_buff_size=
    Unique::get_cost_calc_buff_size((ulong)non_cpk_scan_records,
                                    param->table->file->ref_length,
                                    param->thd->variables.sortbuff_size);
  if (param->imerge_cost_buff_size < unique_calc_buff_size)
  {
    if (!(param->imerge_cost_buff= (uint*)alloc_root(param->mem_root,
                                                     unique_calc_buff_size)))
      DBUG_RETURN(NULL);
    param->imerge_cost_buff_size= unique_calc_buff_size;
  }

  imerge_cost +=
    Unique::get_use_cost(param->imerge_cost_buff, (uint)non_cpk_scan_records,
                         param->table->file->ref_length,
                         param->thd->variables.sortbuff_size);
  DBUG_PRINT("info",("index_merge total cost: %g (wanted: less then %g)",
                     imerge_cost, read_time));
  if (imerge_cost < read_time)
  {
    if ((imerge_trp= new (param->mem_root)TRP_INDEX_MERGE))
    {
      imerge_trp->read_cost= imerge_cost;
      imerge_trp->records= non_cpk_scan_records + cpk_scan_records;
      imerge_trp->records= min(imerge_trp->records,
                               param->table->file->stats.records);
      imerge_trp->range_scans= range_scans;
      imerge_trp->range_scans_end= range_scans + n_child_scans;
      read_time= imerge_cost;
    }
  }

build_ror_index_merge:
  if (!all_scans_ror_able || param->thd->lex->sql_command == SQLCOM_DELETE)
    DBUG_RETURN(imerge_trp);

  /* Ok, it is possible to build a ROR-union, try it. */
  bool dummy;
  if (!(roru_read_plans=
          (TABLE_READ_PLAN**)alloc_root(param->mem_root,
                                        sizeof(TABLE_READ_PLAN*)*
                                        n_child_scans)))
    DBUG_RETURN(imerge_trp);
skip_to_ror_scan:
  roru_index_costs= 0.0;
  roru_total_records= 0;
  cur_roru_plan= roru_read_plans;

  /* Find 'best' ROR scan for each of trees in disjunction */
  for (ptree= imerge->trees, cur_child= range_scans;
       ptree != imerge->trees_next;
       ptree++, cur_child++, cur_roru_plan++)
  {
    /*
      Assume the best ROR scan is the one that has cheapest full-row-retrieval
      scan cost.
      Also accumulate index_only scan costs as we'll need them to calculate
      overall index_intersection cost.
    */
    double cost;
    if ((*cur_child)->is_ror)
    {
      /* Ok, we have index_only cost, now get full rows scan cost */
      cost= param->table->file->
              read_time(param->real_keynr[(*cur_child)->key_idx], 1,
                        (*cur_child)->records) +
              rows2double((*cur_child)->records) / TIME_FOR_COMPARE;
    }
    else
      cost= read_time;

    TABLE_READ_PLAN *prev_plan= *cur_child;
    if (!(*cur_roru_plan= get_best_ror_intersect(param, *ptree, cost,
                                                 &dummy)))
    {
      if (prev_plan->is_ror)
        *cur_roru_plan= prev_plan;
      else
        DBUG_RETURN(imerge_trp);
      roru_index_costs += (*cur_roru_plan)->read_cost;
    }
    else
      roru_index_costs +=
        ((TRP_ROR_INTERSECT*)(*cur_roru_plan))->index_scan_costs;
    roru_total_records += (*cur_roru_plan)->records;
    roru_intersect_part *= (*cur_roru_plan)->records /
                           param->table->file->stats.records;
  }

  /*
    rows to retrieve=
      SUM(rows_in_scan_i) - table_rows * PROD(rows_in_scan_i / table_rows).
    This is valid because index_merge construction guarantees that conditions
    in disjunction do not share key parts.
  */
  roru_total_records -= (ha_rows)(roru_intersect_part*
                                  param->table->file->stats.records);
  /* ok, got a ROR read plan for each of the disjuncts
    Calculate cost:
    cost(index_union_scan(scan_1, ... scan_n)) =
      SUM_i(cost_of_index_only_scan(scan_i)) +
      queue_use_cost(rowid_len, n) +
      cost_of_row_retrieval
    See get_merge_buffers_cost function for queue_use_cost formula derivation.
  */

  double roru_total_cost;
  roru_total_cost= roru_index_costs +
                   rows2double(roru_total_records)*log((double)n_child_scans) /
                   (TIME_FOR_COMPARE_ROWID * M_LN2) +
                   get_sweep_read_cost(param, roru_total_records);

  DBUG_PRINT("info", ("ROR-union: cost %g, %d members", roru_total_cost,
                      n_child_scans));
  TRP_ROR_UNION* roru;
  if (roru_total_cost < read_time)
  {
    if ((roru= new (param->mem_root) TRP_ROR_UNION))
    {
      roru->first_ror= roru_read_plans;
      roru->last_ror= roru_read_plans + n_child_scans;
      roru->read_cost= roru_total_cost;
      roru->records= roru_total_records;
      DBUG_RETURN(roru);
    }
  }
  DBUG_RETURN(imerge_trp);
}


/*
  Calculate cost of 'index only' scan for given index and number of records.

  SYNOPSIS
    get_index_only_read_time()
      param    parameters structure
      records  #of records to read
      keynr    key to read

  NOTES
    It is assumed that we will read trough the whole key range and that all
    key blocks are half full (normally things are much better). It is also
    assumed that each time we read the next key from the index, the handler
    performs a random seek, thus the cost is proportional to the number of
    blocks read.

  TODO:
    Move this to handler->read_time() by adding a flag 'index-only-read' to
    this call. The reason for doing this is that the current function doesn't
    handle the case when the row is stored in the b-tree (like in innodb
    clustered index)
*/

static double get_index_only_read_time(const PARAM* param, ha_rows records,
                                       int keynr)
{
  double read_time;
  uint keys_per_block= (param->table->file->stats.block_size/2/
			(param->table->key_info[keynr].key_length+
			 param->table->file->ref_length) + 1);
  read_time=((double) (records+keys_per_block-1)/
             (double) keys_per_block);
  return read_time;
}


typedef struct st_ror_scan_info
{
  uint      idx;      /* # of used key in param->keys */
  uint      keynr;    /* # of used key in table */
  ha_rows   records;  /* estimate of # records this scan will return */

  /* Set of intervals over key fields that will be used for row retrieval. */
  SEL_ARG   *sel_arg;

  /* Fields used in the query and covered by this ROR scan. */
  MY_BITMAP covered_fields;
  uint      used_fields_covered; /* # of set bits in covered_fields */
  int       key_rec_length; /* length of key record (including rowid) */

  /*
    Cost of reading all index records with values in sel_arg intervals set
    (assuming there is no need to access full table records)
  */
  double    index_read_cost;
  uint      first_uncovered_field; /* first unused bit in covered_fields */
  uint      key_components; /* # of parts in the key */
} ROR_SCAN_INFO;


/*
  Create ROR_SCAN_INFO* structure with a single ROR scan on index idx using
  sel_arg set of intervals.

  SYNOPSIS
    make_ror_scan()
      param    Parameter from test_quick_select function
      idx      Index of key in param->keys
      sel_arg  Set of intervals for a given key

  RETURN
    NULL - out of memory
    ROR scan structure containing a scan for {idx, sel_arg}
*/

static
ROR_SCAN_INFO *make_ror_scan(const PARAM *param, int idx, SEL_ARG *sel_arg)
{
  ROR_SCAN_INFO *ror_scan;
  my_bitmap_map *bitmap_buf;
  uint keynr;
  DBUG_ENTER("make_ror_scan");

  if (!(ror_scan= (ROR_SCAN_INFO*)alloc_root(param->mem_root,
                                             sizeof(ROR_SCAN_INFO))))
    DBUG_RETURN(NULL);

  ror_scan->idx= idx;
  ror_scan->keynr= keynr= param->real_keynr[idx];
  ror_scan->key_rec_length= (param->table->key_info[keynr].key_length +
                             param->table->file->ref_length);
  ror_scan->sel_arg= sel_arg;
  ror_scan->records= param->table->quick_rows[keynr];

  if (!(bitmap_buf= (my_bitmap_map*) alloc_root(param->mem_root,
                                                param->fields_bitmap_size)))
    DBUG_RETURN(NULL);

  if (bitmap_init(&ror_scan->covered_fields, bitmap_buf,
                  param->table->s->fields, FALSE))
    DBUG_RETURN(NULL);
  bitmap_clear_all(&ror_scan->covered_fields);

  KEY_PART_INFO *key_part= param->table->key_info[keynr].key_part;
  KEY_PART_INFO *key_part_end= key_part +
                               param->table->key_info[keynr].key_parts;
  for (;key_part != key_part_end; ++key_part)
  {
    if (bitmap_is_set(&param->needed_fields, key_part->fieldnr-1))
      bitmap_set_bit(&ror_scan->covered_fields, key_part->fieldnr-1);
  }
  ror_scan->index_read_cost=
    get_index_only_read_time(param, param->table->quick_rows[ror_scan->keynr],
                             ror_scan->keynr);
  DBUG_RETURN(ror_scan);
}


/*
  Compare two ROR_SCAN_INFO** by  E(#records_matched) * key_record_length.
  SYNOPSIS
    cmp_ror_scan_info()
      a ptr to first compared value
      b ptr to second compared value

  RETURN
   -1 a < b
    0 a = b
    1 a > b
*/

static int cmp_ror_scan_info(ROR_SCAN_INFO** a, ROR_SCAN_INFO** b)
{
  double val1= rows2double((*a)->records) * (*a)->key_rec_length;
  double val2= rows2double((*b)->records) * (*b)->key_rec_length;
  return (val1 < val2)? -1: (val1 == val2)? 0 : 1;
}

/*
  Compare two ROR_SCAN_INFO** by
   (#covered fields in F desc,
    #components asc,
    number of first not covered component asc)

  SYNOPSIS
    cmp_ror_scan_info_covering()
      a ptr to first compared value
      b ptr to second compared value

  RETURN
   -1 a < b
    0 a = b
    1 a > b
*/

static int cmp_ror_scan_info_covering(ROR_SCAN_INFO** a, ROR_SCAN_INFO** b)
{
  if ((*a)->used_fields_covered > (*b)->used_fields_covered)
    return -1;
  if ((*a)->used_fields_covered < (*b)->used_fields_covered)
    return 1;
  if ((*a)->key_components < (*b)->key_components)
    return -1;
  if ((*a)->key_components > (*b)->key_components)
    return 1;
  if ((*a)->first_uncovered_field < (*b)->first_uncovered_field)
    return -1;
  if ((*a)->first_uncovered_field > (*b)->first_uncovered_field)
    return 1;
  return 0;
}


/* Auxiliary structure for incremental ROR-intersection creation */
typedef struct
{
  const PARAM *param;
  MY_BITMAP covered_fields; /* union of fields covered by all scans */
  /*
    Fraction of table records that satisfies conditions of all scans.
    This is the number of full records that will be retrieved if a
    non-index_only index intersection will be employed.
  */
  double out_rows;
  /* TRUE if covered_fields is a superset of needed_fields */
  bool is_covering;

  ha_rows index_records; /* sum(#records to look in indexes) */
  double index_scan_costs; /* SUM(cost of 'index-only' scans) */
  double total_cost;
} ROR_INTERSECT_INFO;


/*
  Allocate a ROR_INTERSECT_INFO and initialize it to contain zero scans.

  SYNOPSIS
    ror_intersect_init()
      param         Parameter from test_quick_select

  RETURN
    allocated structure
    NULL on error
*/

static
ROR_INTERSECT_INFO* ror_intersect_init(const PARAM *param)
{
  ROR_INTERSECT_INFO *info;
  my_bitmap_map* buf;
  if (!(info= (ROR_INTERSECT_INFO*)alloc_root(param->mem_root,
                                              sizeof(ROR_INTERSECT_INFO))))
    return NULL;
  info->param= param;
  if (!(buf= (my_bitmap_map*) alloc_root(param->mem_root,
                                         param->fields_bitmap_size)))
    return NULL;
  if (bitmap_init(&info->covered_fields, buf, param->table->s->fields,
                  FALSE))
    return NULL;
  info->is_covering= FALSE;
  info->index_scan_costs= 0.0;
  info->index_records= 0;
  info->out_rows= (double) param->table->file->stats.records;
  bitmap_clear_all(&info->covered_fields);
  return info;
}

void ror_intersect_cpy(ROR_INTERSECT_INFO *dst, const ROR_INTERSECT_INFO *src)
{
  dst->param= src->param;
  memcpy(dst->covered_fields.bitmap, src->covered_fields.bitmap, 
         no_bytes_in_map(&src->covered_fields));
  dst->out_rows= src->out_rows;
  dst->is_covering= src->is_covering;
  dst->index_records= src->index_records;
  dst->index_scan_costs= src->index_scan_costs;
  dst->total_cost= src->total_cost;
}


/*
  Get selectivity of a ROR scan wrt ROR-intersection.

  SYNOPSIS
    ror_scan_selectivity()
      info  ROR-interection 
      scan  ROR scan
      
  NOTES
    Suppose we have a condition on several keys
    cond=k_11=c_11 AND k_12=c_12 AND ...  // parts of first key
         k_21=c_21 AND k_22=c_22 AND ...  // parts of second key
          ...
         k_n1=c_n1 AND k_n3=c_n3 AND ...  (1) //parts of the key used by *scan

    where k_ij may be the same as any k_pq (i.e. keys may have common parts).

    A full row is retrieved if entire condition holds.

    The recursive procedure for finding P(cond) is as follows:

    First step:
    Pick 1st part of 1st key and break conjunction (1) into two parts:
      cond= (k_11=c_11 AND R)

    Here R may still contain condition(s) equivalent to k_11=c_11.
    Nevertheless, the following holds:

      P(k_11=c_11 AND R) = P(k_11=c_11) * P(R | k_11=c_11).

    Mark k_11 as fixed field (and satisfied condition) F, save P(F),
    save R to be cond and proceed to recursion step.

    Recursion step:
    We have a set of fixed fields/satisfied conditions) F, probability P(F),
    and remaining conjunction R
    Pick next key part on current key and its condition "k_ij=c_ij".
    We will add "k_ij=c_ij" into F and update P(F).
    Lets denote k_ij as t,  R = t AND R1, where R1 may still contain t. Then

     P((t AND R1)|F) = P(t|F) * P(R1|t|F) = P(t|F) * P(R1|(t AND F)) (2)

    (where '|' mean conditional probability, not "or")

    Consider the first multiplier in (2). One of the following holds:
    a) F contains condition on field used in t (i.e. t AND F = F).
      Then P(t|F) = 1

    b) F doesn't contain condition on field used in t. Then F and t are
     considered independent.

     P(t|F) = P(t|(fields_before_t_in_key AND other_fields)) =
          = P(t|fields_before_t_in_key).

     P(t|fields_before_t_in_key) = #records(fields_before_t_in_key) /
                                   #records(fields_before_t_in_key, t)

    The second multiplier is calculated by applying this step recursively.

  IMPLEMENTATION
    This function calculates the result of application of the "recursion step"
    described above for all fixed key members of a single key, accumulating set
    of covered fields, selectivity, etc.

    The calculation is conducted as follows:
    Lets denote #records(keypart1, ... keypartK) as n_k. We need to calculate

     n_{k1}      n_{k2}
    --------- * ---------  * .... (3)
     n_{k1-1}    n_{k2-1}

    where k1,k2,... are key parts which fields were not yet marked as fixed
    ( this is result of application of option b) of the recursion step for
      parts of a single key).
    Since it is reasonable to expect that most of the fields are not marked
    as fixed, we calculate (3) as

                                  n_{i1}      n_{i2}
    (3) = n_{max_key_part}  / (   --------- * ---------  * ....  )
                                  n_{i1-1}    n_{i2-1}

    where i1,i2, .. are key parts that were already marked as fixed.

    In order to minimize number of expensive records_in_range calls we group
    and reduce adjacent fractions.

  RETURN
    Selectivity of given ROR scan.
*/

static double ror_scan_selectivity(const ROR_INTERSECT_INFO *info, 
                                   const ROR_SCAN_INFO *scan)
{
  double selectivity_mult= 1.0;
  KEY_PART_INFO *key_part= info->param->table->key_info[scan->keynr].key_part;
  uchar key_val[MAX_KEY_LENGTH+MAX_FIELD_WIDTH]; /* key values tuple */
  uchar *key_ptr= key_val;
  SEL_ARG *sel_arg, *tuple_arg= NULL;
  key_part_map keypart_map= 0;
  bool cur_covered;
  bool prev_covered= test(bitmap_is_set(&info->covered_fields,
                                        key_part->fieldnr-1));
  key_range min_range;
  key_range max_range;
  min_range.key= key_val;
  min_range.flag= HA_READ_KEY_EXACT;
  max_range.key= key_val;
  max_range.flag= HA_READ_AFTER_KEY;
  ha_rows prev_records= info->param->table->file->stats.records;
  DBUG_ENTER("ror_scan_selectivity");

  for (sel_arg= scan->sel_arg; sel_arg;
       sel_arg= sel_arg->next_key_part)
  {
    DBUG_PRINT("info",("sel_arg step"));
    cur_covered= test(bitmap_is_set(&info->covered_fields,
                                    key_part[sel_arg->part].fieldnr-1));
    if (cur_covered != prev_covered)
    {
      /* create (part1val, ..., part{n-1}val) tuple. */
      ha_rows records;
      if (!tuple_arg)
      {
        tuple_arg= scan->sel_arg;
        /* Here we use the length of the first key part */
        tuple_arg->store_min(key_part->store_length, &key_ptr, 0);
        keypart_map= 1;
      }
      while (tuple_arg->next_key_part != sel_arg)
      {
        tuple_arg= tuple_arg->next_key_part;
        tuple_arg->store_min(key_part[tuple_arg->part].store_length,
                             &key_ptr, 0);
        keypart_map= (keypart_map << 1) | 1;
      }
      min_range.length= max_range.length= (size_t) (key_ptr - key_val);
      min_range.keypart_map= max_range.keypart_map= keypart_map;
      records= (info->param->table->file->
                records_in_range(scan->keynr, &min_range, &max_range));
      if (cur_covered)
      {
        /* uncovered -> covered */
        double tmp= rows2double(records)/rows2double(prev_records);
        DBUG_PRINT("info", ("Selectivity multiplier: %g", tmp));
        selectivity_mult *= tmp;
        prev_records= HA_POS_ERROR;
      }
      else
      {
        /* covered -> uncovered */
        prev_records= records;
      }
    }
    prev_covered= cur_covered;
  }
  if (!prev_covered)
  {
    double tmp= rows2double(info->param->table->quick_rows[scan->keynr]) /
                rows2double(prev_records);
    DBUG_PRINT("info", ("Selectivity multiplier: %g", tmp));
    selectivity_mult *= tmp;
  }
  DBUG_PRINT("info", ("Returning multiplier: %g", selectivity_mult));
  DBUG_RETURN(selectivity_mult);
}


/*
  Check if adding a ROR scan to a ROR-intersection reduces its cost of
  ROR-intersection and if yes, update parameters of ROR-intersection,
  including its cost.

  SYNOPSIS
    ror_intersect_add()
      param        Parameter from test_quick_select
      info         ROR-intersection structure to add the scan to.
      ror_scan     ROR scan info to add.
      is_cpk_scan  If TRUE, add the scan as CPK scan (this can be inferred
                   from other parameters and is passed separately only to
                   avoid duplicating the inference code)

  NOTES
    Adding a ROR scan to ROR-intersect "makes sense" iff the cost of ROR-
    intersection decreases. The cost of ROR-intersection is calculated as
    follows:

    cost= SUM_i(key_scan_cost_i) + cost_of_full_rows_retrieval

    When we add a scan the first increases and the second decreases.

    cost_of_full_rows_retrieval=
      (union of indexes used covers all needed fields) ?
        cost_of_sweep_read(E(rows_to_retrieve), rows_in_table) :
        0

    E(rows_to_retrieve) = #rows_in_table * ror_scan_selectivity(null, scan1) *
                           ror_scan_selectivity({scan1}, scan2) * ... *
                           ror_scan_selectivity({scan1,...}, scanN). 
  RETURN
    TRUE   ROR scan added to ROR-intersection, cost updated.
    FALSE  It doesn't make sense to add this ROR scan to this ROR-intersection.
*/

static bool ror_intersect_add(ROR_INTERSECT_INFO *info,
                              ROR_SCAN_INFO* ror_scan, bool is_cpk_scan)
{
  double selectivity_mult= 1.0;

  DBUG_ENTER("ror_intersect_add");
  DBUG_PRINT("info", ("Current out_rows= %g", info->out_rows));
  DBUG_PRINT("info", ("Adding scan on %s",
                      info->param->table->key_info[ror_scan->keynr].name));
  DBUG_PRINT("info", ("is_cpk_scan: %d",is_cpk_scan));

  selectivity_mult = ror_scan_selectivity(info, ror_scan);
  if (selectivity_mult == 1.0)
  {
    /* Don't add this scan if it doesn't improve selectivity. */
    DBUG_PRINT("info", ("The scan doesn't improve selectivity."));
    DBUG_RETURN(FALSE);
  }
  
  info->out_rows *= selectivity_mult;
  
  if (is_cpk_scan)
  {
    /*
      CPK scan is used to filter out rows. We apply filtering for 
      each record of every scan. Assuming 1/TIME_FOR_COMPARE_ROWID
      per check this gives us:
    */
    info->index_scan_costs += rows2double(info->index_records) / 
                              TIME_FOR_COMPARE_ROWID;
  }
  else
  {
    info->index_records += info->param->table->quick_rows[ror_scan->keynr];
    info->index_scan_costs += ror_scan->index_read_cost;
    bitmap_union(&info->covered_fields, &ror_scan->covered_fields);
    if (!info->is_covering && bitmap_is_subset(&info->param->needed_fields,
                                               &info->covered_fields))
    {
      DBUG_PRINT("info", ("ROR-intersect is covering now"));
      info->is_covering= TRUE;
    }
  }

  info->total_cost= info->index_scan_costs;
  DBUG_PRINT("info", ("info->total_cost: %g", info->total_cost));
  if (!info->is_covering)
  {
    info->total_cost += 
      get_sweep_read_cost(info->param, double2rows(info->out_rows));
    DBUG_PRINT("info", ("info->total_cost= %g", info->total_cost));
  }
  DBUG_PRINT("info", ("New out_rows: %g", info->out_rows));
  DBUG_PRINT("info", ("New cost: %g, %scovering", info->total_cost,
                      info->is_covering?"" : "non-"));
  DBUG_RETURN(TRUE);
}


/*
  Get best ROR-intersection plan using non-covering ROR-intersection search
  algorithm. The returned plan may be covering.

  SYNOPSIS
    get_best_ror_intersect()
      param            Parameter from test_quick_select function.
      tree             Transformed restriction condition to be used to look
                       for ROR scans.
      read_time        Do not return read plans with cost > read_time.
      are_all_covering [out] set to TRUE if union of all scans covers all
                       fields needed by the query (and it is possible to build
                       a covering ROR-intersection)

  NOTES
    get_key_scans_params must be called before this function can be called.
    
    When this function is called by ROR-union construction algorithm it
    assumes it is building an uncovered ROR-intersection (and thus # of full
    records to be retrieved is wrong here). This is a hack.

  IMPLEMENTATION
    The approximate best non-covering plan search algorithm is as follows:

    find_min_ror_intersection_scan()
    {
      R= select all ROR scans;
      order R by (E(#records_matched) * key_record_length).

      S= first(R); -- set of scans that will be used for ROR-intersection
      R= R-first(S);
      min_cost= cost(S);
      min_scan= make_scan(S);
      while (R is not empty)
      {
        firstR= R - first(R);
        if (!selectivity(S + firstR < selectivity(S)))
          continue;
          
        S= S + first(R);
        if (cost(S) < min_cost)
        {
          min_cost= cost(S);
          min_scan= make_scan(S);
        }
      }
      return min_scan;
    }

    See ror_intersect_add function for ROR intersection costs.

    Special handling for Clustered PK scans
    Clustered PK contains all table fields, so using it as a regular scan in
    index intersection doesn't make sense: a range scan on CPK will be less
    expensive in this case.
    Clustered PK scan has special handling in ROR-intersection: it is not used
    to retrieve rows, instead its condition is used to filter row references
    we get from scans on other keys.

  RETURN
    ROR-intersection table read plan
    NULL if out of memory or no suitable plan found.
*/

static
TRP_ROR_INTERSECT *get_best_ror_intersect(const PARAM *param, SEL_TREE *tree,
                                          double read_time,
                                          bool *are_all_covering)
{
  uint idx;
  double min_cost= DBL_MAX;
  DBUG_ENTER("get_best_ror_intersect");

  if ((tree->n_ror_scans < 2) || !param->table->file->stats.records)
    DBUG_RETURN(NULL);

  /*
    Step1: Collect ROR-able SEL_ARGs and create ROR_SCAN_INFO for each of 
    them. Also find and save clustered PK scan if there is one.
  */
  ROR_SCAN_INFO **cur_ror_scan;
  ROR_SCAN_INFO *cpk_scan= NULL;
  uint cpk_no;
  bool cpk_scan_used= FALSE;

  if (!(tree->ror_scans= (ROR_SCAN_INFO**)alloc_root(param->mem_root,
                                                     sizeof(ROR_SCAN_INFO*)*
                                                     param->keys)))
    return NULL;
  cpk_no= ((param->table->file->primary_key_is_clustered()) ?
           param->table->s->primary_key : MAX_KEY);

  for (idx= 0, cur_ror_scan= tree->ror_scans; idx < param->keys; idx++)
  {
    ROR_SCAN_INFO *scan;
    if (!tree->ror_scans_map.is_set(idx))
      continue;
    if (!(scan= make_ror_scan(param, idx, tree->keys[idx])))
      return NULL;
    if (param->real_keynr[idx] == cpk_no)
    {
      cpk_scan= scan;
      tree->n_ror_scans--;
    }
    else
      *(cur_ror_scan++)= scan;
  }

  tree->ror_scans_end= cur_ror_scan;
  DBUG_EXECUTE("info",print_ror_scans_arr(param->table, "original",
                                          tree->ror_scans,
                                          tree->ror_scans_end););
  /*
    Ok, [ror_scans, ror_scans_end) is array of ptrs to initialized
    ROR_SCAN_INFO's.
    Step 2: Get best ROR-intersection using an approximate algorithm.
  */
  my_qsort(tree->ror_scans, tree->n_ror_scans, sizeof(ROR_SCAN_INFO*),
           (qsort_cmp)cmp_ror_scan_info);
  DBUG_EXECUTE("info",print_ror_scans_arr(param->table, "ordered",
                                          tree->ror_scans,
                                          tree->ror_scans_end););

  ROR_SCAN_INFO **intersect_scans; /* ROR scans used in index intersection */
  ROR_SCAN_INFO **intersect_scans_end;
  if (!(intersect_scans= (ROR_SCAN_INFO**)alloc_root(param->mem_root,
                                                     sizeof(ROR_SCAN_INFO*)*
                                                     tree->n_ror_scans)))
    return NULL;
  intersect_scans_end= intersect_scans;

  /* Create and incrementally update ROR intersection. */
  ROR_INTERSECT_INFO *intersect, *intersect_best;
  if (!(intersect= ror_intersect_init(param)) || 
      !(intersect_best= ror_intersect_init(param)))
    return NULL;

  /* [intersect_scans,intersect_scans_best) will hold the best intersection */
  ROR_SCAN_INFO **intersect_scans_best;
  cur_ror_scan= tree->ror_scans;
  intersect_scans_best= intersect_scans;
  while (cur_ror_scan != tree->ror_scans_end && !intersect->is_covering)
  {
    /* S= S + first(R);  R= R - first(R); */
    if (!ror_intersect_add(intersect, *cur_ror_scan, FALSE))
    {
      cur_ror_scan++;
      continue;
    }
    
    *(intersect_scans_end++)= *(cur_ror_scan++);

    if (intersect->total_cost < min_cost)
    {
      /* Local minimum found, save it */
      ror_intersect_cpy(intersect_best, intersect);
      intersect_scans_best= intersect_scans_end;
      min_cost = intersect->total_cost;
    }
  }

  if (intersect_scans_best == intersect_scans)
  {
    DBUG_PRINT("info", ("None of scans increase selectivity"));
    DBUG_RETURN(NULL);
  }
    
  DBUG_EXECUTE("info",print_ror_scans_arr(param->table,
                                          "best ROR-intersection",
                                          intersect_scans,
                                          intersect_scans_best););

  *are_all_covering= intersect->is_covering;
  uint best_num= intersect_scans_best - intersect_scans;
  ror_intersect_cpy(intersect, intersect_best);

  /*
    Ok, found the best ROR-intersection of non-CPK key scans.
    Check if we should add a CPK scan. If the obtained ROR-intersection is 
    covering, it doesn't make sense to add CPK scan.
  */
  if (cpk_scan && !intersect->is_covering)
  {
    if (ror_intersect_add(intersect, cpk_scan, TRUE) && 
        (intersect->total_cost < min_cost))
    {
      cpk_scan_used= TRUE;
      intersect_best= intersect; //just set pointer here
    }
  }

  /* Ok, return ROR-intersect plan if we have found one */
  TRP_ROR_INTERSECT *trp= NULL;
  if (min_cost < read_time && (cpk_scan_used || best_num > 1))
  {
    if (!(trp= new (param->mem_root) TRP_ROR_INTERSECT))
      DBUG_RETURN(trp);
    if (!(trp->first_scan=
           (ROR_SCAN_INFO**)alloc_root(param->mem_root,
                                       sizeof(ROR_SCAN_INFO*)*best_num)))
      DBUG_RETURN(NULL);
    memcpy(trp->first_scan, intersect_scans, best_num*sizeof(ROR_SCAN_INFO*));
    trp->last_scan=  trp->first_scan + best_num;
    trp->is_covering= intersect_best->is_covering;
    trp->read_cost= intersect_best->total_cost;
    /* Prevent divisons by zero */
    ha_rows best_rows = double2rows(intersect_best->out_rows);
    if (!best_rows)
      best_rows= 1;
    set_if_smaller(param->table->quick_condition_rows, best_rows);
    trp->records= best_rows;
    trp->index_scan_costs= intersect_best->index_scan_costs;
    trp->cpk_scan= cpk_scan_used? cpk_scan: NULL;
    DBUG_PRINT("info", ("Returning non-covering ROR-intersect plan:"
                        "cost %g, records %lu",
                        trp->read_cost, (ulong) trp->records));
  }
  DBUG_RETURN(trp);
}


/*
  Get best covering ROR-intersection.
  SYNOPSIS
    get_best_covering_ror_intersect()
      param     Parameter from test_quick_select function.
      tree      SEL_TREE with sets of intervals for different keys.
      read_time Don't return table read plans with cost > read_time.

  RETURN
    Best covering ROR-intersection plan
    NULL if no plan found.

  NOTES
    get_best_ror_intersect must be called for a tree before calling this
    function for it.
    This function invalidates tree->ror_scans member values.

  The following approximate algorithm is used:
    I=set of all covering indexes
    F=set of all fields to cover
    S={}

    do
    {
      Order I by (#covered fields in F desc,
                  #components asc,
                  number of first not covered component asc);
      F=F-covered by first(I);
      S=S+first(I);
      I=I-first(I);
    } while F is not empty.
*/

static
TRP_ROR_INTERSECT *get_best_covering_ror_intersect(PARAM *param,
                                                   SEL_TREE *tree,
                                                   double read_time)
{
  ROR_SCAN_INFO **ror_scan_mark;
  ROR_SCAN_INFO **ror_scans_end= tree->ror_scans_end;
  DBUG_ENTER("get_best_covering_ror_intersect");

  for (ROR_SCAN_INFO **scan= tree->ror_scans; scan != ror_scans_end; ++scan)
    (*scan)->key_components=
      param->table->key_info[(*scan)->keynr].key_parts;

  /*
    Run covering-ROR-search algorithm.
    Assume set I is [ror_scan .. ror_scans_end)
  */

  /*I=set of all covering indexes */
  ror_scan_mark= tree->ror_scans;

  MY_BITMAP *covered_fields= &param->tmp_covered_fields;
  if (!covered_fields->bitmap) 
    covered_fields->bitmap= (my_bitmap_map*)alloc_root(param->mem_root,
                                               param->fields_bitmap_size);
  if (!covered_fields->bitmap ||
      bitmap_init(covered_fields, covered_fields->bitmap,
                  param->table->s->fields, FALSE))
    DBUG_RETURN(0);
  bitmap_clear_all(covered_fields);

  double total_cost= 0.0f;
  ha_rows records=0;
  bool all_covered;

  DBUG_PRINT("info", ("Building covering ROR-intersection"));
  DBUG_EXECUTE("info", print_ror_scans_arr(param->table,
                                           "building covering ROR-I",
                                           ror_scan_mark, ror_scans_end););
  do
  {
    /*
      Update changed sorting info:
        #covered fields,
	number of first not covered component
      Calculate and save these values for each of remaining scans.
    */
    for (ROR_SCAN_INFO **scan= ror_scan_mark; scan != ror_scans_end; ++scan)
    {
      bitmap_subtract(&(*scan)->covered_fields, covered_fields);
      (*scan)->used_fields_covered=
        bitmap_bits_set(&(*scan)->covered_fields);
      (*scan)->first_uncovered_field=
        bitmap_get_first(&(*scan)->covered_fields);
    }

    my_qsort(ror_scan_mark, ror_scans_end-ror_scan_mark, sizeof(ROR_SCAN_INFO*),
             (qsort_cmp)cmp_ror_scan_info_covering);

    DBUG_EXECUTE("info", print_ror_scans_arr(param->table,
                                             "remaining scans",
                                             ror_scan_mark, ror_scans_end););

    /* I=I-first(I) */
    total_cost += (*ror_scan_mark)->index_read_cost;
    records += (*ror_scan_mark)->records;
    DBUG_PRINT("info", ("Adding scan on %s",
                        param->table->key_info[(*ror_scan_mark)->keynr].name));
    if (total_cost > read_time)
      DBUG_RETURN(NULL);
    /* F=F-covered by first(I) */
    bitmap_union(covered_fields, &(*ror_scan_mark)->covered_fields);
    all_covered= bitmap_is_subset(&param->needed_fields, covered_fields);
  } while ((++ror_scan_mark < ror_scans_end) && !all_covered);
  
  if (!all_covered || (ror_scan_mark - tree->ror_scans) == 1)
    DBUG_RETURN(NULL);

  /*
    Ok, [tree->ror_scans .. ror_scan) holds covering index_intersection with
    cost total_cost.
  */
  DBUG_PRINT("info", ("Covering ROR-intersect scans cost: %g", total_cost));
  DBUG_EXECUTE("info", print_ror_scans_arr(param->table,
                                           "creating covering ROR-intersect",
                                           tree->ror_scans, ror_scan_mark););

  /* Add priority queue use cost. */
  total_cost += rows2double(records)*
                log((double)(ror_scan_mark - tree->ror_scans)) /
                (TIME_FOR_COMPARE_ROWID * M_LN2);
  DBUG_PRINT("info", ("Covering ROR-intersect full cost: %g", total_cost));

  if (total_cost > read_time)
    DBUG_RETURN(NULL);

  TRP_ROR_INTERSECT *trp;
  if (!(trp= new (param->mem_root) TRP_ROR_INTERSECT))
    DBUG_RETURN(trp);
  uint best_num= (ror_scan_mark - tree->ror_scans);
  if (!(trp->first_scan= (ROR_SCAN_INFO**)alloc_root(param->mem_root,
                                                     sizeof(ROR_SCAN_INFO*)*
                                                     best_num)))
    DBUG_RETURN(NULL);
  memcpy(trp->first_scan, tree->ror_scans, best_num*sizeof(ROR_SCAN_INFO*));
  trp->last_scan=  trp->first_scan + best_num;
  trp->is_covering= TRUE;
  trp->read_cost= total_cost;
  trp->records= records;
  trp->cpk_scan= NULL;
  set_if_smaller(param->table->quick_condition_rows, records); 

  DBUG_PRINT("info",
             ("Returning covering ROR-intersect plan: cost %g, records %lu",
              trp->read_cost, (ulong) trp->records));
  DBUG_RETURN(trp);
}


/*
  Get best "range" table read plan for given SEL_TREE.
  Also update PARAM members and store ROR scans info in the SEL_TREE.
  SYNOPSIS
    get_key_scans_params
      param        parameters from test_quick_select
      tree         make range select for this SEL_TREE
      index_read_must_be_used if TRUE, assume 'index only' option will be set
                             (except for clustered PK indexes)
      read_time    don't create read plans with cost > read_time.
  RETURN
    Best range read plan
    NULL if no plan found or error occurred
*/

static TRP_RANGE *get_key_scans_params(PARAM *param, SEL_TREE *tree,
                                       bool index_read_must_be_used, 
                                       bool update_tbl_stats,
                                       double read_time)
{
  int idx;
  SEL_ARG **key,**end, **key_to_read= NULL;
  ha_rows best_records;
  TRP_RANGE* read_plan= NULL;
  bool pk_is_clustered= param->table->file->primary_key_is_clustered();
  DBUG_ENTER("get_key_scans_params");
  LINT_INIT(best_records); /* protected by key_to_read */
  /*
    Note that there may be trees that have type SEL_TREE::KEY but contain no
    key reads at all, e.g. tree for expression "key1 is not null" where key1
    is defined as "not null".
  */
  DBUG_EXECUTE("info", print_sel_tree(param, tree, &tree->keys_map,
                                      "tree scans"););
  tree->ror_scans_map.clear_all();
  tree->n_ror_scans= 0;
  for (idx= 0,key=tree->keys, end=key+param->keys;
       key != end ;
       key++,idx++)
  {
    ha_rows found_records;
    double found_read_time;
    if (*key)
    {
      uint keynr= param->real_keynr[idx];
      if ((*key)->type == SEL_ARG::MAYBE_KEY ||
          (*key)->maybe_flag)
        param->needed_reg->set_bit(keynr);

      bool read_index_only= index_read_must_be_used ? TRUE :
                            (bool) param->table->covering_keys.is_set(keynr);

      found_records= check_quick_select(param, idx, *key, update_tbl_stats);
      if (param->is_ror_scan)
      {
        tree->n_ror_scans++;
        tree->ror_scans_map.set_bit(idx);
      }
      double cpu_cost= (double) found_records / TIME_FOR_COMPARE;
      if (found_records != HA_POS_ERROR && found_records > 2 &&
          read_index_only &&
          (param->table->file->index_flags(keynr, param->max_key_part,1) &
           HA_KEYREAD_ONLY) &&
          !(pk_is_clustered && keynr == param->table->s->primary_key))
      {
        /*
          We can resolve this by only reading through this key. 
          0.01 is added to avoid races between range and 'index' scan.
        */
        found_read_time= get_index_only_read_time(param,found_records,keynr) +
                         cpu_cost + 0.01;
      }
      else
      {
        /*
          cost(read_through_index) = cost(disk_io) + cost(row_in_range_checks)
          The row_in_range check is in QUICK_RANGE_SELECT::cmp_next function.
        */
	found_read_time= param->table->file->read_time(keynr,
                                                       param->range_count,
                                                       found_records) +
			 cpu_cost + 0.01;
      }
      DBUG_PRINT("info",("key %s: found_read_time: %g (cur. read_time: %g)",
                         param->table->key_info[keynr].name, found_read_time,
                         read_time));

      if (read_time > found_read_time && found_records != HA_POS_ERROR)
      {
        read_time=    found_read_time;
        best_records= found_records;
        key_to_read=  key;
      }

    }
  }

  DBUG_EXECUTE("info", print_sel_tree(param, tree, &tree->ror_scans_map,
                                      "ROR scans"););
  if (key_to_read)
  {
    idx= key_to_read - tree->keys;
    if ((read_plan= new (param->mem_root) TRP_RANGE(*key_to_read, idx)))
    {
      read_plan->records= best_records;
      read_plan->is_ror= tree->ror_scans_map.is_set(idx);
      read_plan->read_cost= read_time;
      DBUG_PRINT("info",
                 ("Returning range plan for key %s, cost %g, records %lu",
                  param->table->key_info[param->real_keynr[idx]].name,
                  read_plan->read_cost, (ulong) read_plan->records));
    }
  }
  else
    DBUG_PRINT("info", ("No 'range' table read plan found"));

  DBUG_RETURN(read_plan);
}


QUICK_SELECT_I *TRP_INDEX_MERGE::make_quick(PARAM *param,
                                            bool retrieve_full_rows,
                                            MEM_ROOT *parent_alloc)
{
  QUICK_INDEX_MERGE_SELECT *quick_imerge;
  QUICK_RANGE_SELECT *quick;
  /* index_merge always retrieves full rows, ignore retrieve_full_rows */
  if (!(quick_imerge= new QUICK_INDEX_MERGE_SELECT(param->thd, param->table)))
    return NULL;

  quick_imerge->records= records;
  quick_imerge->read_time= read_cost;
  for (TRP_RANGE **range_scan= range_scans; range_scan != range_scans_end;
       range_scan++)
  {
    if (!(quick= (QUICK_RANGE_SELECT*)
          ((*range_scan)->make_quick(param, FALSE, &quick_imerge->alloc)))||
        quick_imerge->push_quick_back(quick))
    {
      delete quick;
      delete quick_imerge;
      return NULL;
    }
  }
  return quick_imerge;
}

QUICK_SELECT_I *TRP_ROR_INTERSECT::make_quick(PARAM *param,
                                              bool retrieve_full_rows,
                                              MEM_ROOT *parent_alloc)
{
  QUICK_ROR_INTERSECT_SELECT *quick_intrsect;
  QUICK_RANGE_SELECT *quick;
  DBUG_ENTER("TRP_ROR_INTERSECT::make_quick");
  MEM_ROOT *alloc;

  if ((quick_intrsect=
         new QUICK_ROR_INTERSECT_SELECT(param->thd, param->table,
                                        (retrieve_full_rows? (!is_covering) :
                                         FALSE),
                                        parent_alloc)))
  {
    DBUG_EXECUTE("info", print_ror_scans_arr(param->table,
                                             "creating ROR-intersect",
                                             first_scan, last_scan););
    alloc= parent_alloc? parent_alloc: &quick_intrsect->alloc;
    for (; first_scan != last_scan;++first_scan)
    {
      if (!(quick= get_quick_select(param, (*first_scan)->idx,
                                    (*first_scan)->sel_arg, alloc)) ||
          quick_intrsect->push_quick_back(quick))
      {
        delete quick_intrsect;
        DBUG_RETURN(NULL);
      }
    }
    if (cpk_scan)
    {
      if (!(quick= get_quick_select(param, cpk_scan->idx,
                                    cpk_scan->sel_arg, alloc)))
      {
        delete quick_intrsect;
        DBUG_RETURN(NULL);
      }
      quick->file= NULL; 
      quick_intrsect->cpk_quick= quick;
    }
    quick_intrsect->records= records;
    quick_intrsect->read_time= read_cost;
  }
  DBUG_RETURN(quick_intrsect);
}


QUICK_SELECT_I *TRP_ROR_UNION::make_quick(PARAM *param,
                                          bool retrieve_full_rows,
                                          MEM_ROOT *parent_alloc)
{
  QUICK_ROR_UNION_SELECT *quick_roru;
  TABLE_READ_PLAN **scan;
  QUICK_SELECT_I *quick;
  DBUG_ENTER("TRP_ROR_UNION::make_quick");
  /*
    It is impossible to construct a ROR-union that will not retrieve full
    rows, ignore retrieve_full_rows parameter.
  */
  if ((quick_roru= new QUICK_ROR_UNION_SELECT(param->thd, param->table)))
  {
    for (scan= first_ror; scan != last_ror; scan++)
    {
      if (!(quick= (*scan)->make_quick(param, FALSE, &quick_roru->alloc)) ||
          quick_roru->push_quick_back(quick))
        DBUG_RETURN(NULL);
    }
    quick_roru->records= records;
    quick_roru->read_time= read_cost;
  }
  DBUG_RETURN(quick_roru);
}


/*
  Build a SEL_TREE for <> or NOT BETWEEN predicate
 
  SYNOPSIS
    get_ne_mm_tree()
      param       PARAM from SQL_SELECT::test_quick_select
      cond_func   item for the predicate
      field       field in the predicate
      lt_value    constant that field should be smaller
      gt_value    constant that field should be greaterr
      cmp_type    compare type for the field

  RETURN 
    #  Pointer to tree built tree
    0  on error
*/

static SEL_TREE *get_ne_mm_tree(RANGE_OPT_PARAM *param, Item_func *cond_func, 
                                Field *field,
                                Item *lt_value, Item *gt_value,
                                Item_result cmp_type)
{
  SEL_TREE *tree;
  tree= get_mm_parts(param, cond_func, field, Item_func::LT_FUNC,
                     lt_value, cmp_type);
  if (tree)
  {
    tree= tree_or(param, tree, get_mm_parts(param, cond_func, field,
					    Item_func::GT_FUNC,
					    gt_value, cmp_type));
  }
  return tree;
}
   

/*
  Build a SEL_TREE for a simple predicate
 
  SYNOPSIS
    get_func_mm_tree()
      param       PARAM from SQL_SELECT::test_quick_select
      cond_func   item for the predicate
      field       field in the predicate
      value       constant in the predicate
      cmp_type    compare type for the field
      inv         TRUE <> NOT cond_func is considered
                  (makes sense only when cond_func is BETWEEN or IN) 

  RETURN 
    Pointer to the tree built tree
*/

static SEL_TREE *get_func_mm_tree(RANGE_OPT_PARAM *param, Item_func *cond_func, 
                                  Field *field, Item *value,
                                  Item_result cmp_type, bool inv)
{
  SEL_TREE *tree= 0;
  DBUG_ENTER("get_func_mm_tree");

  switch (cond_func->functype()) {

  case Item_func::NE_FUNC:
    tree= get_ne_mm_tree(param, cond_func, field, value, value, cmp_type);
    break;

  case Item_func::BETWEEN:
  {
    if (!value)
    {
      if (inv)
      {
        tree= get_ne_mm_tree(param, cond_func, field, cond_func->arguments()[1],
                             cond_func->arguments()[2], cmp_type);
      }
      else
      {
        tree= get_mm_parts(param, cond_func, field, Item_func::GE_FUNC,
		           cond_func->arguments()[1],cmp_type);
        if (tree)
        {
          tree= tree_and(param, tree, get_mm_parts(param, cond_func, field,
					           Item_func::LE_FUNC,
					           cond_func->arguments()[2],
                                                   cmp_type));
        }
      }
    }
    else
      tree= get_mm_parts(param, cond_func, field,
                         (inv ?
                          (value == (Item*)1 ? Item_func::GT_FUNC :
                                               Item_func::LT_FUNC):
                          (value == (Item*)1 ? Item_func::LE_FUNC :
                                               Item_func::GE_FUNC)),
                         cond_func->arguments()[0], cmp_type);
    break;
  }
  case Item_func::IN_FUNC:
  {
    Item_func_in *func=(Item_func_in*) cond_func;

    /*
      Array for IN() is constructed when all values have the same result
      type. Tree won't be built for values with different result types,
      so we check it here to avoid unnecessary work.
    */
    if (!func->arg_types_compatible)
      break;     

    if (inv)
    {
      if (func->array && func->array->result_type() != ROW_RESULT)
      {
        /*
          We get here for conditions in form "t.key NOT IN (c1, c2, ...)",
          where c{i} are constants. Our goal is to produce a SEL_TREE that 
          represents intervals:
          
          ($MIN<t.key<c1) OR (c1<t.key<c2) OR (c2<t.key<c3) OR ...    (*)
          
          where $MIN is either "-inf" or NULL.
          
          The most straightforward way to produce it is to convert NOT IN
          into "(t.key != c1) AND (t.key != c2) AND ... " and let the range
          analyzer to build SEL_TREE from that. The problem is that the
          range analyzer will use O(N^2) memory (which is probably a bug),
          and people do use big NOT IN lists (e.g. see BUG#15872, BUG#21282),
          will run out of memory.

          Another problem with big lists like (*) is that a big list is
          unlikely to produce a good "range" access, while considering that
          range access will require expensive CPU calculations (and for 
          MyISAM even index accesses). In short, big NOT IN lists are rarely
          worth analyzing.

          Considering the above, we'll handle NOT IN as follows:
          * if the number of entries in the NOT IN list is less than
            NOT_IN_IGNORE_THRESHOLD, construct the SEL_TREE (*) manually.
          * Otherwise, don't produce a SEL_TREE.
        */
#define NOT_IN_IGNORE_THRESHOLD 1000
        MEM_ROOT *tmp_root= param->mem_root;
        param->thd->mem_root= param->old_root;
        /* 
          Create one Item_type constant object. We'll need it as
          get_mm_parts only accepts constant values wrapped in Item_Type
          objects.
          We create the Item on param->mem_root which points to
          per-statement mem_root (while thd->mem_root is currently pointing
          to mem_root local to range optimizer).
        */
        Item *value_item= func->array->create_item();
        param->thd->mem_root= tmp_root;

        if (func->array->count > NOT_IN_IGNORE_THRESHOLD || !value_item)
          break;

        /* Get a SEL_TREE for "(-inf|NULL) < X < c_0" interval.  */
        uint i=0;
        do 
        {
          func->array->value_to_item(i, value_item);
          tree= get_mm_parts(param, cond_func, field, Item_func::LT_FUNC,
                             value_item, cmp_type);
          if (!tree)
            break;
          i++;
        } while (i < func->array->count && tree->type == SEL_TREE::IMPOSSIBLE);

        if (!tree || tree->type == SEL_TREE::IMPOSSIBLE)
        {
          /* We get here in cases like "t.unsigned NOT IN (-1,-2,-3) */
          tree= NULL;
          break;
        }
        SEL_TREE *tree2;
        for (; i < func->array->count; i++)
        {
          if (func->array->compare_elems(i, i-1))
          {
            /* Get a SEL_TREE for "-inf < X < c_i" interval */
            func->array->value_to_item(i, value_item);
            tree2= get_mm_parts(param, cond_func, field, Item_func::LT_FUNC,
                                value_item, cmp_type);
            if (!tree2)
            {
              tree= NULL;
              break;
            }

            /* Change all intervals to be "c_{i-1} < X < c_i" */
            for (uint idx= 0; idx < param->keys; idx++)
            {
              SEL_ARG *new_interval, *last_val;
              if (((new_interval= tree2->keys[idx])) &&
                  (tree->keys[idx]) &&
                  ((last_val= tree->keys[idx]->last())))
              {
                new_interval->min_value= last_val->max_value;
                new_interval->min_flag= NEAR_MIN;
              }
            }
            /* 
              The following doesn't try to allocate memory so no need to
              check for NULL.
            */
            tree= tree_or(param, tree, tree2);
          }
        }
        
        if (tree && tree->type != SEL_TREE::IMPOSSIBLE)
        {
          /* 
            Get the SEL_TREE for the last "c_last < X < +inf" interval 
            (value_item cotains c_last already)
          */
          tree2= get_mm_parts(param, cond_func, field, Item_func::GT_FUNC,
                              value_item, cmp_type);
          tree= tree_or(param, tree, tree2);
        }
      }
      else
      {
        tree= get_ne_mm_tree(param, cond_func, field,
                             func->arguments()[1], func->arguments()[1],
                             cmp_type);
        if (tree)
        {
          Item **arg, **end;
          for (arg= func->arguments()+2, end= arg+func->argument_count()-2;
               arg < end ; arg++)
          {
            tree=  tree_and(param, tree, get_ne_mm_tree(param, cond_func, field, 
                                                        *arg, *arg, cmp_type));
          }
        }
      }
    }
    else
    {    
      tree= get_mm_parts(param, cond_func, field, Item_func::EQ_FUNC,
                         func->arguments()[1], cmp_type);
      if (tree)
      {
        Item **arg, **end;
        for (arg= func->arguments()+2, end= arg+func->argument_count()-2;
             arg < end ; arg++)
        {
          tree= tree_or(param, tree, get_mm_parts(param, cond_func, field, 
                                                  Item_func::EQ_FUNC,
                                                  *arg, cmp_type));
        }
      }
    }
    break;
  }
  default: 
  {
    /* 
       Here the function for the following predicates are processed:
       <, <=, =, >=, >, LIKE, IS NULL, IS NOT NULL.
       If the predicate is of the form (value op field) it is handled
       as the equivalent predicate (field rev_op value), e.g.
       2 <= a is handled as a >= 2.
    */
    Item_func::Functype func_type=
      (value != cond_func->arguments()[0]) ? cond_func->functype() :
        ((Item_bool_func2*) cond_func)->rev_functype();
    tree= get_mm_parts(param, cond_func, field, func_type, value, cmp_type);
  }
  }

  DBUG_RETURN(tree);
}


/*
  Build conjunction of all SEL_TREEs for a simple predicate applying equalities
 
  SYNOPSIS
    get_full_func_mm_tree()
      param       PARAM from SQL_SELECT::test_quick_select
      cond_func   item for the predicate
      field_item  field in the predicate
      value       constant in the predicate
                  (for BETWEEN it contains the number of the field argument,
                   for IN it's always 0) 
      inv         TRUE <> NOT cond_func is considered
                  (makes sense only when cond_func is BETWEEN or IN)

  DESCRIPTION
    For a simple SARGable predicate of the form (f op c), where f is a field and
    c is a constant, the function builds a conjunction of all SEL_TREES that can
    be obtained by the substitution of f for all different fields equal to f.

  NOTES  
    If the WHERE condition contains a predicate (fi op c),
    then not only SELL_TREE for this predicate is built, but
    the trees for the results of substitution of fi for
    each fj belonging to the same multiple equality as fi
    are built as well.
    E.g. for WHERE t1.a=t2.a AND t2.a > 10 
    a SEL_TREE for t2.a > 10 will be built for quick select from t2
    and   
    a SEL_TREE for t1.a > 10 will be built for quick select from t1.

    A BETWEEN predicate of the form (fi [NOT] BETWEEN c1 AND c2) is treated
    in a similar way: we build a conjuction of trees for the results
    of all substitutions of fi for equal fj.
    Yet a predicate of the form (c BETWEEN f1i AND f2i) is processed
    differently. It is considered as a conjuction of two SARGable
    predicates (f1i <= c) and (f2i <=c) and the function get_full_func_mm_tree
    is called for each of them separately producing trees for 
       AND j (f1j <=c ) and AND j (f2j <= c) 
    After this these two trees are united in one conjunctive tree.
    It's easy to see that the same tree is obtained for
       AND j,k (f1j <=c AND f2k<=c)
    which is equivalent to 
       AND j,k (c BETWEEN f1j AND f2k).
    The validity of the processing of the predicate (c NOT BETWEEN f1i AND f2i)
    which equivalent to (f1i > c OR f2i < c) is not so obvious. Here the
    function get_full_func_mm_tree is called for (f1i > c) and (f2i < c)
    producing trees for AND j (f1j > c) and AND j (f2j < c). Then this two
    trees are united in one OR-tree. The expression 
      (AND j (f1j > c) OR AND j (f2j < c)
    is equivalent to the expression
      AND j,k (f1j > c OR f2k < c) 
    which is just a translation of 
      AND j,k (c NOT BETWEEN f1j AND f2k)

    In the cases when one of the items f1, f2 is a constant c1 we do not create
    a tree for it at all. It works for BETWEEN predicates but does not
    work for NOT BETWEEN predicates as we have to evaluate the expression
    with it. If it is TRUE then the other tree can be completely ignored.
    We do not do it now and no trees are built in these cases for
    NOT BETWEEN predicates.

    As to IN predicates only ones of the form (f IN (c1,...,cn)),
    where f1 is a field and c1,...,cn are constant, are considered as
    SARGable. We never try to narrow the index scan using predicates of
    the form (c IN (c1,...,f,...,cn)). 
      
  RETURN 
    Pointer to the tree representing the built conjunction of SEL_TREEs
*/

static SEL_TREE *get_full_func_mm_tree(RANGE_OPT_PARAM *param,
                                       Item_func *cond_func,
                                       Item_field *field_item, Item *value, 
                                       bool inv)
{
  SEL_TREE *tree= 0;
  SEL_TREE *ftree= 0;
  table_map ref_tables= 0;
  table_map param_comp= ~(param->prev_tables | param->read_tables |
		          param->current_table);
  DBUG_ENTER("get_full_func_mm_tree");

  for (uint i= 0; i < cond_func->arg_count; i++)
  {
    Item *arg= cond_func->arguments()[i]->real_item();
    if (arg != field_item)
      ref_tables|= arg->used_tables();
  }
  Field *field= field_item->field;
  Item_result cmp_type= field->cmp_type();
  if (!((ref_tables | field->table->map) & param_comp))
    ftree= get_func_mm_tree(param, cond_func, field, value, cmp_type, inv);
  Item_equal *item_equal= field_item->item_equal;
  if (item_equal)
  {
    Item_equal_iterator it(*item_equal);
    Item_field *item;
    while ((item= it++))
    {
      Field *f= item->field;
      if (field->eq(f))
        continue;
      if (!((ref_tables | f->table->map) & param_comp))
      {
        tree= get_func_mm_tree(param, cond_func, f, value, cmp_type, inv);
        ftree= !ftree ? tree : tree_and(param, ftree, tree);
      }
    }
  }
  DBUG_RETURN(ftree);
}

	/* make a select tree of all keys in condition */

static SEL_TREE *get_mm_tree(RANGE_OPT_PARAM *param,COND *cond)
{
  SEL_TREE *tree=0;
  SEL_TREE *ftree= 0;
  Item_field *field_item= 0;
  bool inv= FALSE;
  Item *value= 0;
  DBUG_ENTER("get_mm_tree");

  if (cond->type() == Item::COND_ITEM)
  {
    List_iterator<Item> li(*((Item_cond*) cond)->argument_list());

    if (((Item_cond*) cond)->functype() == Item_func::COND_AND_FUNC)
    {
      tree=0;
      Item *item;
      while ((item=li++))
      {
	SEL_TREE *new_tree=get_mm_tree(param,item);
	if (param->thd->is_fatal_error || 
            param->alloced_sel_args > SEL_ARG::MAX_SEL_ARGS)
	  DBUG_RETURN(0);	// out of memory
	tree=tree_and(param,tree,new_tree);
	if (tree && tree->type == SEL_TREE::IMPOSSIBLE)
	  break;
      }
    }
    else
    {						// COND OR
      tree=get_mm_tree(param,li++);
      if (tree)
      {
	Item *item;
	while ((item=li++))
	{
	  SEL_TREE *new_tree=get_mm_tree(param,item);
	  if (!new_tree)
	    DBUG_RETURN(0);	// out of memory
	  tree=tree_or(param,tree,new_tree);
	  if (!tree || tree->type == SEL_TREE::ALWAYS)
	    break;
	}
      }
    }
    DBUG_RETURN(tree);
  }
  /* Here when simple cond */
  if (cond->const_item())
  {
    /*
      During the cond->val_int() evaluation we can come across a subselect 
      item which may allocate memory on the thd->mem_root and assumes 
      all the memory allocated has the same life span as the subselect 
      item itself. So we have to restore the thread's mem_root here.
    */
    MEM_ROOT *tmp_root= param->mem_root;
    param->thd->mem_root= param->old_root;
    tree= cond->val_int() ? new(tmp_root) SEL_TREE(SEL_TREE::ALWAYS) :
                            new(tmp_root) SEL_TREE(SEL_TREE::IMPOSSIBLE);
    param->thd->mem_root= tmp_root;
    DBUG_RETURN(tree);
  }

  table_map ref_tables= 0;
  table_map param_comp= ~(param->prev_tables | param->read_tables |
		          param->current_table);
  if (cond->type() != Item::FUNC_ITEM)
  {						// Should be a field
    ref_tables= cond->used_tables();
    if ((ref_tables & param->current_table) ||
	(ref_tables & ~(param->prev_tables | param->read_tables)))
      DBUG_RETURN(0);
    DBUG_RETURN(new SEL_TREE(SEL_TREE::MAYBE));
  }

  Item_func *cond_func= (Item_func*) cond;
  if (cond_func->functype() == Item_func::BETWEEN ||
      cond_func->functype() == Item_func::IN_FUNC)
    inv= ((Item_func_opt_neg *) cond_func)->negated;
  else if (cond_func->select_optimize() == Item_func::OPTIMIZE_NONE)
    DBUG_RETURN(0);			       

  param->cond= cond;

  switch (cond_func->functype()) {
  case Item_func::BETWEEN:
    if (cond_func->arguments()[0]->real_item()->type() == Item::FIELD_ITEM)
    {
      field_item= (Item_field*) (cond_func->arguments()[0]->real_item());
      ftree= get_full_func_mm_tree(param, cond_func, field_item, NULL, inv);
    }

    /*
      Concerning the code below see the NOTES section in
      the comments for the function get_full_func_mm_tree()
    */
    for (uint i= 1 ; i < cond_func->arg_count ; i++)
    {
      if (cond_func->arguments()[i]->real_item()->type() == Item::FIELD_ITEM)
      {
        field_item= (Item_field*) (cond_func->arguments()[i]->real_item());
        SEL_TREE *tmp= get_full_func_mm_tree(param, cond_func, 
                                    field_item, (Item*)(intptr)i, inv);
        if (inv)
          tree= !tree ? tmp : tree_or(param, tree, tmp);
        else 
          tree= tree_and(param, tree, tmp);
      }
      else if (inv)
      { 
        tree= 0;
        break;
      }
    }

    ftree = tree_and(param, ftree, tree);
    break;
  case Item_func::IN_FUNC:
  {
    Item_func_in *func=(Item_func_in*) cond_func;
    if (func->key_item()->real_item()->type() != Item::FIELD_ITEM)
      DBUG_RETURN(0);
    field_item= (Item_field*) (func->key_item()->real_item());
    ftree= get_full_func_mm_tree(param, cond_func, field_item, NULL, inv);
    break;
  }
  case Item_func::MULT_EQUAL_FUNC:
  {
    Item_equal *item_equal= (Item_equal *) cond;    
    if (!(value= item_equal->get_const()))
      DBUG_RETURN(0);
    Item_equal_iterator it(*item_equal);
    ref_tables= value->used_tables();
    while ((field_item= it++))
    {
      Field *field= field_item->field;
      Item_result cmp_type= field->cmp_type();
      if (!((ref_tables | field->table->map) & param_comp))
      {
        tree= get_mm_parts(param, cond, field, Item_func::EQ_FUNC,
		           value,cmp_type);
        ftree= !ftree ? tree : tree_and(param, ftree, tree);
      }
    }
    
    DBUG_RETURN(ftree);
  }
  default:
    if (cond_func->arguments()[0]->real_item()->type() == Item::FIELD_ITEM)
    {
      field_item= (Item_field*) (cond_func->arguments()[0]->real_item());
      value= cond_func->arg_count > 1 ? cond_func->arguments()[1] : 0;
    }
    else if (cond_func->have_rev_func() &&
             cond_func->arguments()[1]->real_item()->type() ==
                                                            Item::FIELD_ITEM)
    {
      field_item= (Item_field*) (cond_func->arguments()[1]->real_item());
      value= cond_func->arguments()[0];
    }
    else
      DBUG_RETURN(0);
    ftree= get_full_func_mm_tree(param, cond_func, field_item, value, inv);
  }

  DBUG_RETURN(ftree);
}


static SEL_TREE *
get_mm_parts(RANGE_OPT_PARAM *param, COND *cond_func, Field *field,
	     Item_func::Functype type,
	     Item *value, Item_result cmp_type)
{
  DBUG_ENTER("get_mm_parts");
  if (field->table != param->table)
    DBUG_RETURN(0);

  KEY_PART *key_part = param->key_parts;
  KEY_PART *end = param->key_parts_end;
  SEL_TREE *tree=0;
  if (value &&
      value->used_tables() & ~(param->prev_tables | param->read_tables))
    DBUG_RETURN(0);
  for (; key_part != end ; key_part++)
  {
    if (field->eq(key_part->field))
    {
      SEL_ARG *sel_arg=0;
      if (!tree && !(tree=new SEL_TREE()))
	DBUG_RETURN(0);				// OOM
      if (!value || !(value->used_tables() & ~param->read_tables))
      {
	sel_arg=get_mm_leaf(param,cond_func,
			    key_part->field,key_part,type,value);
	if (!sel_arg)
	  continue;
	if (sel_arg->type == SEL_ARG::IMPOSSIBLE)
	{
	  tree->type=SEL_TREE::IMPOSSIBLE;
	  DBUG_RETURN(tree);
	}
      }
      else
      {
	// This key may be used later
	if (!(sel_arg= new SEL_ARG(SEL_ARG::MAYBE_KEY)))
	  DBUG_RETURN(0);			// OOM
      }
      sel_arg->part=(uchar) key_part->part;
      tree->keys[key_part->key]=sel_add(tree->keys[key_part->key],sel_arg);
      tree->keys_map.set_bit(key_part->key);
    }
  }
  
  DBUG_RETURN(tree);
}


static SEL_ARG *
get_mm_leaf(RANGE_OPT_PARAM *param, COND *conf_func, Field *field,
            KEY_PART *key_part, Item_func::Functype type,Item *value)
{
  uint maybe_null=(uint) field->real_maybe_null();
  bool optimize_range;
  SEL_ARG *tree= 0;
  MEM_ROOT *alloc= param->mem_root;
  uchar *str;
  ulong orig_sql_mode;
  int err;
  DBUG_ENTER("get_mm_leaf");

  /*
    We need to restore the runtime mem_root of the thread in this
    function because it evaluates the value of its argument, while
    the argument can be any, e.g. a subselect. The subselect
    items, in turn, assume that all the memory allocated during
    the evaluation has the same life span as the item itself.
    TODO: opt_range.cc should not reset thd->mem_root at all.
  */
  param->thd->mem_root= param->old_root;
  if (!value)					// IS NULL or IS NOT NULL
  {
    if (field->table->maybe_null)		// Can't use a key on this
      goto end;
    if (!maybe_null)				// Not null field
    {
      if (type == Item_func::ISNULL_FUNC)
        tree= &null_element;
      goto end;
    }
    if (!(tree= new (alloc) SEL_ARG(field,is_null_string,is_null_string)))
      goto end;                                 // out of memory
    if (type == Item_func::ISNOTNULL_FUNC)
    {
      tree->min_flag=NEAR_MIN;		    /* IS NOT NULL ->  X > NULL */
      tree->max_flag=NO_MAX_RANGE;
    }
    goto end;
  }

  /*
    1. Usually we can't use an index if the column collation
       differ from the operation collation.

    2. However, we can reuse a case insensitive index for
       the binary searches:

       WHERE latin1_swedish_ci_column = 'a' COLLATE lati1_bin;

       WHERE latin1_swedish_ci_colimn = BINARY 'a '

  */
  if (field->result_type() == STRING_RESULT &&
      value->result_type() == STRING_RESULT &&
      key_part->image_type == Field::itRAW &&
      ((Field_str*)field)->charset() != conf_func->compare_collation() &&
      !(conf_func->compare_collation()->state & MY_CS_BINSORT))
    goto end;

  if (param->using_real_indexes)
    optimize_range= field->optimize_range(param->real_keynr[key_part->key],
                                          key_part->part);
  else
    optimize_range= TRUE;

  if (type == Item_func::LIKE_FUNC)
  {
    bool like_error;
    char buff1[MAX_FIELD_WIDTH];
    uchar *min_str,*max_str;
    String tmp(buff1,sizeof(buff1),value->collation.collation),*res;
    size_t length, offset, min_length, max_length;
    uint field_length= field->pack_length()+maybe_null;

    if (!optimize_range)
      goto end;
    if (!(res= value->val_str(&tmp)))
    {
      tree= &null_element;
      goto end;
    }

    /*
      TODO:
      Check if this was a function. This should have be optimized away
      in the sql_select.cc
    */
    if (res != &tmp)
    {
      tmp.copy(*res);				// Get own copy
      res= &tmp;
    }
    if (field->cmp_type() != STRING_RESULT)
      goto end;                                 // Can only optimize strings

    offset=maybe_null;
    length=key_part->store_length;

    if (length != key_part->length  + maybe_null)
    {
      /* key packed with length prefix */
      offset+= HA_KEY_BLOB_LENGTH;
      field_length= length - HA_KEY_BLOB_LENGTH;
    }
    else
    {
      if (unlikely(length < field_length))
      {
	/*
	  This can only happen in a table created with UNIREG where one key
	  overlaps many fields
	*/
	length= field_length;
      }
      else
	field_length= length;
    }
    length+=offset;
    if (!(min_str= (uchar*) alloc_root(alloc, length*2)))
      goto end;

    max_str=min_str+length;
    if (maybe_null)
      max_str[0]= min_str[0]=0;

    field_length-= maybe_null;
    like_error= my_like_range(field->charset(),
			      res->ptr(), res->length(),
			      ((Item_func_like*)(param->cond))->escape,
			      wild_one, wild_many,
			      field_length,
			      (char*) min_str+offset, (char*) max_str+offset,
			      &min_length, &max_length);
    if (like_error)				// Can't optimize with LIKE
      goto end;

    if (offset != maybe_null)			// BLOB or VARCHAR
    {
      int2store(min_str+maybe_null,min_length);
      int2store(max_str+maybe_null,max_length);
    }
    tree= new (alloc) SEL_ARG(field, min_str, max_str);
    goto end;
  }

  if (!optimize_range &&
      type != Item_func::EQ_FUNC &&
      type != Item_func::EQUAL_FUNC)
    goto end;                                   // Can't optimize this

  /*
    We can't always use indexes when comparing a string index to a number
    cmp_type() is checked to allow compare of dates to numbers
  */
  if (field->result_type() == STRING_RESULT &&
      value->result_type() != STRING_RESULT &&
      field->cmp_type() != value->result_type())
    goto end;
  /* For comparison purposes allow invalid dates like 2000-01-32 */
  orig_sql_mode= field->table->in_use->variables.sql_mode;
  if (value->real_item()->type() == Item::STRING_ITEM &&
      (field->type() == MYSQL_TYPE_DATE ||
       field->type() == MYSQL_TYPE_DATETIME))
    field->table->in_use->variables.sql_mode|= MODE_INVALID_DATES;
  err= value->save_in_field_no_warnings(field, 1);
  if (err > 0)
  {
    if (field->cmp_type() != value->result_type())
    {
      if ((type == Item_func::EQ_FUNC || type == Item_func::EQUAL_FUNC) &&
          value->result_type() == item_cmp_type(field->result_type(),
                                                value->result_type()))
      {
        tree= new (alloc) SEL_ARG(field, 0, 0);
        tree->type= SEL_ARG::IMPOSSIBLE;
        goto end;
      }
      else
      {
        /*
          TODO: We should return trees of the type SEL_ARG::IMPOSSIBLE
          for the cases like int_field > 999999999999999999999999 as well.
        */
        tree= 0;
        if (err == 3 && field->type() == FIELD_TYPE_DATE &&
            (type == Item_func::GT_FUNC || type == Item_func::GE_FUNC ||
             type == Item_func::LT_FUNC || type == Item_func::LE_FUNC) )
        {
          /*
            We were saving DATETIME into a DATE column, the conversion went ok
            but a non-zero time part was cut off.

            In MySQL's SQL dialect, DATE and DATETIME are compared as datetime
            values. Index over a DATE column uses DATE comparison. Changing 
            from one comparison to the other is possible:

            datetime(date_col)< '2007-12-10 12:34:55' -> date_col<='2007-12-10'
            datetime(date_col)<='2007-12-10 12:34:55' -> date_col<='2007-12-10'

            datetime(date_col)> '2007-12-10 12:34:55' -> date_col>='2007-12-10'
            datetime(date_col)>='2007-12-10 12:34:55' -> date_col>='2007-12-10'

            but we'll need to convert '>' to '>=' and '<' to '<='. This will
            be done together with other types at the end of this function
            (grep for field_is_equal_to_item)
          */
        }
        else
          goto end;
      }
    }

    /*
      guaranteed at this point:  err > 0; field and const of same type
      If an integer got bounded (e.g. to within 0..255 / -128..127)
      for < or >, set flags as for <= or >= (no NEAR_MAX / NEAR_MIN)
    */
    else if (err == 1 && field->result_type() == INT_RESULT)
    {
      if (type == Item_func::LT_FUNC && (value->val_int() > 0))
        type = Item_func::LE_FUNC;
      else if (type == Item_func::GT_FUNC &&
               !((Field_num*)field)->unsigned_flag &&
               !((Item_int*)value)->unsigned_flag &&
               (value->val_int() < 0))
        type = Item_func::GE_FUNC;
    }
  }
  else if (err < 0)
  {
    field->table->in_use->variables.sql_mode= orig_sql_mode;
    /* This happens when we try to insert a NULL field in a not null column */
    tree= &null_element;                        // cmp with NULL is never TRUE
    goto end;
  }
  field->table->in_use->variables.sql_mode= orig_sql_mode;
  str= (uchar*) alloc_root(alloc, key_part->store_length+1);
  if (!str)
    goto end;
  if (maybe_null)
    *str= (uchar) field->is_real_null();        // Set to 1 if null
  field->get_key_image(str+maybe_null, key_part->length,
                       key_part->image_type);
  if (!(tree= new (alloc) SEL_ARG(field, str, str)))
    goto end;                                   // out of memory

  /*
    Check if we are comparing an UNSIGNED integer with a negative constant.
    In this case we know that:
    (a) (unsigned_int [< | <=] negative_constant) == FALSE
    (b) (unsigned_int [> | >=] negative_constant) == TRUE
    In case (a) the condition is false for all values, and in case (b) it
    is true for all values, so we can avoid unnecessary retrieval and condition
    testing, and we also get correct comparison of unsinged integers with
    negative integers (which otherwise fails because at query execution time
    negative integers are cast to unsigned if compared with unsigned).
   */
  if (field->result_type() == INT_RESULT &&
      value->result_type() == INT_RESULT &&
      ((Field_num*)field)->unsigned_flag && !((Item_int*)value)->unsigned_flag)
  {
    longlong item_val= value->val_int();
    if (item_val < 0)
    {
      if (type == Item_func::LT_FUNC || type == Item_func::LE_FUNC)
      {
        tree->type= SEL_ARG::IMPOSSIBLE;
        goto end;
      }
      if (type == Item_func::GT_FUNC || type == Item_func::GE_FUNC)
      {
        tree= 0;
        goto end;
      }
    }
  }

  switch (type) {
  case Item_func::LT_FUNC:
    if (field_is_equal_to_item(field,value))
      tree->max_flag=NEAR_MAX;
    /* fall through */
  case Item_func::LE_FUNC:
    if (!maybe_null)
      tree->min_flag=NO_MIN_RANGE;		/* From start */
    else
    {						// > NULL
      tree->min_value=is_null_string;
      tree->min_flag=NEAR_MIN;
    }
    break;
  case Item_func::GT_FUNC:
    /* Don't use open ranges for partial key_segments */
    if (field_is_equal_to_item(field,value) &&
        !(key_part->flag & HA_PART_KEY_SEG))
      tree->min_flag=NEAR_MIN;
    /* fall through */
  case Item_func::GE_FUNC:
    tree->max_flag=NO_MAX_RANGE;
    break;
  case Item_func::SP_EQUALS_FUNC:
    tree->min_flag=GEOM_FLAG | HA_READ_MBR_EQUAL;// NEAR_MIN;//512;
    tree->max_flag=NO_MAX_RANGE;
    break;
  case Item_func::SP_DISJOINT_FUNC:
    tree->min_flag=GEOM_FLAG | HA_READ_MBR_DISJOINT;// NEAR_MIN;//512;
    tree->max_flag=NO_MAX_RANGE;
    break;
  case Item_func::SP_INTERSECTS_FUNC:
    tree->min_flag=GEOM_FLAG | HA_READ_MBR_INTERSECT;// NEAR_MIN;//512;
    tree->max_flag=NO_MAX_RANGE;
    break;
  case Item_func::SP_TOUCHES_FUNC:
    tree->min_flag=GEOM_FLAG | HA_READ_MBR_INTERSECT;// NEAR_MIN;//512;
    tree->max_flag=NO_MAX_RANGE;
    break;

  case Item_func::SP_CROSSES_FUNC:
    tree->min_flag=GEOM_FLAG | HA_READ_MBR_INTERSECT;// NEAR_MIN;//512;
    tree->max_flag=NO_MAX_RANGE;
    break;
  case Item_func::SP_WITHIN_FUNC:
    tree->min_flag=GEOM_FLAG | HA_READ_MBR_WITHIN;// NEAR_MIN;//512;
    tree->max_flag=NO_MAX_RANGE;
    break;

  case Item_func::SP_CONTAINS_FUNC:
    tree->min_flag=GEOM_FLAG | HA_READ_MBR_CONTAIN;// NEAR_MIN;//512;
    tree->max_flag=NO_MAX_RANGE;
    break;
  case Item_func::SP_OVERLAPS_FUNC:
    tree->min_flag=GEOM_FLAG | HA_READ_MBR_INTERSECT;// NEAR_MIN;//512;
    tree->max_flag=NO_MAX_RANGE;
    break;

  default:
    break;
  }

end:
  param->thd->mem_root= alloc;
  DBUG_RETURN(tree);
}


/******************************************************************************
** Tree manipulation functions
** If tree is 0 it means that the condition can't be tested. It refers
** to a non existent table or to a field in current table with isn't a key.
** The different tree flags:
** IMPOSSIBLE:	 Condition is never TRUE
** ALWAYS:	 Condition is always TRUE
** MAYBE:	 Condition may exists when tables are read
** MAYBE_KEY:	 Condition refers to a key that may be used in join loop
** KEY_RANGE:	 Condition uses a key
******************************************************************************/

/*
  Add a new key test to a key when scanning through all keys
  This will never be called for same key parts.
*/

static SEL_ARG *
sel_add(SEL_ARG *key1,SEL_ARG *key2)
{
  SEL_ARG *root,**key_link;

  if (!key1)
    return key2;
  if (!key2)
    return key1;

  key_link= &root;
  while (key1 && key2)
  {
    if (key1->part < key2->part)
    {
      *key_link= key1;
      key_link= &key1->next_key_part;
      key1=key1->next_key_part;
    }
    else
    {
      *key_link= key2;
      key_link= &key2->next_key_part;
      key2=key2->next_key_part;
    }
  }
  *key_link=key1 ? key1 : key2;
  return root;
}

#define CLONE_KEY1_MAYBE 1
#define CLONE_KEY2_MAYBE 2
#define swap_clone_flag(A) ((A & 1) << 1) | ((A & 2) >> 1)


static SEL_TREE *
tree_and(RANGE_OPT_PARAM *param,SEL_TREE *tree1,SEL_TREE *tree2)
{
  DBUG_ENTER("tree_and");
  if (!tree1)
    DBUG_RETURN(tree2);
  if (!tree2)
    DBUG_RETURN(tree1);
  if (tree1->type == SEL_TREE::IMPOSSIBLE || tree2->type == SEL_TREE::ALWAYS)
    DBUG_RETURN(tree1);
  if (tree2->type == SEL_TREE::IMPOSSIBLE || tree1->type == SEL_TREE::ALWAYS)
    DBUG_RETURN(tree2);
  if (tree1->type == SEL_TREE::MAYBE)
  {
    if (tree2->type == SEL_TREE::KEY)
      tree2->type=SEL_TREE::KEY_SMALLER;
    DBUG_RETURN(tree2);
  }
  if (tree2->type == SEL_TREE::MAYBE)
  {
    tree1->type=SEL_TREE::KEY_SMALLER;
    DBUG_RETURN(tree1);
  }
  key_map  result_keys;
  result_keys.clear_all();
  
  /* Join the trees key per key */
  SEL_ARG **key1,**key2,**end;
  for (key1= tree1->keys,key2= tree2->keys,end=key1+param->keys ;
       key1 != end ; key1++,key2++)
  {
    uint flag=0;
    if (*key1 || *key2)
    {
      if (*key1 && !(*key1)->simple_key())
	flag|=CLONE_KEY1_MAYBE;
      if (*key2 && !(*key2)->simple_key())
	flag|=CLONE_KEY2_MAYBE;
      *key1=key_and(param, *key1, *key2, flag);
      if (*key1 && (*key1)->type == SEL_ARG::IMPOSSIBLE)
      {
	tree1->type= SEL_TREE::IMPOSSIBLE;
        DBUG_RETURN(tree1);
      }
      result_keys.set_bit(key1 - tree1->keys);
#ifdef EXTRA_DEBUG
        if (*key1 && param->alloced_sel_args < SEL_ARG::MAX_SEL_ARGS) 
          (*key1)->test_use_count(*key1);
#endif
    }
  }
  tree1->keys_map= result_keys;
  /* dispose index_merge if there is a "range" option */
  if (!result_keys.is_clear_all())
  {
    tree1->merges.empty();
    DBUG_RETURN(tree1);
  }

  /* ok, both trees are index_merge trees */
  imerge_list_and_list(&tree1->merges, &tree2->merges);
  DBUG_RETURN(tree1);
}


/*
  Check if two SEL_TREES can be combined into one (i.e. a single key range
  read can be constructed for "cond_of_tree1 OR cond_of_tree2" ) without
  using index_merge.
*/

bool sel_trees_can_be_ored(SEL_TREE *tree1, SEL_TREE *tree2, 
                           RANGE_OPT_PARAM* param)
{
  key_map common_keys= tree1->keys_map;
  DBUG_ENTER("sel_trees_can_be_ored");
  common_keys.intersect(tree2->keys_map);

  if (common_keys.is_clear_all())
    DBUG_RETURN(FALSE);

  /* trees have a common key, check if they refer to same key part */
  SEL_ARG **key1,**key2;
  for (uint key_no=0; key_no < param->keys; key_no++)
  {
    if (common_keys.is_set(key_no))
    {
      key1= tree1->keys + key_no;
      key2= tree2->keys + key_no;
      if ((*key1)->part == (*key2)->part)
      {
        DBUG_RETURN(TRUE);
      }
    }
  }
  DBUG_RETURN(FALSE);
}


/*
  Remove the trees that are not suitable for record retrieval.
  SYNOPSIS
    param  Range analysis parameter
    tree   Tree to be processed, tree->type is KEY or KEY_SMALLER
 
  DESCRIPTION
    This function walks through tree->keys[] and removes the SEL_ARG* trees
    that are not "maybe" trees (*) and cannot be used to construct quick range
    selects.
    (*) - have type MAYBE or MAYBE_KEY. Perhaps we should remove trees of
          these types here as well.

    A SEL_ARG* tree cannot be used to construct quick select if it has
    tree->part != 0. (e.g. it could represent "keypart2 < const").

    WHY THIS FUNCTION IS NEEDED
    
    Normally we allow construction of SEL_TREE objects that have SEL_ARG
    trees that do not allow quick range select construction. For example for
    " keypart1=1 AND keypart2=2 " the execution will proceed as follows:
    tree1= SEL_TREE { SEL_ARG{keypart1=1} }
    tree2= SEL_TREE { SEL_ARG{keypart2=2} } -- can't make quick range select
                                               from this
    call tree_and(tree1, tree2) -- this joins SEL_ARGs into a usable SEL_ARG
                                   tree.
    
    There is an exception though: when we construct index_merge SEL_TREE,
    any SEL_ARG* tree that cannot be used to construct quick range select can
    be removed, because current range analysis code doesn't provide any way
    that tree could be later combined with another tree.
    Consider an example: we should not construct
    st1 = SEL_TREE { 
      merges = SEL_IMERGE { 
                            SEL_TREE(t.key1part1 = 1), 
                            SEL_TREE(t.key2part2 = 2)   -- (*)
                          } 
                   };
    because 
     - (*) cannot be used to construct quick range select, 
     - There is no execution path that would cause (*) to be converted to 
       a tree that could be used.

    The latter is easy to verify: first, notice that the only way to convert
    (*) into a usable tree is to call tree_and(something, (*)).

    Second look at what tree_and/tree_or function would do when passed a
    SEL_TREE that has the structure like st1 tree has, and conlcude that 
    tree_and(something, (*)) will not be called.

  RETURN
    0  Ok, some suitable trees left
    1  No tree->keys[] left.
*/

static bool remove_nonrange_trees(RANGE_OPT_PARAM *param, SEL_TREE *tree)
{
  bool res= FALSE;
  for (uint i=0; i < param->keys; i++)
  {
    if (tree->keys[i])
    {
      if (tree->keys[i]->part)
      {
        tree->keys[i]= NULL;
        tree->keys_map.clear_bit(i);
      }
      else
        res= TRUE;
    }
  }
  return !res;
}


static SEL_TREE *
tree_or(RANGE_OPT_PARAM *param,SEL_TREE *tree1,SEL_TREE *tree2)
{
  DBUG_ENTER("tree_or");
  if (!tree1 || !tree2)
    DBUG_RETURN(0);
  if (tree1->type == SEL_TREE::IMPOSSIBLE || tree2->type == SEL_TREE::ALWAYS)
    DBUG_RETURN(tree2);
  if (tree2->type == SEL_TREE::IMPOSSIBLE || tree1->type == SEL_TREE::ALWAYS)
    DBUG_RETURN(tree1);
  if (tree1->type == SEL_TREE::MAYBE)
    DBUG_RETURN(tree1);				// Can't use this
  if (tree2->type == SEL_TREE::MAYBE)
    DBUG_RETURN(tree2);

  SEL_TREE *result= 0;
  key_map  result_keys;
  result_keys.clear_all();
  if (sel_trees_can_be_ored(tree1, tree2, param))
  {
    /* Join the trees key per key */
    SEL_ARG **key1,**key2,**end;
    for (key1= tree1->keys,key2= tree2->keys,end= key1+param->keys ;
         key1 != end ; key1++,key2++)
    {
      *key1=key_or(param, *key1, *key2);
      if (*key1)
      {
        result=tree1;				// Added to tree1
        result_keys.set_bit(key1 - tree1->keys);
#ifdef EXTRA_DEBUG
        if (param->alloced_sel_args < SEL_ARG::MAX_SEL_ARGS) 
          (*key1)->test_use_count(*key1);
#endif
      }
    }
    if (result)
      result->keys_map= result_keys;
  }
  else
  {
    /* ok, two trees have KEY type but cannot be used without index merge */
    if (tree1->merges.is_empty() && tree2->merges.is_empty())
    {
      if (param->remove_jump_scans)
      {
        bool no_trees= remove_nonrange_trees(param, tree1);
        no_trees= no_trees || remove_nonrange_trees(param, tree2);
        if (no_trees)
          DBUG_RETURN(new SEL_TREE(SEL_TREE::ALWAYS));
      }
      SEL_IMERGE *merge;
      /* both trees are "range" trees, produce new index merge structure */
      if (!(result= new SEL_TREE()) || !(merge= new SEL_IMERGE()) ||
          (result->merges.push_back(merge)) ||
          (merge->or_sel_tree(param, tree1)) ||
          (merge->or_sel_tree(param, tree2)))
        result= NULL;
      else
        result->type= tree1->type;
    }
    else if (!tree1->merges.is_empty() && !tree2->merges.is_empty())
    {
      if (imerge_list_or_list(param, &tree1->merges, &tree2->merges))
        result= new SEL_TREE(SEL_TREE::ALWAYS);
      else
        result= tree1;
    }
    else
    {
      /* one tree is index merge tree and another is range tree */
      if (tree1->merges.is_empty())
        swap_variables(SEL_TREE*, tree1, tree2);
      
      if (param->remove_jump_scans && remove_nonrange_trees(param, tree2))
         DBUG_RETURN(new SEL_TREE(SEL_TREE::ALWAYS));
      /* add tree2 to tree1->merges, checking if it collapses to ALWAYS */
      if (imerge_list_or_tree(param, &tree1->merges, tree2))
        result= new SEL_TREE(SEL_TREE::ALWAYS);
      else
        result= tree1;
    }
  }
  DBUG_RETURN(result);
}


/* And key trees where key1->part < key2 -> part */

static SEL_ARG *
and_all_keys(RANGE_OPT_PARAM *param, SEL_ARG *key1, SEL_ARG *key2, 
             uint clone_flag)
{
  SEL_ARG *next;
  ulong use_count=key1->use_count;

  if (key1->elements != 1)
  {
    key2->use_count+=key1->elements-1; //psergey: why we don't count that key1 has n-k-p?
    key2->increment_use_count((int) key1->elements-1);
  }
  if (key1->type == SEL_ARG::MAYBE_KEY)
  {
    key1->right= key1->left= &null_element;
    key1->next= key1->prev= 0;
  }
  for (next=key1->first(); next ; next=next->next)
  {
    if (next->next_key_part)
    {
      SEL_ARG *tmp= key_and(param, next->next_key_part, key2, clone_flag);
      if (tmp && tmp->type == SEL_ARG::IMPOSSIBLE)
      {
	key1=key1->tree_delete(next);
	continue;
      }
      next->next_key_part=tmp;
      if (use_count)
	next->increment_use_count(use_count);
      if (param->alloced_sel_args > SEL_ARG::MAX_SEL_ARGS)
        break;
    }
    else
      next->next_key_part=key2;
  }
  if (!key1)
    return &null_element;			// Impossible ranges
  key1->use_count++;
  return key1;
}


/*
  Produce a SEL_ARG graph that represents "key1 AND key2"

  SYNOPSIS
    key_and()
      param   Range analysis context (needed to track if we have allocated
              too many SEL_ARGs)
      key1    First argument, root of its RB-tree
      key2    Second argument, root of its RB-tree

  RETURN
    RB-tree root of the resulting SEL_ARG graph.
    NULL if the result of AND operation is an empty interval {0}.
*/

static SEL_ARG *
key_and(RANGE_OPT_PARAM *param, SEL_ARG *key1, SEL_ARG *key2, uint clone_flag)
{
  if (!key1)
    return key2;
  if (!key2)
    return key1;
  if (key1->part != key2->part)
  {
    if (key1->part > key2->part)
    {
      swap_variables(SEL_ARG *, key1, key2);
      clone_flag=swap_clone_flag(clone_flag);
    }
    // key1->part < key2->part
    key1->use_count--;
    if (key1->use_count > 0)
      if (!(key1= key1->clone_tree(param)))
	return 0;				// OOM
    return and_all_keys(param, key1, key2, clone_flag);
  }

  if (((clone_flag & CLONE_KEY2_MAYBE) &&
       !(clone_flag & CLONE_KEY1_MAYBE) &&
       key2->type != SEL_ARG::MAYBE_KEY) ||
      key1->type == SEL_ARG::MAYBE_KEY)
  {						// Put simple key in key2
    swap_variables(SEL_ARG *, key1, key2);
    clone_flag=swap_clone_flag(clone_flag);
  }

  /* If one of the key is MAYBE_KEY then the found region may be smaller */
  if (key2->type == SEL_ARG::MAYBE_KEY)
  {
    if (key1->use_count > 1)
    {
      key1->use_count--;
      if (!(key1=key1->clone_tree(param)))
	return 0;				// OOM
      key1->use_count++;
    }
    if (key1->type == SEL_ARG::MAYBE_KEY)
    {						// Both are maybe key
      key1->next_key_part=key_and(param, key1->next_key_part, 
                                  key2->next_key_part, clone_flag);
      if (key1->next_key_part &&
	  key1->next_key_part->type == SEL_ARG::IMPOSSIBLE)
	return key1;
    }
    else
    {
      key1->maybe_smaller();
      if (key2->next_key_part)
      {
	key1->use_count--;			// Incremented in and_all_keys
	return and_all_keys(param, key1, key2, clone_flag);
      }
      key2->use_count--;			// Key2 doesn't have a tree
    }
    return key1;
  }

  if ((key1->min_flag | key2->min_flag) & GEOM_FLAG)
  {
    /* TODO: why not leave one of the trees? */
    key1->free_tree();
    key2->free_tree();
    return 0;					// Can't optimize this
  }

  if ((key1->min_flag | key2->min_flag) & GEOM_FLAG)
  {
    key1->free_tree();
    key2->free_tree();
    return 0;					// Can't optimize this
  }

  key1->use_count--;
  key2->use_count--;
  SEL_ARG *e1=key1->first(), *e2=key2->first(), *new_tree=0;

  while (e1 && e2)
  {
    int cmp=e1->cmp_min_to_min(e2);
    if (cmp < 0)
    {
      if (get_range(&e1,&e2,key1))
	continue;
    }
    else if (get_range(&e2,&e1,key2))
      continue;
    SEL_ARG *next=key_and(param, e1->next_key_part, e2->next_key_part,
                          clone_flag);
    e1->increment_use_count(1);
    e2->increment_use_count(1);
    if (!next || next->type != SEL_ARG::IMPOSSIBLE)
    {
      SEL_ARG *new_arg= e1->clone_and(e2);
      if (!new_arg)
	return &null_element;			// End of memory
      new_arg->next_key_part=next;
      if (!new_tree)
      {
	new_tree=new_arg;
      }
      else
	new_tree=new_tree->insert(new_arg);
    }
    if (e1->cmp_max_to_max(e2) < 0)
      e1=e1->next;				// e1 can't overlapp next e2
    else
      e2=e2->next;
  }
  key1->free_tree();
  key2->free_tree();
  if (!new_tree)
    return &null_element;			// Impossible range
  return new_tree;
}


static bool
get_range(SEL_ARG **e1,SEL_ARG **e2,SEL_ARG *root1)
{
  (*e1)=root1->find_range(*e2);			// first e1->min < e2->min
  if ((*e1)->cmp_max_to_min(*e2) < 0)
  {
    if (!((*e1)=(*e1)->next))
      return 1;
    if ((*e1)->cmp_min_to_max(*e2) > 0)
    {
      (*e2)=(*e2)->next;
      return 1;
    }
  }
  return 0;
}


static SEL_ARG *
key_or(RANGE_OPT_PARAM *param, SEL_ARG *key1,SEL_ARG *key2)
{
  if (!key1)
  {
    if (key2)
    {
      key2->use_count--;
      key2->free_tree();
    }
    return 0;
  }
  if (!key2)
  {
    key1->use_count--;
    key1->free_tree();
    return 0;
  }
  key1->use_count--;
  key2->use_count--;

  if (key1->part != key2->part || 
      (key1->min_flag | key2->min_flag) & GEOM_FLAG)
  {
    key1->free_tree();
    key2->free_tree();
    return 0;					// Can't optimize this
  }

  // If one of the key is MAYBE_KEY then the found region may be bigger
  if (key1->type == SEL_ARG::MAYBE_KEY)
  {
    key2->free_tree();
    key1->use_count++;
    return key1;
  }
  if (key2->type == SEL_ARG::MAYBE_KEY)
  {
    key1->free_tree();
    key2->use_count++;
    return key2;
  }

  if (key1->use_count > 0)
  {
    if (key2->use_count == 0 || key1->elements > key2->elements)
    {
      swap_variables(SEL_ARG *,key1,key2);
    }
    if (key1->use_count > 0 || !(key1=key1->clone_tree(param)))
      return 0;					// OOM
  }

  // Add tree at key2 to tree at key1
  bool key2_shared=key2->use_count != 0;
  key1->maybe_flag|=key2->maybe_flag;

  for (key2=key2->first(); key2; )
  {
    SEL_ARG *tmp=key1->find_range(key2);	// Find key1.min <= key2.min
    int cmp;

    if (!tmp)
    {
      tmp=key1->first();			// tmp.min > key2.min
      cmp= -1;
    }
    else if ((cmp=tmp->cmp_max_to_min(key2)) < 0)
    {						// Found tmp.max < key2.min
      SEL_ARG *next=tmp->next;
      if (cmp == -2 && eq_tree(tmp->next_key_part,key2->next_key_part))
      {
	// Join near ranges like tmp.max < 0 and key2.min >= 0
	SEL_ARG *key2_next=key2->next;
	if (key2_shared)
	{
	  if (!(key2=new SEL_ARG(*key2)))
	    return 0;		// out of memory
	  key2->increment_use_count(key1->use_count+1);
	  key2->next=key2_next;			// New copy of key2
	}
	key2->copy_min(tmp);
	if (!(key1=key1->tree_delete(tmp)))
	{					// Only one key in tree
	  key1=key2;
	  key1->make_root();
	  key2=key2_next;
	  break;
	}
      }
      if (!(tmp=next))				// tmp.min > key2.min
	break;					// Copy rest of key2
    }
    if (cmp < 0)
    {						// tmp.min > key2.min
      int tmp_cmp;
      if ((tmp_cmp=tmp->cmp_min_to_max(key2)) > 0) // if tmp.min > key2.max
      {
	if (tmp_cmp == 2 && eq_tree(tmp->next_key_part,key2->next_key_part))
	{					// ranges are connected
	  tmp->copy_min_to_min(key2);
	  key1->merge_flags(key2);
	  if (tmp->min_flag & NO_MIN_RANGE &&
	      tmp->max_flag & NO_MAX_RANGE)
	  {
	    if (key1->maybe_flag)
	      return new SEL_ARG(SEL_ARG::MAYBE_KEY);
	    return 0;
	  }
	  key2->increment_use_count(-1);	// Free not used tree
	  key2=key2->next;
	  continue;
	}
	else
	{
	  SEL_ARG *next=key2->next;		// Keys are not overlapping
	  if (key2_shared)
	  {
	    SEL_ARG *cpy= new SEL_ARG(*key2);	// Must make copy
	    if (!cpy)
	      return 0;				// OOM
	    key1=key1->insert(cpy);
	    key2->increment_use_count(key1->use_count+1);
	  }
	  else
	    key1=key1->insert(key2);		// Will destroy key2_root
	  key2=next;
	  continue;
	}
      }
    }

    // tmp.max >= key2.min && tmp.min <= key.max  (overlapping ranges)
    if (eq_tree(tmp->next_key_part,key2->next_key_part))
    {
      if (tmp->is_same(key2))
      {
	tmp->merge_flags(key2);			// Copy maybe flags
	key2->increment_use_count(-1);		// Free not used tree
      }
      else
      {
	SEL_ARG *last=tmp;
	while (last->next && last->next->cmp_min_to_max(key2) <= 0 &&
	       eq_tree(last->next->next_key_part,key2->next_key_part))
	{
	  SEL_ARG *save=last;
	  last=last->next;
	  key1=key1->tree_delete(save);
	}
        last->copy_min(tmp);
	if (last->copy_min(key2) || last->copy_max(key2))
	{					// Full range
	  key1->free_tree();
	  for (; key2 ; key2=key2->next)
	    key2->increment_use_count(-1);	// Free not used tree
	  if (key1->maybe_flag)
	    return new SEL_ARG(SEL_ARG::MAYBE_KEY);
	  return 0;
	}
      }
      key2=key2->next;
      continue;
    }

    if (cmp >= 0 && tmp->cmp_min_to_min(key2) < 0)
    {						// tmp.min <= x < key2.min
      SEL_ARG *new_arg=tmp->clone_first(key2);
      if (!new_arg)
	return 0;				// OOM
      if ((new_arg->next_key_part= key1->next_key_part))
	new_arg->increment_use_count(key1->use_count+1);
      tmp->copy_min_to_min(key2);
      key1=key1->insert(new_arg);
    }

    // tmp.min >= key2.min && tmp.min <= key2.max
    SEL_ARG key(*key2);				// Get copy we can modify
    for (;;)
    {
      if (tmp->cmp_min_to_min(&key) > 0)
      {						// key.min <= x < tmp.min
	SEL_ARG *new_arg=key.clone_first(tmp);
	if (!new_arg)
	  return 0;				// OOM
	if ((new_arg->next_key_part=key.next_key_part))
	  new_arg->increment_use_count(key1->use_count+1);
	key1=key1->insert(new_arg);
      }
      if ((cmp=tmp->cmp_max_to_max(&key)) <= 0)
      {						// tmp.min. <= x <= tmp.max
	tmp->maybe_flag|= key.maybe_flag;
	key.increment_use_count(key1->use_count+1);
	tmp->next_key_part= key_or(param, tmp->next_key_part, key.next_key_part);
	if (!cmp)				// Key2 is ready
	  break;
	key.copy_max_to_min(tmp);
	if (!(tmp=tmp->next))
	{
	  SEL_ARG *tmp2= new SEL_ARG(key);
	  if (!tmp2)
	    return 0;				// OOM
	  key1=key1->insert(tmp2);
	  key2=key2->next;
	  goto end;
	}
	if (tmp->cmp_min_to_max(&key) > 0)
	{
	  SEL_ARG *tmp2= new SEL_ARG(key);
	  if (!tmp2)
	    return 0;				// OOM
	  key1=key1->insert(tmp2);
	  break;
	}
      }
      else
      {
	SEL_ARG *new_arg=tmp->clone_last(&key); // tmp.min <= x <= key.max
	if (!new_arg)
	  return 0;				// OOM
	tmp->copy_max_to_min(&key);
	tmp->increment_use_count(key1->use_count+1);
	/* Increment key count as it may be used for next loop */
	key.increment_use_count(1);
	new_arg->next_key_part= key_or(param, tmp->next_key_part, key.next_key_part);
	key1=key1->insert(new_arg);
	break;
      }
    }
    key2=key2->next;
  }

end:
  while (key2)
  {
    SEL_ARG *next=key2->next;
    if (key2_shared)
    {
      SEL_ARG *tmp=new SEL_ARG(*key2);		// Must make copy
      if (!tmp)
	return 0;
      key2->increment_use_count(key1->use_count+1);
      key1=key1->insert(tmp);
    }
    else
      key1=key1->insert(key2);			// Will destroy key2_root
    key2=next;
  }
  key1->use_count++;
  return key1;
}


/* Compare if two trees are equal */

static bool eq_tree(SEL_ARG* a,SEL_ARG *b)
{
  if (a == b)
    return 1;
  if (!a || !b || !a->is_same(b))
    return 0;
  if (a->left != &null_element && b->left != &null_element)
  {
    if (!eq_tree(a->left,b->left))
      return 0;
  }
  else if (a->left != &null_element || b->left != &null_element)
    return 0;
  if (a->right != &null_element && b->right != &null_element)
  {
    if (!eq_tree(a->right,b->right))
      return 0;
  }
  else if (a->right != &null_element || b->right != &null_element)
    return 0;
  if (a->next_key_part != b->next_key_part)
  {						// Sub range
    if (!a->next_key_part != !b->next_key_part ||
	!eq_tree(a->next_key_part, b->next_key_part))
      return 0;
  }
  return 1;
}


SEL_ARG *
SEL_ARG::insert(SEL_ARG *key)
{
  SEL_ARG *element,**par,*last_element;
  LINT_INIT(par);
  LINT_INIT(last_element);

  for (element= this; element != &null_element ; )
  {
    last_element=element;
    if (key->cmp_min_to_min(element) > 0)
    {
      par= &element->right; element= element->right;
    }
    else
    {
      par = &element->left; element= element->left;
    }
  }
  *par=key;
  key->parent=last_element;
	/* Link in list */
  if (par == &last_element->left)
  {
    key->next=last_element;
    if ((key->prev=last_element->prev))
      key->prev->next=key;
    last_element->prev=key;
  }
  else
  {
    if ((key->next=last_element->next))
      key->next->prev=key;
    key->prev=last_element;
    last_element->next=key;
  }
  key->left=key->right= &null_element;
  SEL_ARG *root=rb_insert(key);			// rebalance tree
  root->use_count=this->use_count;		// copy root info
  root->elements= this->elements+1;
  root->maybe_flag=this->maybe_flag;
  return root;
}


/*
** Find best key with min <= given key
** Because the call context this should never return 0 to get_range
*/

SEL_ARG *
SEL_ARG::find_range(SEL_ARG *key)
{
  SEL_ARG *element=this,*found=0;

  for (;;)
  {
    if (element == &null_element)
      return found;
    int cmp=element->cmp_min_to_min(key);
    if (cmp == 0)
      return element;
    if (cmp < 0)
    {
      found=element;
      element=element->right;
    }
    else
      element=element->left;
  }
}


/*
  Remove a element from the tree

  SYNOPSIS
    tree_delete()
    key		Key that is to be deleted from tree (this)

  NOTE
    This also frees all sub trees that is used by the element

  RETURN
    root of new tree (with key deleted)
*/

SEL_ARG *
SEL_ARG::tree_delete(SEL_ARG *key)
{
  enum leaf_color remove_color;
  SEL_ARG *root,*nod,**par,*fix_par;
  DBUG_ENTER("tree_delete");

  root=this;
  this->parent= 0;

  /* Unlink from list */
  if (key->prev)
    key->prev->next=key->next;
  if (key->next)
    key->next->prev=key->prev;
  key->increment_use_count(-1);
  if (!key->parent)
    par= &root;
  else
    par=key->parent_ptr();

  if (key->left == &null_element)
  {
    *par=nod=key->right;
    fix_par=key->parent;
    if (nod != &null_element)
      nod->parent=fix_par;
    remove_color= key->color;
  }
  else if (key->right == &null_element)
  {
    *par= nod=key->left;
    nod->parent=fix_par=key->parent;
    remove_color= key->color;
  }
  else
  {
    SEL_ARG *tmp=key->next;			// next bigger key (exist!)
    nod= *tmp->parent_ptr()= tmp->right;	// unlink tmp from tree
    fix_par=tmp->parent;
    if (nod != &null_element)
      nod->parent=fix_par;
    remove_color= tmp->color;

    tmp->parent=key->parent;			// Move node in place of key
    (tmp->left=key->left)->parent=tmp;
    if ((tmp->right=key->right) != &null_element)
      tmp->right->parent=tmp;
    tmp->color=key->color;
    *par=tmp;
    if (fix_par == key)				// key->right == key->next
      fix_par=tmp;				// new parent of nod
  }

  if (root == &null_element)
    DBUG_RETURN(0);				// Maybe root later
  if (remove_color == BLACK)
    root=rb_delete_fixup(root,nod,fix_par);
  test_rb_tree(root,root->parent);

  root->use_count=this->use_count;		// Fix root counters
  root->elements=this->elements-1;
  root->maybe_flag=this->maybe_flag;
  DBUG_RETURN(root);
}


	/* Functions to fix up the tree after insert and delete */

static void left_rotate(SEL_ARG **root,SEL_ARG *leaf)
{
  SEL_ARG *y=leaf->right;
  leaf->right=y->left;
  if (y->left != &null_element)
    y->left->parent=leaf;
  if (!(y->parent=leaf->parent))
    *root=y;
  else
    *leaf->parent_ptr()=y;
  y->left=leaf;
  leaf->parent=y;
}

static void right_rotate(SEL_ARG **root,SEL_ARG *leaf)
{
  SEL_ARG *y=leaf->left;
  leaf->left=y->right;
  if (y->right != &null_element)
    y->right->parent=leaf;
  if (!(y->parent=leaf->parent))
    *root=y;
  else
    *leaf->parent_ptr()=y;
  y->right=leaf;
  leaf->parent=y;
}


SEL_ARG *
SEL_ARG::rb_insert(SEL_ARG *leaf)
{
  SEL_ARG *y,*par,*par2,*root;
  root= this; root->parent= 0;

  leaf->color=RED;
  while (leaf != root && (par= leaf->parent)->color == RED)
  {					// This can't be root or 1 level under
    if (par == (par2= leaf->parent->parent)->left)
    {
      y= par2->right;
      if (y->color == RED)
      {
	par->color=BLACK;
	y->color=BLACK;
	leaf=par2;
	leaf->color=RED;		/* And the loop continues */
      }
      else
      {
	if (leaf == par->right)
	{
	  left_rotate(&root,leaf->parent);
	  par=leaf;			/* leaf is now parent to old leaf */
	}
	par->color=BLACK;
	par2->color=RED;
	right_rotate(&root,par2);
	break;
      }
    }
    else
    {
      y= par2->left;
      if (y->color == RED)
      {
	par->color=BLACK;
	y->color=BLACK;
	leaf=par2;
	leaf->color=RED;		/* And the loop continues */
      }
      else
      {
	if (leaf == par->left)
	{
	  right_rotate(&root,par);
	  par=leaf;
	}
	par->color=BLACK;
	par2->color=RED;
	left_rotate(&root,par2);
	break;
      }
    }
  }
  root->color=BLACK;
  test_rb_tree(root,root->parent);
  return root;
}


SEL_ARG *rb_delete_fixup(SEL_ARG *root,SEL_ARG *key,SEL_ARG *par)
{
  SEL_ARG *x,*w;
  root->parent=0;

  x= key;
  while (x != root && x->color == SEL_ARG::BLACK)
  {
    if (x == par->left)
    {
      w=par->right;
      if (w->color == SEL_ARG::RED)
      {
	w->color=SEL_ARG::BLACK;
	par->color=SEL_ARG::RED;
	left_rotate(&root,par);
	w=par->right;
      }
      if (w->left->color == SEL_ARG::BLACK && w->right->color == SEL_ARG::BLACK)
      {
	w->color=SEL_ARG::RED;
	x=par;
      }
      else
      {
	if (w->right->color == SEL_ARG::BLACK)
	{
	  w->left->color=SEL_ARG::BLACK;
	  w->color=SEL_ARG::RED;
	  right_rotate(&root,w);
	  w=par->right;
	}
	w->color=par->color;
	par->color=SEL_ARG::BLACK;
	w->right->color=SEL_ARG::BLACK;
	left_rotate(&root,par);
	x=root;
	break;
      }
    }
    else
    {
      w=par->left;
      if (w->color == SEL_ARG::RED)
      {
	w->color=SEL_ARG::BLACK;
	par->color=SEL_ARG::RED;
	right_rotate(&root,par);
	w=par->left;
      }
      if (w->right->color == SEL_ARG::BLACK && w->left->color == SEL_ARG::BLACK)
      {
	w->color=SEL_ARG::RED;
	x=par;
      }
      else
      {
	if (w->left->color == SEL_ARG::BLACK)
	{
	  w->right->color=SEL_ARG::BLACK;
	  w->color=SEL_ARG::RED;
	  left_rotate(&root,w);
	  w=par->left;
	}
	w->color=par->color;
	par->color=SEL_ARG::BLACK;
	w->left->color=SEL_ARG::BLACK;
	right_rotate(&root,par);
	x=root;
	break;
      }
    }
    par=x->parent;
  }
  x->color=SEL_ARG::BLACK;
  return root;
}


	/* Test that the properties for a red-black tree hold */

#ifdef EXTRA_DEBUG
int test_rb_tree(SEL_ARG *element,SEL_ARG *parent)
{
  int count_l,count_r;

  if (element == &null_element)
    return 0;					// Found end of tree
  if (element->parent != parent)
  {
    sql_print_error("Wrong tree: Parent doesn't point at parent");
    return -1;
  }
  if (element->color == SEL_ARG::RED &&
      (element->left->color == SEL_ARG::RED ||
       element->right->color == SEL_ARG::RED))
  {
    sql_print_error("Wrong tree: Found two red in a row");
    return -1;
  }
  if (element->left == element->right && element->left != &null_element)
  {						// Dummy test
    sql_print_error("Wrong tree: Found right == left");
    return -1;
  }
  count_l=test_rb_tree(element->left,element);
  count_r=test_rb_tree(element->right,element);
  if (count_l >= 0 && count_r >= 0)
  {
    if (count_l == count_r)
      return count_l+(element->color == SEL_ARG::BLACK);
    sql_print_error("Wrong tree: Incorrect black-count: %d - %d",
	    count_l,count_r);
  }
  return -1;					// Error, no more warnings
}


/*
  Count how many times SEL_ARG graph "root" refers to its part "key"
  
  SYNOPSIS
    count_key_part_usage()
      root  An RB-Root node in a SEL_ARG graph.
      key   Another RB-Root node in that SEL_ARG graph.

  DESCRIPTION
    The passed "root" node may refer to "key" node via root->next_key_part,
    root->next->n

    This function counts how many times the node "key" is referred (via
    SEL_ARG::next_key_part) by 
     - intervals of RB-tree pointed by "root", 
     - intervals of RB-trees that are pointed by SEL_ARG::next_key_part from 
       intervals of RB-tree pointed by "root",
     - and so on.
    
    Here is an example (horizontal links represent next_key_part pointers, 
    vertical links - next/prev prev pointers):  
    
         +----+               $
         |root|-----------------+
         +----+               $ |
           |                  $ |
           |                  $ |
         +----+       +---+   $ |     +---+    Here the return value
         |    |- ... -|   |---$-+--+->|key|    will be 4.
         +----+       +---+   $ |  |  +---+
           |                  $ |  |
          ...                 $ |  |
           |                  $ |  |
         +----+   +---+       $ |  |
         |    |---|   |---------+  |
         +----+   +---+       $    |
           |        |         $    |
          ...     +---+       $    |
                  |   |------------+
                  +---+       $
  RETURN 
    Number of links to "key" from nodes reachable from "root".
*/

static ulong count_key_part_usage(SEL_ARG *root, SEL_ARG *key)
{
  ulong count= 0;
  for (root=root->first(); root ; root=root->next)
  {
    if (root->next_key_part)
    {
      if (root->next_key_part == key)
	count++;
      if (root->next_key_part->part < key->part)
	count+=count_key_part_usage(root->next_key_part,key);
    }
  }
  return count;
}


/*
  Check if SEL_ARG::use_count value is correct

  SYNOPSIS
    SEL_ARG::test_use_count()
      root  The root node of the SEL_ARG graph (an RB-tree root node that
            has the least value of sel_arg->part in the entire graph, and
            thus is the "origin" of the graph)

  DESCRIPTION
    Check if SEL_ARG::use_count value is correct. See the definition of
    use_count for what is "correct".
*/

void SEL_ARG::test_use_count(SEL_ARG *root)
{
  uint e_count=0;
  if (this == root && use_count != 1)
  {
    sql_print_information("Use_count: Wrong count %lu for root",use_count);
    return;
  }
  if (this->type != SEL_ARG::KEY_RANGE)
    return;
  for (SEL_ARG *pos=first(); pos ; pos=pos->next)
  {
    e_count++;
    if (pos->next_key_part)
    {
      ulong count=count_key_part_usage(root,pos->next_key_part);
      if (count > pos->next_key_part->use_count)
      {
        sql_print_information("Use_count: Wrong count for key at 0x%lx, %lu "
                              "should be %lu", (long unsigned int)pos,
                              pos->next_key_part->use_count, count);
	return;
      }
      pos->next_key_part->test_use_count(root);
    }
  }
  if (e_count != elements)
    sql_print_warning("Wrong use count: %u (should be %u) for tree at 0x%lx",
                      e_count, elements, (long unsigned int) this);
}

#endif


/*
  Calculate estimate of number records that will be retrieved by a range
  scan on given index using given SEL_ARG intervals tree.
  SYNOPSIS
    check_quick_select
      param  Parameter from test_quick_select
      idx               Number of index to use in tree->keys
      tree              Transformed selection condition, tree->keys[idx]
                        holds the range tree to be used for scanning.
      update_tbl_stats  If true, update table->quick_keys with information
                        about range scan we've evaluated.

  NOTES
    param->is_ror_scan is set to reflect if the key scan is a ROR (see
    is_key_scan_ror function for more info)
    param->table->quick_*, param->range_count (and maybe others) are
    updated with data of given key scan, see check_quick_keys for details.

  RETURN
    Estimate # of records to be retrieved.
    HA_POS_ERROR if estimate calculation failed due to table handler problems.

*/

static ha_rows
check_quick_select(PARAM *param,uint idx,SEL_ARG *tree, bool update_tbl_stats)
{
  ha_rows records;
  bool    cpk_scan;
  uint key;
  DBUG_ENTER("check_quick_select");

  param->is_ror_scan= FALSE;
  param->first_null_comp= 0;

  if (!tree)
    DBUG_RETURN(HA_POS_ERROR);			// Can't use it
  param->max_key_part=0;
  param->range_count=0;
  key= param->real_keynr[idx];

  if (tree->type == SEL_ARG::IMPOSSIBLE)
    DBUG_RETURN(0L);				// Impossible select. return
  if (tree->type != SEL_ARG::KEY_RANGE || tree->part != 0)
    DBUG_RETURN(HA_POS_ERROR);				// Don't use tree

  enum ha_key_alg key_alg= param->table->key_info[key].algorithm;
  if ((key_alg != HA_KEY_ALG_BTREE) && (key_alg!= HA_KEY_ALG_UNDEF))
  {
    /* Records are not ordered by rowid for other types of indexes. */
    cpk_scan= FALSE;
  }
  else
  {
    /*
      Clustered PK scan is a special case, check_quick_keys doesn't recognize
      CPK scans as ROR scans (while actually any CPK scan is a ROR scan).
    */
    cpk_scan= ((param->table->s->primary_key == param->real_keynr[idx]) &&
               param->table->file->primary_key_is_clustered());
    param->is_ror_scan= !cpk_scan;
  }
  param->n_ranges= 0;

  records= check_quick_keys(param, idx, tree,
                            param->min_key, 0, -1,
                            param->max_key, 0, -1);
  if (records != HA_POS_ERROR)
  {
    if (update_tbl_stats)
    {
      param->table->quick_keys.set_bit(key);
      param->table->quick_key_parts[key]=param->max_key_part+1;
      param->table->quick_n_ranges[key]= param->n_ranges;
      param->table->quick_condition_rows=
        min(param->table->quick_condition_rows, records);
    }
    /*
      Need to save quick_rows in any case as it is used when calculating
      cost of ROR intersection:
    */
    param->table->quick_rows[key]=records;
    if (cpk_scan)
      param->is_ror_scan= TRUE;
  }
  if (param->table->file->index_flags(key, 0, TRUE) & HA_KEY_SCAN_NOT_ROR)
    param->is_ror_scan= FALSE;
  DBUG_PRINT("exit", ("Records: %lu", (ulong) records));
  DBUG_RETURN(records);
}


/*
  Recursively calculate estimate of # rows that will be retrieved by
  key scan on key idx.
  SYNOPSIS
    check_quick_keys()
      param         Parameter from test_quick select function.
      idx           Number of key to use in PARAM::keys in list of used keys
                    (param->real_keynr[idx] holds the key number in table)
      key_tree      SEL_ARG tree being examined.
      min_key       Buffer with partial min key value tuple
      min_key_flag
      max_key       Buffer with partial max key value tuple
      max_key_flag

  NOTES
    The function does the recursive descent on the tree via SEL_ARG::left,
    SEL_ARG::right, and SEL_ARG::next_key_part edges. The #rows estimates
    are calculated using records_in_range calls at the leaf nodes and then
    summed.

    param->min_key and param->max_key are used to hold prefixes of key value
    tuples.

    The side effects are:

    param->max_key_part is updated to hold the maximum number of key parts used
      in scan minus 1.

    param->range_count is incremented if the function finds a range that
      wasn't counted by the caller.

    param->is_ror_scan is cleared if the function detects that the key scan is
      not a Rowid-Ordered Retrieval scan ( see comments for is_key_scan_ror
      function for description of which key scans are ROR scans)

  RETURN
    #records      E(#records) for given subtree
    HA_POS_ERROR  if subtree cannot be used for record retrieval

*/

static ha_rows
check_quick_keys(PARAM *param, uint idx, SEL_ARG *key_tree,
		 uchar *min_key, uint min_key_flag, int min_keypart,
                 uchar *max_key, uint max_key_flag, int max_keypart)
{
  ha_rows records=0, tmp;
  uint tmp_min_flag, tmp_max_flag, keynr, min_key_length, max_key_length;
  uint tmp_min_keypart= min_keypart, tmp_max_keypart= max_keypart;
  uchar *tmp_min_key, *tmp_max_key;
  uint8 save_first_null_comp= param->first_null_comp;

  param->max_key_part=max(param->max_key_part,key_tree->part);
  if (key_tree->left != &null_element)
  {
    /*
      There are at least two intervals for current key part, i.e. condition
      was converted to something like
        (keyXpartY less/equals c1) OR (keyXpartY more/equals c2).
      This is not a ROR scan if the key is not Clustered Primary Key.
    */
    param->is_ror_scan= FALSE;
    records=check_quick_keys(param, idx, key_tree->left,
                             min_key, min_key_flag, min_keypart,
			     max_key, max_key_flag, max_keypart);
    if (records == HA_POS_ERROR)			// Impossible
      return records;
  }

  tmp_min_key= min_key;
  tmp_max_key= max_key;
  tmp_min_keypart+= key_tree->store_min(param->key[idx][key_tree->part].store_length,
                                        &tmp_min_key, min_key_flag);
  tmp_max_keypart+= key_tree->store_max(param->key[idx][key_tree->part].store_length,
                                        &tmp_max_key, max_key_flag);
  min_key_length= (uint) (tmp_min_key - param->min_key);
  max_key_length= (uint) (tmp_max_key - param->max_key);

  if (param->is_ror_scan)
  {
    /*
      If the index doesn't cover entire key, mark the scan as non-ROR scan.
      Actually we're cutting off some ROR scans here.
    */
    uint16 fieldnr= param->table->key_info[param->real_keynr[idx]].
                    key_part[key_tree->part].fieldnr - 1;
    if (param->table->field[fieldnr]->key_length() !=
        param->key[idx][key_tree->part].length)
      param->is_ror_scan= FALSE;
  }

  if (!param->first_null_comp && key_tree->is_null_interval())
    param->first_null_comp= key_tree->part+1;

  if (key_tree->next_key_part &&
      key_tree->next_key_part->part == key_tree->part+1 &&
      key_tree->next_key_part->type == SEL_ARG::KEY_RANGE)
  {						// const key as prefix
    if (min_key_length == max_key_length &&
	!memcmp(min_key, max_key, (uint) (tmp_max_key - max_key)) &&
	!key_tree->min_flag && !key_tree->max_flag)
    {
      tmp=check_quick_keys(param,idx,key_tree->next_key_part, tmp_min_key,
                           min_key_flag | key_tree->min_flag, tmp_min_keypart,
                           tmp_max_key, max_key_flag | key_tree->max_flag,
                           tmp_max_keypart);
      goto end;					// Ugly, but efficient
    }
    else
    {
      /* The interval for current key part is not c1 <= keyXpartY <= c1 */
      param->is_ror_scan= FALSE;
    }

    tmp_min_flag=key_tree->min_flag;
    tmp_max_flag=key_tree->max_flag;
    if (!tmp_min_flag)
      tmp_min_keypart+=
      key_tree->next_key_part->store_min_key(param->key[idx], &tmp_min_key,
					     &tmp_min_flag);
    if (!tmp_max_flag)
      tmp_max_keypart+=
      key_tree->next_key_part->store_max_key(param->key[idx], &tmp_max_key,
					     &tmp_max_flag);
    min_key_length= (uint) (tmp_min_key - param->min_key);
    max_key_length= (uint) (tmp_max_key - param->max_key);
  }
  else
  {
    tmp_min_flag= min_key_flag | key_tree->min_flag;
    tmp_max_flag= max_key_flag | key_tree->max_flag;
  }

  if (unlikely(param->thd->killed != 0))
    return HA_POS_ERROR;
  
  keynr=param->real_keynr[idx];
  param->range_count++;
  if (!tmp_min_flag && ! tmp_max_flag &&
      (uint) key_tree->part+1 == param->table->key_info[keynr].key_parts &&
      (param->table->key_info[keynr].flags & (HA_NOSAME | HA_END_SPACE_KEY)) ==
      HA_NOSAME && min_key_length == max_key_length &&
      !memcmp(param->min_key, param->max_key, min_key_length) &&
      !param->first_null_comp)
  {
    tmp=1;					// Max one record
    param->n_ranges++;
  }
  else
  {
    if (param->is_ror_scan)
    {
      /*
        If we get here, the condition on the key was converted to form
        "(keyXpart1 = c1) AND ... AND (keyXpart{key_tree->part - 1} = cN) AND
          somecond(keyXpart{key_tree->part})"
        Check if
          somecond is "keyXpart{key_tree->part} = const" and
          uncovered "tail" of KeyX parts is either empty or is identical to
          first members of clustered primary key.
      */
      if (!(min_key_length == max_key_length &&
            !memcmp(min_key, max_key, (uint) (tmp_max_key - max_key)) &&
            !key_tree->min_flag && !key_tree->max_flag &&
            is_key_scan_ror(param, keynr, key_tree->part + 1)))
        param->is_ror_scan= FALSE;
    }
    param->n_ranges++;

    if (tmp_min_flag & GEOM_FLAG)
    {
      key_range min_range;
      min_range.key=    param->min_key;
      min_range.length= min_key_length;
      min_range.keypart_map= make_keypart_map(tmp_min_keypart);
      /* In this case tmp_min_flag contains the handler-read-function */
      min_range.flag=   (ha_rkey_function) (tmp_min_flag ^ GEOM_FLAG);

      tmp= param->table->file->records_in_range(keynr,
                                                &min_range, (key_range*) 0);
    }
    else
    {
      key_range min_range, max_range;

      min_range.key=    param->min_key;
      min_range.length= min_key_length;
      min_range.flag=   (tmp_min_flag & NEAR_MIN ? HA_READ_AFTER_KEY :
                         HA_READ_KEY_EXACT);
      min_range.keypart_map= make_keypart_map(tmp_min_keypart);
      max_range.key=    param->max_key;
      max_range.length= max_key_length;
      max_range.flag=   (tmp_max_flag & NEAR_MAX ?
                         HA_READ_BEFORE_KEY : HA_READ_AFTER_KEY);
      max_range.keypart_map= make_keypart_map(tmp_max_keypart);
      tmp=param->table->file->records_in_range(keynr,
                                               (min_key_length ? &min_range :
                                                (key_range*) 0),
                                               (max_key_length ? &max_range :
                                                (key_range*) 0));
    }
  }
 end:
  if (tmp == HA_POS_ERROR)			// Impossible range
    return tmp;
  records+=tmp;
  if (key_tree->right != &null_element)
  {
    /*
      There are at least two intervals for current key part, i.e. condition
      was converted to something like
        (keyXpartY less/equals c1) OR (keyXpartY more/equals c2).
      This is not a ROR scan if the key is not Clustered Primary Key.
    */
    param->is_ror_scan= FALSE;
    tmp=check_quick_keys(param, idx, key_tree->right,
                         min_key, min_key_flag, min_keypart,
                         max_key, max_key_flag, max_keypart);
    if (tmp == HA_POS_ERROR)
      return tmp;
    records+=tmp;
  }
  param->first_null_comp= save_first_null_comp;
  return records;
}


/*
  Check if key scan on given index with equality conditions on first n key
  parts is a ROR scan.

  SYNOPSIS
    is_key_scan_ror()
      param  Parameter from test_quick_select
      keynr  Number of key in the table. The key must not be a clustered
             primary key.
      nparts Number of first key parts for which equality conditions
             are present.

  NOTES
    ROR (Rowid Ordered Retrieval) key scan is a key scan that produces
    ordered sequence of rowids (ha_xxx::cmp_ref is the comparison function)

    This function is needed to handle a practically-important special case:
    an index scan is a ROR scan if it is done using a condition in form

        "key1_1=c_1 AND ... AND key1_n=c_n"

    where the index is defined on (key1_1, ..., key1_N [,a_1, ..., a_n])

    and the table has a clustered Primary Key defined as 

      PRIMARY KEY(a_1, ..., a_n, b1, ..., b_k) 
    
    i.e. the first key parts of it are identical to uncovered parts ot the 
    key being scanned. This function assumes that the index flags do not
    include HA_KEY_SCAN_NOT_ROR flag (that is checked elsewhere).

  RETURN
    TRUE   The scan is ROR-scan
    FALSE  Otherwise
*/

static bool is_key_scan_ror(PARAM *param, uint keynr, uint8 nparts)
{
  KEY *table_key= param->table->key_info + keynr;
  KEY_PART_INFO *key_part= table_key->key_part + nparts;
  KEY_PART_INFO *key_part_end= (table_key->key_part +
                                table_key->key_parts);
  uint pk_number;

  if (key_part == key_part_end)
    return TRUE;
  pk_number= param->table->s->primary_key;
  if (!param->table->file->primary_key_is_clustered() || pk_number == MAX_KEY)
    return FALSE;

  KEY_PART_INFO *pk_part= param->table->key_info[pk_number].key_part;
  KEY_PART_INFO *pk_part_end= pk_part +
                              param->table->key_info[pk_number].key_parts;
  for (;(key_part!=key_part_end) && (pk_part != pk_part_end);
       ++key_part, ++pk_part)
  {
    if ((key_part->field != pk_part->field) ||
        (key_part->length != pk_part->length))
      return FALSE;
  }
  return (key_part == key_part_end);
}


/*
  Create a QUICK_RANGE_SELECT from given key and SEL_ARG tree for that key.

  SYNOPSIS
    get_quick_select()
      param
      idx          Index of used key in param->key.
      key_tree     SEL_ARG tree for the used key
      parent_alloc If not NULL, use it to allocate memory for
                   quick select data. Otherwise use quick->alloc.
  NOTES
    The caller must call QUICK_SELECT::init for returned quick select

    CAUTION! This function may change thd->mem_root to a MEM_ROOT which will be
    deallocated when the returned quick select is deleted.

  RETURN
    NULL on error
    otherwise created quick select
*/

QUICK_RANGE_SELECT *
get_quick_select(PARAM *param,uint idx,SEL_ARG *key_tree,
                 MEM_ROOT *parent_alloc)
{
  QUICK_RANGE_SELECT *quick;
  DBUG_ENTER("get_quick_select");

  if (param->table->key_info[param->real_keynr[idx]].flags & HA_SPATIAL)
    quick=new QUICK_RANGE_SELECT_GEOM(param->thd, param->table,
                                      param->real_keynr[idx],
                                      test(parent_alloc),
                                      parent_alloc);
  else
    quick=new QUICK_RANGE_SELECT(param->thd, param->table,
                                 param->real_keynr[idx],
                                 test(parent_alloc));

  if (quick)
  {
    if (quick->error ||
	get_quick_keys(param,quick,param->key[idx],key_tree,param->min_key,0,
		       param->max_key,0))
    {
      delete quick;
      quick=0;
    }
    else
    {
      quick->key_parts=(KEY_PART*)
        memdup_root(parent_alloc? parent_alloc : &quick->alloc,
                    (char*) param->key[idx],
                    sizeof(KEY_PART)*
                    param->table->key_info[param->real_keynr[idx]].key_parts);
    }
  }
  DBUG_RETURN(quick);
}


/*
** Fix this to get all possible sub_ranges
*/
bool
get_quick_keys(PARAM *param,QUICK_RANGE_SELECT *quick,KEY_PART *key,
	       SEL_ARG *key_tree, uchar *min_key,uint min_key_flag,
	       uchar *max_key, uint max_key_flag)
{
  QUICK_RANGE *range;
  uint flag;
  int min_part= key_tree->part-1, // # of keypart values in min_key buffer
      max_part= key_tree->part-1; // # of keypart values in max_key buffer

  if (key_tree->left != &null_element)
  {
    if (get_quick_keys(param,quick,key,key_tree->left,
		       min_key,min_key_flag, max_key, max_key_flag))
      return 1;
  }
  uchar *tmp_min_key=min_key,*tmp_max_key=max_key;
  min_part+= key_tree->store_min(key[key_tree->part].store_length,
                                 &tmp_min_key,min_key_flag);
  max_part+= key_tree->store_max(key[key_tree->part].store_length,
                                 &tmp_max_key,max_key_flag);

  if (key_tree->next_key_part &&
      key_tree->next_key_part->part == key_tree->part+1 &&
      key_tree->next_key_part->type == SEL_ARG::KEY_RANGE)
  {						  // const key as prefix
    if ((tmp_min_key - min_key) == (tmp_max_key - max_key) &&
         memcmp(min_key, max_key, (uint)(tmp_max_key - max_key))==0 &&
	 key_tree->min_flag==0 && key_tree->max_flag==0)
    {
      if (get_quick_keys(param,quick,key,key_tree->next_key_part,
			 tmp_min_key, min_key_flag | key_tree->min_flag,
			 tmp_max_key, max_key_flag | key_tree->max_flag))
	return 1;
      goto end;					// Ugly, but efficient
    }
    {
      uint tmp_min_flag=key_tree->min_flag,tmp_max_flag=key_tree->max_flag;
      if (!tmp_min_flag)
        min_part+= key_tree->next_key_part->store_min_key(key, &tmp_min_key,
                                                          &tmp_min_flag);
      if (!tmp_max_flag)
        max_part+= key_tree->next_key_part->store_max_key(key, &tmp_max_key,
                                                          &tmp_max_flag);
      flag=tmp_min_flag | tmp_max_flag;
    }
  }
  else
  {
    flag = (key_tree->min_flag & GEOM_FLAG) ?
      key_tree->min_flag : key_tree->min_flag | key_tree->max_flag;
  }

  /*
    Ensure that some part of min_key and max_key are used.  If not,
    regard this as no lower/upper range
  */
  if ((flag & GEOM_FLAG) == 0)
  {
    if (tmp_min_key != param->min_key)
      flag&= ~NO_MIN_RANGE;
    else
      flag|= NO_MIN_RANGE;
    if (tmp_max_key != param->max_key)
      flag&= ~NO_MAX_RANGE;
    else
      flag|= NO_MAX_RANGE;
  }
  if (flag == 0)
  {
    uint length= (uint) (tmp_min_key - param->min_key);
    if (length == (uint) (tmp_max_key - param->max_key) &&
	!memcmp(param->min_key,param->max_key,length))
    {
      KEY *table_key=quick->head->key_info+quick->index;
      flag=EQ_RANGE;
      if ((table_key->flags & (HA_NOSAME | HA_END_SPACE_KEY)) == HA_NOSAME &&
	  key->part == table_key->key_parts-1)
      {
	if (!(table_key->flags & HA_NULL_PART_KEY) ||
	    !null_part_in_key(key,
			      param->min_key,
			      (uint) (tmp_min_key - param->min_key)))
	  flag|= UNIQUE_RANGE;
	else
	  flag|= NULL_RANGE;
      }
    }
  }

  /* Get range for retrieving rows in QUICK_SELECT::get_next */
  if (!(range= new QUICK_RANGE(param->min_key,
			       (uint) (tmp_min_key - param->min_key),
                               min_part >=0 ? make_keypart_map(min_part) : 0,
			       param->max_key,
			       (uint) (tmp_max_key - param->max_key),
                               max_part >=0 ? make_keypart_map(max_part) : 0,
			       flag)))
    return 1;			// out of memory

  set_if_bigger(quick->max_used_key_length, range->min_length);
  set_if_bigger(quick->max_used_key_length, range->max_length);
  set_if_bigger(quick->used_key_parts, (uint) key_tree->part+1);
  if (insert_dynamic(&quick->ranges, (uchar*) &range))
    return 1;

 end:
  if (key_tree->right != &null_element)
    return get_quick_keys(param,quick,key,key_tree->right,
			  min_key,min_key_flag,
			  max_key,max_key_flag);
  return 0;
}

/*
  Return 1 if there is only one range and this uses the whole primary key
*/

bool QUICK_RANGE_SELECT::unique_key_range()
{
  if (ranges.elements == 1)
  {
    QUICK_RANGE *tmp= *((QUICK_RANGE**)ranges.buffer);
    if ((tmp->flag & (EQ_RANGE | NULL_RANGE)) == EQ_RANGE)
    {
      KEY *key=head->key_info+index;
      return ((key->flags & (HA_NOSAME | HA_END_SPACE_KEY)) == HA_NOSAME &&
	      key->key_length == tmp->min_length);
    }
  }
  return 0;
}


/* Returns TRUE if any part of the key is NULL */

static bool null_part_in_key(KEY_PART *key_part, const uchar *key, uint length)
{
  for (const uchar *end=key+length ;
       key < end;
       key+= key_part++->store_length)
  {
    if (key_part->null_bit && *key)
      return 1;
  }
  return 0;
}


bool QUICK_SELECT_I::is_keys_used(const MY_BITMAP *fields)
{
  return is_key_used(head, index, fields);
}

bool QUICK_INDEX_MERGE_SELECT::is_keys_used(const MY_BITMAP *fields)
{
  QUICK_RANGE_SELECT *quick;
  List_iterator_fast<QUICK_RANGE_SELECT> it(quick_selects);
  while ((quick= it++))
  {
    if (is_key_used(head, quick->index, fields))
      return 1;
  }
  return 0;
}

bool QUICK_ROR_INTERSECT_SELECT::is_keys_used(const MY_BITMAP *fields)
{
  QUICK_RANGE_SELECT *quick;
  List_iterator_fast<QUICK_RANGE_SELECT> it(quick_selects);
  while ((quick= it++))
  {
    if (is_key_used(head, quick->index, fields))
      return 1;
  }
  return 0;
}

bool QUICK_ROR_UNION_SELECT::is_keys_used(const MY_BITMAP *fields)
{
  QUICK_SELECT_I *quick;
  List_iterator_fast<QUICK_SELECT_I> it(quick_selects);
  while ((quick= it++))
  {
    if (quick->is_keys_used(fields))
      return 1;
  }
  return 0;
}


/*
  Create quick select from ref/ref_or_null scan.

  SYNOPSIS
    get_quick_select_for_ref()
      thd      Thread handle
      table    Table to access
      ref      ref[_or_null] scan parameters
      records  Estimate of number of records (needed only to construct
               quick select)
  NOTES
    This allocates things in a new memory root, as this may be called many
    times during a query.

  RETURN
    Quick select that retrieves the same rows as passed ref scan
    NULL on error.
*/

QUICK_RANGE_SELECT *get_quick_select_for_ref(THD *thd, TABLE *table,
                                             TABLE_REF *ref, ha_rows records)
{
  MEM_ROOT *old_root, *alloc;
  QUICK_RANGE_SELECT *quick;
  KEY *key_info = &table->key_info[ref->key];
  KEY_PART *key_part;
  QUICK_RANGE *range;
  uint part;

  old_root= thd->mem_root;
  /* The following call may change thd->mem_root */
  quick= new QUICK_RANGE_SELECT(thd, table, ref->key, 0);
  /* save mem_root set by QUICK_RANGE_SELECT constructor */
  alloc= thd->mem_root;
  /*
    return back default mem_root (thd->mem_root) changed by
    QUICK_RANGE_SELECT constructor
  */
  thd->mem_root= old_root;

  if (!quick)
    return 0;			/* no ranges found */
  if (quick->init())
    goto err;
  quick->records= records;

  if (cp_buffer_from_ref(thd, table, ref) && thd->is_fatal_error ||
      !(range= new(alloc) QUICK_RANGE()))
    goto err;                                   // out of memory

  range->min_key= range->max_key= ref->key_buff;
  range->min_length= range->max_length= ref->key_length;
  range->min_keypart_map= range->max_keypart_map=
    make_prev_keypart_map(ref->key_parts);
  range->flag= ((ref->key_length == key_info->key_length &&
		 (key_info->flags & HA_END_SPACE_KEY) == 0) ? EQ_RANGE : 0);

  if (!(quick->key_parts=key_part=(KEY_PART *)
	alloc_root(&quick->alloc,sizeof(KEY_PART)*ref->key_parts)))
    goto err;

  for (part=0 ; part < ref->key_parts ;part++,key_part++)
  {
    key_part->part=part;
    key_part->field=        key_info->key_part[part].field;
    key_part->length=       key_info->key_part[part].length;
    key_part->store_length= key_info->key_part[part].store_length;
    key_part->null_bit=     key_info->key_part[part].null_bit;
    key_part->flag=         (uint8) key_info->key_part[part].key_part_flag;
  }
  if (insert_dynamic(&quick->ranges,(uchar*)&range))
    goto err;

  /*
     Add a NULL range if REF_OR_NULL optimization is used.
     For example:
       if we have "WHERE A=2 OR A IS NULL" we created the (A=2) range above
       and have ref->null_ref_key set. Will create a new NULL range here.
  */
  if (ref->null_ref_key)
  {
    QUICK_RANGE *null_range;

    *ref->null_ref_key= 1;		// Set null byte then create a range
    if (!(null_range= new (alloc)
          QUICK_RANGE(ref->key_buff, ref->key_length,
                      make_prev_keypart_map(ref->key_parts),
                      ref->key_buff, ref->key_length,
                      make_prev_keypart_map(ref->key_parts), EQ_RANGE)))
      goto err;
    *ref->null_ref_key= 0;		// Clear null byte
    if (insert_dynamic(&quick->ranges,(uchar*)&null_range))
      goto err;
  }

  return quick;

err:
  delete quick;
  return 0;
}


/*
  Perform key scans for all used indexes (except CPK), get rowids and merge 
  them into an ordered non-recurrent sequence of rowids.
  
  The merge/duplicate removal is performed using Unique class. We put all
  rowids into Unique, get the sorted sequence and destroy the Unique.
  
  If table has a clustered primary key that covers all rows (TRUE for bdb
  and innodb currently) and one of the index_merge scans is a scan on PK,
  then rows that will be retrieved by PK scan are not put into Unique and 
  primary key scan is not performed here, it is performed later separately.

  RETURN
    0     OK
    other error
*/

int QUICK_INDEX_MERGE_SELECT::read_keys_and_merge()
{
  List_iterator_fast<QUICK_RANGE_SELECT> cur_quick_it(quick_selects);
  QUICK_RANGE_SELECT* cur_quick;
  int result;
  Unique *unique;
  handler *file= head->file;
  DBUG_ENTER("QUICK_INDEX_MERGE_SELECT::read_keys_and_merge");

<<<<<<< HEAD

=======
>>>>>>> d528c730
  file->extra(HA_EXTRA_KEYREAD);
  head->prepare_for_position();

  cur_quick_it.rewind();
  cur_quick= cur_quick_it++;
  DBUG_ASSERT(cur_quick != 0);
  
  /*
    We reuse the same instance of handler so we need to call both init and 
    reset here.
  */
  if (cur_quick->init() || cur_quick->reset())
    DBUG_RETURN(1);

  unique= new Unique(refpos_order_cmp, (void *)file,
                     file->ref_length,
                     thd->variables.sortbuff_size);
  if (!unique)
    DBUG_RETURN(1);
  for (;;)
  {
    while ((result= cur_quick->get_next()) == HA_ERR_END_OF_FILE)
    {
      cur_quick->range_end();
      cur_quick= cur_quick_it++;
      if (!cur_quick)
        break;

      if (cur_quick->file->inited != handler::NONE) 
        cur_quick->file->ha_index_end();
      if (cur_quick->init() || cur_quick->reset())
        DBUG_RETURN(1);
    }

    if (result)
    {
      if (result != HA_ERR_END_OF_FILE)
      {
        cur_quick->range_end();
        DBUG_RETURN(result);
      }
      break;
    }

    if (thd->killed)
      DBUG_RETURN(1);

    /* skip row if it will be retrieved by clustered PK scan */
    if (pk_quick_select && pk_quick_select->row_in_ranges())
      continue;

    cur_quick->file->position(cur_quick->record);
    result= unique->unique_add((char*)cur_quick->file->ref);
    if (result)
      DBUG_RETURN(1);

  }

  DBUG_PRINT("info", ("ok"));
  /* ok, all row ids are in Unique */
  result= unique->get(head);
  delete unique;
  doing_pk_scan= FALSE;
  /* index_merge currently doesn't support "using index" at all */
  file->extra(HA_EXTRA_NO_KEYREAD);
<<<<<<< HEAD
  init_read_record(&read_record, thd, head, (SQL_SELECT*) 0, 1 , 1, TRUE);
=======
  /* start table scan */
  init_read_record(&read_record, thd, head, (SQL_SELECT*) 0, 1, 1);
>>>>>>> d528c730
  DBUG_RETURN(result);
}


/*
  Get next row for index_merge.
  NOTES
    The rows are read from
      1. rowids stored in Unique.
      2. QUICK_RANGE_SELECT with clustered primary key (if any).
    The sets of rows retrieved in 1) and 2) are guaranteed to be disjoint.
*/

int QUICK_INDEX_MERGE_SELECT::get_next()
{
  int result;
  DBUG_ENTER("QUICK_INDEX_MERGE_SELECT::get_next");

  if (doing_pk_scan)
    DBUG_RETURN(pk_quick_select->get_next());

  if ((result= read_record.read_record(&read_record)) == -1)
  {
    result= HA_ERR_END_OF_FILE;
    end_read_record(&read_record);
    /* All rows from Unique have been retrieved, do a clustered PK scan */
    if (pk_quick_select)
    {
      doing_pk_scan= TRUE;
      if ((result= pk_quick_select->init()) ||
          (result= pk_quick_select->reset()))
        DBUG_RETURN(result);
      DBUG_RETURN(pk_quick_select->get_next());
    }
  }

  DBUG_RETURN(result);
}


/*
  Retrieve next record.
  SYNOPSIS
     QUICK_ROR_INTERSECT_SELECT::get_next()

  NOTES
    Invariant on enter/exit: all intersected selects have retrieved all index
    records with rowid <= some_rowid_val and no intersected select has
    retrieved any index records with rowid > some_rowid_val.
    We start fresh and loop until we have retrieved the same rowid in each of
    the key scans or we got an error.

    If a Clustered PK scan is present, it is used only to check if row
    satisfies its condition (and never used for row retrieval).

  RETURN
   0     - Ok
   other - Error code if any error occurred.
*/

int QUICK_ROR_INTERSECT_SELECT::get_next()
{
  List_iterator_fast<QUICK_RANGE_SELECT> quick_it(quick_selects);
  QUICK_RANGE_SELECT* quick;
  int error, cmp;
  uint last_rowid_count=0;
  DBUG_ENTER("QUICK_ROR_INTERSECT_SELECT::get_next");

  do
  {
    /* Get a rowid for first quick and save it as a 'candidate' */
    quick= quick_it++;
    error= quick->get_next();
    if (cpk_quick)
    {
      while (!error && !cpk_quick->row_in_ranges())
        error= quick->get_next();
    }
    if (error)
      DBUG_RETURN(error);

    quick->file->position(quick->record);
    memcpy(last_rowid, quick->file->ref, head->file->ref_length);
    last_rowid_count= 1;

    while (last_rowid_count < quick_selects.elements)
    {
      if (!(quick= quick_it++))
      {
        quick_it.rewind();
        quick= quick_it++;
      }

      do
      {
        if ((error= quick->get_next()))
          DBUG_RETURN(error);
        quick->file->position(quick->record);
        cmp= head->file->cmp_ref(quick->file->ref, last_rowid);
      } while (cmp < 0);

      /* Ok, current select 'caught up' and returned ref >= cur_ref */
      if (cmp > 0)
      {
        /* Found a row with ref > cur_ref. Make it a new 'candidate' */
        if (cpk_quick)
        {
          while (!cpk_quick->row_in_ranges())
          {
            if ((error= quick->get_next()))
              DBUG_RETURN(error);
          }
        }
        memcpy(last_rowid, quick->file->ref, head->file->ref_length);
        last_rowid_count= 1;
      }
      else
      {
        /* current 'candidate' row confirmed by this select */
        last_rowid_count++;
      }
    }

    /* We get here if we got the same row ref in all scans. */
    if (need_to_fetch_row)
      error= head->file->rnd_pos(head->record[0], last_rowid);
  } while (error == HA_ERR_RECORD_DELETED);
  DBUG_RETURN(error);
}


/*
  Retrieve next record.
  SYNOPSIS
    QUICK_ROR_UNION_SELECT::get_next()

  NOTES
    Enter/exit invariant:
    For each quick select in the queue a {key,rowid} tuple has been
    retrieved but the corresponding row hasn't been passed to output.

  RETURN
   0     - Ok
   other - Error code if any error occurred.
*/

int QUICK_ROR_UNION_SELECT::get_next()
{
  int error, dup_row;
  QUICK_SELECT_I *quick;
  uchar *tmp;
  DBUG_ENTER("QUICK_ROR_UNION_SELECT::get_next");

  do
  {
    do
    {
      if (!queue.elements)
        DBUG_RETURN(HA_ERR_END_OF_FILE);
      /* Ok, we have a queue with >= 1 scans */

      quick= (QUICK_SELECT_I*)queue_top(&queue);
      memcpy(cur_rowid, quick->last_rowid, rowid_length);

      /* put into queue rowid from the same stream as top element */
      if ((error= quick->get_next()))
      {
        if (error != HA_ERR_END_OF_FILE)
          DBUG_RETURN(error);
        queue_remove(&queue, 0);
      }
      else
      {
        quick->save_last_pos();
        queue_replaced(&queue);
      }

      if (!have_prev_rowid)
      {
        /* No rows have been returned yet */
        dup_row= FALSE;
        have_prev_rowid= TRUE;
      }
      else
        dup_row= !head->file->cmp_ref(cur_rowid, prev_rowid);
    } while (dup_row);

    tmp= cur_rowid;
    cur_rowid= prev_rowid;
    prev_rowid= tmp;

    error= head->file->rnd_pos(quick->record, prev_rowid);
  } while (error == HA_ERR_RECORD_DELETED);
  DBUG_RETURN(error);
}


int QUICK_RANGE_SELECT::reset()
{
  uint  mrange_bufsiz;
  uchar *mrange_buff;
  DBUG_ENTER("QUICK_RANGE_SELECT::reset");
  next=0;
  last_range= NULL;
  in_range= FALSE;
  cur_range= (QUICK_RANGE**) ranges.buffer;

  if (file->inited == handler::NONE && (error= file->ha_index_init(index,1)))
    DBUG_RETURN(error);
 
  /* Do not allocate the buffers twice. */
  if (multi_range_length)
  {
    DBUG_ASSERT(multi_range_length == min(multi_range_count, ranges.elements));
    DBUG_RETURN(0);
  }

  /* Allocate the ranges array. */
  DBUG_ASSERT(ranges.elements);
  multi_range_length= min(multi_range_count, ranges.elements);
  DBUG_ASSERT(multi_range_length > 0);
  while (multi_range_length && ! (multi_range= (KEY_MULTI_RANGE*)
                                  my_malloc(multi_range_length *
                                            sizeof(KEY_MULTI_RANGE),
                                            MYF(MY_WME))))
  {
    /* Try to shrink the buffers until it is 0. */
    multi_range_length/= 2;
  }
  if (! multi_range)
  {
    multi_range_length= 0;
    DBUG_RETURN(HA_ERR_OUT_OF_MEM);
  }

  /* Allocate the handler buffer if necessary.  */
  if (file->ha_table_flags() & HA_NEED_READ_RANGE_BUFFER)
  {
    mrange_bufsiz= min(multi_range_bufsiz,
                       ((uint)QUICK_SELECT_I::records + 1)* head->s->reclength);

    while (mrange_bufsiz &&
           ! my_multi_malloc(MYF(MY_WME),
                             &multi_range_buff,
                             (uint) sizeof(*multi_range_buff),
                             &mrange_buff, (uint) mrange_bufsiz,
                             NullS))
    {
      /* Try to shrink the buffers until both are 0. */
      mrange_bufsiz/= 2;
    }
    if (! multi_range_buff)
    {
      my_free((char*) multi_range, MYF(0));
      multi_range= NULL;
      multi_range_length= 0;
      DBUG_RETURN(HA_ERR_OUT_OF_MEM);
    }

    /* Initialize the handler buffer. */
    multi_range_buff->buffer= mrange_buff;
    multi_range_buff->buffer_end= mrange_buff + mrange_bufsiz;
    multi_range_buff->end_of_used_area= mrange_buff;
#ifdef HAVE_purify
    /*
      We need this until ndb will use the buffer efficiently
      (Now ndb stores  complete row in here, instead of only the used fields
      which gives us valgrind warnings in compare_record[])
    */
    bzero((char*) mrange_buff, mrange_bufsiz);
#endif
  }
  DBUG_RETURN(0);
}


/*
  Get next possible record using quick-struct.

  SYNOPSIS
    QUICK_RANGE_SELECT::get_next()

  NOTES
    Record is read into table->record[0]

  RETURN
    0			Found row
    HA_ERR_END_OF_FILE	No (more) rows in range
    #			Error code
*/

int QUICK_RANGE_SELECT::get_next()
{
  int             result;
  KEY_MULTI_RANGE *mrange;
  key_range       *start_key;
  key_range       *end_key;
  DBUG_ENTER("QUICK_RANGE_SELECT::get_next");
  DBUG_ASSERT(multi_range_length && multi_range &&
              (cur_range >= (QUICK_RANGE**) ranges.buffer) &&
              (cur_range <= (QUICK_RANGE**) ranges.buffer + ranges.elements));

  if (in_ror_merged_scan)
  {
    /*
      We don't need to signal the bitmap change as the bitmap is always the
      same for this head->file
    */
    head->column_bitmaps_set_no_signal(&column_bitmap, &column_bitmap);
  }

  for (;;)
  {
    if (in_range)
    {
      /* We did already start to read this key. */
      result= file->read_multi_range_next(&mrange);
      if (result != HA_ERR_END_OF_FILE)
        goto end;
    }

    uint count= min(multi_range_length, ranges.elements -
                    (cur_range - (QUICK_RANGE**) ranges.buffer));
    if (count == 0)
    {
      /* Ranges have already been used up before. None is left for read. */
      in_range= FALSE;
      if (in_ror_merged_scan)
        head->column_bitmaps_set_no_signal(save_read_set, save_write_set);
      DBUG_RETURN(HA_ERR_END_OF_FILE);
    }
    KEY_MULTI_RANGE *mrange_slot, *mrange_end;
    for (mrange_slot= multi_range, mrange_end= mrange_slot+count;
         mrange_slot < mrange_end;
         mrange_slot++)
    {
      start_key= &mrange_slot->start_key;
      end_key= &mrange_slot->end_key;
      last_range= *(cur_range++);

      start_key->key=    (const uchar*) last_range->min_key;
      start_key->length= last_range->min_length;
      start_key->flag=   ((last_range->flag & NEAR_MIN) ? HA_READ_AFTER_KEY :
                          (last_range->flag & EQ_RANGE) ?
                          HA_READ_KEY_EXACT : HA_READ_KEY_OR_NEXT);
      start_key->keypart_map= last_range->min_keypart_map;
      end_key->key=      (const uchar*) last_range->max_key;
      end_key->length=   last_range->max_length;
      /*
        We use HA_READ_AFTER_KEY here because if we are reading on a key
        prefix. We want to find all keys with this prefix.
      */
      end_key->flag=     (last_range->flag & NEAR_MAX ? HA_READ_BEFORE_KEY :
                          HA_READ_AFTER_KEY);
      end_key->keypart_map= last_range->max_keypart_map;

      mrange_slot->range_flag= last_range->flag;
    }

    result= file->read_multi_range_first(&mrange, multi_range, count,
                                         sorted, multi_range_buff);
    if (result != HA_ERR_END_OF_FILE)
      goto end;
    in_range= FALSE; /* No matching rows; go to next set of ranges. */
  }

end:
  in_range= ! result;
  if (in_ror_merged_scan)
  {
    /* Restore bitmaps set on entry */
    head->column_bitmaps_set_no_signal(save_read_set, save_write_set);
  }
  DBUG_RETURN(result);
}

/*
  Get the next record with a different prefix.

  SYNOPSIS
    QUICK_RANGE_SELECT::get_next_prefix()
    prefix_length  length of cur_prefix
    cur_prefix     prefix of a key to be searched for

  DESCRIPTION
    Each subsequent call to the method retrieves the first record that has a
    prefix with length prefix_length different from cur_prefix, such that the
    record with the new prefix is within the ranges described by
    this->ranges. The record found is stored into the buffer pointed by
    this->record.
    The method is useful for GROUP-BY queries with range conditions to
    discover the prefix of the next group that satisfies the range conditions.

  TODO
    This method is a modified copy of QUICK_RANGE_SELECT::get_next(), so both
    methods should be unified into a more general one to reduce code
    duplication.

  RETURN
    0                  on success
    HA_ERR_END_OF_FILE if returned all keys
    other              if some error occurred
*/

int QUICK_RANGE_SELECT::get_next_prefix(uint prefix_length,
                                        key_part_map keypart_map,
                                        uchar *cur_prefix)
{
  DBUG_ENTER("QUICK_RANGE_SELECT::get_next_prefix");

  for (;;)
  {
    int result;
    key_range start_key, end_key;
    if (last_range)
    {
      /* Read the next record in the same range with prefix after cur_prefix. */
      DBUG_ASSERT(cur_prefix != 0);
      result= file->index_read_map(record, cur_prefix, keypart_map,
                                   HA_READ_AFTER_KEY);
      if (result || (file->compare_key(file->end_range) <= 0))
        DBUG_RETURN(result);
    }

    uint count= ranges.elements - (cur_range - (QUICK_RANGE**) ranges.buffer);
    if (count == 0)
    {
      /* Ranges have already been used up before. None is left for read. */
      last_range= 0;
      DBUG_RETURN(HA_ERR_END_OF_FILE);
    }
    last_range= *(cur_range++);

    start_key.key=    (const uchar*) last_range->min_key;
    start_key.length= min(last_range->min_length, prefix_length);
    start_key.keypart_map= last_range->min_keypart_map & keypart_map;
    start_key.flag=   ((last_range->flag & NEAR_MIN) ? HA_READ_AFTER_KEY :
		       (last_range->flag & EQ_RANGE) ?
		       HA_READ_KEY_EXACT : HA_READ_KEY_OR_NEXT);
    end_key.key=      (const uchar*) last_range->max_key;
    end_key.length=   min(last_range->max_length, prefix_length);
    end_key.keypart_map= last_range->max_keypart_map & keypart_map;
    /*
      We use READ_AFTER_KEY here because if we are reading on a key
      prefix we want to find all keys with this prefix
    */
    end_key.flag=     (last_range->flag & NEAR_MAX ? HA_READ_BEFORE_KEY :
		       HA_READ_AFTER_KEY);

    result= file->read_range_first(last_range->min_keypart_map ? &start_key : 0,
				   last_range->max_keypart_map ? &end_key : 0,
                                   test(last_range->flag & EQ_RANGE),
				   sorted);
    if (last_range->flag == (UNIQUE_RANGE | EQ_RANGE))
      last_range= 0;			// Stop searching

    if (result != HA_ERR_END_OF_FILE)
      DBUG_RETURN(result);
    last_range= 0;			// No matching rows; go to next range
  }
}


/* Get next for geometrical indexes */

int QUICK_RANGE_SELECT_GEOM::get_next()
{
  DBUG_ENTER("QUICK_RANGE_SELECT_GEOM::get_next");

  for (;;)
  {
    int result;
    if (last_range)
    {
      // Already read through key
      result= file->index_next_same(record, last_range->min_key,
				    last_range->min_length);
      if (result != HA_ERR_END_OF_FILE)
	DBUG_RETURN(result);
    }

    uint count= ranges.elements - (cur_range - (QUICK_RANGE**) ranges.buffer);
    if (count == 0)
    {
      /* Ranges have already been used up before. None is left for read. */
      last_range= 0;
      DBUG_RETURN(HA_ERR_END_OF_FILE);
    }
    last_range= *(cur_range++);

    result= file->index_read_map(record, last_range->min_key,
                                 last_range->min_keypart_map,
                                 (ha_rkey_function)(last_range->flag ^
                                                    GEOM_FLAG));
    if (result != HA_ERR_KEY_NOT_FOUND && result != HA_ERR_END_OF_FILE)
      DBUG_RETURN(result);
    last_range= 0;				// Not found, to next range
  }
}


/*
  Check if current row will be retrieved by this QUICK_RANGE_SELECT

  NOTES
    It is assumed that currently a scan is being done on another index
    which reads all necessary parts of the index that is scanned by this
    quick select.
    The implementation does a binary search on sorted array of disjoint
    ranges, without taking size of range into account.

    This function is used to filter out clustered PK scan rows in
    index_merge quick select.

  RETURN
    TRUE  if current row will be retrieved by this quick select
    FALSE if not
*/

bool QUICK_RANGE_SELECT::row_in_ranges()
{
  QUICK_RANGE *res;
  uint min= 0;
  uint max= ranges.elements - 1;
  uint mid= (max + min)/2;

  while (min != max)
  {
    if (cmp_next(*(QUICK_RANGE**)dynamic_array_ptr(&ranges, mid)))
    {
      /* current row value > mid->max */
      min= mid + 1;
    }
    else
      max= mid;
    mid= (min + max) / 2;
  }
  res= *(QUICK_RANGE**)dynamic_array_ptr(&ranges, mid);
  return (!cmp_next(res) && !cmp_prev(res));
}

/*
  This is a hack: we inherit from QUICK_SELECT so that we can use the
  get_next() interface, but we have to hold a pointer to the original
  QUICK_SELECT because its data are used all over the place.  What
  should be done is to factor out the data that is needed into a base
  class (QUICK_SELECT), and then have two subclasses (_ASC and _DESC)
  which handle the ranges and implement the get_next() function.  But
  for now, this seems to work right at least.
 */

QUICK_SELECT_DESC::QUICK_SELECT_DESC(QUICK_RANGE_SELECT *q,
                                     uint used_key_parts_arg)
 :QUICK_RANGE_SELECT(*q), rev_it(rev_ranges)
{
  QUICK_RANGE *r;

  QUICK_RANGE **pr= (QUICK_RANGE**)ranges.buffer;
  QUICK_RANGE **end_range= pr + ranges.elements;
  for (; pr!=end_range; pr++)
    rev_ranges.push_front(*pr);

  /* Remove EQ_RANGE flag for keys that are not using the full key */
  for (r = rev_it++; r; r = rev_it++)
  {
    if ((r->flag & EQ_RANGE) &&
	head->key_info[index].key_length != r->max_length)
      r->flag&= ~EQ_RANGE;
  }
  rev_it.rewind();
  q->dont_free=1;				// Don't free shared mem
  delete q;
}


int QUICK_SELECT_DESC::get_next()
{
  DBUG_ENTER("QUICK_SELECT_DESC::get_next");

  /* The max key is handled as follows:
   *   - if there is NO_MAX_RANGE, start at the end and move backwards
   *   - if it is an EQ_RANGE, which means that max key covers the entire
   *     key, go directly to the key and read through it (sorting backwards is
   *     same as sorting forwards)
   *   - if it is NEAR_MAX, go to the key or next, step back once, and
   *     move backwards
   *   - otherwise (not NEAR_MAX == include the key), go after the key,
   *     step back once, and move backwards
   */

  for (;;)
  {
    int result;
    if (last_range)
    {						// Already read through key
      result = ((last_range->flag & EQ_RANGE)
		? file->index_next_same(record, last_range->min_key,
					last_range->min_length) :
		file->index_prev(record));
      if (!result)
      {
	if (cmp_prev(*rev_it.ref()) == 0)
	  DBUG_RETURN(0);
      }
      else if (result != HA_ERR_END_OF_FILE)
	DBUG_RETURN(result);
    }

    if (!(last_range= rev_it++))
      DBUG_RETURN(HA_ERR_END_OF_FILE);		// All ranges used

    if (last_range->flag & NO_MAX_RANGE)        // Read last record
    {
      int local_error;
      if ((local_error=file->index_last(record)))
	DBUG_RETURN(local_error);		// Empty table
      if (cmp_prev(last_range) == 0)
	DBUG_RETURN(0);
      last_range= 0;                            // No match; go to next range
      continue;
    }

    if (last_range->flag & EQ_RANGE)
    {
      result = file->index_read_map(record, last_range->max_key,
                                    last_range->max_keypart_map,
                                    HA_READ_KEY_EXACT);
    }
    else
    {
      DBUG_ASSERT(last_range->flag & NEAR_MAX ||
                  range_reads_after_key(last_range));
      result=file->index_read_map(record, last_range->max_key,
                                  last_range->max_keypart_map,
                                  ((last_range->flag & NEAR_MAX) ?
                                   HA_READ_BEFORE_KEY :
                                   HA_READ_PREFIX_LAST_OR_PREV));
    }
    if (result)
    {
      if (result != HA_ERR_KEY_NOT_FOUND && result != HA_ERR_END_OF_FILE)
	DBUG_RETURN(result);
      last_range= 0;                            // Not found, to next range
      continue;
    }
    if (cmp_prev(last_range) == 0)
    {
      if (last_range->flag == (UNIQUE_RANGE | EQ_RANGE))
	last_range= 0;				// Stop searching
      DBUG_RETURN(0);				// Found key is in range
    }
    last_range= 0;                              // To next range
  }
}


/*
  Compare if found key is over max-value
  Returns 0 if key <= range->max_key
*/

int QUICK_RANGE_SELECT::cmp_next(QUICK_RANGE *range_arg)
{
  if (range_arg->flag & NO_MAX_RANGE)
    return 0;                                   /* key can't be to large */

  KEY_PART *key_part=key_parts;
  uint store_length;

  for (uchar *key=range_arg->max_key, *end=key+range_arg->max_length;
       key < end;
       key+= store_length, key_part++)
  {
    int cmp;
    store_length= key_part->store_length;
    if (key_part->null_bit)
    {
      if (*key)
      {
        if (!key_part->field->is_null())
          return 1;
        continue;
      }
      else if (key_part->field->is_null())
        return 0;
      key++;					// Skip null byte
      store_length--;
    }
    if ((cmp=key_part->field->key_cmp(key, key_part->length)) < 0)
      return 0;
    if (cmp > 0)
      return 1;
  }
  return (range_arg->flag & NEAR_MAX) ? 1 : 0;          // Exact match
}


/*
  Returns 0 if found key is inside range (found key >= range->min_key).
*/

int QUICK_RANGE_SELECT::cmp_prev(QUICK_RANGE *range_arg)
{
  int cmp;
  if (range_arg->flag & NO_MIN_RANGE)
    return 0;					/* key can't be to small */

  cmp= key_cmp(key_part_info, range_arg->min_key,
               range_arg->min_length);
  if (cmp > 0 || cmp == 0 && !(range_arg->flag & NEAR_MIN))
    return 0;
  return 1;                                     // outside of range
}


/*
 * TRUE if this range will require using HA_READ_AFTER_KEY
   See comment in get_next() about this
 */

bool QUICK_SELECT_DESC::range_reads_after_key(QUICK_RANGE *range_arg)
{
  return ((range_arg->flag & (NO_MAX_RANGE | NEAR_MAX)) ||
	  !(range_arg->flag & EQ_RANGE) ||
	  head->key_info[index].key_length != range_arg->max_length) ? 1 : 0;
}


/* TRUE if we are reading over a key that may have a NULL value */

#ifdef NOT_USED
bool QUICK_SELECT_DESC::test_if_null_range(QUICK_RANGE *range_arg,
					   uint used_key_parts)
{
  uint offset, end;
  KEY_PART *key_part = key_parts,
           *key_part_end= key_part+used_key_parts;

  for (offset= 0,  end = min(range_arg->min_length, range_arg->max_length) ;
       offset < end && key_part != key_part_end ;
       offset+= key_part++->store_length)
  {
    if (!memcmp((char*) range_arg->min_key+offset,
		(char*) range_arg->max_key+offset,
		key_part->store_length))
      continue;

    if (key_part->null_bit && range_arg->min_key[offset])
      return 1;				// min_key is null and max_key isn't
    // Range doesn't cover NULL. This is ok if there is no more null parts
    break;
  }
  /*
    If the next min_range is > NULL, then we can use this, even if
    it's a NULL key
    Example:  SELECT * FROM t1 WHERE a = 2 AND b >0 ORDER BY a DESC,b DESC;

  */
  if (key_part != key_part_end && key_part->null_bit)
  {
    if (offset >= range_arg->min_length || range_arg->min_key[offset])
      return 1;					// Could be null
    key_part++;
  }
  /*
    If any of the key parts used in the ORDER BY could be NULL, we can't
    use the key to sort the data.
  */
  for (; key_part != key_part_end ; key_part++)
    if (key_part->null_bit)
      return 1;					// Covers null part
  return 0;
}
#endif


void QUICK_RANGE_SELECT::add_info_string(String *str)
{
  KEY *key_info= head->key_info + index;
  str->append(key_info->name);
}

void QUICK_INDEX_MERGE_SELECT::add_info_string(String *str)
{
  QUICK_RANGE_SELECT *quick;
  bool first= TRUE;
  List_iterator_fast<QUICK_RANGE_SELECT> it(quick_selects);
  str->append(STRING_WITH_LEN("sort_union("));
  while ((quick= it++))
  {
    if (!first)
      str->append(',');
    else
      first= FALSE;
    quick->add_info_string(str);
  }
  if (pk_quick_select)
  {
    str->append(',');
    pk_quick_select->add_info_string(str);
  }
  str->append(')');
}

void QUICK_ROR_INTERSECT_SELECT::add_info_string(String *str)
{
  bool first= TRUE;
  QUICK_RANGE_SELECT *quick;
  List_iterator_fast<QUICK_RANGE_SELECT> it(quick_selects);
  str->append(STRING_WITH_LEN("intersect("));
  while ((quick= it++))
  {
    KEY *key_info= head->key_info + quick->index;
    if (!first)
      str->append(',');
    else
      first= FALSE;
    str->append(key_info->name);
  }
  if (cpk_quick)
  {
    KEY *key_info= head->key_info + cpk_quick->index;
    str->append(',');
    str->append(key_info->name);
  }
  str->append(')');
}

void QUICK_ROR_UNION_SELECT::add_info_string(String *str)
{
  bool first= TRUE;
  QUICK_SELECT_I *quick;
  List_iterator_fast<QUICK_SELECT_I> it(quick_selects);
  str->append(STRING_WITH_LEN("union("));
  while ((quick= it++))
  {
    if (!first)
      str->append(',');
    else
      first= FALSE;
    quick->add_info_string(str);
  }
  str->append(')');
}


void QUICK_RANGE_SELECT::add_keys_and_lengths(String *key_names,
                                              String *used_lengths)
{
  char buf[64];
  uint length;
  KEY *key_info= head->key_info + index;
  key_names->append(key_info->name);
  length= longlong2str(max_used_key_length, buf, 10) - buf;
  used_lengths->append(buf, length);
}

void QUICK_INDEX_MERGE_SELECT::add_keys_and_lengths(String *key_names,
                                                    String *used_lengths)
{
  char buf[64];
  uint length;
  bool first= TRUE;
  QUICK_RANGE_SELECT *quick;

  List_iterator_fast<QUICK_RANGE_SELECT> it(quick_selects);
  while ((quick= it++))
  {
    if (first)
      first= FALSE;
    else
    {
      key_names->append(',');
      used_lengths->append(',');
    }

    KEY *key_info= head->key_info + quick->index;
    key_names->append(key_info->name);
    length= longlong2str(quick->max_used_key_length, buf, 10) - buf;
    used_lengths->append(buf, length);
  }
  if (pk_quick_select)
  {
    KEY *key_info= head->key_info + pk_quick_select->index;
    key_names->append(',');
    key_names->append(key_info->name);
    length= longlong2str(pk_quick_select->max_used_key_length, buf, 10) - buf;
    used_lengths->append(',');
    used_lengths->append(buf, length);
  }
}

void QUICK_ROR_INTERSECT_SELECT::add_keys_and_lengths(String *key_names,
                                                      String *used_lengths)
{
  char buf[64];
  uint length;
  bool first= TRUE;
  QUICK_RANGE_SELECT *quick;
  List_iterator_fast<QUICK_RANGE_SELECT> it(quick_selects);
  while ((quick= it++))
  {
    KEY *key_info= head->key_info + quick->index;
    if (first)
      first= FALSE;
    else
    {
      key_names->append(',');
      used_lengths->append(',');
    }
    key_names->append(key_info->name);
    length= longlong2str(quick->max_used_key_length, buf, 10) - buf;
    used_lengths->append(buf, length);
  }

  if (cpk_quick)
  {
    KEY *key_info= head->key_info + cpk_quick->index;
    key_names->append(',');
    key_names->append(key_info->name);
    length= longlong2str(cpk_quick->max_used_key_length, buf, 10) - buf;
    used_lengths->append(',');
    used_lengths->append(buf, length);
  }
}

void QUICK_ROR_UNION_SELECT::add_keys_and_lengths(String *key_names,
                                                  String *used_lengths)
{
  bool first= TRUE;
  QUICK_SELECT_I *quick;
  List_iterator_fast<QUICK_SELECT_I> it(quick_selects);
  while ((quick= it++))
  {
    if (first)
      first= FALSE;
    else
    {
      used_lengths->append(',');
      key_names->append(',');
    }
    quick->add_keys_and_lengths(key_names, used_lengths);
  }
}


/*******************************************************************************
* Implementation of QUICK_GROUP_MIN_MAX_SELECT
*******************************************************************************/

static inline uint get_field_keypart(KEY *index, Field *field);
static inline SEL_ARG * get_index_range_tree(uint index, SEL_TREE* range_tree,
                                             PARAM *param, uint *param_idx);
static bool get_constant_key_infix(KEY *index_info, SEL_ARG *index_range_tree,
                       KEY_PART_INFO *first_non_group_part,
                       KEY_PART_INFO *min_max_arg_part,
                       KEY_PART_INFO *last_part, THD *thd,
                       uchar *key_infix, uint *key_infix_len,
                       KEY_PART_INFO **first_non_infix_part);
static bool
check_group_min_max_predicates(COND *cond, Item_field *min_max_arg_item,
                               Field::imagetype image_type);

static void
cost_group_min_max(TABLE* table, KEY *index_info, uint used_key_parts,
                   uint group_key_parts, SEL_TREE *range_tree,
                   SEL_ARG *index_tree, ha_rows quick_prefix_records,
                   bool have_min, bool have_max,
                   double *read_cost, ha_rows *records);


/*
  Test if this access method is applicable to a GROUP query with MIN/MAX
  functions, and if so, construct a new TRP object.

  SYNOPSIS
    get_best_group_min_max()
    param    Parameter from test_quick_select
    sel_tree Range tree generated by get_mm_tree

  DESCRIPTION
    Test whether a query can be computed via a QUICK_GROUP_MIN_MAX_SELECT.
    Queries computable via a QUICK_GROUP_MIN_MAX_SELECT must satisfy the
    following conditions:
    A) Table T has at least one compound index I of the form:
       I = <A_1, ...,A_k, [B_1,..., B_m], C, [D_1,...,D_n]>
    B) Query conditions:
    B0. Q is over a single table T.
    B1. The attributes referenced by Q are a subset of the attributes of I.
    B2. All attributes QA in Q can be divided into 3 overlapping groups:
        - SA = {S_1, ..., S_l, [C]} - from the SELECT clause, where C is
          referenced by any number of MIN and/or MAX functions if present.
        - WA = {W_1, ..., W_p} - from the WHERE clause
        - GA = <G_1, ..., G_k> - from the GROUP BY clause (if any)
             = SA              - if Q is a DISTINCT query (based on the
                                 equivalence of DISTINCT and GROUP queries.
        - NGA = QA - (GA union C) = {NG_1, ..., NG_m} - the ones not in
          GROUP BY and not referenced by MIN/MAX functions.
        with the following properties specified below.
    B3. If Q has a GROUP BY WITH ROLLUP clause the access method is not 
        applicable.

    SA1. There is at most one attribute in SA referenced by any number of
         MIN and/or MAX functions which, which if present, is denoted as C.
    SA2. The position of the C attribute in the index is after the last A_k.
    SA3. The attribute C can be referenced in the WHERE clause only in
         predicates of the forms:
         - (C {< | <= | > | >= | =} const)
         - (const {< | <= | > | >= | =} C)
         - (C between const_i and const_j)
         - C IS NULL
         - C IS NOT NULL
         - C != const
    SA4. If Q has a GROUP BY clause, there are no other aggregate functions
         except MIN and MAX. For queries with DISTINCT, aggregate functions
         are allowed.
    SA5. The select list in DISTINCT queries should not contain expressions.
    GA1. If Q has a GROUP BY clause, then GA is a prefix of I. That is, if
         G_i = A_j => i = j.
    GA2. If Q has a DISTINCT clause, then there is a permutation of SA that
         forms a prefix of I. This permutation is used as the GROUP clause
         when the DISTINCT query is converted to a GROUP query.
    GA3. The attributes in GA may participate in arbitrary predicates, divided
         into two groups:
         - RNG(G_1,...,G_q ; where q <= k) is a range condition over the
           attributes of a prefix of GA
         - PA(G_i1,...G_iq) is an arbitrary predicate over an arbitrary subset
           of GA. Since P is applied to only GROUP attributes it filters some
           groups, and thus can be applied after the grouping.
    GA4. There are no expressions among G_i, just direct column references.
    NGA1.If in the index I there is a gap between the last GROUP attribute G_k,
         and the MIN/MAX attribute C, then NGA must consist of exactly the
         index attributes that constitute the gap. As a result there is a
         permutation of NGA that coincides with the gap in the index
         <B_1, ..., B_m>.
    NGA2.If BA <> {}, then the WHERE clause must contain a conjunction EQ of
         equality conditions for all NG_i of the form (NG_i = const) or
         (const = NG_i), such that each NG_i is referenced in exactly one
         conjunct. Informally, the predicates provide constants to fill the
         gap in the index.
    WA1. There are no other attributes in the WHERE clause except the ones
         referenced in predicates RNG, PA, PC, EQ defined above. Therefore
         WA is subset of (GA union NGA union C) for GA,NGA,C that pass the
         above tests. By transitivity then it also follows that each WA_i
         participates in the index I (if this was already tested for GA, NGA
         and C).

    C) Overall query form:
       SELECT EXPR([A_1,...,A_k], [B_1,...,B_m], [MIN(C)], [MAX(C)])
         FROM T
        WHERE [RNG(A_1,...,A_p ; where p <= k)]
         [AND EQ(B_1,...,B_m)]
         [AND PC(C)]
         [AND PA(A_i1,...,A_iq)]
       GROUP BY A_1,...,A_k
       [HAVING PH(A_1, ..., B_1,..., C)]
    where EXPR(...) is an arbitrary expression over some or all SELECT fields,
    or:
       SELECT DISTINCT A_i1,...,A_ik
         FROM T
        WHERE [RNG(A_1,...,A_p ; where p <= k)]
         [AND PA(A_i1,...,A_iq)];

  NOTES
    If the current query satisfies the conditions above, and if
    (mem_root! = NULL), then the function constructs and returns a new TRP
    object, that is later used to construct a new QUICK_GROUP_MIN_MAX_SELECT.
    If (mem_root == NULL), then the function only tests whether the current
    query satisfies the conditions above, and, if so, sets
    is_applicable = TRUE.

    Queries with DISTINCT for which index access can be used are transformed
    into equivalent group-by queries of the form:

    SELECT A_1,...,A_k FROM T
     WHERE [RNG(A_1,...,A_p ; where p <= k)]
      [AND PA(A_i1,...,A_iq)]
    GROUP BY A_1,...,A_k;

    The group-by list is a permutation of the select attributes, according
    to their order in the index.

  TODO
  - What happens if the query groups by the MIN/MAX field, and there is no
    other field as in: "select min(a) from t1 group by a" ?
  - We assume that the general correctness of the GROUP-BY query was checked
    before this point. Is this correct, or do we have to check it completely?
  - Lift the limitation in condition (B3), that is, make this access method 
    applicable to ROLLUP queries.

  RETURN
    If mem_root != NULL
    - valid TRP_GROUP_MIN_MAX object if this QUICK class can be used for
      the query
    -  NULL o/w.
    If mem_root == NULL
    - NULL
*/

static TRP_GROUP_MIN_MAX *
get_best_group_min_max(PARAM *param, SEL_TREE *tree)
{
  THD *thd= param->thd;
  JOIN *join= thd->lex->current_select->join;
  TABLE *table= param->table;
  bool have_min= FALSE;              /* TRUE if there is a MIN function. */
  bool have_max= FALSE;              /* TRUE if there is a MAX function. */
  Item_field *min_max_arg_item= NULL; // The argument of all MIN/MAX functions
  KEY_PART_INFO *min_max_arg_part= NULL; /* The corresponding keypart. */
  uint group_prefix_len= 0; /* Length (in bytes) of the key prefix. */
  KEY *index_info= NULL;    /* The index chosen for data access. */
  uint index= 0;            /* The id of the chosen index. */
  uint group_key_parts= 0;  // Number of index key parts in the group prefix.
  uint used_key_parts= 0;   /* Number of index key parts used for access. */
  uchar key_infix[MAX_KEY_LENGTH]; /* Constants from equality predicates.*/
  uint key_infix_len= 0;          /* Length of key_infix. */
  TRP_GROUP_MIN_MAX *read_plan= NULL; /* The eventually constructed TRP. */
  uint key_part_nr;
  ORDER *tmp_group;
  Item *item;
  Item_field *item_field;
  DBUG_ENTER("get_best_group_min_max");

  /* Perform few 'cheap' tests whether this access method is applicable. */
  if (!join)
    DBUG_RETURN(NULL);        /* This is not a select statement. */
  if ((join->tables != 1) ||  /* The query must reference one table. */
      ((!join->group_list) && /* Neither GROUP BY nor a DISTINCT query. */
       (!join->select_distinct)) ||
      (join->select_lex->olap == ROLLUP_TYPE)) /* Check (B3) for ROLLUP */
    DBUG_RETURN(NULL);
  if (table->s->keys == 0)        /* There are no indexes to use. */
    DBUG_RETURN(NULL);

  /* Analyze the query in more detail. */
  List_iterator<Item> select_items_it(join->fields_list);

  /* Check (SA1,SA4) and store the only MIN/MAX argument - the C attribute.*/
  if (join->make_sum_func_list(join->all_fields, join->fields_list, 1))
    DBUG_RETURN(NULL);
  if (join->sum_funcs[0])
  {
    Item_sum *min_max_item;
    Item_sum **func_ptr= join->sum_funcs;
    while ((min_max_item= *(func_ptr++)))
    {
      if (min_max_item->sum_func() == Item_sum::MIN_FUNC)
        have_min= TRUE;
      else if (min_max_item->sum_func() == Item_sum::MAX_FUNC)
        have_max= TRUE;
      else
        DBUG_RETURN(NULL);

      /* The argument of MIN/MAX. */
      Item *expr= min_max_item->args[0]->real_item();    
      if (expr->type() == Item::FIELD_ITEM) /* Is it an attribute? */
      {
        if (! min_max_arg_item)
          min_max_arg_item= (Item_field*) expr;
        else if (! min_max_arg_item->eq(expr, 1))
          DBUG_RETURN(NULL);
      }
      else
        DBUG_RETURN(NULL);
    }
  }

  /* Check (SA5). */
  if (join->select_distinct)
  {
    while ((item= select_items_it++))
    {
      if (item->type() != Item::FIELD_ITEM)
        DBUG_RETURN(NULL);
    }
  }

  /* Check (GA4) - that there are no expressions among the group attributes. */
  for (tmp_group= join->group_list; tmp_group; tmp_group= tmp_group->next)
  {
    if ((*tmp_group->item)->type() != Item::FIELD_ITEM)
      DBUG_RETURN(NULL);
  }

  /*
    Check that table has at least one compound index such that the conditions
    (GA1,GA2) are all TRUE. If there is more than one such index, select the
    first one. Here we set the variables: group_prefix_len and index_info.
  */
  KEY *cur_index_info= table->key_info;
  KEY *cur_index_info_end= cur_index_info + table->s->keys;
  KEY_PART_INFO *cur_part= NULL;
  KEY_PART_INFO *end_part; /* Last part for loops. */
  /* Last index part. */
  KEY_PART_INFO *last_part= NULL;
  KEY_PART_INFO *first_non_group_part= NULL;
  KEY_PART_INFO *first_non_infix_part= NULL;
  uint key_infix_parts= 0;
  uint cur_group_key_parts= 0;
  uint cur_group_prefix_len= 0;
  /* Cost-related variables for the best index so far. */
  double best_read_cost= DBL_MAX;
  ha_rows best_records= 0;
  SEL_ARG *best_index_tree= NULL;
  ha_rows best_quick_prefix_records= 0;
  uint best_param_idx= 0;
  double cur_read_cost= DBL_MAX;
  ha_rows cur_records;
  SEL_ARG *cur_index_tree= NULL;
  ha_rows cur_quick_prefix_records= 0;
  uint cur_param_idx=MAX_KEY;
  key_map cur_used_key_parts;
  uint pk= param->table->s->primary_key;

  for (uint cur_index= 0 ; cur_index_info != cur_index_info_end ;
       cur_index_info++, cur_index++)
  {
    /* Check (B1) - if current index is covering. */
    if (!table->covering_keys.is_set(cur_index))
      goto next_index;

    /*
      If the current storage manager is such that it appends the primary key to
      each index, then the above condition is insufficient to check if the
      index is covering. In such cases it may happen that some fields are
      covered by the PK index, but not by the current index. Since we can't
      use the concatenation of both indexes for index lookup, such an index
      does not qualify as covering in our case. If this is the case, below
      we check that all query fields are indeed covered by 'cur_index'.
    */
    if (pk < MAX_KEY && cur_index != pk &&
        (table->file->ha_table_flags() & HA_PRIMARY_KEY_IN_READ_INDEX))
    {
      /* For each table field */
      for (uint i= 0; i < table->s->fields; i++)
      {
        Field *cur_field= table->field[i];
        /*
          If the field is used in the current query ensure that it's
          part of 'cur_index'
        */
        if (bitmap_is_set(table->read_set, cur_field->field_index) &&
            !cur_field->part_of_key_not_clustered.is_set(cur_index))
          goto next_index;                  // Field was not part of key
      }
    }

    /*
      Check (GA1) for GROUP BY queries.
    */
    if (join->group_list)
    {
      cur_part= cur_index_info->key_part;
      end_part= cur_part + cur_index_info->key_parts;
      /* Iterate in parallel over the GROUP list and the index parts. */
      for (tmp_group= join->group_list; tmp_group && (cur_part != end_part);
           tmp_group= tmp_group->next, cur_part++)
      {
        /*
          TODO:
          tmp_group::item is an array of Item, is it OK to consider only the
          first Item? If so, then why? What is the array for?
        */
        /* Above we already checked that all group items are fields. */
        DBUG_ASSERT((*tmp_group->item)->type() == Item::FIELD_ITEM);
        Item_field *group_field= (Item_field *) (*tmp_group->item);
        if (group_field->field->eq(cur_part->field))
        {
          cur_group_prefix_len+= cur_part->store_length;
          ++cur_group_key_parts;
        }
        else
          goto next_index;
      }
    }
    /*
      Check (GA2) if this is a DISTINCT query.
      If GA2, then Store a new ORDER object in group_fields_array at the
      position of the key part of item_field->field. Thus we get the ORDER
      objects for each field ordered as the corresponding key parts.
      Later group_fields_array of ORDER objects is used to convert the query
      to a GROUP query.
    */
    else if (join->select_distinct)
    {
      select_items_it.rewind();
      cur_used_key_parts.clear_all();
      uint max_key_part= 0;
      while ((item= select_items_it++))
      {
        item_field= (Item_field*) item; /* (SA5) already checked above. */
        /* Find the order of the key part in the index. */
        key_part_nr= get_field_keypart(cur_index_info, item_field->field);
        /*
          Check if this attribute was already present in the select list.
          If it was present, then its corresponding key part was alredy used.
        */
        if (cur_used_key_parts.is_set(key_part_nr))
          continue;
        if (key_part_nr < 1 || key_part_nr > join->fields_list.elements)
          goto next_index;
        cur_part= cur_index_info->key_part + key_part_nr - 1;
        cur_group_prefix_len+= cur_part->store_length;
        cur_used_key_parts.set_bit(key_part_nr);
        ++cur_group_key_parts;
        max_key_part= max(max_key_part,key_part_nr);
      }
      /*
        Check that used key parts forms a prefix of the index.
        To check this we compare bits in all_parts and cur_parts.
        all_parts have all bits set from 0 to (max_key_part-1).
        cur_parts have bits set for only used keyparts.
      */
      ulonglong all_parts, cur_parts;
      all_parts= (1<<max_key_part) - 1;
      cur_parts= cur_used_key_parts.to_ulonglong() >> 1;
      if (all_parts != cur_parts)
        goto next_index;
    }
    else
      DBUG_ASSERT(FALSE);

    /* Check (SA2). */
    if (min_max_arg_item)
    {
      key_part_nr= get_field_keypart(cur_index_info, min_max_arg_item->field);
      if (key_part_nr <= cur_group_key_parts)
        goto next_index;
      min_max_arg_part= cur_index_info->key_part + key_part_nr - 1;
    }

    /*
      Check (NGA1, NGA2) and extract a sequence of constants to be used as part
      of all search keys.
    */

    /*
      If there is MIN/MAX, each keypart between the last group part and the
      MIN/MAX part must participate in one equality with constants, and all
      keyparts after the MIN/MAX part must not be referenced in the query.

      If there is no MIN/MAX, the keyparts after the last group part can be
      referenced only in equalities with constants, and the referenced keyparts
      must form a sequence without any gaps that starts immediately after the
      last group keypart.
    */
    last_part= cur_index_info->key_part + cur_index_info->key_parts;
    first_non_group_part= (cur_group_key_parts < cur_index_info->key_parts) ?
                          cur_index_info->key_part + cur_group_key_parts :
                          NULL;
    first_non_infix_part= min_max_arg_part ?
                          (min_max_arg_part < last_part) ?
                             min_max_arg_part :
                             NULL :
                           NULL;
    if (first_non_group_part &&
        (!min_max_arg_part || (min_max_arg_part - first_non_group_part > 0)))
    {
      if (tree)
      {
        uint dummy;
        SEL_ARG *index_range_tree= get_index_range_tree(cur_index, tree, param,
                                                        &dummy);
        if (!get_constant_key_infix(cur_index_info, index_range_tree,
                                    first_non_group_part, min_max_arg_part,
                                    last_part, thd, key_infix, &key_infix_len,
                                    &first_non_infix_part))
          goto next_index;
      }
      else if (min_max_arg_part &&
               (min_max_arg_part - first_non_group_part > 0))
      {
        /*
          There is a gap but no range tree, thus no predicates at all for the
          non-group keyparts.
        */
        goto next_index;
      }
      else if (first_non_group_part && join->conds)
      {
        /*
          If there is no MIN/MAX function in the query, but some index
          key part is referenced in the WHERE clause, then this index
          cannot be used because the WHERE condition over the keypart's
          field cannot be 'pushed' to the index (because there is no
          range 'tree'), and the WHERE clause must be evaluated before
          GROUP BY/DISTINCT.
        */
        /*
          Store the first and last keyparts that need to be analyzed
          into one array that can be passed as parameter.
        */
        KEY_PART_INFO *key_part_range[2];
        key_part_range[0]= first_non_group_part;
        key_part_range[1]= last_part;

        /* Check if cur_part is referenced in the WHERE clause. */
        if (join->conds->walk(&Item::find_item_in_field_list_processor, 0,
                              (uchar*) key_part_range))
          goto next_index;
      }
    }

    /*
      Test (WA1) partially - that no other keypart after the last infix part is
      referenced in the query.
    */
    if (first_non_infix_part)
    {
      cur_part= first_non_infix_part +
                (min_max_arg_part && (min_max_arg_part < last_part));
      for (; cur_part != last_part; cur_part++)
      {
        if (bitmap_is_set(table->read_set, cur_part->field->field_index))
          goto next_index;
      }
    }

    /* If we got to this point, cur_index_info passes the test. */
    key_infix_parts= key_infix_len ?
                     (first_non_infix_part - first_non_group_part) : 0;
    used_key_parts= cur_group_key_parts + key_infix_parts;

    /* Compute the cost of using this index. */
    if (tree)
    {
      /* Find the SEL_ARG sub-tree that corresponds to the chosen index. */
      cur_index_tree= get_index_range_tree(cur_index, tree, param,
                                           &cur_param_idx);
      /* Check if this range tree can be used for prefix retrieval. */
      cur_quick_prefix_records= check_quick_select(param, cur_param_idx,
                                                    cur_index_tree, TRUE);
    }
    cost_group_min_max(table, cur_index_info, used_key_parts,
                       cur_group_key_parts, tree, cur_index_tree,
                       cur_quick_prefix_records, have_min, have_max,
                       &cur_read_cost, &cur_records);
    /*
      If cur_read_cost is lower than best_read_cost use cur_index.
      Do not compare doubles directly because they may have different
      representations (64 vs. 80 bits).
    */
    if (cur_read_cost < best_read_cost - (DBL_EPSILON * cur_read_cost))
    {
      DBUG_ASSERT(tree != 0 || cur_param_idx == MAX_KEY);
      index_info= cur_index_info;
      index= cur_index;
      best_read_cost= cur_read_cost;
      best_records= cur_records;
      best_index_tree= cur_index_tree;
      best_quick_prefix_records= cur_quick_prefix_records;
      best_param_idx= cur_param_idx;
      group_key_parts= cur_group_key_parts;
      group_prefix_len= cur_group_prefix_len;
    }

  next_index:
    cur_group_key_parts= 0;
    cur_group_prefix_len= 0;
  }
  if (!index_info) /* No usable index found. */
    DBUG_RETURN(NULL);

  /* Check (SA3) for the where clause. */
  if (join->conds && min_max_arg_item &&
      !check_group_min_max_predicates(join->conds, min_max_arg_item,
                                      (index_info->flags & HA_SPATIAL) ?
                                      Field::itMBR : Field::itRAW))
    DBUG_RETURN(NULL);

  /* The query passes all tests, so construct a new TRP object. */
  read_plan= new (param->mem_root)
                 TRP_GROUP_MIN_MAX(have_min, have_max, min_max_arg_part,
                                   group_prefix_len, used_key_parts,
                                   group_key_parts, index_info, index,
                                   key_infix_len,
                                   (key_infix_len > 0) ? key_infix : NULL,
                                   tree, best_index_tree, best_param_idx,
                                   best_quick_prefix_records);
  if (read_plan)
  {
    if (tree && read_plan->quick_prefix_records == 0)
      DBUG_RETURN(NULL);

    read_plan->read_cost= best_read_cost;
    read_plan->records=   best_records;

    DBUG_PRINT("info",
               ("Returning group min/max plan: cost: %g, records: %lu",
                read_plan->read_cost, (ulong) read_plan->records));
  }

  DBUG_RETURN(read_plan);
}


/*
  Check that the MIN/MAX attribute participates only in range predicates
  with constants.

  SYNOPSIS
    check_group_min_max_predicates()
    cond              tree (or subtree) describing all or part of the WHERE
                      clause being analyzed
    min_max_arg_item  the field referenced by the MIN/MAX function(s)
    min_max_arg_part  the keypart of the MIN/MAX argument if any

  DESCRIPTION
    The function walks recursively over the cond tree representing a WHERE
    clause, and checks condition (SA3) - if a field is referenced by a MIN/MAX
    aggregate function, it is referenced only by one of the following
    predicates: {=, !=, <, <=, >, >=, between, is null, is not null}.

  RETURN
    TRUE  if cond passes the test
    FALSE o/w
*/

static bool
check_group_min_max_predicates(COND *cond, Item_field *min_max_arg_item,
                               Field::imagetype image_type)
{
  DBUG_ENTER("check_group_min_max_predicates");
  DBUG_ASSERT(cond && min_max_arg_item);

  cond= cond->real_item();
  Item::Type cond_type= cond->type();
  if (cond_type == Item::COND_ITEM) /* 'AND' or 'OR' */
  {
    DBUG_PRINT("info", ("Analyzing: %s", ((Item_func*) cond)->func_name()));
    List_iterator_fast<Item> li(*((Item_cond*) cond)->argument_list());
    Item *and_or_arg;
    while ((and_or_arg= li++))
    {
      if (!check_group_min_max_predicates(and_or_arg, min_max_arg_item,
                                         image_type))
        DBUG_RETURN(FALSE);
    }
    DBUG_RETURN(TRUE);
  }

  /*
    TODO:
    This is a very crude fix to handle sub-selects in the WHERE clause
    (Item_subselect objects). With the test below we rule out from the
    optimization all queries with subselects in the WHERE clause. What has to
    be done, is that here we should analyze whether the subselect references
    the MIN/MAX argument field, and disallow the optimization only if this is
    so.
  */
  if (cond_type == Item::SUBSELECT_ITEM)
    DBUG_RETURN(FALSE);
  
  /* We presume that at this point there are no other Items than functions. */
  DBUG_ASSERT(cond_type == Item::FUNC_ITEM);

  /* Test if cond references only group-by or non-group fields. */
  Item_func *pred= (Item_func*) cond;
  Item **arguments= pred->arguments();
  Item *cur_arg;
  DBUG_PRINT("info", ("Analyzing: %s", pred->func_name()));
  for (uint arg_idx= 0; arg_idx < pred->argument_count (); arg_idx++)
  {
    cur_arg= arguments[arg_idx]->real_item();
    DBUG_PRINT("info", ("cur_arg: %s", cur_arg->full_name()));
    if (cur_arg->type() == Item::FIELD_ITEM)
    {
      if (min_max_arg_item->eq(cur_arg, 1)) 
      {
       /*
         If pred references the MIN/MAX argument, check whether pred is a range
         condition that compares the MIN/MAX argument with a constant.
       */
        Item_func::Functype pred_type= pred->functype();
        if (pred_type != Item_func::EQUAL_FUNC     &&
            pred_type != Item_func::LT_FUNC        &&
            pred_type != Item_func::LE_FUNC        &&
            pred_type != Item_func::GT_FUNC        &&
            pred_type != Item_func::GE_FUNC        &&
            pred_type != Item_func::BETWEEN        &&
            pred_type != Item_func::ISNULL_FUNC    &&
            pred_type != Item_func::ISNOTNULL_FUNC &&
            pred_type != Item_func::EQ_FUNC        &&
            pred_type != Item_func::NE_FUNC)
          DBUG_RETURN(FALSE);

        /* Check that pred compares min_max_arg_item with a constant. */
        Item *args[3];
        bzero(args, 3 * sizeof(Item*));
        bool inv;
        /* Test if this is a comparison of a field and a constant. */
        if (!simple_pred(pred, args, &inv))
          DBUG_RETURN(FALSE);

        /* Check for compatible string comparisons - similar to get_mm_leaf. */
        if (args[0] && args[1] && !args[2] && // this is a binary function
            min_max_arg_item->result_type() == STRING_RESULT &&
            /*
              Don't use an index when comparing strings of different collations.
            */
            ((args[1]->result_type() == STRING_RESULT &&
              image_type == Field::itRAW &&
              ((Field_str*) min_max_arg_item->field)->charset() !=
              pred->compare_collation())
             ||
             /*
               We can't always use indexes when comparing a string index to a
               number.
             */
             (args[1]->result_type() != STRING_RESULT &&
              min_max_arg_item->field->cmp_type() != args[1]->result_type())))
          DBUG_RETURN(FALSE);
      }
    }
    else if (cur_arg->type() == Item::FUNC_ITEM)
    {
      if (!check_group_min_max_predicates(cur_arg, min_max_arg_item,
                                         image_type))
        DBUG_RETURN(FALSE);
    }
    else if (cur_arg->const_item())
    {
      DBUG_RETURN(TRUE);
    }
    else
      DBUG_RETURN(FALSE);
  }

  DBUG_RETURN(TRUE);
}


/*
  Extract a sequence of constants from a conjunction of equality predicates.

  SYNOPSIS
    get_constant_key_infix()
    index_info             [in]  Descriptor of the chosen index.
    index_range_tree       [in]  Range tree for the chosen index
    first_non_group_part   [in]  First index part after group attribute parts
    min_max_arg_part       [in]  The keypart of the MIN/MAX argument if any
    last_part              [in]  Last keypart of the index
    thd                    [in]  Current thread
    key_infix              [out] Infix of constants to be used for index lookup
    key_infix_len          [out] Lenghth of the infix
    first_non_infix_part   [out] The first keypart after the infix (if any)
    
  DESCRIPTION
    Test conditions (NGA1, NGA2) from get_best_group_min_max(). Namely,
    for each keypart field NGF_i not in GROUP-BY, check that there is a
    constant equality predicate among conds with the form (NGF_i = const_ci) or
    (const_ci = NGF_i).
    Thus all the NGF_i attributes must fill the 'gap' between the last group-by
    attribute and the MIN/MAX attribute in the index (if present). If these
    conditions hold, copy each constant from its corresponding predicate into
    key_infix, in the order its NG_i attribute appears in the index, and update
    key_infix_len with the total length of the key parts in key_infix.

  RETURN
    TRUE  if the index passes the test
    FALSE o/w
*/

static bool
get_constant_key_infix(KEY *index_info, SEL_ARG *index_range_tree,
                       KEY_PART_INFO *first_non_group_part,
                       KEY_PART_INFO *min_max_arg_part,
                       KEY_PART_INFO *last_part, THD *thd,
                       uchar *key_infix, uint *key_infix_len,
                       KEY_PART_INFO **first_non_infix_part)
{
  SEL_ARG       *cur_range;
  KEY_PART_INFO *cur_part;
  /* End part for the first loop below. */
  KEY_PART_INFO *end_part= min_max_arg_part ? min_max_arg_part : last_part;

  *key_infix_len= 0;
  uchar *key_ptr= key_infix;
  for (cur_part= first_non_group_part; cur_part != end_part; cur_part++)
  {
    /*
      Find the range tree for the current keypart. We assume that
      index_range_tree points to the leftmost keypart in the index.
    */
    for (cur_range= index_range_tree; cur_range;
         cur_range= cur_range->next_key_part)
    {
      if (cur_range->field->eq(cur_part->field))
        break;
    }
    if (!cur_range)
    {
      if (min_max_arg_part)
        return FALSE; /* The current keypart has no range predicates at all. */
      else
      {
        *first_non_infix_part= cur_part;
        return TRUE;
      }
    }

    /* Check that the current range tree is a single point interval. */
    if (cur_range->prev || cur_range->next)
      return FALSE; /* This is not the only range predicate for the field. */
    if ((cur_range->min_flag & NO_MIN_RANGE) ||
        (cur_range->max_flag & NO_MAX_RANGE) ||
        (cur_range->min_flag & NEAR_MIN) || (cur_range->max_flag & NEAR_MAX))
      return FALSE;

    uint field_length= cur_part->store_length;
    if ((cur_range->maybe_null &&
         cur_range->min_value[0] && cur_range->max_value[0]) ||
        !memcmp(cur_range->min_value, cur_range->max_value, field_length))
    {
      /* cur_range specifies 'IS NULL' or an equality condition. */
      memcpy(key_ptr, cur_range->min_value, field_length);
      key_ptr+= field_length;
      *key_infix_len+= field_length;
    }
    else
      return FALSE;
  }

  if (!min_max_arg_part && (cur_part == last_part))
    *first_non_infix_part= last_part;

  return TRUE;
}


/*
  Find the key part referenced by a field.

  SYNOPSIS
    get_field_keypart()
    index  descriptor of an index
    field  field that possibly references some key part in index

  NOTES
    The return value can be used to get a KEY_PART_INFO pointer by
    part= index->key_part + get_field_keypart(...) - 1;

  RETURN
    Positive number which is the consecutive number of the key part, or
    0 if field does not reference any index field.
*/

static inline uint
get_field_keypart(KEY *index, Field *field)
{
  KEY_PART_INFO *part, *end;

  for (part= index->key_part, end= part + index->key_parts; part < end; part++)
  {
    if (field->eq(part->field))
      return part - index->key_part + 1;
  }
  return 0;
}


/*
  Find the SEL_ARG sub-tree that corresponds to the chosen index.

  SYNOPSIS
    get_index_range_tree()
    index     [in]  The ID of the index being looked for
    range_tree[in]  Tree of ranges being searched
    param     [in]  PARAM from SQL_SELECT::test_quick_select
    param_idx [out] Index in the array PARAM::key that corresponds to 'index'

  DESCRIPTION

    A SEL_TREE contains range trees for all usable indexes. This procedure
    finds the SEL_ARG sub-tree for 'index'. The members of a SEL_TREE are
    ordered in the same way as the members of PARAM::key, thus we first find
    the corresponding index in the array PARAM::key. This index is returned
    through the variable param_idx, to be used later as argument of
    check_quick_select().

  RETURN
    Pointer to the SEL_ARG subtree that corresponds to index.
*/

SEL_ARG * get_index_range_tree(uint index, SEL_TREE* range_tree, PARAM *param,
                               uint *param_idx)
{
  uint idx= 0; /* Index nr in param->key_parts */
  while (idx < param->keys)
  {
    if (index == param->real_keynr[idx])
      break;
    idx++;
  }
  *param_idx= idx;
  return(range_tree->keys[idx]);
}


/*
  Compute the cost of a quick_group_min_max_select for a particular index.

  SYNOPSIS
    cost_group_min_max()
    table                [in] The table being accessed
    index_info           [in] The index used to access the table
    used_key_parts       [in] Number of key parts used to access the index
    group_key_parts      [in] Number of index key parts in the group prefix
    range_tree           [in] Tree of ranges for all indexes
    index_tree           [in] The range tree for the current index
    quick_prefix_records [in] Number of records retrieved by the internally
			      used quick range select if any
    have_min             [in] True if there is a MIN function
    have_max             [in] True if there is a MAX function
    read_cost           [out] The cost to retrieve rows via this quick select
    records             [out] The number of rows retrieved

  DESCRIPTION
    This method computes the access cost of a TRP_GROUP_MIN_MAX instance and
    the number of rows returned. It updates this->read_cost and this->records.

  NOTES
    The cost computation distinguishes several cases:
    1) No equality predicates over non-group attributes (thus no key_infix).
       If groups are bigger than blocks on the average, then we assume that it
       is very unlikely that block ends are aligned with group ends, thus even
       if we look for both MIN and MAX keys, all pairs of neighbor MIN/MAX
       keys, except for the first MIN and the last MAX keys, will be in the
       same block.  If groups are smaller than blocks, then we are going to
       read all blocks.
    2) There are equality predicates over non-group attributes.
       In this case the group prefix is extended by additional constants, and
       as a result the min/max values are inside sub-groups of the original
       groups. The number of blocks that will be read depends on whether the
       ends of these sub-groups will be contained in the same or in different
       blocks. We compute the probability for the two ends of a subgroup to be
       in two different blocks as the ratio of:
       - the number of positions of the left-end of a subgroup inside a group,
         such that the right end of the subgroup is past the end of the buffer
         containing the left-end, and
       - the total number of possible positions for the left-end of the
         subgroup, which is the number of keys in the containing group.
       We assume it is very unlikely that two ends of subsequent subgroups are
       in the same block.
    3) The are range predicates over the group attributes.
       Then some groups may be filtered by the range predicates. We use the
       selectivity of the range predicates to decide how many groups will be
       filtered.

  TODO
     - Take into account the optional range predicates over the MIN/MAX
       argument.
     - Check if we have a PK index and we use all cols - then each key is a
       group, and it will be better to use an index scan.

  RETURN
    None
*/

void cost_group_min_max(TABLE* table, KEY *index_info, uint used_key_parts,
                        uint group_key_parts, SEL_TREE *range_tree,
                        SEL_ARG *index_tree, ha_rows quick_prefix_records,
                        bool have_min, bool have_max,
                        double *read_cost, ha_rows *records)
{
  ha_rows table_records;
  uint num_groups;
  uint num_blocks;
  uint keys_per_block;
  uint keys_per_group;
  uint keys_per_subgroup; /* Average number of keys in sub-groups */
                          /* formed by a key infix. */
  double p_overlap; /* Probability that a sub-group overlaps two blocks. */
  double quick_prefix_selectivity;
  double io_cost;
  double cpu_cost= 0; /* TODO: CPU cost of index_read calls? */
  DBUG_ENTER("cost_group_min_max");

  table_records= table->file->stats.records;
  keys_per_block= (table->file->stats.block_size / 2 /
                   (index_info->key_length + table->file->ref_length)
                        + 1);
  num_blocks= (uint)(table_records / keys_per_block) + 1;

  /* Compute the number of keys in a group. */
  keys_per_group= index_info->rec_per_key[group_key_parts - 1];
  if (keys_per_group == 0) /* If there is no statistics try to guess */
    /* each group contains 10% of all records */
    keys_per_group= (uint)(table_records / 10) + 1;
  num_groups= (uint)(table_records / keys_per_group) + 1;

  /* Apply the selectivity of the quick select for group prefixes. */
  if (range_tree && (quick_prefix_records != HA_POS_ERROR))
  {
    quick_prefix_selectivity= (double) quick_prefix_records /
                              (double) table_records;
    num_groups= (uint) rint(num_groups * quick_prefix_selectivity);
    set_if_bigger(num_groups, 1);
  }

  if (used_key_parts > group_key_parts)
  { /*
      Compute the probability that two ends of a subgroup are inside
      different blocks.
    */
    keys_per_subgroup= index_info->rec_per_key[used_key_parts - 1];
    if (keys_per_subgroup >= keys_per_block) /* If a subgroup is bigger than */
      p_overlap= 1.0;       /* a block, it will overlap at least two blocks. */
    else
    {
      double blocks_per_group= (double) num_blocks / (double) num_groups;
      p_overlap= (blocks_per_group * (keys_per_subgroup - 1)) / keys_per_group;
      p_overlap= min(p_overlap, 1.0);
    }
    io_cost= (double) min(num_groups * (1 + p_overlap), num_blocks);
  }
  else
    io_cost= (keys_per_group > keys_per_block) ?
             (have_min && have_max) ? (double) (num_groups + 1) :
                                      (double) num_groups :
             (double) num_blocks;

  /*
    TODO: If there is no WHERE clause and no other expressions, there should be
    no CPU cost. We leave it here to make this cost comparable to that of index
    scan as computed in SQL_SELECT::test_quick_select().
  */
  cpu_cost= (double) num_groups / TIME_FOR_COMPARE;

  *read_cost= io_cost + cpu_cost;
  *records= num_groups;

  DBUG_PRINT("info",
             ("table rows: %lu  keys/block: %u  keys/group: %u  result rows: %lu  blocks: %u",
              (ulong)table_records, keys_per_block, keys_per_group, 
              (ulong) *records, num_blocks));
  DBUG_VOID_RETURN;
}


/*
  Construct a new quick select object for queries with group by with min/max.

  SYNOPSIS
    TRP_GROUP_MIN_MAX::make_quick()
    param              Parameter from test_quick_select
    retrieve_full_rows ignored
    parent_alloc       Memory pool to use, if any.

  NOTES
    Make_quick ignores the retrieve_full_rows parameter because
    QUICK_GROUP_MIN_MAX_SELECT always performs 'index only' scans.
    The other parameter are ignored as well because all necessary
    data to create the QUICK object is computed at this TRP creation
    time.

  RETURN
    New QUICK_GROUP_MIN_MAX_SELECT object if successfully created,
    NULL otherwise.
*/

QUICK_SELECT_I *
TRP_GROUP_MIN_MAX::make_quick(PARAM *param, bool retrieve_full_rows,
                              MEM_ROOT *parent_alloc)
{
  QUICK_GROUP_MIN_MAX_SELECT *quick;
  DBUG_ENTER("TRP_GROUP_MIN_MAX::make_quick");

  quick= new QUICK_GROUP_MIN_MAX_SELECT(param->table,
                                        param->thd->lex->current_select->join,
                                        have_min, have_max, min_max_arg_part,
                                        group_prefix_len, group_key_parts,
                                        used_key_parts, index_info, index,
                                        read_cost, records, key_infix_len,
                                        key_infix, parent_alloc);
  if (!quick)
    DBUG_RETURN(NULL);

  if (quick->init())
  {
    delete quick;
    DBUG_RETURN(NULL);
  }

  if (range_tree)
  {
    DBUG_ASSERT(quick_prefix_records > 0);
    if (quick_prefix_records == HA_POS_ERROR)
      quick->quick_prefix_select= NULL; /* Can't construct a quick select. */
    else
      /* Make a QUICK_RANGE_SELECT to be used for group prefix retrieval. */
      quick->quick_prefix_select= get_quick_select(param, param_idx,
                                                   index_tree,
                                                   &quick->alloc);

    /*
      Extract the SEL_ARG subtree that contains only ranges for the MIN/MAX
      attribute, and create an array of QUICK_RANGES to be used by the
      new quick select.
    */
    if (min_max_arg_part)
    {
      SEL_ARG *min_max_range= index_tree;
      while (min_max_range) /* Find the tree for the MIN/MAX key part. */
      {
        if (min_max_range->field->eq(min_max_arg_part->field))
          break;
        min_max_range= min_max_range->next_key_part;
      }
      /* Scroll to the leftmost interval for the MIN/MAX argument. */
      while (min_max_range && min_max_range->prev)
        min_max_range= min_max_range->prev;
      /* Create an array of QUICK_RANGEs for the MIN/MAX argument. */
      while (min_max_range)
      {
        if (quick->add_range(min_max_range))
        {
          delete quick;
          quick= NULL;
          DBUG_RETURN(NULL);
        }
        min_max_range= min_max_range->next;
      }
    }
  }
  else
    quick->quick_prefix_select= NULL;

  quick->update_key_stat();
  quick->adjust_prefix_ranges();

  DBUG_RETURN(quick);
}


/*
  Construct new quick select for group queries with min/max.

  SYNOPSIS
    QUICK_GROUP_MIN_MAX_SELECT::QUICK_GROUP_MIN_MAX_SELECT()
    table             The table being accessed
    join              Descriptor of the current query
    have_min          TRUE if the query selects a MIN function
    have_max          TRUE if the query selects a MAX function
    min_max_arg_part  The only argument field of all MIN/MAX functions
    group_prefix_len  Length of all key parts in the group prefix
    prefix_key_parts  All key parts in the group prefix
    index_info        The index chosen for data access
    use_index         The id of index_info
    read_cost         Cost of this access method
    records           Number of records returned
    key_infix_len     Length of the key infix appended to the group prefix
    key_infix         Infix of constants from equality predicates
    parent_alloc      Memory pool for this and quick_prefix_select data

  RETURN
    None
*/

QUICK_GROUP_MIN_MAX_SELECT::
QUICK_GROUP_MIN_MAX_SELECT(TABLE *table, JOIN *join_arg, bool have_min_arg,
                           bool have_max_arg,
                           KEY_PART_INFO *min_max_arg_part_arg,
                           uint group_prefix_len_arg, uint group_key_parts_arg,
                           uint used_key_parts_arg, KEY *index_info_arg,
                           uint use_index, double read_cost_arg,
                           ha_rows records_arg, uint key_infix_len_arg,
                           uchar *key_infix_arg, MEM_ROOT *parent_alloc)
  :join(join_arg), index_info(index_info_arg),
   group_prefix_len(group_prefix_len_arg),
   group_key_parts(group_key_parts_arg), have_min(have_min_arg),
   have_max(have_max_arg), seen_first_key(FALSE),
   min_max_arg_part(min_max_arg_part_arg), key_infix(key_infix_arg),
   key_infix_len(key_infix_len_arg), min_functions_it(NULL),
   max_functions_it(NULL)
{
  head=       table;
  file=       head->file;
  index=      use_index;
  record=     head->record[0];
  tmp_record= head->record[1];
  read_time= read_cost_arg;
  records= records_arg;
  used_key_parts= used_key_parts_arg;
  real_key_parts= used_key_parts_arg;
  real_prefix_len= group_prefix_len + key_infix_len;
  group_prefix= NULL;
  min_max_arg_len= min_max_arg_part ? min_max_arg_part->store_length : 0;

  /*
    We can't have parent_alloc set as the init function can't handle this case
    yet.
  */
  DBUG_ASSERT(!parent_alloc);
  if (!parent_alloc)
  {
    init_sql_alloc(&alloc, join->thd->variables.range_alloc_block_size, 0);
    join->thd->mem_root= &alloc;
  }
  else
    bzero(&alloc, sizeof(MEM_ROOT));            // ensure that it's not used
}


/*
  Do post-constructor initialization.

  SYNOPSIS
    QUICK_GROUP_MIN_MAX_SELECT::init()
  
  DESCRIPTION
    The method performs initialization that cannot be done in the constructor
    such as memory allocations that may fail. It allocates memory for the
    group prefix and inifix buffers, and for the lists of MIN/MAX item to be
    updated during execution.

  RETURN
    0      OK
    other  Error code
*/

int QUICK_GROUP_MIN_MAX_SELECT::init()
{
  if (group_prefix) /* Already initialized. */
    return 0;

  if (!(last_prefix= (uchar*) alloc_root(&alloc, group_prefix_len)))
      return 1;
  /*
    We may use group_prefix to store keys with all select fields, so allocate
    enough space for it.
  */
  if (!(group_prefix= (uchar*) alloc_root(&alloc,
                                         real_prefix_len + min_max_arg_len)))
    return 1;

  if (key_infix_len > 0)
  {
    /*
      The memory location pointed to by key_infix will be deleted soon, so
      allocate a new buffer and copy the key_infix into it.
    */
    uchar *tmp_key_infix= (uchar*) alloc_root(&alloc, key_infix_len);
    if (!tmp_key_infix)
      return 1;
    memcpy(tmp_key_infix, this->key_infix, key_infix_len);
    this->key_infix= tmp_key_infix;
  }

  if (min_max_arg_part)
  {
    if (my_init_dynamic_array(&min_max_ranges, sizeof(QUICK_RANGE*), 16, 16))
      return 1;

    if (have_min)
    {
      if (!(min_functions= new List<Item_sum>))
        return 1;
    }
    else
      min_functions= NULL;
    if (have_max)
    {
      if (!(max_functions= new List<Item_sum>))
        return 1;
    }
    else
      max_functions= NULL;

    Item_sum *min_max_item;
    Item_sum **func_ptr= join->sum_funcs;
    while ((min_max_item= *(func_ptr++)))
    {
      if (have_min && (min_max_item->sum_func() == Item_sum::MIN_FUNC))
        min_functions->push_back(min_max_item);
      else if (have_max && (min_max_item->sum_func() == Item_sum::MAX_FUNC))
        max_functions->push_back(min_max_item);
    }

    if (have_min)
    {
      if (!(min_functions_it= new List_iterator<Item_sum>(*min_functions)))
        return 1;
    }

    if (have_max)
    {
      if (!(max_functions_it= new List_iterator<Item_sum>(*max_functions)))
        return 1;
    }
  }
  else
    min_max_ranges.elements= 0;

  return 0;
}


QUICK_GROUP_MIN_MAX_SELECT::~QUICK_GROUP_MIN_MAX_SELECT()
{
  DBUG_ENTER("QUICK_GROUP_MIN_MAX_SELECT::~QUICK_GROUP_MIN_MAX_SELECT");
  if (file->inited != handler::NONE) 
    file->ha_index_end();
  if (min_max_arg_part)
    delete_dynamic(&min_max_ranges);
  free_root(&alloc,MYF(0));
  delete min_functions_it;
  delete max_functions_it;
  delete quick_prefix_select;
  DBUG_VOID_RETURN; 
}


/*
  Eventually create and add a new quick range object.

  SYNOPSIS
    QUICK_GROUP_MIN_MAX_SELECT::add_range()
    sel_range  Range object from which a 

  NOTES
    Construct a new QUICK_RANGE object from a SEL_ARG object, and
    add it to the array min_max_ranges. If sel_arg is an infinite
    range, e.g. (x < 5 or x > 4), then skip it and do not construct
    a quick range.

  RETURN
    FALSE on success
    TRUE  otherwise
*/

bool QUICK_GROUP_MIN_MAX_SELECT::add_range(SEL_ARG *sel_range)
{
  QUICK_RANGE *range;
  uint range_flag= sel_range->min_flag | sel_range->max_flag;

  /* Skip (-inf,+inf) ranges, e.g. (x < 5 or x > 4). */
  if ((range_flag & NO_MIN_RANGE) && (range_flag & NO_MAX_RANGE))
    return FALSE;

  if (!(sel_range->min_flag & NO_MIN_RANGE) &&
      !(sel_range->max_flag & NO_MAX_RANGE))
  {
    if (sel_range->maybe_null &&
        sel_range->min_value[0] && sel_range->max_value[0])
      range_flag|= NULL_RANGE; /* IS NULL condition */
    else if (memcmp(sel_range->min_value, sel_range->max_value,
                    min_max_arg_len) == 0)
      range_flag|= EQ_RANGE;  /* equality condition */
  }
  range= new QUICK_RANGE(sel_range->min_value, min_max_arg_len,
                         make_keypart_map(sel_range->part),
                         sel_range->max_value, min_max_arg_len,
                         make_keypart_map(sel_range->part),
                         range_flag);
  if (!range)
    return TRUE;
  if (insert_dynamic(&min_max_ranges, (uchar*)&range))
    return TRUE;
  return FALSE;
}


/*
  Opens the ranges if there are more conditions in quick_prefix_select than
  the ones used for jumping through the prefixes.

  SYNOPSIS
    QUICK_GROUP_MIN_MAX_SELECT::adjust_prefix_ranges()

  NOTES
    quick_prefix_select is made over the conditions on the whole key.
    It defines a number of ranges of length x. 
    However when jumping through the prefixes we use only the the first 
    few most significant keyparts in the range key. However if there
    are more keyparts to follow the ones we are using we must make the 
    condition on the key inclusive (because x < "ab" means 
    x[0] < 'a' OR (x[0] == 'a' AND x[1] < 'b').
    To achive the above we must turn off the NEAR_MIN/NEAR_MAX
*/
void QUICK_GROUP_MIN_MAX_SELECT::adjust_prefix_ranges ()
{
  if (quick_prefix_select &&
      group_prefix_len < quick_prefix_select->max_used_key_length)
  {
    DYNAMIC_ARRAY *arr;
    uint inx;

    for (inx= 0, arr= &quick_prefix_select->ranges; inx < arr->elements; inx++)
    {
      QUICK_RANGE *range;

      get_dynamic(arr, (uchar*)&range, inx);
      range->flag &= ~(NEAR_MIN | NEAR_MAX);
    }
  }
}


/*
  Determine the total number and length of the keys that will be used for
  index lookup.

  SYNOPSIS
    QUICK_GROUP_MIN_MAX_SELECT::update_key_stat()

  DESCRIPTION
    The total length of the keys used for index lookup depends on whether
    there are any predicates referencing the min/max argument, and/or if
    the min/max argument field can be NULL.
    This function does an optimistic analysis whether the search key might
    be extended by a constant for the min/max keypart. It is 'optimistic'
    because during actual execution it may happen that a particular range
    is skipped, and then a shorter key will be used. However this is data
    dependent and can't be easily estimated here.

  RETURN
    None
*/

void QUICK_GROUP_MIN_MAX_SELECT::update_key_stat()
{
  max_used_key_length= real_prefix_len;
  if (min_max_ranges.elements > 0)
  {
    QUICK_RANGE *cur_range;
    if (have_min)
    { /* Check if the right-most range has a lower boundary. */
      get_dynamic(&min_max_ranges, (uchar*)&cur_range,
                  min_max_ranges.elements - 1);
      if (!(cur_range->flag & NO_MIN_RANGE))
      {
        max_used_key_length+= min_max_arg_len;
        used_key_parts++;
        return;
      }
    }
    if (have_max)
    { /* Check if the left-most range has an upper boundary. */
      get_dynamic(&min_max_ranges, (uchar*)&cur_range, 0);
      if (!(cur_range->flag & NO_MAX_RANGE))
      {
        max_used_key_length+= min_max_arg_len;
        used_key_parts++;
        return;
      }
    }
  }
  else if (have_min && min_max_arg_part &&
           min_max_arg_part->field->real_maybe_null())
  {
    /*
      If a MIN/MAX argument value is NULL, we can quickly determine
      that we're in the beginning of the next group, because NULLs
      are always < any other value. This allows us to quickly
      determine the end of the current group and jump to the next
      group (see next_min()) and thus effectively increases the
      usable key length.
    */
    max_used_key_length+= min_max_arg_len;
    used_key_parts++;
  }
}


/*
  Initialize a quick group min/max select for key retrieval.

  SYNOPSIS
    QUICK_GROUP_MIN_MAX_SELECT::reset()

  DESCRIPTION
    Initialize the index chosen for access and find and store the prefix
    of the last group. The method is expensive since it performs disk access.

  RETURN
    0      OK
    other  Error code
*/

int QUICK_GROUP_MIN_MAX_SELECT::reset(void)
{
  int result;
  DBUG_ENTER("QUICK_GROUP_MIN_MAX_SELECT::reset");

  file->extra(HA_EXTRA_KEYREAD); /* We need only the key attributes */
  if ((result= file->ha_index_init(index,1)))
    DBUG_RETURN(result);
  if (quick_prefix_select && quick_prefix_select->reset())
    DBUG_RETURN(1);
  result= file->index_last(record);
  if (result == HA_ERR_END_OF_FILE)
    DBUG_RETURN(0);
  /* Save the prefix of the last group. */
  key_copy(last_prefix, record, index_info, group_prefix_len);

  DBUG_RETURN(0);
}



/* 
  Get the next key containing the MIN and/or MAX key for the next group.

  SYNOPSIS
    QUICK_GROUP_MIN_MAX_SELECT::get_next()

  DESCRIPTION
    The method finds the next subsequent group of records that satisfies the
    query conditions and finds the keys that contain the MIN/MAX values for
    the key part referenced by the MIN/MAX function(s). Once a group and its
    MIN/MAX values are found, store these values in the Item_sum objects for
    the MIN/MAX functions. The rest of the values in the result row are stored
    in the Item_field::result_field of each select field. If the query does
    not contain MIN and/or MAX functions, then the function only finds the
    group prefix, which is a query answer itself.

  NOTES
    If both MIN and MAX are computed, then we use the fact that if there is
    no MIN key, there can't be a MAX key as well, so we can skip looking
    for a MAX key in this case.

  RETURN
    0                  on success
    HA_ERR_END_OF_FILE if returned all keys
    other              if some error occurred
*/

int QUICK_GROUP_MIN_MAX_SELECT::get_next()
{
  int min_res= 0;
  int max_res= 0;
#ifdef HPUX11
  /*
    volatile is required by a bug in the HP compiler due to which the
    last test of result fails.
  */
  volatile int result;
#else
  int result;
#endif
  int is_last_prefix= 0;

  DBUG_ENTER("QUICK_GROUP_MIN_MAX_SELECT::get_next");

  /*
    Loop until a group is found that satisfies all query conditions or the last
    group is reached.
  */
  do
  {
    result= next_prefix();
    /*
      Check if this is the last group prefix. Notice that at this point
      this->record contains the current prefix in record format.
    */
    if (!result)
    {
      is_last_prefix= key_cmp(index_info->key_part, last_prefix,
                              group_prefix_len);
      DBUG_ASSERT(is_last_prefix <= 0);
    }
    else 
    {
      if (result == HA_ERR_KEY_NOT_FOUND)
        continue;
      break;
    }

    if (have_min)
    {
      min_res= next_min();
      if (min_res == 0)
        update_min_result();
    }
    /* If there is no MIN in the group, there is no MAX either. */
    if ((have_max && !have_min) ||
        (have_max && have_min && (min_res == 0)))
    {
      max_res= next_max();
      if (max_res == 0)
        update_max_result();
      /* If a MIN was found, a MAX must have been found as well. */
      DBUG_ASSERT((have_max && !have_min) ||
                  (have_max && have_min && (max_res == 0)));
    }
    /*
      If this is just a GROUP BY or DISTINCT without MIN or MAX and there
      are equality predicates for the key parts after the group, find the
      first sub-group with the extended prefix.
    */
    if (!have_min && !have_max && key_infix_len > 0)
      result= file->index_read_map(record, group_prefix,
                                   make_prev_keypart_map(real_key_parts),
                                   HA_READ_KEY_EXACT);

    result= have_min ? min_res : have_max ? max_res : result;
  } while ((result == HA_ERR_KEY_NOT_FOUND || result == HA_ERR_END_OF_FILE) &&
           is_last_prefix != 0);

  if (result == 0)
  {
    /*
      Partially mimic the behavior of end_select_send. Copy the
      field data from Item_field::field into Item_field::result_field
      of each non-aggregated field (the group fields, and optionally
      other fields in non-ANSI SQL mode).
    */
    copy_fields(&join->tmp_table_param);
  }
  else if (result == HA_ERR_KEY_NOT_FOUND)
    result= HA_ERR_END_OF_FILE;

  DBUG_RETURN(result);
}


/*
  Retrieve the minimal key in the next group.

  SYNOPSIS
    QUICK_GROUP_MIN_MAX_SELECT::next_min()

  DESCRIPTION
    Find the minimal key within this group such that the key satisfies the query
    conditions and NULL semantics. The found key is loaded into this->record.

  IMPLEMENTATION
    Depending on the values of min_max_ranges.elements, key_infix_len, and
    whether there is a  NULL in the MIN field, this function may directly
    return without any data access. In this case we use the key loaded into
    this->record by the call to this->next_prefix() just before this call.

  RETURN
    0                    on success
    HA_ERR_KEY_NOT_FOUND if no MIN key was found that fulfills all conditions.
    HA_ERR_END_OF_FILE   - "" -
    other                if some error occurred
*/

int QUICK_GROUP_MIN_MAX_SELECT::next_min()
{
  int result= 0;
  DBUG_ENTER("QUICK_GROUP_MIN_MAX_SELECT::next_min");

  /* Find the MIN key using the eventually extended group prefix. */
  if (min_max_ranges.elements > 0)
  {
    if ((result= next_min_in_range()))
      DBUG_RETURN(result);
  }
  else
  {
    /* Apply the constant equality conditions to the non-group select fields */
    if (key_infix_len > 0)
    {
      if ((result= file->index_read_map(record, group_prefix,
                                        make_prev_keypart_map(real_key_parts),
                                        HA_READ_KEY_EXACT)))
        DBUG_RETURN(result);
    }

    /*
      If the min/max argument field is NULL, skip subsequent rows in the same
      group with NULL in it. Notice that:
      - if the first row in a group doesn't have a NULL in the field, no row
      in the same group has (because NULL < any other value),
      - min_max_arg_part->field->ptr points to some place in 'record'.
    */
    if (min_max_arg_part && min_max_arg_part->field->is_null())
    {
      /* Find the first subsequent record without NULL in the MIN/MAX field. */
      key_copy(tmp_record, record, index_info, 0);
      result= file->index_read_map(record, tmp_record,
                                   make_keypart_map(real_key_parts),
                                   HA_READ_AFTER_KEY);
      /*
        Check if the new record belongs to the current group by comparing its
        prefix with the group's prefix. If it is from the next group, then the
        whole group has NULLs in the MIN/MAX field, so use the first record in
        the group as a result.
        TODO:
        It is possible to reuse this new record as the result candidate for the
        next call to next_min(), and to save one lookup in the next call. For
        this add a new member 'this->next_group_prefix'.
      */
      if (!result)
      {
        if (key_cmp(index_info->key_part, group_prefix, real_prefix_len))
          key_restore(record, tmp_record, index_info, 0);
      }
      else if (result == HA_ERR_KEY_NOT_FOUND || result == HA_ERR_END_OF_FILE)
        result= 0; /* There is a result in any case. */
    }
  }

  /*
    If the MIN attribute is non-nullable, this->record already contains the
    MIN key in the group, so just return.
  */
  DBUG_RETURN(result);
}


/* 
  Retrieve the maximal key in the next group.

  SYNOPSIS
    QUICK_GROUP_MIN_MAX_SELECT::next_max()

  DESCRIPTION
    Lookup the maximal key of the group, and store it into this->record.

  RETURN
    0                    on success
    HA_ERR_KEY_NOT_FOUND if no MAX key was found that fulfills all conditions.
    HA_ERR_END_OF_FILE	 - "" -
    other                if some error occurred
*/

int QUICK_GROUP_MIN_MAX_SELECT::next_max()
{
  int result;

  DBUG_ENTER("QUICK_GROUP_MIN_MAX_SELECT::next_max");

  /* Get the last key in the (possibly extended) group. */
  if (min_max_ranges.elements > 0)
    result= next_max_in_range();
  else
    result= file->index_read_map(record, group_prefix,
                                 make_prev_keypart_map(real_key_parts),
                                 HA_READ_PREFIX_LAST);
  DBUG_RETURN(result);
}


/*
  Determine the prefix of the next group.

  SYNOPSIS
    QUICK_GROUP_MIN_MAX_SELECT::next_prefix()

  DESCRIPTION
    Determine the prefix of the next group that satisfies the query conditions.
    If there is a range condition referencing the group attributes, use a
    QUICK_RANGE_SELECT object to retrieve the *first* key that satisfies the
    condition. If there is a key infix of constants, append this infix
    immediately after the group attributes. The possibly extended prefix is
    stored in this->group_prefix. The first key of the found group is stored in
    this->record, on which relies this->next_min().

  RETURN
    0                    on success
    HA_ERR_KEY_NOT_FOUND if there is no key with the formed prefix
    HA_ERR_END_OF_FILE   if there are no more keys
    other                if some error occurred
*/
int QUICK_GROUP_MIN_MAX_SELECT::next_prefix()
{
  int result;
  DBUG_ENTER("QUICK_GROUP_MIN_MAX_SELECT::next_prefix");

  if (quick_prefix_select)
  {
    uchar *cur_prefix= seen_first_key ? group_prefix : NULL;
    if ((result= quick_prefix_select->get_next_prefix(group_prefix_len,
                         make_prev_keypart_map(group_key_parts), cur_prefix)))
      DBUG_RETURN(result);
    seen_first_key= TRUE;
  }
  else
  {
    if (!seen_first_key)
    {
      result= file->index_first(record);
      if (result)
        DBUG_RETURN(result);
      seen_first_key= TRUE;
    }
    else
    {
      /* Load the first key in this group into record. */
      result= file->index_read_map(record, group_prefix,
                                   make_prev_keypart_map(group_key_parts),
                                   HA_READ_AFTER_KEY);
      if (result)
        DBUG_RETURN(result);
    }
  }

  /* Save the prefix of this group for subsequent calls. */
  key_copy(group_prefix, record, index_info, group_prefix_len);
  /* Append key_infix to group_prefix. */
  if (key_infix_len > 0)
    memcpy(group_prefix + group_prefix_len,
           key_infix, key_infix_len);

  DBUG_RETURN(0);
}


/*
  Find the minimal key in a group that satisfies some range conditions for the
  min/max argument field.

  SYNOPSIS
    QUICK_GROUP_MIN_MAX_SELECT::next_min_in_range()

  DESCRIPTION
    Given the sequence of ranges min_max_ranges, find the minimal key that is
    in the left-most possible range. If there is no such key, then the current
    group does not have a MIN key that satisfies the WHERE clause. If a key is
    found, its value is stored in this->record.

  RETURN
    0                    on success
    HA_ERR_KEY_NOT_FOUND if there is no key with the given prefix in any of
                         the ranges
    HA_ERR_END_OF_FILE   - "" -
    other                if some error
*/

int QUICK_GROUP_MIN_MAX_SELECT::next_min_in_range()
{
  ha_rkey_function find_flag;
  key_part_map keypart_map;
  QUICK_RANGE *cur_range;
  bool found_null= FALSE;
  int result= HA_ERR_KEY_NOT_FOUND;

  DBUG_ASSERT(min_max_ranges.elements > 0);

  for (uint range_idx= 0; range_idx < min_max_ranges.elements; range_idx++)
  { /* Search from the left-most range to the right. */
    get_dynamic(&min_max_ranges, (uchar*)&cur_range, range_idx);

    /*
      If the current value for the min/max argument is bigger than the right
      boundary of cur_range, there is no need to check this range.
    */
    if (range_idx != 0 && !(cur_range->flag & NO_MAX_RANGE) &&
        (key_cmp(min_max_arg_part, (const uchar*) cur_range->max_key,
                 min_max_arg_len) == 1))
      continue;

    if (cur_range->flag & NO_MIN_RANGE)
    {
      keypart_map= make_prev_keypart_map(real_key_parts);
      find_flag= HA_READ_KEY_EXACT;
    }
    else
    {
      /* Extend the search key with the lower boundary for this range. */
      memcpy(group_prefix + real_prefix_len, cur_range->min_key,
             cur_range->min_length);
      keypart_map= make_keypart_map(real_key_parts);
      find_flag= (cur_range->flag & (EQ_RANGE | NULL_RANGE)) ?
                 HA_READ_KEY_EXACT : (cur_range->flag & NEAR_MIN) ?
                 HA_READ_AFTER_KEY : HA_READ_KEY_OR_NEXT;
    }

    result= file->index_read_map(record, group_prefix, keypart_map, find_flag);
    if (result)
    {
      if ((result == HA_ERR_KEY_NOT_FOUND || result == HA_ERR_END_OF_FILE) &&
          (cur_range->flag & (EQ_RANGE | NULL_RANGE)))
        continue; /* Check the next range. */

      /*
        In all other cases (HA_ERR_*, HA_READ_KEY_EXACT with NO_MIN_RANGE,
        HA_READ_AFTER_KEY, HA_READ_KEY_OR_NEXT) if the lookup failed for this
        range, it can't succeed for any other subsequent range.
      */
      break;
    }

    /* A key was found. */
    if (cur_range->flag & EQ_RANGE)
      break; /* No need to perform the checks below for equal keys. */

    if (cur_range->flag & NULL_RANGE)
    {
      /*
        Remember this key, and continue looking for a non-NULL key that
        satisfies some other condition.
      */
      memcpy(tmp_record, record, head->s->rec_buff_length);
      found_null= TRUE;
      continue;
    }

    /* Check if record belongs to the current group. */
    if (key_cmp(index_info->key_part, group_prefix, real_prefix_len))
    {
      result= HA_ERR_KEY_NOT_FOUND;
      continue;
    }

    /* If there is an upper limit, check if the found key is in the range. */
    if ( !(cur_range->flag & NO_MAX_RANGE) )
    {
      /* Compose the MAX key for the range. */
      uchar *max_key= (uchar*) my_alloca(real_prefix_len + min_max_arg_len);
      memcpy(max_key, group_prefix, real_prefix_len);
      memcpy(max_key + real_prefix_len, cur_range->max_key,
             cur_range->max_length);
      /* Compare the found key with max_key. */
      int cmp_res= key_cmp(index_info->key_part, max_key,
                           real_prefix_len + min_max_arg_len);
      if (!((cur_range->flag & NEAR_MAX) && (cmp_res == -1) ||
            (cmp_res <= 0)))
      {
        result= HA_ERR_KEY_NOT_FOUND;
        continue;
      }
    }
    /* If we got to this point, the current key qualifies as MIN. */
    DBUG_ASSERT(result == 0);
    break;
  }
  /*
    If there was a key with NULL in the MIN/MAX field, and there was no other
    key without NULL from the same group that satisfies some other condition,
    then use the key with the NULL.
  */
  if (found_null && result)
  {
    memcpy(record, tmp_record, head->s->rec_buff_length);
    result= 0;
  }
  return result;
}


/*
  Find the maximal key in a group that satisfies some range conditions for the
  min/max argument field.

  SYNOPSIS
    QUICK_GROUP_MIN_MAX_SELECT::next_max_in_range()

  DESCRIPTION
    Given the sequence of ranges min_max_ranges, find the maximal key that is
    in the right-most possible range. If there is no such key, then the current
    group does not have a MAX key that satisfies the WHERE clause. If a key is
    found, its value is stored in this->record.

  RETURN
    0                    on success
    HA_ERR_KEY_NOT_FOUND if there is no key with the given prefix in any of
                         the ranges
    HA_ERR_END_OF_FILE   - "" -
    other                if some error
*/

int QUICK_GROUP_MIN_MAX_SELECT::next_max_in_range()
{
  ha_rkey_function find_flag;
  key_part_map keypart_map;
  QUICK_RANGE *cur_range;
  int result;

  DBUG_ASSERT(min_max_ranges.elements > 0);

  for (uint range_idx= min_max_ranges.elements; range_idx > 0; range_idx--)
  { /* Search from the right-most range to the left. */
    get_dynamic(&min_max_ranges, (uchar*)&cur_range, range_idx - 1);

    /*
      If the current value for the min/max argument is smaller than the left
      boundary of cur_range, there is no need to check this range.
    */
    if (range_idx != min_max_ranges.elements &&
        !(cur_range->flag & NO_MIN_RANGE) &&
        (key_cmp(min_max_arg_part, (const uchar*) cur_range->min_key,
                 min_max_arg_len) == -1))
      continue;

    if (cur_range->flag & NO_MAX_RANGE)
    {
      keypart_map= make_prev_keypart_map(real_key_parts);
      find_flag= HA_READ_PREFIX_LAST;
    }
    else
    {
      /* Extend the search key with the upper boundary for this range. */
      memcpy(group_prefix + real_prefix_len, cur_range->max_key,
             cur_range->max_length);
      keypart_map= make_keypart_map(real_key_parts);
      find_flag= (cur_range->flag & EQ_RANGE) ?
                 HA_READ_KEY_EXACT : (cur_range->flag & NEAR_MAX) ?
                 HA_READ_BEFORE_KEY : HA_READ_PREFIX_LAST_OR_PREV;
    }

    result= file->index_read_map(record, group_prefix, keypart_map, find_flag);

    if (result)
    {
      if ((result == HA_ERR_KEY_NOT_FOUND || result == HA_ERR_END_OF_FILE) &&
          (cur_range->flag & EQ_RANGE))
        continue; /* Check the next range. */

      /*
        In no key was found with this upper bound, there certainly are no keys
        in the ranges to the left.
      */
      return result;
    }
    /* A key was found. */
    if (cur_range->flag & EQ_RANGE)
      return 0; /* No need to perform the checks below for equal keys. */

    /* Check if record belongs to the current group. */
    if (key_cmp(index_info->key_part, group_prefix, real_prefix_len))
      continue;                                 // Row not found

    /* If there is a lower limit, check if the found key is in the range. */
    if ( !(cur_range->flag & NO_MIN_RANGE) )
    {
      /* Compose the MIN key for the range. */
      uchar *min_key= (uchar*) my_alloca(real_prefix_len + min_max_arg_len);
      memcpy(min_key, group_prefix, real_prefix_len);
      memcpy(min_key + real_prefix_len, cur_range->min_key,
             cur_range->min_length);
      /* Compare the found key with min_key. */
      int cmp_res= key_cmp(index_info->key_part, min_key,
                           real_prefix_len + min_max_arg_len);
      if (!((cur_range->flag & NEAR_MIN) && (cmp_res == 1) ||
            (cmp_res >= 0)))
        continue;
    }
    /* If we got to this point, the current key qualifies as MAX. */
    return result;
  }
  return HA_ERR_KEY_NOT_FOUND;
}


/*
  Update all MIN function results with the newly found value.

  SYNOPSIS
    QUICK_GROUP_MIN_MAX_SELECT::update_min_result()

  DESCRIPTION
    The method iterates through all MIN functions and updates the result value
    of each function by calling Item_sum::reset(), which in turn picks the new
    result value from this->head->record[0], previously updated by
    next_min(). The updated value is stored in a member variable of each of the
    Item_sum objects, depending on the value type.

  IMPLEMENTATION
    The update must be done separately for MIN and MAX, immediately after
    next_min() was called and before next_max() is called, because both MIN and
    MAX take their result value from the same buffer this->head->record[0]
    (i.e.  this->record).

  RETURN
    None
*/

void QUICK_GROUP_MIN_MAX_SELECT::update_min_result()
{
  Item_sum *min_func;

  min_functions_it->rewind();
  while ((min_func= (*min_functions_it)++))
    min_func->reset();
}


/*
  Update all MAX function results with the newly found value.

  SYNOPSIS
    QUICK_GROUP_MIN_MAX_SELECT::update_max_result()

  DESCRIPTION
    The method iterates through all MAX functions and updates the result value
    of each function by calling Item_sum::reset(), which in turn picks the new
    result value from this->head->record[0], previously updated by
    next_max(). The updated value is stored in a member variable of each of the
    Item_sum objects, depending on the value type.

  IMPLEMENTATION
    The update must be done separately for MIN and MAX, immediately after
    next_max() was called, because both MIN and MAX take their result value
    from the same buffer this->head->record[0] (i.e.  this->record).

  RETURN
    None
*/

void QUICK_GROUP_MIN_MAX_SELECT::update_max_result()
{
  Item_sum *max_func;

  max_functions_it->rewind();
  while ((max_func= (*max_functions_it)++))
    max_func->reset();
}


/*
  Append comma-separated list of keys this quick select uses to key_names;
  append comma-separated list of corresponding used lengths to used_lengths.

  SYNOPSIS
    QUICK_GROUP_MIN_MAX_SELECT::add_keys_and_lengths()
    key_names    [out] Names of used indexes
    used_lengths [out] Corresponding lengths of the index names

  DESCRIPTION
    This method is used by select_describe to extract the names of the
    indexes used by a quick select.

*/

void QUICK_GROUP_MIN_MAX_SELECT::add_keys_and_lengths(String *key_names,
                                                      String *used_lengths)
{
  char buf[64];
  uint length;
  key_names->append(index_info->name);
  length= longlong2str(max_used_key_length, buf, 10) - buf;
  used_lengths->append(buf, length);
}


#ifndef DBUG_OFF

static void print_sel_tree(PARAM *param, SEL_TREE *tree, key_map *tree_map,
                           const char *msg)
{
  SEL_ARG **key,**end;
  int idx;
  char buff[1024];
  DBUG_ENTER("print_sel_tree");

  String tmp(buff,sizeof(buff),&my_charset_bin);
  tmp.length(0);
  for (idx= 0,key=tree->keys, end=key+param->keys ;
       key != end ;
       key++,idx++)
  {
    if (tree_map->is_set(idx))
    {
      uint keynr= param->real_keynr[idx];
      if (tmp.length())
        tmp.append(',');
      tmp.append(param->table->key_info[keynr].name);
    }
  }
  if (!tmp.length())
    tmp.append(STRING_WITH_LEN("(empty)"));

  DBUG_PRINT("info", ("SEL_TREE: 0x%lx (%s)  scans: %s", (long) tree, msg, tmp.ptr()));

  DBUG_VOID_RETURN;
}


static void print_ror_scans_arr(TABLE *table, const char *msg,
                                struct st_ror_scan_info **start,
                                struct st_ror_scan_info **end)
{
  DBUG_ENTER("print_ror_scans_arr");

  char buff[1024];
  String tmp(buff,sizeof(buff),&my_charset_bin);
  tmp.length(0);
  for (;start != end; start++)
  {
    if (tmp.length())
      tmp.append(',');
    tmp.append(table->key_info[(*start)->keynr].name);
  }
  if (!tmp.length())
    tmp.append(STRING_WITH_LEN("(empty)"));
  DBUG_PRINT("info", ("ROR key scans (%s): %s", msg, tmp.ptr()));
  DBUG_VOID_RETURN;
}

/*****************************************************************************
** Print a quick range for debugging
** TODO:
** This should be changed to use a String to store each row instead
** of locking the DEBUG stream !
*****************************************************************************/

static void
print_key(KEY_PART *key_part, const uchar *key, uint used_length)
{
  char buff[1024];
  const uchar *key_end= key+used_length;
  String tmp(buff,sizeof(buff),&my_charset_bin);
  uint store_length;
  TABLE *table= key_part->field->table;
  my_bitmap_map *old_write_set, *old_read_set;
  old_write_set= dbug_tmp_use_all_columns(table, table->write_set);
  old_read_set=  dbug_tmp_use_all_columns(table, table->read_set);

  for (; key < key_end; key+=store_length, key_part++)
  {
    Field *field=      key_part->field;
    store_length= key_part->store_length;

    if (field->real_maybe_null())
    {
      if (*key)
      {
	fwrite("NULL",sizeof(char),4,DBUG_FILE);
	continue;
      }
      key++;					// Skip null byte
      store_length--;
    }
    field->set_key_image(key, key_part->length);
    if (field->type() == MYSQL_TYPE_BIT)
      (void) field->val_int_as_str(&tmp, 1);
    else
      field->val_str(&tmp);
    fwrite(tmp.ptr(),sizeof(char),tmp.length(),DBUG_FILE);
    if (key+store_length < key_end)
      fputc('/',DBUG_FILE);
  }
  dbug_tmp_restore_column_map(table->write_set, old_write_set);
  dbug_tmp_restore_column_map(table->read_set, old_read_set);
}


static void print_quick(QUICK_SELECT_I *quick, const key_map *needed_reg)
{
  char buf[MAX_KEY/8+1];
  TABLE *table;
  my_bitmap_map *old_read_map, *old_write_map;
  DBUG_ENTER("print_quick");
  if (!quick)
    DBUG_VOID_RETURN;
  DBUG_LOCK_FILE;

  table= quick->head;
  old_read_map=  dbug_tmp_use_all_columns(table, table->read_set);
  old_write_map= dbug_tmp_use_all_columns(table, table->write_set);
  quick->dbug_dump(0, TRUE);
  dbug_tmp_restore_column_map(table->read_set, old_read_map);
  dbug_tmp_restore_column_map(table->write_set, old_write_map);

  fprintf(DBUG_FILE,"other_keys: 0x%s:\n", needed_reg->print(buf));

  DBUG_UNLOCK_FILE;
  DBUG_VOID_RETURN;
}


void QUICK_RANGE_SELECT::dbug_dump(int indent, bool verbose)
{
  /* purecov: begin inspected */
  fprintf(DBUG_FILE, "%*squick range select, key %s, length: %d\n",
	  indent, "", head->key_info[index].name, max_used_key_length);

  if (verbose)
  {
    QUICK_RANGE *range;
    QUICK_RANGE **pr= (QUICK_RANGE**)ranges.buffer;
    QUICK_RANGE **end_range= pr + ranges.elements;
    for (; pr != end_range; ++pr)
    {
      fprintf(DBUG_FILE, "%*s", indent + 2, "");
      range= *pr;
      if (!(range->flag & NO_MIN_RANGE))
      {
        print_key(key_parts, range->min_key, range->min_length);
        if (range->flag & NEAR_MIN)
	  fputs(" < ",DBUG_FILE);
        else
	  fputs(" <= ",DBUG_FILE);
      }
      fputs("X",DBUG_FILE);

      if (!(range->flag & NO_MAX_RANGE))
      {
        if (range->flag & NEAR_MAX)
	  fputs(" < ",DBUG_FILE);
        else
	  fputs(" <= ",DBUG_FILE);
        print_key(key_parts, range->max_key, range->max_length);
      }
      fputs("\n",DBUG_FILE);
    }
  }
  /* purecov: end */    
}

void QUICK_INDEX_MERGE_SELECT::dbug_dump(int indent, bool verbose)
{
  List_iterator_fast<QUICK_RANGE_SELECT> it(quick_selects);
  QUICK_RANGE_SELECT *quick;
  fprintf(DBUG_FILE, "%*squick index_merge select\n", indent, "");
  fprintf(DBUG_FILE, "%*smerged scans {\n", indent, "");
  while ((quick= it++))
    quick->dbug_dump(indent+2, verbose);
  if (pk_quick_select)
  {
    fprintf(DBUG_FILE, "%*sclustered PK quick:\n", indent, "");
    pk_quick_select->dbug_dump(indent+2, verbose);
  }
  fprintf(DBUG_FILE, "%*s}\n", indent, "");
}

void QUICK_ROR_INTERSECT_SELECT::dbug_dump(int indent, bool verbose)
{
  List_iterator_fast<QUICK_RANGE_SELECT> it(quick_selects);
  QUICK_RANGE_SELECT *quick;
  fprintf(DBUG_FILE, "%*squick ROR-intersect select, %scovering\n",
          indent, "", need_to_fetch_row? "":"non-");
  fprintf(DBUG_FILE, "%*smerged scans {\n", indent, "");
  while ((quick= it++))
    quick->dbug_dump(indent+2, verbose);
  if (cpk_quick)
  {
    fprintf(DBUG_FILE, "%*sclustered PK quick:\n", indent, "");
    cpk_quick->dbug_dump(indent+2, verbose);
  }
  fprintf(DBUG_FILE, "%*s}\n", indent, "");
}

void QUICK_ROR_UNION_SELECT::dbug_dump(int indent, bool verbose)
{
  List_iterator_fast<QUICK_SELECT_I> it(quick_selects);
  QUICK_SELECT_I *quick;
  fprintf(DBUG_FILE, "%*squick ROR-union select\n", indent, "");
  fprintf(DBUG_FILE, "%*smerged scans {\n", indent, "");
  while ((quick= it++))
    quick->dbug_dump(indent+2, verbose);
  fprintf(DBUG_FILE, "%*s}\n", indent, "");
}


/*
  Print quick select information to DBUG_FILE.

  SYNOPSIS
    QUICK_GROUP_MIN_MAX_SELECT::dbug_dump()
    indent  Indentation offset
    verbose If TRUE show more detailed output.

  DESCRIPTION
    Print the contents of this quick select to DBUG_FILE. The method also
    calls dbug_dump() for the used quick select if any.

  IMPLEMENTATION
    Caller is responsible for locking DBUG_FILE before this call and unlocking
    it afterwards.

  RETURN
    None
*/

void QUICK_GROUP_MIN_MAX_SELECT::dbug_dump(int indent, bool verbose)
{
  fprintf(DBUG_FILE,
          "%*squick_group_min_max_select: index %s (%d), length: %d\n",
	  indent, "", index_info->name, index, max_used_key_length);
  if (key_infix_len > 0)
  {
    fprintf(DBUG_FILE, "%*susing key_infix with length %d:\n",
            indent, "", key_infix_len);
  }
  if (quick_prefix_select)
  {
    fprintf(DBUG_FILE, "%*susing quick_range_select:\n", indent, "");
    quick_prefix_select->dbug_dump(indent + 2, verbose);
  }
  if (min_max_ranges.elements > 0)
  {
    fprintf(DBUG_FILE, "%*susing %d quick_ranges for MIN/MAX:\n",
            indent, "", min_max_ranges.elements);
  }
}


#endif /* NOT_USED */

/*****************************************************************************
** Instantiate templates 
*****************************************************************************/

#ifdef HAVE_EXPLICIT_TEMPLATE_INSTANTIATION
template class List<QUICK_RANGE>;
template class List_iterator<QUICK_RANGE>;
#endif<|MERGE_RESOLUTION|>--- conflicted
+++ resolved
@@ -3270,7 +3270,6 @@
   SYNOPSIS
     create_partition_index_description()
       prune_par  INOUT Partition pruning context
-<<<<<<< HEAD
 
   DESCRIPTION
     Create partition index description. Partition index description is:
@@ -3281,18 +3280,6 @@
     corresponding fields_list(...) is not included into index description
     and we don't perform partition pruning for partitions/subpartitions.
 
-=======
-
-  DESCRIPTION
-    Create partition index description. Partition index description is:
-
-      part_index(used_fields_list(part_expr), used_fields_list(subpart_expr))
-
-    If partitioning/sub-partitioning uses BLOB or Geometry fields, then
-    corresponding fields_list(...) is not included into index description
-    and we don't perform partition pruning for partitions/subpartitions.
-
->>>>>>> d528c730
   RETURN
     TRUE   Out of memory or can't do partition pruning at all
     FALSE  OK
@@ -3411,7 +3398,6 @@
   for (KEY_PART *p=parts; p != parts_end; p++)
   {
     fprintf(DBUG_FILE, "%s%s", p==parts?"":" ,", p->field->field_name);
-<<<<<<< HEAD
   }
   fputs(");\n", DBUG_FILE);
   DBUG_UNLOCK_FILE;
@@ -3435,31 +3421,6 @@
 }
 
 
-=======
-  }
-  fputs(");\n", DBUG_FILE);
-  DBUG_UNLOCK_FILE;
-  DBUG_VOID_RETURN;
-}
-
-/* Print field value into debug trace, in NULL-aware way. */
-static void dbug_print_field(Field *field)
-{
-  if (field->is_real_null())
-    fprintf(DBUG_FILE, "NULL");
-  else
-  {
-    char buf[256];
-    String str(buf, sizeof(buf), &my_charset_bin);
-    str.length(0);
-    String *pstr;
-    pstr= field->val_str(&str);
-    fprintf(DBUG_FILE, "'%s'", pstr->c_ptr_safe());
-  }
-}
-
-
->>>>>>> d528c730
 /* Print a "c1 < keypartX < c2" - type interval into debug trace. */
 static void dbug_print_segment_range(SEL_ARG *arg, KEY_PART *part)
 {
@@ -7975,10 +7936,7 @@
   handler *file= head->file;
   DBUG_ENTER("QUICK_INDEX_MERGE_SELECT::read_keys_and_merge");
 
-<<<<<<< HEAD
-
-=======
->>>>>>> d528c730
+  /* We're going to just read rowids. */
   file->extra(HA_EXTRA_KEYREAD);
   head->prepare_for_position();
 
@@ -8037,19 +7995,17 @@
 
   }
 
-  DBUG_PRINT("info", ("ok"));
-  /* ok, all row ids are in Unique */
+  /*
+    Ok all rowids are in the Unique now. The next call will initialize
+    head->sort structure so it can be used to iterate through the rowids
+    sequence.
+  */
   result= unique->get(head);
   delete unique;
   doing_pk_scan= FALSE;
   /* index_merge currently doesn't support "using index" at all */
   file->extra(HA_EXTRA_NO_KEYREAD);
-<<<<<<< HEAD
   init_read_record(&read_record, thd, head, (SQL_SELECT*) 0, 1 , 1, TRUE);
-=======
-  /* start table scan */
-  init_read_record(&read_record, thd, head, (SQL_SELECT*) 0, 1, 1);
->>>>>>> d528c730
   DBUG_RETURN(result);
 }
 
@@ -8075,6 +8031,7 @@
   {
     result= HA_ERR_END_OF_FILE;
     end_read_record(&read_record);
+    free_io_cache(head);
     /* All rows from Unique have been retrieved, do a clustered PK scan */
     if (pk_quick_select)
     {
