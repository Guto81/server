--- conflicted
+++ resolved
@@ -31,19 +31,14 @@
 #include "mysql_priv.h"
 #include "sql_select.h"
 
+double get_post_group_estimate(JOIN* join, double join_op_rows);
+
 
 Item_subselect::Item_subselect():
-<<<<<<< HEAD
-  Item_result_field(), value_assigned(0), thd(0), substitution(0),
-  expr_cache(0), engine(0), old_engine(0), used_tables_cache(0),
-  have_to_be_excluded(0), const_item_cache(1), inside_first_fix_fields(0),
-  done_first_fix_fields(FALSE), forced_const(FALSE), eliminated(FALSE),
-=======
   Item_result_field(), value_assigned(0), thd(0), old_engine(0), 
   used_tables_cache(0), have_to_be_excluded(0), const_item_cache(1),
   inside_first_fix_fields(0), done_first_fix_fields(FALSE), 
-  substitution(0), expr_cache(0), engine(0), eliminated(FALSE),
->>>>>>> f34b4218
+  substitution(0), expr_cache(0), engine(0), forced_const(FALSE), eliminated(FALSE),
   engine_changed(0), changed(0), is_correlated(FALSE)
 {
   with_subselect= 1;
@@ -552,13 +547,65 @@
   return (res);
 }
 
+
+/*
 int Item_subselect::optimize(double *out_rows, double *cost)
 {
   int res;
+  DBUG_ASSERT(0);
   res= engine->optimize(out_rows, cost);
   return res;
 }
-
+*/
+
+
+int Item_in_subselect::optimize(double *out_rows, double *cost)
+{
+  int res;
+  DBUG_ENTER("Item_in_subselect::optimize");
+  SELECT_LEX *save_select= thd->lex->current_select;
+  JOIN *join= unit->first_select()->join;
+
+  thd->lex->current_select= join->select_lex;
+  if ((res= join->optimize()))
+    DBUG_RETURN(res);
+
+  /* Calculate #rows and cost of join execution */
+  join->get_partial_cost_and_fanout(join->table_count - join->const_tables, 
+                                    table_map(-1),
+                                    cost, out_rows);
+
+  /*
+    Adjust join output cardinality. There can be these cases:
+    - Have no GROUP BY and no aggregate funcs: we won't get into this 
+      function because such join will be processed as a merged semi-join 
+      (TODO: does it really mean we don't need to handle such cases here at 
+       all? put ASSERT)
+    - Have no GROUP BY but have aggregate funcs: output is 1 record.
+    - Have GROUP BY and have (or not) aggregate funcs:  need to adjust output 
+      cardinality.
+  */
+  thd->lex->current_select= save_select;
+  if (!join->group_list && !join->group_optimized_away &&
+      join->tmp_table_param.sum_func_count)
+  {
+    DBUG_PRINT("info",("Materialized join will have only 1 row (it has "
+                       "aggregates but no GROUP BY"));
+    *out_rows= 1;
+  }
+  
+  /* Now with grouping */
+  if (join->group_list)
+  {
+    DBUG_PRINT("info",("Materialized join has grouping, trying to estimate it"));
+    double output_rows= get_post_group_estimate(join, *out_rows);
+    DBUG_PRINT("info",("Got value of %g", output_rows));
+    *out_rows= output_rows;
+  }
+
+  DBUG_RETURN(res);
+
+}
 /**
   Check if an expression cache is needed for this subquery
 
@@ -1089,12 +1136,9 @@
 Item_in_subselect::Item_in_subselect(Item * left_exp,
 				     st_select_lex *select_lex):
   Item_exists_subselect(), left_expr_cache(0), first_execution(TRUE),
-<<<<<<< HEAD
-  optimizer(0), pushed_cond_guards(NULL), in_strategy(0), upper_item(0)
-=======
-  is_constant(FALSE), optimizer(0), pushed_cond_guards(NULL),
-  exec_method(NOT_TRANSFORMED), is_flattenable_semijoin(FALSE), upper_item(0)
->>>>>>> f34b4218
+  optimizer(0), pushed_cond_guards(NULL), in_strategy(0),
+  is_jtbm_merged(FALSE), is_flattenable_semijoin(FALSE), 
+  upper_item(0)
 {
   DBUG_ENTER("Item_in_subselect::Item_in_subselect");
   left_expr= left_exp;
@@ -2339,18 +2383,13 @@
     @retval FALSE an execution method was chosen successfully
 */
 
-<<<<<<< HEAD
 bool Item_in_subselect::setup_mat_engine()
-=======
-bool Item_in_subselect::setup_engine(bool dont_switch_arena)
->>>>>>> f34b4218
 {
   subselect_hash_sj_engine       *mat_engine= NULL;
   subselect_single_select_engine *select_engine;
 
   DBUG_ENTER("Item_in_subselect::setup_mat_engine");
 
-<<<<<<< HEAD
   /*
     The select_engine (that executes transformed IN=>EXISTS subselects) is
     pre-created at parse time, and is stored in statment memory (preserved
@@ -2358,42 +2397,13 @@
   */
   DBUG_ASSERT(engine->engine_type() == subselect_engine::SINGLE_SELECT_ENGINE);
   select_engine= (subselect_single_select_engine*) engine;
-=======
-    if (arena->is_conventional() || dont_switch_arena)
-      arena= 0;
-    else
-      thd->set_n_backup_active_arena(arena, &backup);
-
-    if (!(new_engine= new subselect_hash_sj_engine(thd, this,
-                                                   old_engine)) ||
-        new_engine->init_permanent(unit->get_unit_column_types(),
-                                   old_engine->get_identifier()))
-    {
-      Item_subselect::trans_res trans_res;
-      /*
-        If for some reason we cannot use materialization for this IN predicate,
-        delete all materialization-related objects, and apply the IN=>EXISTS
-        transformation.
-      */
-      delete new_engine;
-      new_engine= NULL;
-      exec_method= NOT_TRANSFORMED;
-      if (left_expr->cols() == 1)
-        trans_res= single_value_in_to_exists_transformer(old_engine->join,
-                                                         &eq_creator);
-      else
-        trans_res= row_value_in_to_exists_transformer(old_engine->join);
-      res= (trans_res != Item_subselect::RES_OK);
-    }
-    if (new_engine)
-      engine= new_engine;
->>>>>>> f34b4218
 
   /* Create/initialize execution objects. */
   if (!(mat_engine= new subselect_hash_sj_engine(thd, this, select_engine)))
     DBUG_RETURN(TRUE);
 
-  if (mat_engine->init(&select_engine->join->fields_list))
+  if (mat_engine->init(&select_engine->join->fields_list,
+                       engine->get_identifier()))
     DBUG_RETURN(TRUE);
 
   engine= mat_engine;
@@ -3905,12 +3915,7 @@
   @retval FALSE otherwise
 */
 
-<<<<<<< HEAD
-bool subselect_hash_sj_engine::init(List<Item> *tmp_columns)
-=======
-bool subselect_hash_sj_engine::init_permanent(List<Item> *tmp_columns,
-                                              uint subquery_id)
->>>>>>> f34b4218
+bool subselect_hash_sj_engine::init(List<Item> *tmp_columns, uint subquery_id)
 {
   select_union *result_sink;
   /* Options to create_tmp_table. */
@@ -3946,14 +3951,9 @@
     DBUG_RETURN(TRUE);
   }
 */
-<<<<<<< HEAD
   if (!(result_sink= new select_materialize_with_stats))
     DBUG_RETURN(TRUE);
-  result_sink->get_tmp_table_param()->materialized_subquery= true;
-  if (result_sink->create_result_table(thd, tmp_columns, TRUE,
-                                       tmp_create_options,
-                                       "materialized subselect", TRUE))
-=======
+    
   char buf[32];
   uint len= my_snprintf(buf, sizeof(buf), "<subquery%d>", subquery_id);
   char *name;
@@ -3961,13 +3961,10 @@
     DBUG_RETURN(TRUE);
   memcpy(name, buf, len+1);
 
-  if (!(result= new select_materialize_with_stats))
-    DBUG_RETURN(TRUE);
-
-  if (((select_union*) result)->create_result_table(
-                         thd, tmp_columns, TRUE, tmp_create_options,
+  result_sink->get_tmp_table_param()->materialized_subquery= true;
+  if (result_sink->create_result_table(thd, tmp_columns, TRUE,
+                                       tmp_create_options,
                          name, TRUE))
->>>>>>> f34b4218
     DBUG_RETURN(TRUE);
 
   tmp_table= result_sink->table;
@@ -4403,53 +4400,14 @@
     0  OK
     1  Fatal error
 */
-
+#if 0
 int subselect_hash_sj_engine::optimize(double *out_rows, double *cost)
 {
-  int res;
   DBUG_ENTER("subselect_hash_sj_engine::optimize");
-  SELECT_LEX *save_select= thd->lex->current_select;
-  JOIN *join= materialize_join;
-
-  thd->lex->current_select= join->select_lex;
-  if ((res= join->optimize()))
-    DBUG_RETURN(res);
-
-  /* Calculate #rows and cost of join execution */
-  get_partial_join_cost(join, join->table_count - join->const_tables, 
-                        cost, out_rows);
-
-  /*
-    Adjust join output cardinality. There can be these cases:
-    - Have no GROUP BY and no aggregate funcs: we won't get into this 
-      function because such join will be processed as a merged semi-join 
-      (TODO: does it really mean we don't need to handle such cases here at 
-       all? put ASSERT)
-    - Have no GROUP BY but have aggregate funcs: output is 1 record.
-    - Have GROUP BY and have (or not) aggregate funcs:  need to adjust output 
-      cardinality.
-  */
-  thd->lex->current_select= save_select;
-  if (!join->group_list && !join->group_optimized_away &&
-      join->tmp_table_param.sum_func_count)
-  {
-    DBUG_PRINT("info",("Materialized join will have only 1 row (it has "
-                       "aggregates but no GROUP BY"));
-    *out_rows= 1;
-  }
-  
-  /* Now with grouping */
-  if (join->group_list)
-  {
-    DBUG_PRINT("info",("Materialized join has grouping, trying to estimate it"));
-    double output_rows= get_post_group_estimate(materialize_join, *out_rows);
-    DBUG_PRINT("info",("Got value of %g", output_rows));
-    *out_rows= output_rows;
-  }
-
-  DBUG_RETURN(res);
-}
-
+  DBUG_ASSERT(0);
+  DBUG_RETURN(0);
+}
+#endif
 
 /**
   Execute a subquery IN predicate via materialization.
