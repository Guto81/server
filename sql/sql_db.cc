--- conflicted
+++ resolved
@@ -645,11 +645,7 @@
   DBUG_ENTER("mysql_create_db");
 
   /* do not create 'information_schema' db */
-<<<<<<< HEAD
-  if (is_infoschema_db(db, strlen(db)))
-=======
-  if (is_schema_db(db))
->>>>>>> ed79d2ec
+  if (is_infoschema_db(db))
   {
     my_error(ER_DB_CREATE_EXISTS, MYF(0), db);
     DBUG_RETURN(-1);
