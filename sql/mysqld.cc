/* Copyright (c) 2000, 2010, Oracle and/or its affiliates. All rights reserved.

   This program is free software; you can redistribute it and/or modify
   it under the terms of the GNU General Public License as published by
   the Free Software Foundation; version 2 of the License.

   This program is distributed in the hope that it will be useful,
   but WITHOUT ANY WARRANTY; without even the implied warranty of
   MERCHANTABILITY or FITNESS FOR A PARTICULAR PURPOSE.  See the
   GNU General Public License for more details.

   You should have received a copy of the GNU General Public License
   along with this program; if not, write to the Free Software
   Foundation, Inc., 59 Temple Place, Suite 330, Boston, MA  02111-1307  USA */

#include "mysql_priv.h"
#include <m_ctype.h>
#include <my_dir.h>
#include <my_bit.h>
#include "slave.h"
#include "rpl_mi.h"
#include "sql_repl.h"
#include "rpl_filter.h"
#include "repl_failsafe.h"
#include <my_stacktrace.h>
#include "mysqld_suffix.h"
#include "mysys_err.h"
#include "events.h"
#include "debug_sync.h"

#include "../storage/myisam/ha_myisam.h"

#include "rpl_injector.h"

#ifdef HAVE_SYS_PRCTL_H
#include <sys/prctl.h>
#endif

#ifdef WITH_NDBCLUSTER_STORAGE_ENGINE
#if defined(NOT_ENOUGH_TESTED) \
  && defined(NDB_SHM_TRANSPORTER) && MYSQL_VERSION_ID >= 50000
#define OPT_NDB_SHM_DEFAULT 1
#else
#define OPT_NDB_SHM_DEFAULT 0
#endif
#endif

#ifndef DEFAULT_SKIP_THREAD_PRIORITY
#define DEFAULT_SKIP_THREAD_PRIORITY 0
#endif

#include <thr_alarm.h>
#include <ft_global.h>
#include <errmsg.h>
#include "sp_rcontext.h"
#include "sp_cache.h"

#define mysqld_charset &my_charset_latin1

#ifdef HAVE_purify
#define IF_PURIFY(A,B) (A)
#else
#define IF_PURIFY(A,B) (B)
#endif

#if SIZEOF_CHARP == 4
#define MAX_MEM_TABLE_SIZE ~(ulong) 0
#else
#define MAX_MEM_TABLE_SIZE ~(ulonglong) 0
#endif

/* stack traces are only supported on linux intel */
#if defined(__linux__)  && defined(__i386__)
#define	HAVE_STACK_TRACE_ON_SEGV
#endif /* __linux__ */

/* We have HAVE_purify below as this speeds up the shutdown of MySQL */

#if defined(HAVE_DEC_3_2_THREADS) || defined(SIGNALS_DONT_BREAK_READ) || defined(HAVE_purify) && defined(__linux__)
#define HAVE_CLOSE_SERVER_SOCK 1
#endif

extern "C" {					// Because of SCO 3.2V4.2
#include <errno.h>
#include <sys/stat.h>
#ifndef __GNU_LIBRARY__
#define __GNU_LIBRARY__				// Skip warnings in getopt.h
#endif
#include <my_getopt.h>
#ifdef HAVE_SYSENT_H
#include <sysent.h>
#endif
#ifdef HAVE_PWD_H
#include <pwd.h>				// For getpwent
#endif
#ifdef HAVE_GRP_H
#include <grp.h>
#endif
#include <my_net.h>

#if !defined(__WIN__)
#  ifndef __NETWARE__
#include <sys/resource.h>
#  endif /* __NETWARE__ */
#ifdef HAVE_SYS_UN_H
#  include <sys/un.h>
#endif
#include <netdb.h>
#ifdef HAVE_SELECT_H
#  include <select.h>
#endif
#ifdef HAVE_SYS_SELECT_H
#include <sys/select.h>
#endif
#include <sys/utsname.h>
#endif /* __WIN__ */

#include <my_libwrap.h>

#ifdef HAVE_SYS_MMAN_H
#include <sys/mman.h>
#endif

#ifdef __WIN__ 
#include <crtdbg.h>
#define SIGNAL_FMT "exception 0x%x"
#else
#define SIGNAL_FMT "signal %d"
#endif

#ifdef __NETWARE__
#define zVOLSTATE_ACTIVE 6
#define zVOLSTATE_DEACTIVE 2
#define zVOLSTATE_MAINTENANCE 3

#undef __event_h__
#include <../include/event.h>
/*
  This #undef exists here because both libc of NetWare and MySQL have
  files named event.h which causes compilation errors.
*/

#include <nks/netware.h>
#include <nks/vm.h>
#include <library.h>
#include <monitor.h>
#include <zOmni.h>                              //For NEB
#include <neb.h>                                //For NEB
#include <nebpub.h>                             //For NEB
#include <zEvent.h>                             //For NSS event structures
#include <zPublics.h>

static void *neb_consumer_id= NULL;             //For storing NEB consumer id
static char datavolname[256]= {0};
static VolumeID_t datavolid;
static event_handle_t eh;
static Report_t ref;
static void *refneb= NULL;
my_bool event_flag= FALSE;
static int volumeid= -1;

  /* NEB event callback */
unsigned long neb_event_callback(struct EventBlock *eblock);
static void registerwithneb();
static void getvolumename();
static void getvolumeID(BYTE *volumeName);
#endif /* __NETWARE__ */
  

#ifdef _AIX41
int initgroups(const char *,unsigned int);
#endif

#if defined(__FreeBSD__) && defined(HAVE_IEEEFP_H)
#include <ieeefp.h>
#ifdef HAVE_FP_EXCEPT				// Fix type conflict
typedef fp_except fp_except_t;
#endif
#endif /* __FreeBSD__ && HAVE_IEEEFP_H */
#ifdef HAVE_SYS_FPU_H
/* for IRIX to use set_fpc_csr() */
#include <sys/fpu.h>
#endif
#ifdef HAVE_FPU_CONTROL_H
#include <fpu_control.h>
#endif
#if defined(__i386__) && !defined(HAVE_FPU_CONTROL_H)
# define fpu_control_t unsigned int
# define _FPU_EXTENDED 0x300
# define _FPU_DOUBLE 0x200
# if defined(__GNUC__) || (defined(__SUNPRO_CC) && __SUNPRO_CC >= 0x590)
#  define _FPU_GETCW(cw) asm volatile ("fnstcw %0" : "=m" (*&cw))
#  define _FPU_SETCW(cw) asm volatile ("fldcw %0" : : "m" (*&cw))
# else
#  define _FPU_GETCW(cw) (cw= 0)
#  define _FPU_SETCW(cw)
# endif
#endif

extern "C" my_bool reopen_fstreams(const char *filename,
                                   FILE *outstream, FILE *errstream);

inline void setup_fpu()
{
#if defined(__FreeBSD__) && defined(HAVE_IEEEFP_H)
  /* We can't handle floating point exceptions with threads, so disable
     this on freebsd
     Don't fall for overflow, underflow,divide-by-zero or loss of precision
  */
#if defined(__i386__)
  fpsetmask(~(FP_X_INV | FP_X_DNML | FP_X_OFL | FP_X_UFL | FP_X_DZ |
	      FP_X_IMP));
#else
  fpsetmask(~(FP_X_INV |             FP_X_OFL | FP_X_UFL | FP_X_DZ |
              FP_X_IMP));
#endif /* __i386__ */
#endif /* __FreeBSD__ && HAVE_IEEEFP_H */

#ifdef HAVE_FESETROUND
    /* Set FPU rounding mode to "round-to-nearest" */
  fesetround(FE_TONEAREST);
#endif /* HAVE_FESETROUND */

  /*
    x86 (32-bit) requires FPU precision to be explicitly set to 64 bit
    (double precision) for portable results of floating point operations.
    However, there is no need to do so if compiler is using SSE2 for floating
    point, double values will be stored and processed in 64 bits anyway.
  */
#if defined(__i386__) && !defined(__SSE2_MATH__)
#if defined(_WIN32)
#if !defined(_WIN64)
  _control87(_PC_53, MCW_PC);
#endif /* !_WIN64 */
#else /* !_WIN32 */
  fpu_control_t cw;
  _FPU_GETCW(cw);
  cw= (cw & ~_FPU_EXTENDED) | _FPU_DOUBLE;
  _FPU_SETCW(cw);
#endif /* _WIN32 && */
#endif /* __i386__ */

#if defined(__sgi) && defined(HAVE_SYS_FPU_H)
  /* Enable denormalized DOUBLE values support for IRIX */
  union fpc_csr n;
  n.fc_word = get_fpc_csr();
  n.fc_struct.flush = 0;
  set_fpc_csr(n.fc_word);
#endif
}

} /* cplusplus */

#define MYSQL_KILL_SIGNAL SIGTERM

#ifdef HAVE_GLIBC2_STYLE_GETHOSTBYNAME_R
#include <sys/types.h>
#else
#include <my_pthread.h>			// For thr_setconcurency()
#endif

#ifdef SOLARIS
extern "C" int gethostname(char *name, int namelen);
#endif

extern "C" sig_handler handle_segfault(int sig);

#if defined(__linux__)
#define ENABLE_TEMP_POOL 1
#else
#define ENABLE_TEMP_POOL 0
#endif

/* Constants */

const char *show_comp_option_name[]= {"YES", "NO", "DISABLED"};
/*
  WARNING: When adding new SQL modes don't forget to update the
           tables definitions that stores it's value.
           (ie: mysql.event, mysql.proc)
*/
static const char *sql_mode_names[]=
{
  "REAL_AS_FLOAT", "PIPES_AS_CONCAT", "ANSI_QUOTES", "IGNORE_SPACE",
  "?", "ONLY_FULL_GROUP_BY", "NO_UNSIGNED_SUBTRACTION",
  "NO_DIR_IN_CREATE",
  "POSTGRESQL", "ORACLE", "MSSQL", "DB2", "MAXDB", "NO_KEY_OPTIONS",
  "NO_TABLE_OPTIONS", "NO_FIELD_OPTIONS", "MYSQL323", "MYSQL40", "ANSI",
  "NO_AUTO_VALUE_ON_ZERO", "NO_BACKSLASH_ESCAPES", "STRICT_TRANS_TABLES",
  "STRICT_ALL_TABLES",
  "NO_ZERO_IN_DATE", "NO_ZERO_DATE", "ALLOW_INVALID_DATES",
  "ERROR_FOR_DIVISION_BY_ZERO",
  "TRADITIONAL", "NO_AUTO_CREATE_USER", "HIGH_NOT_PRECEDENCE",
  "NO_ENGINE_SUBSTITUTION",
  "PAD_CHAR_TO_FULL_LENGTH",
  NullS
};

static const unsigned int sql_mode_names_len[]=
{
  /*REAL_AS_FLOAT*/               13,
  /*PIPES_AS_CONCAT*/             15,
  /*ANSI_QUOTES*/                 11,
  /*IGNORE_SPACE*/                12,
  /*?*/                           1,
  /*ONLY_FULL_GROUP_BY*/          18,
  /*NO_UNSIGNED_SUBTRACTION*/     23,
  /*NO_DIR_IN_CREATE*/            16,
  /*POSTGRESQL*/                  10,
  /*ORACLE*/                      6,
  /*MSSQL*/                       5,
  /*DB2*/                         3,
  /*MAXDB*/                       5,
  /*NO_KEY_OPTIONS*/              14,
  /*NO_TABLE_OPTIONS*/            16,
  /*NO_FIELD_OPTIONS*/            16,
  /*MYSQL323*/                    8,
  /*MYSQL40*/                     7,
  /*ANSI*/                        4,
  /*NO_AUTO_VALUE_ON_ZERO*/       21,
  /*NO_BACKSLASH_ESCAPES*/        20,
  /*STRICT_TRANS_TABLES*/         19,
  /*STRICT_ALL_TABLES*/           17,
  /*NO_ZERO_IN_DATE*/             15,
  /*NO_ZERO_DATE*/                12,
  /*ALLOW_INVALID_DATES*/         19,
  /*ERROR_FOR_DIVISION_BY_ZERO*/  26,
  /*TRADITIONAL*/                 11,
  /*NO_AUTO_CREATE_USER*/         19,
  /*HIGH_NOT_PRECEDENCE*/         19,
  /*NO_ENGINE_SUBSTITUTION*/      22,
  /*PAD_CHAR_TO_FULL_LENGTH*/     23
};

TYPELIB sql_mode_typelib= { array_elements(sql_mode_names)-1,"",
			    sql_mode_names,
                            (unsigned int *)sql_mode_names_len };

static const char *optimizer_switch_names[]=
{
  "index_merge","index_merge_union","index_merge_sort_union", 
  "index_merge_intersection", "default", NullS
};
/* Corresponding defines are named OPTIMIZER_SWITCH_XXX */
static const unsigned int optimizer_switch_names_len[]=
{
  sizeof("index_merge") - 1,
  sizeof("index_merge_union") - 1,
  sizeof("index_merge_sort_union") - 1,
  sizeof("index_merge_intersection") - 1,
  sizeof("default") - 1
};
TYPELIB optimizer_switch_typelib= { array_elements(optimizer_switch_names)-1,"",
                                    optimizer_switch_names,
                                    (unsigned int *)optimizer_switch_names_len };

static const char *tc_heuristic_recover_names[]=
{
  "COMMIT", "ROLLBACK", NullS
};
static TYPELIB tc_heuristic_recover_typelib=
{
  array_elements(tc_heuristic_recover_names)-1,"",
  tc_heuristic_recover_names, NULL
};

static const char *thread_handling_names[]=
{ "one-thread-per-connection", "no-threads",
#if HAVE_POOL_OF_THREADS == 1
  "pool-of-threads",
#endif
  NullS};

TYPELIB thread_handling_typelib=
{
  array_elements(thread_handling_names) - 1, "",
  thread_handling_names, NULL
};

const char *first_keyword= "first", *binary_keyword= "BINARY";
const char *my_localhost= "localhost", *delayed_user= "DELAYED";
#if SIZEOF_OFF_T > 4 && defined(BIG_TABLES)
#define GET_HA_ROWS GET_ULL
#else
#define GET_HA_ROWS GET_ULONG
#endif

bool opt_large_files= sizeof(my_off_t) > 4;

/*
  Used with --help for detailed option
*/
static my_bool opt_help= 0, opt_verbose= 0;

arg_cmp_func Arg_comparator::comparator_matrix[5][2] =
{{&Arg_comparator::compare_string,     &Arg_comparator::compare_e_string},
 {&Arg_comparator::compare_real,       &Arg_comparator::compare_e_real},
 {&Arg_comparator::compare_int_signed, &Arg_comparator::compare_e_int},
 {&Arg_comparator::compare_row,        &Arg_comparator::compare_e_row},
 {&Arg_comparator::compare_decimal,    &Arg_comparator::compare_e_decimal}};

const char *log_output_names[] = { "NONE", "FILE", "TABLE", NullS};
static const unsigned int log_output_names_len[]= { 4, 4, 5, 0 };
TYPELIB log_output_typelib= {array_elements(log_output_names)-1,"",
                             log_output_names, 
                             (unsigned int *) log_output_names_len};

/* static variables */

/* the default log output is log tables */
static bool lower_case_table_names_used= 0;
static bool max_long_data_size_used= false;
static bool volatile select_thread_in_use, signal_thread_in_use;
static bool volatile ready_to_exit;
static my_bool opt_debugging= 0, opt_external_locking= 0, opt_console= 0;
static my_bool opt_short_log_format= 0;
static uint kill_cached_threads, wake_thread;
static ulong killed_threads, thread_created;
static ulong max_used_connections;
static ulong my_bind_addr;			/**< the address we bind to */
static volatile ulong cached_thread_count= 0;
static const char *sql_mode_str= "OFF";
/* Text representation for OPTIMIZER_SWITCH_DEFAULT */
static const char *optimizer_switch_str="index_merge=on,index_merge_union=on,"
                                        "index_merge_sort_union=on,"
                                        "index_merge_intersection=on";
static char *mysqld_user, *mysqld_chroot, *log_error_file_ptr;
static char *opt_init_slave, *language_ptr, *opt_init_connect;
static char *default_character_set_name;
static char *character_set_filesystem_name;
static char *lc_time_names_name;
static char *my_bind_addr_str;
static char *default_collation_name; 
static char *default_storage_engine_str;
static char compiled_default_collation_name[]= MYSQL_DEFAULT_COLLATION_NAME;
static I_List<THD> thread_cache;
static double long_query_time;

static pthread_cond_t COND_thread_cache, COND_flush_thread_cache;

/* Global variables */

bool opt_update_log, opt_bin_log, opt_ignore_builtin_innodb= 0;
my_bool opt_log, opt_slow_log;
ulong log_output_options;
my_bool opt_log_queries_not_using_indexes= 0;
bool opt_error_log= IF_WIN(1,0);
bool opt_disable_networking=0, opt_skip_show_db=0;
bool opt_skip_name_resolve=0;
my_bool opt_character_set_client_handshake= 1;
bool server_id_supplied = 0;
bool opt_endinfo, using_udf_functions;
my_bool locked_in_memory;
bool opt_using_transactions;
bool volatile abort_loop;
bool volatile shutdown_in_progress;
/*
  True if the bootstrap thread is running. Protected by LOCK_thread_count,
  just like thread_count.
  Used in bootstrap() function to determine if the bootstrap thread
  has completed. Note, that we can't use 'thread_count' instead,
  since in 5.1, in presence of the Event Scheduler, there may be
  event threads running in parallel, so it's impossible to know
  what value of 'thread_count' is a sign of completion of the
  bootstrap thread.

  At the same time, we can't start the event scheduler after
  bootstrap either, since we want to be able to process event-related
  SQL commands in the init file and in --bootstrap mode.
*/
bool in_bootstrap= FALSE;
/**
   @brief 'grant_option' is used to indicate if privileges needs
   to be checked, in which case the lock, LOCK_grant, is used
   to protect access to the grant table.
   @note This flag is dropped in 5.1 
   @see grant_init()
 */
bool volatile grant_option;

my_bool opt_skip_slave_start = 0; ///< If set, slave is not autostarted
my_bool opt_reckless_slave = 0;
my_bool opt_enable_named_pipe= 0;
my_bool opt_local_infile, opt_slave_compressed_protocol;
my_bool opt_safe_user_create = 0, opt_no_mix_types = 0;
my_bool opt_show_slave_auth_info, opt_sql_bin_update = 0;
my_bool opt_log_slave_updates= 0;
bool slave_warning_issued = false; 

/*
  Legacy global handlerton. These will be removed (please do not add more).
*/
handlerton *heap_hton;
handlerton *myisam_hton;
handlerton *partition_hton;

#ifdef WITH_NDBCLUSTER_STORAGE_ENGINE
const char *opt_ndbcluster_connectstring= 0;
const char *opt_ndb_connectstring= 0;
char opt_ndb_constrbuf[1024]= {0};
unsigned opt_ndb_constrbuf_len= 0;
my_bool	opt_ndb_shm, opt_ndb_optimized_node_selection;
ulong opt_ndb_cache_check_time;
const char *opt_ndb_mgmd;
ulong opt_ndb_nodeid;
ulong ndb_extra_logging;
#ifdef HAVE_NDB_BINLOG
ulong ndb_report_thresh_binlog_epoch_slip;
ulong ndb_report_thresh_binlog_mem_usage;
#endif

extern const char *ndb_distribution_names[];
extern TYPELIB ndb_distribution_typelib;
extern const char *opt_ndb_distribution;
extern enum ndb_distribution opt_ndb_distribution_id;
#endif
my_bool opt_readonly, use_temp_pool, relay_log_purge;
my_bool opt_sync_frm, opt_allow_suspicious_udfs;
my_bool opt_secure_auth= 0;
char* opt_secure_file_priv= 0;
my_bool opt_log_slow_admin_statements= 0;
my_bool opt_log_slow_slave_statements= 0;
my_bool lower_case_file_system= 0;
my_bool opt_large_pages= 0;
my_bool opt_myisam_use_mmap= 0;
uint    opt_large_page_size= 0;
#if defined(ENABLED_DEBUG_SYNC)
uint    opt_debug_sync_timeout= 0;
#endif /* defined(ENABLED_DEBUG_SYNC) */
my_bool opt_old_style_user_limits= 0, trust_function_creators= 0;
/*
  True if there is at least one per-hour limit for some user, so we should
  check them before each query (and possibly reset counters when hour is
  changed). False otherwise.
*/
volatile bool mqh_used = 0;
my_bool opt_noacl;
my_bool sp_automatic_privileges= 1;

ulong opt_binlog_rows_event_max_size;
const char *binlog_format_names[]= {"MIXED", "STATEMENT", "ROW", NullS};
TYPELIB binlog_format_typelib=
  { array_elements(binlog_format_names) - 1, "",
    binlog_format_names, NULL };
ulong opt_binlog_format_id= (ulong) BINLOG_FORMAT_UNSPEC;
const char *opt_binlog_format= binlog_format_names[opt_binlog_format_id];
#ifdef HAVE_INITGROUPS
static bool calling_initgroups= FALSE; /**< Used in SIGSEGV handler. */
#endif
uint mysqld_port, test_flags, select_errors, dropping_tables, ha_open_options;
uint mysqld_port_timeout;
uint delay_key_write_options, protocol_version;
uint lower_case_table_names;
uint tc_heuristic_recover= 0;
uint volatile thread_count, thread_running;
ulonglong thd_startup_options;
ulong back_log, connect_timeout, concurrency, server_id;
ulong table_cache_size, table_def_size;
ulong what_to_log;
ulong query_buff_size, slow_launch_time, slave_open_temp_tables;
ulong open_files_limit, max_binlog_size, max_relay_log_size;
ulong slave_net_timeout, slave_trans_retries;
ulong slave_exec_mode_options;
static const char *slave_exec_mode_str= "STRICT";
ulong thread_cache_size=0, thread_pool_size= 0;
ulong binlog_cache_size=0;
ulonglong  max_binlog_cache_size=0;
ulong query_cache_size=0;
ulong refresh_version;  /* Increments on each reload */
query_id_t global_query_id;
ulong aborted_threads, aborted_connects;
ulong delayed_insert_timeout, delayed_insert_limit, delayed_queue_size;
ulong delayed_insert_threads, delayed_insert_writes, delayed_rows_in_use;
ulong delayed_insert_errors,flush_time;
ulong specialflag=0;
ulong binlog_cache_use= 0, binlog_cache_disk_use= 0;
ulong max_connections, max_connect_errors;
/*
  Maximum length of parameter value which can be set through
  mysql_send_long_data() call.
*/
ulong max_long_data_size;
uint  max_user_connections= 0;
/**
  Limit of the total number of prepared statements in the server.
  Is necessary to protect the server against out-of-memory attacks.
*/
ulong max_prepared_stmt_count;
/**
  Current total number of prepared statements in the server. This number
  is exact, and therefore may not be equal to the difference between
  `com_stmt_prepare' and `com_stmt_close' (global status variables), as
  the latter ones account for all registered attempts to prepare
  a statement (including unsuccessful ones).  Prepared statements are
  currently connection-local: if the same SQL query text is prepared in
  two different connections, this counts as two distinct prepared
  statements.
*/
ulong prepared_stmt_count=0;
ulong thread_id=1L,current_pid;
ulong slow_launch_threads = 0, sync_binlog_period;
ulong expire_logs_days = 0;
ulong rpl_recovery_rank=0;
const char *log_output_str= "FILE";

time_t server_start_time, flush_status_time;

char mysql_home[FN_REFLEN], pidfile_name[FN_REFLEN], system_time_zone[30];
char *default_tz_name;
char log_error_file[FN_REFLEN], glob_hostname[FN_REFLEN];
char mysql_real_data_home[FN_REFLEN],
     language[FN_REFLEN], reg_ext[FN_EXTLEN], mysql_charsets_dir[FN_REFLEN],
     *opt_init_file, *opt_tc_log_file,
     def_ft_boolean_syntax[sizeof(ft_boolean_syntax)];
char mysql_unpacked_real_data_home[FN_REFLEN];
int mysql_unpacked_real_data_home_len;
uint reg_ext_length;
const key_map key_map_empty(0);
key_map key_map_full(0);                        // Will be initialized later

const char *opt_date_time_formats[3];

uint mysql_data_home_len;
char mysql_data_home_buff[2], *mysql_data_home=mysql_real_data_home;
char server_version[SERVER_VERSION_LENGTH];
char *mysqld_unix_port, *opt_mysql_tmpdir;
const char **errmesg;			/**< Error messages */
const char *myisam_recover_options_str="OFF";
const char *myisam_stats_method_str="nulls_unequal";

/** name of reference on left espression in rewritten IN subquery */
const char *in_left_expr_name= "<left expr>";
/** name of additional condition */
const char *in_additional_cond= "<IN COND>";
const char *in_having_cond= "<IN HAVING>";

my_decimal decimal_zero;
/* classes for comparation parsing/processing */
Eq_creator eq_creator;
Ne_creator ne_creator;
Gt_creator gt_creator;
Lt_creator lt_creator;
Ge_creator ge_creator;
Le_creator le_creator;

FILE *bootstrap_file;
int bootstrap_error;
FILE *stderror_file=0;

I_List<THD> threads;
I_List<NAMED_LIST> key_caches;
Rpl_filter* rpl_filter;
Rpl_filter* binlog_filter;

struct system_variables global_system_variables;
struct system_variables max_system_variables;
struct system_status_var global_status_var;

MY_TMPDIR mysql_tmpdir_list;
MY_BITMAP temp_pool;

CHARSET_INFO *system_charset_info, *files_charset_info ;
CHARSET_INFO *national_charset_info, *table_alias_charset;
CHARSET_INFO *character_set_filesystem;

MY_LOCALE *my_default_lc_time_names;

SHOW_COMP_OPTION have_ssl, have_symlink, have_dlopen, have_query_cache;
SHOW_COMP_OPTION have_geometry, have_rtree_keys;
SHOW_COMP_OPTION have_crypt, have_compress;
SHOW_COMP_OPTION have_community_features;

/* Thread specific variables */

pthread_key(MEM_ROOT**,THR_MALLOC);
pthread_key(THD*, THR_THD);
pthread_mutex_t LOCK_mysql_create_db, LOCK_Acl, LOCK_open, LOCK_thread_count,
		LOCK_mapped_file, LOCK_status, LOCK_global_read_lock,
		LOCK_error_log, LOCK_uuid_generator,
		LOCK_delayed_insert, LOCK_delayed_status, LOCK_delayed_create,
		LOCK_crypt, LOCK_bytes_sent, LOCK_bytes_received,
	        LOCK_global_system_variables,
		LOCK_user_conn, LOCK_slave_list, LOCK_active_mi,
                LOCK_connection_count;
/**
  The below lock protects access to two global server variables:
  max_prepared_stmt_count and prepared_stmt_count. These variables
  set the limit and hold the current total number of prepared statements
  in the server, respectively. As PREPARE/DEALLOCATE rate in a loaded
  server may be fairly high, we need a dedicated lock.
*/
pthread_mutex_t LOCK_prepared_stmt_count;
#ifdef HAVE_OPENSSL
pthread_mutex_t LOCK_des_key_file;
#endif
rw_lock_t	LOCK_grant, LOCK_sys_init_connect, LOCK_sys_init_slave;
rw_lock_t	LOCK_system_variables_hash;
pthread_cond_t COND_refresh, COND_thread_count, COND_global_read_lock;
pthread_t signal_thread;
pthread_attr_t connection_attrib;
pthread_mutex_t  LOCK_server_started;
pthread_cond_t  COND_server_started;

int mysqld_server_started= 0;

File_parser_dummy_hook file_parser_dummy_hook;

/* replication parameters, if master_host is not NULL, we are a slave */
uint master_port= MYSQL_PORT, master_connect_retry = 60;
uint report_port= MYSQL_PORT;
ulong master_retry_count=0;
char *master_user, *master_password, *master_host, *master_info_file;
char *relay_log_info_file, *report_user, *report_password, *report_host;
char *opt_relay_logname = 0, *opt_relaylog_index_name=0;
my_bool master_ssl;
char *master_ssl_key, *master_ssl_cert;
char *master_ssl_ca, *master_ssl_capath, *master_ssl_cipher;
char *opt_logname, *opt_slow_logname;

/* Static variables */

static bool kill_in_progress, segfaulted;
#ifdef HAVE_STACK_TRACE_ON_SEGV
static my_bool opt_do_pstack;
#endif /* HAVE_STACK_TRACE_ON_SEGV */
static my_bool opt_bootstrap, opt_myisam_log;
static int cleanup_done;
static ulong opt_specialflag, opt_myisam_block_size;
static char *opt_update_logname, *opt_binlog_index_name;
static char *opt_tc_heuristic_recover;
static char *mysql_home_ptr, *pidfile_name_ptr;
static int defaults_argc;
static char **defaults_argv;
static char *opt_bin_logname;

int orig_argc;
char **orig_argv;

static my_socket unix_sock,ip_sock;
struct rand_struct sql_rand; ///< used by sql_class.cc:THD::THD()

#ifndef EMBEDDED_LIBRARY
struct passwd *user_info;
static pthread_t select_thread;
static uint thr_kill_signal;
#endif

/* OS specific variables */

#ifdef __WIN__
#undef	 getpid
#include <process.h>

static pthread_cond_t COND_handler_count;
static uint handler_count;
static bool start_mode=0, use_opt_args;
static int opt_argc;
static char **opt_argv;

#if !defined(EMBEDDED_LIBRARY)
static HANDLE hEventShutdown;
static char shutdown_event_name[40];
#include "nt_servc.h"
static	 NTService  Service;	      ///< Service object for WinNT
#endif /* EMBEDDED_LIBRARY */
#endif /* __WIN__ */

#ifdef __NT__
static char pipe_name[512];
static SECURITY_ATTRIBUTES saPipeSecurity;
static SECURITY_DESCRIPTOR sdPipeDescriptor;
static HANDLE hPipe = INVALID_HANDLE_VALUE;
#endif

#ifndef EMBEDDED_LIBRARY
bool mysqld_embedded=0;
#else
bool mysqld_embedded=1;
#endif

static my_bool plugins_are_initialized= FALSE;

#ifndef DBUG_OFF
static const char* default_dbug_option;
#endif
#ifdef HAVE_LIBWRAP
const char *libwrapName= NULL;
int allow_severity = LOG_INFO;
int deny_severity = LOG_WARNING;
#endif
#ifdef HAVE_QUERY_CACHE
static ulong query_cache_limit= 0;
ulong query_cache_min_res_unit= QUERY_CACHE_MIN_RESULT_DATA_SIZE;
Query_cache query_cache;
#endif
#ifdef HAVE_SMEM
char *shared_memory_base_name= default_shared_memory_base_name;
my_bool opt_enable_shared_memory;
HANDLE smem_event_connect_request= 0;
#endif

scheduler_functions thread_scheduler;

#define SSL_VARS_NOT_STATIC
#include "sslopt-vars.h"
#ifdef HAVE_OPENSSL
#include <openssl/crypto.h>
#ifndef HAVE_YASSL
typedef struct CRYPTO_dynlock_value
{
  rw_lock_t lock;
} openssl_lock_t;

static openssl_lock_t *openssl_stdlocks;
static openssl_lock_t *openssl_dynlock_create(const char *, int);
static void openssl_dynlock_destroy(openssl_lock_t *, const char *, int);
static void openssl_lock_function(int, int, const char *, int);
static void openssl_lock(int, openssl_lock_t *, const char *, int);
static unsigned long openssl_id_function();
#endif
char *des_key_file;
struct st_VioSSLFd *ssl_acceptor_fd;
#endif /* HAVE_OPENSSL */

/**
  Number of currently active user connections. The variable is protected by
  LOCK_connection_count.
*/
uint connection_count= 0;

/* Function declarations */

pthread_handler_t signal_hand(void *arg);
static int mysql_init_variables(void);
static int get_options(int *argc,char **argv);
extern "C" my_bool mysqld_get_one_option(int, const struct my_option *, char *);
static void set_server_version(void);
static int init_thread_environment();
static char *get_relative_path(const char *path);
static int fix_paths(void);
pthread_handler_t handle_connections_sockets(void *arg);
pthread_handler_t kill_server_thread(void *arg);
static void bootstrap(FILE *file);
static bool read_init_file(char *file_name);
#ifdef __NT__
pthread_handler_t handle_connections_namedpipes(void *arg);
#endif
#ifdef HAVE_SMEM
pthread_handler_t handle_connections_shared_memory(void *arg);
#endif
pthread_handler_t handle_slave(void *arg);
static ulong find_bit_type(const char *x, TYPELIB *bit_lib);
static ulong find_bit_type_or_exit(const char *x, TYPELIB *bit_lib,
                                   const char *option, int *error);
static void clean_up(bool print_message);
static int test_if_case_insensitive(const char *dir_name);

#ifndef EMBEDDED_LIBRARY
static void usage(void);
static void start_signal_handler(void);
static void close_server_sock();
static void clean_up_mutexes(void);
static void wait_for_signal_thread_to_end(void);
static void create_pid_file();
static void end_ssl();
#endif


#ifndef EMBEDDED_LIBRARY
/****************************************************************************
** Code to end mysqld
****************************************************************************/

static void close_connections(void)
{
#ifdef EXTRA_DEBUG
  int count=0;
#endif
  DBUG_ENTER("close_connections");

  /* Clear thread cache */
  kill_cached_threads++;
  flush_thread_cache();

  /* kill connection thread */
#if !defined(__WIN__) && !defined(__NETWARE__)
  DBUG_PRINT("quit", ("waiting for select thread: 0x%lx",
                      (ulong) select_thread));
  (void) pthread_mutex_lock(&LOCK_thread_count);

  while (select_thread_in_use)
  {
    struct timespec abstime;
    int error;
    LINT_INIT(error);
    DBUG_PRINT("info",("Waiting for select thread"));

#ifndef DONT_USE_THR_ALARM
    if (pthread_kill(select_thread, thr_client_alarm))
      break;					// allready dead
#endif
    set_timespec(abstime, 2);
    for (uint tmp=0 ; tmp < 10 && select_thread_in_use; tmp++)
    {
      error=pthread_cond_timedwait(&COND_thread_count,&LOCK_thread_count,
				   &abstime);
      if (error != EINTR)
	break;
    }
#ifdef EXTRA_DEBUG
    if (error != 0 && !count++)
      sql_print_error("Got error %d from pthread_cond_timedwait",error);
#endif
    close_server_sock();
  }
  (void) pthread_mutex_unlock(&LOCK_thread_count);
#endif /* __WIN__ */


  /* Abort listening to new connections */
  DBUG_PRINT("quit",("Closing sockets"));
  if (!opt_disable_networking )
  {
    if (ip_sock != INVALID_SOCKET)
    {
      (void) shutdown(ip_sock, SHUT_RDWR);
      (void) closesocket(ip_sock);
      ip_sock= INVALID_SOCKET;
    }
  }
#ifdef __NT__
  if (hPipe != INVALID_HANDLE_VALUE && opt_enable_named_pipe)
  {
    HANDLE temp;
    DBUG_PRINT("quit", ("Closing named pipes") );

    /* Create connection to the handle named pipe handler to break the loop */
    if ((temp = CreateFile(pipe_name,
			   GENERIC_READ | GENERIC_WRITE,
			   0,
			   NULL,
			   OPEN_EXISTING,
			   0,
			   NULL )) != INVALID_HANDLE_VALUE)
    {
      WaitNamedPipe(pipe_name, 1000);
      DWORD dwMode = PIPE_READMODE_BYTE | PIPE_WAIT;
      SetNamedPipeHandleState(temp, &dwMode, NULL, NULL);
      CancelIo(temp);
      DisconnectNamedPipe(temp);
      CloseHandle(temp);
    }
  }
#endif
#ifdef HAVE_SYS_UN_H
  if (unix_sock != INVALID_SOCKET)
  {
    (void) shutdown(unix_sock, SHUT_RDWR);
    (void) closesocket(unix_sock);
    (void) unlink(mysqld_unix_port);
    unix_sock= INVALID_SOCKET;
  }
#endif
  end_thr_alarm(0);			 // Abort old alarms.

  /*
    First signal all threads that it's time to die
    This will give the threads some time to gracefully abort their
    statements and inform their clients that the server is about to die.
  */

  THD *tmp;
  (void) pthread_mutex_lock(&LOCK_thread_count); // For unlink from list

  I_List_iterator<THD> it(threads);
  while ((tmp=it++))
  {
    DBUG_PRINT("quit",("Informing thread %ld that it's time to die",
		       tmp->thread_id));
    /* We skip slave threads & scheduler on this first loop through. */
    if (tmp->slave_thread)
      continue;

    tmp->killed= THD::KILL_CONNECTION;
    thread_scheduler.post_kill_notification(tmp);
    if (tmp->mysys_var)
    {
      tmp->mysys_var->abort=1;
      pthread_mutex_lock(&tmp->mysys_var->mutex);
      if (tmp->mysys_var->current_cond)
      {
	pthread_mutex_lock(tmp->mysys_var->current_mutex);
	pthread_cond_broadcast(tmp->mysys_var->current_cond);
	pthread_mutex_unlock(tmp->mysys_var->current_mutex);
      }
      pthread_mutex_unlock(&tmp->mysys_var->mutex);
    }
  }
  (void) pthread_mutex_unlock(&LOCK_thread_count); // For unlink from list

  Events::deinit();
  end_slave();

  if (thread_count)
    sleep(2);					// Give threads time to die

  /*
    Force remaining threads to die by closing the connection to the client
    This will ensure that threads that are waiting for a command from the
    client on a blocking read call are aborted.
  */

  for (;;)
  {
    DBUG_PRINT("quit",("Locking LOCK_thread_count"));
    (void) pthread_mutex_lock(&LOCK_thread_count); // For unlink from list
    if (!(tmp=threads.get()))
    {
      DBUG_PRINT("quit",("Unlocking LOCK_thread_count"));
      (void) pthread_mutex_unlock(&LOCK_thread_count);
      break;
    }
#ifndef __bsdi__				// Bug in BSDI kernel
    if (tmp->vio_ok())
    {
      if (global_system_variables.log_warnings)
        sql_print_warning(ER(ER_FORCING_CLOSE),my_progname,
                          tmp->thread_id,
                          (tmp->main_security_ctx.user ?
                           tmp->main_security_ctx.user : ""));
      close_connection(tmp,0,0);
    }
#endif
    DBUG_PRINT("quit",("Unlocking LOCK_thread_count"));
    (void) pthread_mutex_unlock(&LOCK_thread_count);
  }
  /* All threads has now been aborted */
  DBUG_PRINT("quit",("Waiting for threads to die (count=%u)",thread_count));
  (void) pthread_mutex_lock(&LOCK_thread_count);
  while (thread_count)
  {
    (void) pthread_cond_wait(&COND_thread_count,&LOCK_thread_count);
    DBUG_PRINT("quit",("One thread died (count=%u)",thread_count));
  }
  (void) pthread_mutex_unlock(&LOCK_thread_count);

  close_active_mi();
  DBUG_PRINT("quit",("close_connections thread"));
  DBUG_VOID_RETURN;
}


static void close_server_sock()
{
#ifdef HAVE_CLOSE_SERVER_SOCK
  DBUG_ENTER("close_server_sock");
  my_socket tmp_sock;
  tmp_sock=ip_sock;
  if (tmp_sock != INVALID_SOCKET)
  {
    ip_sock=INVALID_SOCKET;
    DBUG_PRINT("info",("calling shutdown on TCP/IP socket"));
    VOID(shutdown(tmp_sock, SHUT_RDWR));
#if defined(__NETWARE__)
    /*
      The following code is disabled for normal systems as it causes MySQL
      to hang on AIX 4.3 during shutdown
    */
    DBUG_PRINT("info",("calling closesocket on TCP/IP socket"));
    VOID(closesocket(tmp_sock));
#endif
  }
  tmp_sock=unix_sock;
  if (tmp_sock != INVALID_SOCKET)
  {
    unix_sock=INVALID_SOCKET;
    DBUG_PRINT("info",("calling shutdown on unix socket"));
    VOID(shutdown(tmp_sock, SHUT_RDWR));
#if defined(__NETWARE__)
    /*
      The following code is disabled for normal systems as it may cause MySQL
      to hang on AIX 4.3 during shutdown
    */
    DBUG_PRINT("info",("calling closesocket on unix/IP socket"));
    VOID(closesocket(tmp_sock));
#endif
    VOID(unlink(mysqld_unix_port));
  }
  DBUG_VOID_RETURN;
#endif
}

#endif /*EMBEDDED_LIBRARY*/


void kill_mysql(void)
{
  DBUG_ENTER("kill_mysql");

#if defined(SIGNALS_DONT_BREAK_READ) && !defined(EMBEDDED_LIBRARY)
  abort_loop=1;					// Break connection loops
  close_server_sock();				// Force accept to wake up
#endif

#if defined(__WIN__)
#if !defined(EMBEDDED_LIBRARY)
  {
    if (!SetEvent(hEventShutdown))
    {
      DBUG_PRINT("error",("Got error: %ld from SetEvent",GetLastError()));
    }
    /*
      or:
      HANDLE hEvent=OpenEvent(0, FALSE, "MySqlShutdown");
      SetEvent(hEventShutdown);
      CloseHandle(hEvent);
    */
  }
#endif
#elif defined(HAVE_PTHREAD_KILL)
  if (pthread_kill(signal_thread, MYSQL_KILL_SIGNAL))
  {
    DBUG_PRINT("error",("Got error %d from pthread_kill",errno)); /* purecov: inspected */
  }
#elif !defined(SIGNALS_DONT_BREAK_READ)
  kill(current_pid, MYSQL_KILL_SIGNAL);
#endif
  DBUG_PRINT("quit",("After pthread_kill"));
  shutdown_in_progress=1;			// Safety if kill didn't work
#ifdef SIGNALS_DONT_BREAK_READ
  if (!kill_in_progress)
  {
    pthread_t tmp;
    abort_loop=1;
    if (pthread_create(&tmp,&connection_attrib, kill_server_thread,
			   (void*) 0))
      sql_print_error("Can't create thread to kill server");
  }
#endif
  DBUG_VOID_RETURN;
}

/**
  Force server down. Kill all connections and threads and exit.

  @param  sig_ptr       Signal number that caused kill_server to be called.

  @note
    A signal number of 0 mean that the function was not called
    from a signal handler and there is thus no signal to block
    or stop, we just want to kill the server.
*/

#if defined(__NETWARE__)
extern "C" void kill_server(int sig_ptr)
#define RETURN_FROM_KILL_SERVER return
#elif !defined(__WIN__)
static void *kill_server(void *sig_ptr)
#define RETURN_FROM_KILL_SERVER return 0
#else
static void __cdecl kill_server(int sig_ptr)
#define RETURN_FROM_KILL_SERVER return
#endif
{
  DBUG_ENTER("kill_server");
#ifndef EMBEDDED_LIBRARY
  int sig=(int) (long) sig_ptr;			// This is passed a int
  // if there is a signal during the kill in progress, ignore the other
  if (kill_in_progress)				// Safety
  {
    DBUG_LEAVE;
    RETURN_FROM_KILL_SERVER;
  }
  kill_in_progress=TRUE;
  abort_loop=1;					// This should be set
  if (sig != 0) // 0 is not a valid signal number
    my_sigset(sig, SIG_IGN);                    /* purify inspected */
  if (sig == MYSQL_KILL_SIGNAL || sig == 0)
    sql_print_information(ER(ER_NORMAL_SHUTDOWN),my_progname);
  else
    sql_print_error(ER(ER_GOT_SIGNAL),my_progname,sig); /* purecov: inspected */

#if defined(HAVE_SMEM) && defined(__WIN__)    
  /*    
   Send event to smem_event_connect_request for aborting    
   */    
  if (!SetEvent(smem_event_connect_request))    
  {      
	  DBUG_PRINT("error",
		("Got error: %ld from SetEvent of smem_event_connect_request",
		 GetLastError()));    
  }
#endif  
  
  close_connections();
  if (sig != MYSQL_KILL_SIGNAL &&
      sig != 0)
    unireg_abort(1);				/* purecov: inspected */
  else
    unireg_end();

  /* purecov: begin deadcode */
#ifdef __NETWARE__
  if (!event_flag)
    pthread_join(select_thread, NULL);		// wait for main thread
#endif /* __NETWARE__ */

  DBUG_LEAVE;                                   // Must match DBUG_ENTER()
  my_thread_end();
  pthread_exit(0);
  /* purecov: end */

  RETURN_FROM_KILL_SERVER;                      // Avoid compiler warnings

#else /* EMBEDDED_LIBRARY*/

  DBUG_LEAVE;
  RETURN_FROM_KILL_SERVER;

#endif /* EMBEDDED_LIBRARY */
}


#if defined(USE_ONE_SIGNAL_HAND) || (defined(__NETWARE__) && defined(SIGNALS_DONT_BREAK_READ))
pthread_handler_t kill_server_thread(void *arg __attribute__((unused)))
{
  my_thread_init();				// Initialize new thread
  kill_server(0);
  /* purecov: begin deadcode */
  my_thread_end();
  pthread_exit(0);
  return 0;
  /* purecov: end */
}
#endif


extern "C" sig_handler print_signal_warning(int sig)
{
  if (global_system_variables.log_warnings)
    sql_print_warning("Got signal %d from thread %ld", sig,my_thread_id());
#ifdef SIGNAL_HANDLER_RESET_ON_DELIVERY
  my_sigset(sig,print_signal_warning);		/* int. thread system calls */
#endif
#if !defined(__WIN__) && !defined(__NETWARE__)
  if (sig == SIGALRM)
    alarm(2);					/* reschedule alarm */
#endif
}

#ifndef EMBEDDED_LIBRARY

/**
  cleanup all memory and end program nicely.

    If SIGNALS_DONT_BREAK_READ is defined, this function is called
    by the main thread. To get MySQL to shut down nicely in this case
    (Mac OS X) we have to call exit() instead if pthread_exit().

  @note
    This function never returns.
*/
void unireg_end(void)
{
  clean_up(1);
  my_thread_end();
#if defined(SIGNALS_DONT_BREAK_READ) && !defined(__NETWARE__)
  exit(0);
#else
  pthread_exit(0);				// Exit is in main thread
#endif
}

extern "C" void unireg_abort(int exit_code)
{
  DBUG_ENTER("unireg_abort");

  if (opt_help)
    usage();
  if (exit_code)
    sql_print_error("Aborting\n");
  clean_up(!opt_help && (exit_code || !opt_bootstrap)); /* purecov: inspected */
  DBUG_PRINT("quit",("done with cleanup in unireg_abort"));
  wait_for_signal_thread_to_end();
  clean_up_mutexes();
  my_end(opt_endinfo ? MY_CHECK_ERROR | MY_GIVE_INFO : 0);
  exit(exit_code); /* purecov: inspected */
}

#endif /*EMBEDDED_LIBRARY*/


void clean_up(bool print_message)
{
  DBUG_PRINT("exit",("clean_up"));
  if (cleanup_done++)
    return; /* purecov: inspected */

  stop_handle_manager();
  release_ddl_log();

  /*
    make sure that handlers finish up
    what they have that is dependent on the binlog
  */
  ha_binlog_end(current_thd);

  logger.cleanup_base();

  injector::free_instance();
  mysql_bin_log.cleanup();

#ifdef HAVE_REPLICATION
  if (use_slave_mask)
    bitmap_free(&slave_error_mask);
#endif
  my_tz_free();
  my_database_names_free();
#ifndef NO_EMBEDDED_ACCESS_CHECKS
  servers_free(1);
  acl_free(1);
  grant_free();
#endif
  query_cache_destroy();
  table_cache_free();
  table_def_free();
  hostname_cache_free();
  item_user_lock_free();
  lex_free();				/* Free some memory */
  item_create_cleanup();
  set_var_free();
  free_charsets();
  if (!opt_noacl)
  {
#ifdef HAVE_DLOPEN
    udf_free();
#endif
  }
  plugin_shutdown();
  ha_end();
  if (tc_log)
    tc_log->close();
  xid_cache_free();
  delete_elements(&key_caches, (void (*)(const char*, uchar*)) free_key_cache);
  multi_keycache_free();
  free_status_vars();
  end_thr_alarm(1);			/* Free allocated memory */
  my_free_open_file_info();
  my_free((char*) global_system_variables.date_format,
	  MYF(MY_ALLOW_ZERO_PTR));
  my_free((char*) global_system_variables.time_format,
	  MYF(MY_ALLOW_ZERO_PTR));
  my_free((char*) global_system_variables.datetime_format,
	  MYF(MY_ALLOW_ZERO_PTR));
  if (defaults_argv)
    free_defaults(defaults_argv);
  my_free(sys_init_connect.value, MYF(MY_ALLOW_ZERO_PTR));
  my_free(sys_init_slave.value, MYF(MY_ALLOW_ZERO_PTR));
  my_free(sys_var_general_log_path.value, MYF(MY_ALLOW_ZERO_PTR));
  my_free(sys_var_slow_log_path.value, MYF(MY_ALLOW_ZERO_PTR));
  free_tmpdir(&mysql_tmpdir_list);
#ifdef HAVE_REPLICATION
  my_free(slave_load_tmpdir,MYF(MY_ALLOW_ZERO_PTR));
#endif
  x_free(opt_bin_logname);
  x_free(opt_relay_logname);
  x_free(opt_secure_file_priv);
  bitmap_free(&temp_pool);
  free_max_user_conn();
#ifdef HAVE_REPLICATION
  end_slave_list();
#endif
  delete binlog_filter;
  delete rpl_filter;
#ifndef EMBEDDED_LIBRARY
  end_ssl();
#endif
  vio_end();
#ifdef USE_REGEX
  my_regex_end();
#endif
#if defined(ENABLED_DEBUG_SYNC)
  /* End the debug sync facility. See debug_sync.cc. */
  debug_sync_end();
#endif /* defined(ENABLED_DEBUG_SYNC) */

#if !defined(EMBEDDED_LIBRARY)
  if (!opt_bootstrap)
    (void) my_delete(pidfile_name,MYF(0));	// This may not always exist
#endif
  if (print_message && errmesg && server_start_time)
    sql_print_information(ER(ER_SHUTDOWN_COMPLETE),my_progname);
  thread_scheduler.end();
  finish_client_errs();
  my_free((uchar*) my_error_unregister(ER_ERROR_FIRST, ER_ERROR_LAST),
          MYF(MY_WME | MY_FAE | MY_ALLOW_ZERO_PTR));
  DBUG_PRINT("quit", ("Error messages freed"));
  /* Tell main we are ready */
  logger.cleanup_end();
  (void) pthread_mutex_lock(&LOCK_thread_count);
  DBUG_PRINT("quit", ("got thread count lock"));
  ready_to_exit=1;
  /* do the broadcast inside the lock to ensure that my_end() is not called */
  (void) pthread_cond_broadcast(&COND_thread_count);
  (void) pthread_mutex_unlock(&LOCK_thread_count);

  /*
    The following lines may never be executed as the main thread may have
    killed us
  */
  DBUG_PRINT("quit", ("done with cleanup"));
} /* clean_up */


#ifndef EMBEDDED_LIBRARY

/**
  This is mainly needed when running with purify, but it's still nice to
  know that all child threads have died when mysqld exits.
*/
static void wait_for_signal_thread_to_end()
{
#ifndef __NETWARE__
  uint i;
  /*
    Wait up to 10 seconds for signal thread to die. We use this mainly to
    avoid getting warnings that my_thread_end has not been called
  */
  for (i= 0 ; i < 100 && signal_thread_in_use; i++)
  {
    if (pthread_kill(signal_thread, MYSQL_KILL_SIGNAL) != ESRCH)
      break;
    my_sleep(100);				// Give it time to die
  }
#endif
}


static void clean_up_mutexes()
{
  (void) pthread_mutex_destroy(&LOCK_mysql_create_db);
  (void) pthread_mutex_destroy(&LOCK_lock_db);
  (void) pthread_mutex_destroy(&LOCK_Acl);
  (void) rwlock_destroy(&LOCK_grant);
  (void) pthread_mutex_destroy(&LOCK_open);
  (void) pthread_mutex_destroy(&LOCK_thread_count);
  (void) pthread_mutex_destroy(&LOCK_mapped_file);
  (void) pthread_mutex_destroy(&LOCK_status);
  (void) pthread_mutex_destroy(&LOCK_error_log);
  (void) pthread_mutex_destroy(&LOCK_delayed_insert);
  (void) pthread_mutex_destroy(&LOCK_delayed_status);
  (void) pthread_mutex_destroy(&LOCK_delayed_create);
  (void) pthread_mutex_destroy(&LOCK_manager);
  (void) pthread_mutex_destroy(&LOCK_crypt);
  (void) pthread_mutex_destroy(&LOCK_bytes_sent);
  (void) pthread_mutex_destroy(&LOCK_bytes_received);
  (void) pthread_mutex_destroy(&LOCK_user_conn);
  (void) pthread_mutex_destroy(&LOCK_connection_count);
  Events::destroy_mutexes();
#ifdef HAVE_OPENSSL
  (void) pthread_mutex_destroy(&LOCK_des_key_file);
#ifndef HAVE_YASSL
  for (int i= 0; i < CRYPTO_num_locks(); ++i)
    (void) rwlock_destroy(&openssl_stdlocks[i].lock);
  OPENSSL_free(openssl_stdlocks);
#endif
#endif
#ifdef HAVE_REPLICATION
  (void) pthread_mutex_destroy(&LOCK_rpl_status);
  (void) pthread_cond_destroy(&COND_rpl_status);
#endif
  (void) pthread_mutex_destroy(&LOCK_active_mi);
  (void) rwlock_destroy(&LOCK_sys_init_connect);
  (void) rwlock_destroy(&LOCK_sys_init_slave);
  (void) pthread_mutex_destroy(&LOCK_global_system_variables);
  (void) rwlock_destroy(&LOCK_system_variables_hash);
  (void) pthread_mutex_destroy(&LOCK_global_read_lock);
  (void) pthread_mutex_destroy(&LOCK_uuid_generator);
  (void) pthread_mutex_destroy(&LOCK_prepared_stmt_count);
  (void) pthread_cond_destroy(&COND_thread_count);
  (void) pthread_cond_destroy(&COND_refresh);
  (void) pthread_cond_destroy(&COND_global_read_lock);
  (void) pthread_cond_destroy(&COND_thread_cache);
  (void) pthread_cond_destroy(&COND_flush_thread_cache);
  (void) pthread_cond_destroy(&COND_manager);
}

#endif /*EMBEDDED_LIBRARY*/


/****************************************************************************
** Init IP and UNIX socket
****************************************************************************/

#ifndef EMBEDDED_LIBRARY
static void set_ports()
{
  char	*env;
  if (!mysqld_port && !opt_disable_networking)
  {					// Get port if not from commandline
    mysqld_port= MYSQL_PORT;

    /*
      if builder specifically requested a default port, use that
      (even if it coincides with our factory default).
      only if they didn't do we check /etc/services (and, failing
      on that, fall back to the factory default of 3306).
      either default can be overridden by the environment variable
      MYSQL_TCP_PORT, which in turn can be overridden with command
      line options.
    */

#if MYSQL_PORT_DEFAULT == 0
    struct  servent *serv_ptr;
    if ((serv_ptr= getservbyname("mysql", "tcp")))
      mysqld_port= ntohs((u_short) serv_ptr->s_port); /* purecov: inspected */
#endif
    if ((env = getenv("MYSQL_TCP_PORT")))
      mysqld_port= (uint) atoi(env);		/* purecov: inspected */
  }
  if (!mysqld_unix_port)
  {
#ifdef __WIN__
    mysqld_unix_port= (char*) MYSQL_NAMEDPIPE;
#else
    mysqld_unix_port= (char*) MYSQL_UNIX_ADDR;
#endif
    if ((env = getenv("MYSQL_UNIX_PORT")))
      mysqld_unix_port= env;			/* purecov: inspected */
  }
}

/* Change to run as another user if started with --user */

static struct passwd *check_user(const char *user)
{
#if !defined(__WIN__) && !defined(__NETWARE__)
  struct passwd *tmp_user_info;
  uid_t user_id= geteuid();

  // Don't bother if we aren't superuser
  if (user_id)
  {
    if (user)
    {
      /* Don't give a warning, if real user is same as given with --user */
      /* purecov: begin tested */
      tmp_user_info= getpwnam(user);
      if ((!tmp_user_info || user_id != tmp_user_info->pw_uid) &&
	  global_system_variables.log_warnings)
        sql_print_warning(
                    "One can only use the --user switch if running as root\n");
      /* purecov: end */
    }
    return NULL;
  }
  if (!user)
  {
    if (!opt_bootstrap)
    {
      sql_print_error("Fatal error: Please read \"Security\" section of the manual to find out how to run mysqld as root!\n");
      unireg_abort(1);
    }
    return NULL;
  }
  /* purecov: begin tested */
  if (!strcmp(user,"root"))
    return NULL;                        // Avoid problem with dynamic libraries

  if (!(tmp_user_info= getpwnam(user)))
  {
    // Allow a numeric uid to be used
    const char *pos;
    for (pos= user; my_isdigit(mysqld_charset,*pos); pos++) ;
    if (*pos)                                   // Not numeric id
      goto err;
    if (!(tmp_user_info= getpwuid(atoi(user))))
      goto err;
  }
  return tmp_user_info;
  /* purecov: end */

err:
  sql_print_error("Fatal error: Can't change to run as user '%s' ;  Please check that the user exists!\n",user);
  unireg_abort(1);

#ifdef PR_SET_DUMPABLE
  if (test_flags & TEST_CORE_ON_SIGNAL)
  {
    /* inform kernel that process is dumpable */
    (void) prctl(PR_SET_DUMPABLE, 1);
  }
#endif

#endif
  return NULL;
}

static void set_user(const char *user, struct passwd *user_info_arg)
{
  /* purecov: begin tested */
#if !defined(__WIN__) && !defined(__NETWARE__)
  DBUG_ASSERT(user_info_arg != 0);
#ifdef HAVE_INITGROUPS
  /*
    We can get a SIGSEGV when calling initgroups() on some systems when NSS
    is configured to use LDAP and the server is statically linked.  We set
    calling_initgroups as a flag to the SIGSEGV handler that is then used to
    output a specific message to help the user resolve this problem.
  */
  calling_initgroups= TRUE;
  initgroups((char*) user, user_info_arg->pw_gid);
  calling_initgroups= FALSE;
#endif
  if (setgid(user_info_arg->pw_gid) == -1)
  {
    sql_perror("setgid");
    unireg_abort(1);
  }
  if (setuid(user_info_arg->pw_uid) == -1)
  {
    sql_perror("setuid");
    unireg_abort(1);
  }
#endif
  /* purecov: end */
}


static void set_effective_user(struct passwd *user_info_arg)
{
#if !defined(__WIN__) && !defined(__NETWARE__)
  DBUG_ASSERT(user_info_arg != 0);
  if (setregid((gid_t)-1, user_info_arg->pw_gid) == -1)
  {
    sql_perror("setregid");
    unireg_abort(1);
  }
  if (setreuid((uid_t)-1, user_info_arg->pw_uid) == -1)
  {
    sql_perror("setreuid");
    unireg_abort(1);
  }
#endif
}


/** Change root user if started with @c --chroot . */
static void set_root(const char *path)
{
#if !defined(__WIN__) && !defined(__NETWARE__)
  if (chroot(path) == -1)
  {
    sql_perror("chroot");
    unireg_abort(1);
  }
  my_setwd("/", MYF(0));
#endif
}

static void network_init(void)
{
  struct sockaddr_in	IPaddr;
#ifdef HAVE_SYS_UN_H
  struct sockaddr_un	UNIXaddr;
#endif
  int	arg=1;
  int   ret;
  uint  waited;
  uint  this_wait;
  uint  retry;
  DBUG_ENTER("network_init");
  LINT_INIT(ret);

  if (thread_scheduler.init())
    unireg_abort(1);			/* purecov: inspected */

  set_ports();

  if (mysqld_port != 0 && !opt_disable_networking && !opt_bootstrap)
  {
    DBUG_PRINT("general",("IP Socket is %d",mysqld_port));
    ip_sock = socket(AF_INET, SOCK_STREAM, 0);
    if (ip_sock == INVALID_SOCKET)
    {
      DBUG_PRINT("error",("Got error: %d from socket()",socket_errno));
      sql_perror(ER(ER_IPSOCK_ERROR));		/* purecov: tested */
      unireg_abort(1);				/* purecov: tested */
    }
    bzero((char*) &IPaddr, sizeof(IPaddr));
    IPaddr.sin_family = AF_INET;
    IPaddr.sin_addr.s_addr = my_bind_addr;
    IPaddr.sin_port = (unsigned short) htons((unsigned short) mysqld_port);

#ifndef __WIN__
    /*
      We should not use SO_REUSEADDR on windows as this would enable a
      user to open two mysqld servers with the same TCP/IP port.
    */
    (void) setsockopt(ip_sock,SOL_SOCKET,SO_REUSEADDR,(char*)&arg,sizeof(arg));
#endif /* __WIN__ */
    /*
      Sometimes the port is not released fast enough when stopping and
      restarting the server. This happens quite often with the test suite
      on busy Linux systems. Retry to bind the address at these intervals:
      Sleep intervals: 1, 2, 4,  6,  9, 13, 17, 22, ...
      Retry at second: 1, 3, 7, 13, 22, 35, 52, 74, ...
      Limit the sequence by mysqld_port_timeout (set --port-open-timeout=#).
    */
    for (waited= 0, retry= 1; ; retry++, waited+= this_wait)
    {
      if (((ret= bind(ip_sock, my_reinterpret_cast(struct sockaddr *) (&IPaddr),
                      sizeof(IPaddr))) >= 0) ||
          (socket_errno != SOCKET_EADDRINUSE) ||
          (waited >= mysqld_port_timeout))
        break;
      sql_print_information("Retrying bind on TCP/IP port %u", mysqld_port);
      this_wait= retry * retry / 3 + 1;
      sleep(this_wait);
    }
    if (ret < 0)
    {
      DBUG_PRINT("error",("Got error: %d from bind",socket_errno));
      sql_perror("Can't start server: Bind on TCP/IP port");
      sql_print_error("Do you already have another mysqld server running on port: %d ?",mysqld_port);
      unireg_abort(1);
    }
    if (listen(ip_sock,(int) back_log) < 0)
    {
      sql_perror("Can't start server: listen() on TCP/IP port");
      sql_print_error("listen() on TCP/IP failed with error %d",
		      socket_errno);
      unireg_abort(1);
    }
  }

#ifdef __NT__
  /* create named pipe */
  if (Service.IsNT() && mysqld_unix_port[0] && !opt_bootstrap &&
      opt_enable_named_pipe)
  {
    
    strxnmov(pipe_name, sizeof(pipe_name)-1, "\\\\.\\pipe\\",
	     mysqld_unix_port, NullS);
    bzero((char*) &saPipeSecurity, sizeof(saPipeSecurity));
    bzero((char*) &sdPipeDescriptor, sizeof(sdPipeDescriptor));
    if (!InitializeSecurityDescriptor(&sdPipeDescriptor,
				      SECURITY_DESCRIPTOR_REVISION))
    {
      sql_perror("Can't start server : Initialize security descriptor");
      unireg_abort(1);
    }
    if (!SetSecurityDescriptorDacl(&sdPipeDescriptor, TRUE, NULL, FALSE))
    {
      sql_perror("Can't start server : Set security descriptor");
      unireg_abort(1);
    }
    saPipeSecurity.nLength = sizeof(SECURITY_ATTRIBUTES);
    saPipeSecurity.lpSecurityDescriptor = &sdPipeDescriptor;
    saPipeSecurity.bInheritHandle = FALSE;
    if ((hPipe= CreateNamedPipe(pipe_name,
				PIPE_ACCESS_DUPLEX|FILE_FLAG_OVERLAPPED,
				PIPE_TYPE_BYTE |
				PIPE_READMODE_BYTE |
				PIPE_WAIT,
				PIPE_UNLIMITED_INSTANCES,
				(int) global_system_variables.net_buffer_length,
				(int) global_system_variables.net_buffer_length,
				NMPWAIT_USE_DEFAULT_WAIT,
				&saPipeSecurity)) == INVALID_HANDLE_VALUE)
      {
	LPVOID lpMsgBuf;
	int error=GetLastError();
	FormatMessage(FORMAT_MESSAGE_ALLOCATE_BUFFER |
		      FORMAT_MESSAGE_FROM_SYSTEM,
		      NULL, error, MAKELANGID(LANG_NEUTRAL, SUBLANG_DEFAULT),
		      (LPTSTR) &lpMsgBuf, 0, NULL );
	sql_perror((char *)lpMsgBuf);
	LocalFree(lpMsgBuf);
	unireg_abort(1);
      }
  }
#endif

#if defined(HAVE_SYS_UN_H)
  /*
  ** Create the UNIX socket
  */
  if (mysqld_unix_port[0] && !opt_bootstrap)
  {
    DBUG_PRINT("general",("UNIX Socket is %s",mysqld_unix_port));

    if (strlen(mysqld_unix_port) > (sizeof(UNIXaddr.sun_path) - 1))
    {
      sql_print_error("The socket file path is too long (> %u): %s",
                      (uint) sizeof(UNIXaddr.sun_path) - 1, mysqld_unix_port);
      unireg_abort(1);
    }
    if ((unix_sock= socket(AF_UNIX, SOCK_STREAM, 0)) < 0)
    {
      sql_perror("Can't start server : UNIX Socket "); /* purecov: inspected */
      unireg_abort(1);				/* purecov: inspected */
    }
    bzero((char*) &UNIXaddr, sizeof(UNIXaddr));
    UNIXaddr.sun_family = AF_UNIX;
    strmov(UNIXaddr.sun_path, mysqld_unix_port);
    (void) unlink(mysqld_unix_port);
    (void) setsockopt(unix_sock,SOL_SOCKET,SO_REUSEADDR,(char*)&arg,
		      sizeof(arg));
    umask(0);
    if (bind(unix_sock, my_reinterpret_cast(struct sockaddr *) (&UNIXaddr),
	     sizeof(UNIXaddr)) < 0)
    {
      sql_perror("Can't start server : Bind on unix socket"); /* purecov: tested */
      sql_print_error("Do you already have another mysqld server running on socket: %s ?",mysqld_unix_port);
      unireg_abort(1);					/* purecov: tested */
    }
    umask(((~my_umask) & 0666));
#if defined(S_IFSOCK) && defined(SECURE_SOCKETS)
    (void) chmod(mysqld_unix_port,S_IFSOCK);	/* Fix solaris 2.6 bug */
#endif
    if (listen(unix_sock,(int) back_log) < 0)
      sql_print_warning("listen() on Unix socket failed with error %d",
		      socket_errno);
  }
#endif
  DBUG_PRINT("info",("server started"));
  DBUG_VOID_RETURN;
}

#endif /*!EMBEDDED_LIBRARY*/


#ifndef EMBEDDED_LIBRARY
/**
  Close a connection.

  @param thd		Thread handle
  @param errcode	Error code to print to console
  @param lock	        1 if we have have to lock LOCK_thread_count

  @note
    For the connection that is doing shutdown, this is called twice
*/
void close_connection(THD *thd, uint errcode, bool lock)
{
  st_vio *vio;
  DBUG_ENTER("close_connection");
  DBUG_PRINT("enter",("fd: %s  error: '%s'",
		      thd->net.vio ? vio_description(thd->net.vio) :
		      "(not connected)",
		      errcode ? ER(errcode) : ""));
  if (lock)
    (void) pthread_mutex_lock(&LOCK_thread_count);
  thd->killed= THD::KILL_CONNECTION;
  if ((vio= thd->net.vio) != 0)
  {
    if (errcode)
      net_send_error(thd, errcode, ER(errcode)); /* purecov: inspected */
    vio_close(vio);			/* vio is freed in delete thd */
  }
  if (lock)
    (void) pthread_mutex_unlock(&LOCK_thread_count);
  DBUG_VOID_RETURN;
}
#endif /* EMBEDDED_LIBRARY */


/** Called when a thread is aborted. */
/* ARGSUSED */
extern "C" sig_handler end_thread_signal(int sig __attribute__((unused)))
{
  THD *thd=current_thd;
  DBUG_ENTER("end_thread_signal");
  if (thd && ! thd->bootstrap)
  {
    statistic_increment(killed_threads, &LOCK_status);
    thread_scheduler.end_thread(thd,0);		/* purecov: inspected */
  }
  DBUG_VOID_RETURN;				/* purecov: deadcode */
}


/*
  Unlink thd from global list of available connections and free thd

  SYNOPSIS
    unlink_thd()
    thd		 Thread handler

  NOTES
    LOCK_thread_count is locked and left locked
*/

void unlink_thd(THD *thd)
{
  DBUG_ENTER("unlink_thd");
  DBUG_PRINT("enter", ("thd: 0x%lx", (long) thd));
  thd->cleanup();

  pthread_mutex_lock(&LOCK_connection_count);
  --connection_count;
  pthread_mutex_unlock(&LOCK_connection_count);

  (void) pthread_mutex_lock(&LOCK_thread_count);
  thread_count--;
  delete thd;
  DBUG_VOID_RETURN;
}


/*
  Store thread in cache for reuse by new connections

  SYNOPSIS
    cache_thread()

  NOTES
    LOCK_thread_count has to be locked

  RETURN
    0  Thread was not put in cache
    1  Thread is to be reused by new connection.
       (ie, caller should return, not abort with pthread_exit())
*/


static bool cache_thread()
{
  safe_mutex_assert_owner(&LOCK_thread_count);
  if (cached_thread_count < thread_cache_size &&
      ! abort_loop && !kill_cached_threads)
  {
    /* Don't kill the thread, just put it in cache for reuse */
    DBUG_PRINT("info", ("Adding thread to cache"));
    cached_thread_count++;
    while (!abort_loop && ! wake_thread && ! kill_cached_threads)
      (void) pthread_cond_wait(&COND_thread_cache, &LOCK_thread_count);
    cached_thread_count--;
    if (kill_cached_threads)
      pthread_cond_signal(&COND_flush_thread_cache);
    if (wake_thread)
    {
      THD *thd;
      wake_thread--;
      thd= thread_cache.get();
      thd->thread_stack= (char*) &thd;          // For store_globals
      (void) thd->store_globals();
      /*
        THD::mysys_var::abort is associated with physical thread rather
        than with THD object. So we need to reset this flag before using
        this thread for handling of new THD object/connection.
      */
      thd->mysys_var->abort= 0;
      thd->thr_create_utime= my_micro_time();
      threads.append(thd);
      return(1);
    }
  }
  return(0);
}


/*
  End thread for the current connection

  SYNOPSIS
    one_thread_per_connection_end()
    thd		  Thread handler
    put_in_cache  Store thread in cache, if there is room in it
                  Normally this is true in all cases except when we got
                  out of resources initializing the current thread

  NOTES
    If thread is cached, we will wait until thread is scheduled to be
    reused and then we will return.
    If thread is not cached, we end the thread.

  RETURN
    0    Signal to handle_one_connection to reuse connection
*/

bool one_thread_per_connection_end(THD *thd, bool put_in_cache)
{
  DBUG_ENTER("one_thread_per_connection_end");
  unlink_thd(thd);
  if (put_in_cache)
    put_in_cache= cache_thread();
  pthread_mutex_unlock(&LOCK_thread_count);
  if (put_in_cache)
    DBUG_RETURN(0);                             // Thread is reused

  /* It's safe to broadcast outside a lock (COND... is not deleted here) */
  DBUG_PRINT("signal", ("Broadcasting COND_thread_count"));
  DBUG_LEAVE;                                   // Must match DBUG_ENTER()
  my_thread_end();
  (void) pthread_cond_broadcast(&COND_thread_count);

  pthread_exit(0);
  return 0;                                     // Avoid compiler warnings
}


void flush_thread_cache()
{
  (void) pthread_mutex_lock(&LOCK_thread_count);
  kill_cached_threads++;
  while (cached_thread_count)
  {
    pthread_cond_broadcast(&COND_thread_cache);
    pthread_cond_wait(&COND_flush_thread_cache,&LOCK_thread_count);
  }
  kill_cached_threads--;
  (void) pthread_mutex_unlock(&LOCK_thread_count);
}


#ifdef THREAD_SPECIFIC_SIGPIPE
/**
  Aborts a thread nicely. Comes here on SIGPIPE.

  @todo
    One should have to fix that thr_alarm know about this thread too.
*/
extern "C" sig_handler abort_thread(int sig __attribute__((unused)))
{
  THD *thd=current_thd;
  DBUG_ENTER("abort_thread");
  if (thd)
    thd->killed= THD::KILL_CONNECTION;
  DBUG_VOID_RETURN;
}
#endif


/******************************************************************************
  Setup a signal thread with handles all signals.
  Because Linux doesn't support schemas use a mutex to check that
  the signal thread is ready before continuing
******************************************************************************/

#if defined(__WIN__)


/*
  On Windows, we use native SetConsoleCtrlHandler for handle events like Ctrl-C
  with graceful shutdown.
  Also, we do not use signal(), but SetUnhandledExceptionFilter instead - as it
  provides possibility to pass the exception to just-in-time debugger, collect
  dumps and potentially also the exception and thread context used to output
  callstack.
*/

static BOOL WINAPI console_event_handler( DWORD type ) 
{
  DBUG_ENTER("console_event_handler");
#ifndef EMBEDDED_LIBRARY
  if(type == CTRL_C_EVENT)
  {
     /*
       Do not shutdown before startup is finished and shutdown
       thread is initialized. Otherwise there is a race condition 
       between main thread doing initialization and CTRL-C thread doing
       cleanup, which can result into crash.
     */
#ifndef EMBEDDED_LIBRARY
     if(hEventShutdown)
       kill_mysql();
     else
#endif
       sql_print_warning("CTRL-C ignored during startup");
     DBUG_RETURN(TRUE);
  }
#endif
  DBUG_RETURN(FALSE);
}


/*
  In Visual Studio 2005 and later, default SIGABRT handler will overwrite
  any unhandled exception filter set by the application  and will try to
  call JIT debugger. This is not what we want, this we calling __debugbreak
  to stop in debugger, if process is being debugged or to generate 
  EXCEPTION_BREAKPOINT and then handle_segfault will do its magic.
*/

#if (_MSC_VER >= 1400)
static void my_sigabrt_handler(int sig)
{
  __debugbreak();
}
#endif /*_MSC_VER >=1400 */

void win_install_sigabrt_handler(void)
{
#if (_MSC_VER >=1400)
  /*abort() should not override our exception filter*/
  _set_abort_behavior(0,_CALL_REPORTFAULT);
  signal(SIGABRT,my_sigabrt_handler);
#endif /* _MSC_VER >=1400 */
}

#ifdef DEBUG_UNHANDLED_EXCEPTION_FILTER
#define DEBUGGER_ATTACH_TIMEOUT 120
/*
  Wait for debugger to attach and break into debugger. If debugger is not attached,
  resume after timeout.
*/
static void wait_for_debugger(int timeout_sec)
{
   if(!IsDebuggerPresent())
   {
     int i;
     printf("Waiting for debugger to attach, pid=%u\n",GetCurrentProcessId());
     fflush(stdout);
     for(i= 0; i < timeout_sec; i++)
     {
       Sleep(1000);
       if(IsDebuggerPresent())
       {
         /* Break into debugger */
         __debugbreak();
         return;
       }
     }
     printf("pid=%u, debugger not attached after %d seconds, resuming\n",GetCurrentProcessId(),
       timeout_sec);
     fflush(stdout);
   }
}
#endif /* DEBUG_UNHANDLED_EXCEPTION_FILTER */

LONG WINAPI my_unhandler_exception_filter(EXCEPTION_POINTERS *ex_pointers)
{
   static BOOL first_time= TRUE;
   if(!first_time)
   {
     /*
       This routine can be called twice, typically
       when detaching in JIT debugger.
       Return EXCEPTION_EXECUTE_HANDLER to terminate process.
     */
     return EXCEPTION_EXECUTE_HANDLER;
   }
   first_time= FALSE;
#ifdef DEBUG_UNHANDLED_EXCEPTION_FILTER
   /*
    Unfortunately there is no clean way to debug unhandled exception filters,
    as debugger does not stop there(also documented in MSDN) 
    To overcome, one could put a MessageBox, but this will not work in service.
    Better solution is to print error message and sleep some minutes 
    until debugger is attached
  */
  wait_for_debugger(DEBUGGER_ATTACH_TIMEOUT);
#endif /* DEBUG_UNHANDLED_EXCEPTION_FILTER */
  __try
  {
    my_set_exception_pointers(ex_pointers);
    handle_segfault(ex_pointers->ExceptionRecord->ExceptionCode);
  }
  __except(EXCEPTION_EXECUTE_HANDLER)
  {
    DWORD written;
    const char msg[] = "Got exception in exception handler!\n";
    WriteFile(GetStdHandle(STD_OUTPUT_HANDLE),msg, sizeof(msg)-1, 
      &written,NULL);
  }
  /*
    Return EXCEPTION_CONTINUE_SEARCH to give JIT debugger
    (drwtsn32 or vsjitdebugger) possibility to attach,
    if JIT debugger is configured.
    Windows Error reporting might generate a dump here.
  */
  return EXCEPTION_CONTINUE_SEARCH;
}


static void init_signals(void)
{
  win_install_sigabrt_handler();
  if(opt_console)
    SetConsoleCtrlHandler(console_event_handler,TRUE);

    /* Avoid MessageBox()es*/
  _CrtSetReportMode(_CRT_WARN, _CRTDBG_MODE_FILE);
  _CrtSetReportFile(_CRT_WARN, _CRTDBG_FILE_STDERR);
  _CrtSetReportMode(_CRT_ERROR, _CRTDBG_MODE_FILE);
  _CrtSetReportFile(_CRT_ERROR, _CRTDBG_FILE_STDERR);
  _CrtSetReportMode(_CRT_ASSERT, _CRTDBG_MODE_FILE);
  _CrtSetReportFile(_CRT_ASSERT, _CRTDBG_FILE_STDERR);

   /*
     Do not use SEM_NOGPFAULTERRORBOX in the following SetErrorMode (),
     because it would prevent JIT debugger and Windows error reporting
     from working. We need WER or JIT-debugging, since our own unhandled
     exception filter is not guaranteed to work in all situation
     (like heap corruption or stack overflow)
   */
  SetErrorMode(SetErrorMode(0) | SEM_FAILCRITICALERRORS
                               | SEM_NOOPENFILEERRORBOX);
  SetUnhandledExceptionFilter(my_unhandler_exception_filter);
}


static void start_signal_handler(void)
{
#ifndef EMBEDDED_LIBRARY
  // Save vm id of this process
  if (!opt_bootstrap)
    create_pid_file();
#endif /* EMBEDDED_LIBRARY */
}


static void check_data_home(const char *path)
{}


#elif defined(__NETWARE__)

/// down server event callback.
void mysql_down_server_cb(void *, void *)
{
  event_flag= TRUE;
  kill_server(0);
}


/// destroy callback resources.
void mysql_cb_destroy(void *)
{
  UnRegisterEventNotification(eh);  // cleanup down event notification
  NX_UNWRAP_INTERFACE(ref);
  /* Deregister NSS volume deactivation event */
  NX_UNWRAP_INTERFACE(refneb);
  if (neb_consumer_id)
    UnRegisterConsumer(neb_consumer_id, NULL);
}


/// initialize callbacks.
void mysql_cb_init()
{
  // register for down server event
  void *handle = getnlmhandle();
  rtag_t rt= AllocateResourceTag(handle, "MySQL Down Server Callback",
                                 EventSignature);
  NX_WRAP_INTERFACE((void *)mysql_down_server_cb, 2, (void **)&ref);
  eh= RegisterForEventNotification(rt, EVENT_PRE_DOWN_SERVER,
                                   EVENT_PRIORITY_APPLICATION,
                                   NULL, ref, NULL);

  /*
    Register for volume deactivation event
    Wrap the callback function, as it is called by non-LibC thread
  */
  (void *) NX_WRAP_INTERFACE(neb_event_callback, 1, &refneb);
  registerwithneb();

  NXVmRegisterExitHandler(mysql_cb_destroy, NULL);  // clean-up
}


/** To get the name of the NetWare volume having MySQL data folder. */
static void getvolumename()
{
  char *p;
  /*
    We assume that data path is already set.
    If not it won't come here. Terminate after volume name
  */
  if ((p= strchr(mysql_real_data_home, ':')))
    strmake(datavolname, mysql_real_data_home,
            (uint) (p - mysql_real_data_home));
}


/**
  Registering with NEB for NSS Volume Deactivation event.
*/

static void registerwithneb()
{

  ConsumerRegistrationInfo reg_info;
    
  /* Clear NEB registration structure */
  bzero((char*) &reg_info, sizeof(struct ConsumerRegistrationInfo));

  /* Fill the NEB consumer information structure */
  reg_info.CRIVersion= 1;  	            // NEB version
  /* NEB Consumer name */
  reg_info.CRIConsumerName= (BYTE *) "MySQL Database Server";
  /* Event of interest */
  reg_info.CRIEventName= (BYTE *) "NSS.ChangeVolState.Enter";
  reg_info.CRIUserParameter= NULL;	    // Consumer Info
  reg_info.CRIEventFlags= 0;	            // Event flags
  /* Consumer NLM handle */
  reg_info.CRIOwnerID= (LoadDefinitionStructure *)getnlmhandle();
  reg_info.CRIConsumerESR= NULL;	    // No consumer ESR required
  reg_info.CRISecurityToken= 0;	            // No security token for the event
  reg_info.CRIConsumerFlags= 0;             // SMP_ENABLED_BIT;	
  reg_info.CRIFilterName= 0;	            // No event filtering
  reg_info.CRIFilterDataLength= 0;          // No filtering data
  reg_info.CRIFilterData= 0;	            // No filtering data
  /* Callback function for the event */
  (void *)reg_info.CRIConsumerCallback= (void *) refneb;
  reg_info.CRIOrder= 0;	                    // Event callback order
  reg_info.CRIConsumerType= CHECK_CONSUMER; // Consumer type

  /* Register for the event with NEB */
  if (RegisterConsumer(&reg_info))
  {
    consoleprintf("Failed to register for NSS Volume Deactivation event \n");
    return;
  }
  /* This ID is required for deregistration */
  neb_consumer_id= reg_info.CRIConsumerID;

  /* Get MySQL data volume name, stored in global variable datavolname */
  getvolumename();

  /*
    Get the NSS volume ID of the MySQL Data volume.
    Volume ID is stored in a global variable
  */
  getvolumeID((BYTE*) datavolname);	
}


/**
  Callback for NSS Volume Deactivation event.
*/

ulong neb_event_callback(struct EventBlock *eblock)
{
  EventChangeVolStateEnter_s *voldata;
  extern bool nw_panic;

  voldata= (EventChangeVolStateEnter_s *)eblock->EBEventData;

  /* Deactivation of a volume */
  if ((voldata->oldState == zVOLSTATE_ACTIVE &&
       voldata->newState == zVOLSTATE_DEACTIVE ||
       voldata->newState == zVOLSTATE_MAINTENANCE))
  {
    /*
      Ensure that we bring down MySQL server only for MySQL data
      volume deactivation
    */
    if (!memcmp(&voldata->volID, &datavolid, sizeof(VolumeID_t)))
    {
      consoleprintf("MySQL data volume is deactivated, shutting down MySQL Server \n");
      event_flag= TRUE;
      nw_panic = TRUE;
      event_flag= TRUE;
      kill_server(0);
    }
  }
  return 0;
}


#define ADMIN_VOL_PATH					"_ADMIN:/Volumes/"

/**
  Function to get NSS volume ID of the MySQL data.
*/
static void getvolumeID(BYTE *volumeName)
{
  char path[zMAX_FULL_NAME];
  Key_t rootKey= 0, fileKey= 0;
  QUAD getInfoMask;
  zInfo_s info;
  STATUS status;

  /* Get the root key */
  if ((status= zRootKey(0, &rootKey)) != zOK)
  {
    consoleprintf("\nGetNSSVolumeProperties - Failed to get root key, status: %d\n.", (int) status);
    goto exit;
  }

  /*
    Get the file key. This is the key to the volume object in the
    NSS admin volumes directory.
  */

  strxmov(path, (const char *) ADMIN_VOL_PATH, (const char *) volumeName,
          NullS);
  if ((status= zOpen(rootKey, zNSS_TASK, zNSPACE_LONG|zMODE_UTF8, 
                     (BYTE *) path, zRR_READ_ACCESS, &fileKey)) != zOK)
  {
    consoleprintf("\nGetNSSVolumeProperties - Failed to get file, status: %d\n.", (int) status);
    goto exit;
  }

  getInfoMask= zGET_IDS | zGET_VOLUME_INFO ;
  if ((status= zGetInfo(fileKey, getInfoMask, sizeof(info), 
                        zINFO_VERSION_A, &info)) != zOK)
  {
    consoleprintf("\nGetNSSVolumeProperties - Failed in zGetInfo, status: %d\n.", (int) status);
    goto exit;
  }

  /* Copy the data to global variable */
  datavolid.timeLow= info.vol.volumeID.timeLow;
  datavolid.timeMid= info.vol.volumeID.timeMid;
  datavolid.timeHighAndVersion= info.vol.volumeID.timeHighAndVersion;
  datavolid.clockSeqHighAndReserved= info.vol.volumeID.clockSeqHighAndReserved;
  datavolid.clockSeqLow= info.vol.volumeID.clockSeqLow;
  /* This is guranteed to be 6-byte length (but sizeof() would be better) */
  memcpy(datavolid.node, info.vol.volumeID.node, (unsigned int) 6);

exit:
  if (rootKey)
    zClose(rootKey);
  if (fileKey)
    zClose(fileKey);
}


static void init_signals(void)
{
  int signals[] = {SIGINT,SIGILL,SIGFPE,SIGSEGV,SIGTERM,SIGABRT};

  for (uint i=0 ; i < sizeof(signals)/sizeof(int) ; i++)
    signal(signals[i], kill_server);
  mysql_cb_init();  // initialize callbacks

}


static void start_signal_handler(void)
{
  // Save vm id of this process
  if (!opt_bootstrap)
    create_pid_file();
  // no signal handler
}


/**
  Warn if the data is on a Traditional volume.

  @note
    Already done by mysqld_safe
*/

static void check_data_home(const char *path)
{
}

#endif /*__WIN__ || __NETWARE */

#ifdef HAVE_LINUXTHREADS
#define UNSAFE_DEFAULT_LINUX_THREADS 200
#endif


#if BACKTRACE_DEMANGLE
#include <cxxabi.h>
extern "C" char *my_demangle(const char *mangled_name, int *status)
{
  return abi::__cxa_demangle(mangled_name, NULL, NULL, status);
}
#endif


extern "C" sig_handler handle_segfault(int sig)
{
  time_t curr_time;
  struct tm tm;

  /*
    Strictly speaking, one needs a mutex here
    but since we have got SIGSEGV already, things are a mess
    so not having the mutex is not as bad as possibly using a buggy
    mutex - so we keep things simple
  */
  if (segfaulted)
  {
    fprintf(stderr, "Fatal " SIGNAL_FMT " while backtracing\n", sig);
    exit(1);
  }

  segfaulted = 1;

  curr_time= my_time(0);
  localtime_r(&curr_time, &tm);

  fprintf(stderr,"\
%02d%02d%02d %2d:%02d:%02d - mysqld got " SIGNAL_FMT " ;\n\
This could be because you hit a bug. It is also possible that this binary\n\
or one of the libraries it was linked against is corrupt, improperly built,\n\
or misconfigured. This error can also be caused by malfunctioning hardware.\n",
          tm.tm_year % 100, tm.tm_mon+1, tm.tm_mday,
          tm.tm_hour, tm.tm_min, tm.tm_sec,
	  sig);
  fprintf(stderr, "\
We will try our best to scrape up some info that will hopefully help diagnose\n\
the problem, but since we have already crashed, something is definitely wrong\n\
and this may fail.\n\n");
  fprintf(stderr, "key_buffer_size=%lu\n",
          (ulong) dflt_key_cache->key_cache_mem_size);
  fprintf(stderr, "read_buffer_size=%ld\n", (long) global_system_variables.read_buff_size);
  fprintf(stderr, "max_used_connections=%lu\n", max_used_connections);
  fprintf(stderr, "max_threads=%u\n", thread_scheduler.max_threads);
  fprintf(stderr, "threads_connected=%u\n", thread_count);
  fprintf(stderr, "It is possible that mysqld could use up to \n\
key_buffer_size + (read_buffer_size + sort_buffer_size)*max_threads = %lu K\n\
bytes of memory\n", ((ulong) dflt_key_cache->key_cache_mem_size +
		     (global_system_variables.read_buff_size +
		      global_system_variables.sortbuff_size) *
		     thread_scheduler.max_threads +
                     max_connections * sizeof(THD)) / 1024);
  fprintf(stderr, "Hope that's ok; if not, decrease some variables in the equation.\n\n");

#if defined(HAVE_LINUXTHREADS)
  if (sizeof(char*) == 4 && thread_count > UNSAFE_DEFAULT_LINUX_THREADS)
  {
    fprintf(stderr, "\
You seem to be running 32-bit Linux and have %d concurrent connections.\n\
If you have not changed STACK_SIZE in LinuxThreads and built the binary \n\
yourself, LinuxThreads is quite likely to steal a part of the global heap for\n\
the thread stack. Please read http://dev.mysql.com/doc/mysql/en/linux.html\n\n",
	    thread_count);
  }
#endif /* HAVE_LINUXTHREADS */

#ifdef HAVE_STACKTRACE
  THD *thd=current_thd;

  if (!(test_flags & TEST_NO_STACKTRACE))
  {
    fprintf(stderr, "Thread pointer: 0x%lx\n", (long) thd);
    fprintf(stderr, "Attempting backtrace. You can use the following "
                    "information to find out\nwhere mysqld died. If "
                    "you see no messages after this, something went\n"
                    "terribly wrong...\n");
    my_print_stacktrace(thd ? (uchar*) thd->thread_stack : NULL,
                        my_thread_stack_size);
  }
  if (thd)
  {
    const char *kreason= "UNKNOWN";
    switch (thd->killed) {
    case THD::NOT_KILLED:
      kreason= "NOT_KILLED";
      break;
    case THD::KILL_BAD_DATA:
      kreason= "KILL_BAD_DATA";
      break;
    case THD::KILL_CONNECTION:
      kreason= "KILL_CONNECTION";
      break;
    case THD::KILL_QUERY:
      kreason= "KILL_QUERY";
      break;
    case THD::KILLED_NO_VALUE:
      kreason= "KILLED_NO_VALUE";
      break;
    }
    fprintf(stderr, "\nTrying to get some variables.\n"
                    "Some pointers may be invalid and cause the dump to abort.\n");
    fprintf(stderr, "Query (%p): ", thd->query());
    my_safe_print_str(thd->query(), min(1024, thd->query_length()));
    fprintf(stderr, "Connection ID (thread ID): %lu\n", (ulong) thd->thread_id);
    fprintf(stderr, "Status: %s\n", kreason);
    fputc('\n', stderr);
  }
  fprintf(stderr, "\
The manual page at http://dev.mysql.com/doc/mysql/en/crashing.html contains\n\
information that should help you find out what is causing the crash.\n");
  fflush(stderr);
#endif /* HAVE_STACKTRACE */

#ifdef HAVE_INITGROUPS
  if (calling_initgroups)
    fprintf(stderr, "\n\
This crash occured while the server was calling initgroups(). This is\n\
often due to the use of a mysqld that is statically linked against glibc\n\
and configured to use LDAP in /etc/nsswitch.conf. You will need to either\n\
upgrade to a version of glibc that does not have this problem (2.3.4 or\n\
later when used with nscd), disable LDAP in your nsswitch.conf, or use a\n\
mysqld that is not statically linked.\n");
#endif

#ifdef HAVE_NPTL
  if (thd_lib_detected == THD_LIB_LT && !getenv("LD_ASSUME_KERNEL"))
    fprintf(stderr,"\n\
You are running a statically-linked LinuxThreads binary on an NPTL system.\n\
This can result in crashes on some distributions due to LT/NPTL conflicts.\n\
You should either build a dynamically-linked binary, or force LinuxThreads\n\
to be used with the LD_ASSUME_KERNEL environment variable. Please consult\n\
the documentation for your distribution on how to do that.\n");
#endif
  
  if (locked_in_memory)
  {
    fprintf(stderr, "\n\
The \"--memlock\" argument, which was enabled, uses system calls that are\n\
unreliable and unstable on some operating systems and operating-system\n\
versions (notably, some versions of Linux).  This crash could be due to use\n\
of those buggy OS calls.  You should consider whether you really need the\n\
\"--memlock\" parameter and/or consult the OS distributer about \"mlockall\"\n\
bugs.\n");
  }

#ifdef HAVE_WRITE_CORE
  if (test_flags & TEST_CORE_ON_SIGNAL)
  {
    fprintf(stderr, "Writing a core file\n");
    fflush(stderr);
    my_write_core(sig);
  }
#endif

#ifndef __WIN__
  /* On Windows, do not terminate, but pass control to exception filter */
  exit(1);
#endif
}

#if !defined(__WIN__) && !defined(__NETWARE__)
#ifndef SA_RESETHAND
#define SA_RESETHAND 0
#endif
#ifndef SA_NODEFER
#define SA_NODEFER 0
#endif

#ifndef EMBEDDED_LIBRARY

static void init_signals(void)
{
  sigset_t set;
  struct sigaction sa;
  DBUG_ENTER("init_signals");

  my_sigset(THR_SERVER_ALARM,print_signal_warning); // Should never be called!

  if (!(test_flags & TEST_NO_STACKTRACE) || (test_flags & TEST_CORE_ON_SIGNAL))
  {
    sa.sa_flags = SA_RESETHAND | SA_NODEFER;
    sigemptyset(&sa.sa_mask);
    sigprocmask(SIG_SETMASK,&sa.sa_mask,NULL);

#ifdef HAVE_STACKTRACE
    my_init_stacktrace();
#endif
#if defined(__amiga__)
    sa.sa_handler=(void(*)())handle_segfault;
#else
    sa.sa_handler=handle_segfault;
#endif
    sigaction(SIGSEGV, &sa, NULL);
    sigaction(SIGABRT, &sa, NULL);
#ifdef SIGBUS
    sigaction(SIGBUS, &sa, NULL);
#endif
    sigaction(SIGILL, &sa, NULL);
    sigaction(SIGFPE, &sa, NULL);
  }

#ifdef HAVE_GETRLIMIT
  if (test_flags & TEST_CORE_ON_SIGNAL)
  {
    /* Change limits so that we will get a core file */
    STRUCT_RLIMIT rl;
    rl.rlim_cur = rl.rlim_max = RLIM_INFINITY;
    if (setrlimit(RLIMIT_CORE, &rl) && global_system_variables.log_warnings)
      sql_print_warning("setrlimit could not change the size of core files to 'infinity';  We may not be able to generate a core file on signals");
  }
#endif
  (void) sigemptyset(&set);
  my_sigset(SIGPIPE,SIG_IGN);
  sigaddset(&set,SIGPIPE);
#ifndef IGNORE_SIGHUP_SIGQUIT
  sigaddset(&set,SIGQUIT);
  sigaddset(&set,SIGHUP);
#endif
  sigaddset(&set,SIGTERM);

  /* Fix signals if blocked by parents (can happen on Mac OS X) */
  sigemptyset(&sa.sa_mask);
  sa.sa_flags = 0;
  sa.sa_handler = print_signal_warning;
  sigaction(SIGTERM, &sa, (struct sigaction*) 0);
  sa.sa_flags = 0;
  sa.sa_handler = print_signal_warning;
  sigaction(SIGHUP, &sa, (struct sigaction*) 0);
#ifdef SIGTSTP
  sigaddset(&set,SIGTSTP);
#endif
  if (thd_lib_detected != THD_LIB_LT)
    sigaddset(&set,THR_SERVER_ALARM);
  if (test_flags & TEST_SIGINT)
  {
    my_sigset(thr_kill_signal, end_thread_signal);
    // May be SIGINT
    sigdelset(&set, thr_kill_signal);
  }
  else
    sigaddset(&set,SIGINT);
  sigprocmask(SIG_SETMASK,&set,NULL);
  pthread_sigmask(SIG_SETMASK,&set,NULL);
  DBUG_VOID_RETURN;
}


static void start_signal_handler(void)
{
  int error;
  pthread_attr_t thr_attr;
  DBUG_ENTER("start_signal_handler");

  (void) pthread_attr_init(&thr_attr);
#if !defined(HAVE_DEC_3_2_THREADS)
  pthread_attr_setscope(&thr_attr,PTHREAD_SCOPE_SYSTEM);
  (void) pthread_attr_setdetachstate(&thr_attr,PTHREAD_CREATE_DETACHED);
  if (!(opt_specialflag & SPECIAL_NO_PRIOR))
    my_pthread_attr_setprio(&thr_attr,INTERRUPT_PRIOR);
#if defined(__ia64__) || defined(__ia64)
  /*
    Peculiar things with ia64 platforms - it seems we only have half the
    stack size in reality, so we have to double it here
  */
  pthread_attr_setstacksize(&thr_attr,my_thread_stack_size*2);
#else
  pthread_attr_setstacksize(&thr_attr,my_thread_stack_size);
#endif
#endif

  (void) pthread_mutex_lock(&LOCK_thread_count);
  if ((error=pthread_create(&signal_thread,&thr_attr,signal_hand,0)))
  {
    sql_print_error("Can't create interrupt-thread (error %d, errno: %d)",
		    error,errno);
    exit(1);
  }
  (void) pthread_cond_wait(&COND_thread_count,&LOCK_thread_count);
  pthread_mutex_unlock(&LOCK_thread_count);

  (void) pthread_attr_destroy(&thr_attr);
  DBUG_VOID_RETURN;
}


/** This threads handles all signals and alarms. */
/* ARGSUSED */
pthread_handler_t signal_hand(void *arg __attribute__((unused)))
{
  sigset_t set;
  int sig;
  my_thread_init();				// Init new thread
  DBUG_ENTER("signal_hand");
  signal_thread_in_use= 1;

  /*
    Setup alarm handler
    This should actually be '+ max_number_of_slaves' instead of +10,
    but the +10 should be quite safe.
  */
  init_thr_alarm(thread_scheduler.max_threads +
		 global_system_variables.max_insert_delayed_threads + 10);
  if (thd_lib_detected != THD_LIB_LT && (test_flags & TEST_SIGINT))
  {
    (void) sigemptyset(&set);			// Setup up SIGINT for debug
    (void) sigaddset(&set,SIGINT);		// For debugging
    (void) pthread_sigmask(SIG_UNBLOCK,&set,NULL);
  }
  (void) sigemptyset(&set);			// Setup up SIGINT for debug
#ifdef USE_ONE_SIGNAL_HAND
  (void) sigaddset(&set,THR_SERVER_ALARM);	// For alarms
#endif
#ifndef IGNORE_SIGHUP_SIGQUIT
  (void) sigaddset(&set,SIGQUIT);
  (void) sigaddset(&set,SIGHUP);
#endif
  (void) sigaddset(&set,SIGTERM);
  (void) sigaddset(&set,SIGTSTP);

  /* Save pid to this process (or thread on Linux) */
  if (!opt_bootstrap)
    create_pid_file();

  /*
    signal to start_signal_handler that we are ready
    This works by waiting for start_signal_handler to free mutex,
    after which we signal it that we are ready.
    At this pointer there is no other threads running, so there
    should not be any other pthread_cond_signal() calls.
  */
  (void) pthread_mutex_lock(&LOCK_thread_count);
  (void) pthread_mutex_unlock(&LOCK_thread_count);
  (void) pthread_cond_broadcast(&COND_thread_count);

  (void) pthread_sigmask(SIG_BLOCK,&set,NULL);
  for (;;)
  {
    int error;					// Used when debugging
    if (shutdown_in_progress && !abort_loop)
    {
      sig= SIGTERM;
      error=0;
    }
    else
      while ((error=my_sigwait(&set,&sig)) == EINTR) ;
    if (cleanup_done)
    {
      DBUG_PRINT("quit",("signal_handler: calling my_thread_end()"));
      my_thread_end();
      signal_thread_in_use= 0;
      DBUG_LEAVE;                               // Must match DBUG_ENTER()
      pthread_exit(0);				// Safety
      return 0;                                 // Avoid compiler warnings
    }
    switch (sig) {
    case SIGTERM:
    case SIGQUIT:
    case SIGKILL:
#ifdef EXTRA_DEBUG
      sql_print_information("Got signal %d to shutdown mysqld",sig);
#endif
      /* switch to the old log message processing */
      logger.set_handlers(LOG_FILE, opt_slow_log ? LOG_FILE:LOG_NONE,
                          opt_log ? LOG_FILE:LOG_NONE);
      DBUG_PRINT("info",("Got signal: %d  abort_loop: %d",sig,abort_loop));
      if (!abort_loop)
      {
	abort_loop=1;				// mark abort for threads
#ifdef USE_ONE_SIGNAL_HAND
	pthread_t tmp;
	if (!(opt_specialflag & SPECIAL_NO_PRIOR))
	  my_pthread_attr_setprio(&connection_attrib,INTERRUPT_PRIOR);
	if (pthread_create(&tmp,&connection_attrib, kill_server_thread,
			   (void*) &sig))
	  sql_print_error("Can't create thread to kill server");
#else
	kill_server((void*) sig);	// MIT THREAD has a alarm thread
#endif
      }
      break;
    case SIGHUP:
      if (!abort_loop)
      {
        int not_used;
	mysql_print_status();		// Print some debug info
	reload_acl_and_cache((THD*) 0,
			     (REFRESH_LOG | REFRESH_TABLES | REFRESH_FAST |
			      REFRESH_GRANT |
			      REFRESH_THREADS | REFRESH_HOSTS),
			     (TABLE_LIST*) 0, &not_used); // Flush logs
      }
      /* reenable logs after the options were reloaded */
      if (log_output_options & LOG_NONE)
      {
        logger.set_handlers(LOG_FILE,
                            opt_slow_log ? LOG_TABLE : LOG_NONE,
                            opt_log ? LOG_TABLE : LOG_NONE);
      }
      else
      {
        logger.set_handlers(LOG_FILE,
                            opt_slow_log ? log_output_options : LOG_NONE,
                            opt_log ? log_output_options : LOG_NONE);
      }
      break;
#ifdef USE_ONE_SIGNAL_HAND
    case THR_SERVER_ALARM:
      process_alarm(sig);			// Trigger alarms.
      break;
#endif
    default:
#ifdef EXTRA_DEBUG
      sql_print_warning("Got signal: %d  error: %d",sig,error); /* purecov: tested */
#endif
      break;					/* purecov: tested */
    }
  }
  return(0);					/* purecov: deadcode */
}

static void check_data_home(const char *path)
{}

#endif /*!EMBEDDED_LIBRARY*/
#endif	/* __WIN__*/


/**
  All global error messages are sent here where the first one is stored
  for the client.
*/
/* ARGSUSED */
extern "C" int my_message_sql(uint error, const char *str, myf MyFlags);

int my_message_sql(uint error, const char *str, myf MyFlags)
{
  THD *thd;
  DBUG_ENTER("my_message_sql");
  DBUG_PRINT("error", ("error: %u  message: '%s'", error, str));

  DBUG_ASSERT(str != NULL);
  /*
    An error should have a valid error number (!= 0), so it can be caught
    in stored procedures by SQL exception handlers.
    Calling my_error() with error == 0 is a bug.
    Remaining known places to fix:
    - storage/myisam/mi_create.c, my_printf_error()
    TODO:
    DBUG_ASSERT(error != 0);
  */

  if (error == 0)
  {
    /* At least, prevent new abuse ... */
    DBUG_ASSERT(strncmp(str, "MyISAM table", 12) == 0);
    error= ER_UNKNOWN_ERROR;
  }

  if ((thd= current_thd))
  {
    /*
      TODO: There are two exceptions mechanism (THD and sp_rcontext),
      this could be improved by having a common stack of handlers.
    */
    if (thd->handle_error(error, str,
                          MYSQL_ERROR::WARN_LEVEL_ERROR))
      DBUG_RETURN(0);

    thd->is_slave_error=  1; // needed to catch query errors during replication

    /*
      thd->lex->current_select == 0 if lex structure is not inited
      (not query command (COM_QUERY))
    */
    if (thd->lex->current_select &&
	thd->lex->current_select->no_error && !thd->is_fatal_error)
    {
      DBUG_PRINT("error",
                 ("Error converted to warning: current_select: no_error %d  "
                  "fatal_error: %d",
                  (thd->lex->current_select ?
                   thd->lex->current_select->no_error : 0),
                  (int) thd->is_fatal_error));
    }
    else
    {
      if (! thd->main_da.is_error())            // Return only first message
      {
        thd->main_da.set_error_status(thd, error, str);
      }
      query_cache_abort(&thd->net);
    }
    /*
      If a continue handler is found, the error message will be cleared
      by the stored procedures code.
    */
    if (thd->spcont &&
        ! (MyFlags & ME_NO_SP_HANDLER) &&
        thd->spcont->handle_error(error, MYSQL_ERROR::WARN_LEVEL_ERROR, thd))
    {
      /*
        Do not push any warnings, a handled error must be completely
        silenced.
      */
      DBUG_RETURN(0);
    }

    /* When simulating OOM, skip writing to error log to avoid mtr errors */
    DBUG_EXECUTE_IF("simulate_out_of_memory", DBUG_RETURN(0););

    if (!thd->no_warnings_for_error &&
        !(MyFlags & ME_NO_WARNING_FOR_ERROR))
    {
      /*
        Suppress infinite recursion if there a memory allocation error
        inside push_warning.
      */
      thd->no_warnings_for_error= TRUE;
      push_warning(thd, MYSQL_ERROR::WARN_LEVEL_ERROR, error, str);
      thd->no_warnings_for_error= FALSE;
    }
  }

  /* When simulating OOM, skip writing to error log to avoid mtr errors */
  DBUG_EXECUTE_IF("simulate_out_of_memory", DBUG_RETURN(0););

  if (!thd || MyFlags & ME_NOREFRESH)
    sql_print_error("%s: %s",my_progname,str); /* purecov: inspected */
  DBUG_RETURN(0);
}


#ifndef EMBEDDED_LIBRARY
extern "C" void *my_str_malloc_mysqld(size_t size);
extern "C" void my_str_free_mysqld(void *ptr);

void *my_str_malloc_mysqld(size_t size)
{
  return my_malloc(size, MYF(MY_FAE));
}


void my_str_free_mysqld(void *ptr)
{
  my_free((uchar*)ptr, MYF(MY_FAE));
}
#endif /* EMBEDDED_LIBRARY */


#ifdef __WIN__

pthread_handler_t handle_shutdown(void *arg)
{
  MSG msg;
  my_thread_init();

  /* this call should create the message queue for this thread */
  PeekMessage(&msg, NULL, 1, 65534,PM_NOREMOVE);
#if !defined(EMBEDDED_LIBRARY)
  if (WaitForSingleObject(hEventShutdown,INFINITE)==WAIT_OBJECT_0)
#endif /* EMBEDDED_LIBRARY */
     kill_server(MYSQL_KILL_SIGNAL);
  return 0;
}
#endif

const char *load_default_groups[]= {
#ifdef WITH_NDBCLUSTER_STORAGE_ENGINE
"mysql_cluster",
#endif
"mysqld","server", MYSQL_BASE_VERSION, 0, 0};

#if defined(__WIN__) && !defined(EMBEDDED_LIBRARY)
static const int load_default_groups_sz=
sizeof(load_default_groups)/sizeof(load_default_groups[0]);
#endif


#ifndef EMBEDDED_LIBRARY
static
int
check_enough_stack_size()
{
  uchar stack_top;

  return check_stack_overrun(current_thd, STACK_MIN_SIZE,
                             &stack_top);
}
#endif


/**
  Initialize one of the global date/time format variables.

  @param format_type		What kind of format should be supported
  @param var_ptr		Pointer to variable that should be updated

  @note
    The default value is taken from either opt_date_time_formats[] or
    the ISO format (ANSI SQL)

  @retval
    0 ok
  @retval
    1 error
*/

static bool init_global_datetime_format(timestamp_type format_type,
                                        DATE_TIME_FORMAT **var_ptr)
{
  /* Get command line option */
  const char *str= opt_date_time_formats[format_type];

  if (!str)					// No specified format
  {
    str= get_date_time_format_str(&known_date_time_formats[ISO_FORMAT],
				  format_type);
    /*
      Set the "command line" option to point to the generated string so
      that we can set global formats back to default
    */
    opt_date_time_formats[format_type]= str;
  }
  if (!(*var_ptr= date_time_format_make(format_type, str, strlen(str))))
  {
    fprintf(stderr, "Wrong date/time format specifier: %s\n", str);
    return 1;
  }
  return 0;
}

SHOW_VAR com_status_vars[]= {
  {"admin_commands",       (char*) offsetof(STATUS_VAR, com_other), SHOW_LONG_STATUS},
  {"assign_to_keycache",   (char*) offsetof(STATUS_VAR, com_stat[(uint) SQLCOM_ASSIGN_TO_KEYCACHE]), SHOW_LONG_STATUS},
  {"alter_db",             (char*) offsetof(STATUS_VAR, com_stat[(uint) SQLCOM_ALTER_DB]), SHOW_LONG_STATUS},
  {"alter_db_upgrade",     (char*) offsetof(STATUS_VAR, com_stat[(uint) SQLCOM_ALTER_DB_UPGRADE]), SHOW_LONG_STATUS},
  {"alter_event",          (char*) offsetof(STATUS_VAR, com_stat[(uint) SQLCOM_ALTER_EVENT]), SHOW_LONG_STATUS},
  {"alter_function",       (char*) offsetof(STATUS_VAR, com_stat[(uint) SQLCOM_ALTER_FUNCTION]), SHOW_LONG_STATUS},
  {"alter_procedure",      (char*) offsetof(STATUS_VAR, com_stat[(uint) SQLCOM_ALTER_PROCEDURE]), SHOW_LONG_STATUS},
  {"alter_server",         (char*) offsetof(STATUS_VAR, com_stat[(uint) SQLCOM_ALTER_SERVER]), SHOW_LONG_STATUS},
  {"alter_table",          (char*) offsetof(STATUS_VAR, com_stat[(uint) SQLCOM_ALTER_TABLE]), SHOW_LONG_STATUS},
  {"alter_tablespace",     (char*) offsetof(STATUS_VAR, com_stat[(uint) SQLCOM_ALTER_TABLESPACE]), SHOW_LONG_STATUS},
  {"analyze",              (char*) offsetof(STATUS_VAR, com_stat[(uint) SQLCOM_ANALYZE]), SHOW_LONG_STATUS},
  {"backup_table",         (char*) offsetof(STATUS_VAR, com_stat[(uint) SQLCOM_BACKUP_TABLE]), SHOW_LONG_STATUS},
  {"begin",                (char*) offsetof(STATUS_VAR, com_stat[(uint) SQLCOM_BEGIN]), SHOW_LONG_STATUS},
  {"binlog",               (char*) offsetof(STATUS_VAR, com_stat[(uint) SQLCOM_BINLOG_BASE64_EVENT]), SHOW_LONG_STATUS},
  {"call_procedure",       (char*) offsetof(STATUS_VAR, com_stat[(uint) SQLCOM_CALL]), SHOW_LONG_STATUS},
  {"change_db",            (char*) offsetof(STATUS_VAR, com_stat[(uint) SQLCOM_CHANGE_DB]), SHOW_LONG_STATUS},
  {"change_master",        (char*) offsetof(STATUS_VAR, com_stat[(uint) SQLCOM_CHANGE_MASTER]), SHOW_LONG_STATUS},
  {"check",                (char*) offsetof(STATUS_VAR, com_stat[(uint) SQLCOM_CHECK]), SHOW_LONG_STATUS},
  {"checksum",             (char*) offsetof(STATUS_VAR, com_stat[(uint) SQLCOM_CHECKSUM]), SHOW_LONG_STATUS},
  {"commit",               (char*) offsetof(STATUS_VAR, com_stat[(uint) SQLCOM_COMMIT]), SHOW_LONG_STATUS},
  {"create_db",            (char*) offsetof(STATUS_VAR, com_stat[(uint) SQLCOM_CREATE_DB]), SHOW_LONG_STATUS},
  {"create_event",         (char*) offsetof(STATUS_VAR, com_stat[(uint) SQLCOM_CREATE_EVENT]), SHOW_LONG_STATUS},
  {"create_function",      (char*) offsetof(STATUS_VAR, com_stat[(uint) SQLCOM_CREATE_SPFUNCTION]), SHOW_LONG_STATUS},
  {"create_index",         (char*) offsetof(STATUS_VAR, com_stat[(uint) SQLCOM_CREATE_INDEX]), SHOW_LONG_STATUS},
  {"create_procedure",     (char*) offsetof(STATUS_VAR, com_stat[(uint) SQLCOM_CREATE_PROCEDURE]), SHOW_LONG_STATUS},
  {"create_server",        (char*) offsetof(STATUS_VAR, com_stat[(uint) SQLCOM_CREATE_SERVER]), SHOW_LONG_STATUS},
  {"create_table",         (char*) offsetof(STATUS_VAR, com_stat[(uint) SQLCOM_CREATE_TABLE]), SHOW_LONG_STATUS},
  {"create_trigger",       (char*) offsetof(STATUS_VAR, com_stat[(uint) SQLCOM_CREATE_TRIGGER]), SHOW_LONG_STATUS},
  {"create_udf",           (char*) offsetof(STATUS_VAR, com_stat[(uint) SQLCOM_CREATE_FUNCTION]), SHOW_LONG_STATUS},
  {"create_user",          (char*) offsetof(STATUS_VAR, com_stat[(uint) SQLCOM_CREATE_USER]), SHOW_LONG_STATUS},
  {"create_view",          (char*) offsetof(STATUS_VAR, com_stat[(uint) SQLCOM_CREATE_VIEW]), SHOW_LONG_STATUS},
  {"dealloc_sql",          (char*) offsetof(STATUS_VAR, com_stat[(uint) SQLCOM_DEALLOCATE_PREPARE]), SHOW_LONG_STATUS},
  {"delete",               (char*) offsetof(STATUS_VAR, com_stat[(uint) SQLCOM_DELETE]), SHOW_LONG_STATUS},
  {"delete_multi",         (char*) offsetof(STATUS_VAR, com_stat[(uint) SQLCOM_DELETE_MULTI]), SHOW_LONG_STATUS},
  {"do",                   (char*) offsetof(STATUS_VAR, com_stat[(uint) SQLCOM_DO]), SHOW_LONG_STATUS},
  {"drop_db",              (char*) offsetof(STATUS_VAR, com_stat[(uint) SQLCOM_DROP_DB]), SHOW_LONG_STATUS},
  {"drop_event",           (char*) offsetof(STATUS_VAR, com_stat[(uint) SQLCOM_DROP_EVENT]), SHOW_LONG_STATUS},
  {"drop_function",        (char*) offsetof(STATUS_VAR, com_stat[(uint) SQLCOM_DROP_FUNCTION]), SHOW_LONG_STATUS},
  {"drop_index",           (char*) offsetof(STATUS_VAR, com_stat[(uint) SQLCOM_DROP_INDEX]), SHOW_LONG_STATUS},
  {"drop_procedure",       (char*) offsetof(STATUS_VAR, com_stat[(uint) SQLCOM_DROP_PROCEDURE]), SHOW_LONG_STATUS},
  {"drop_server",          (char*) offsetof(STATUS_VAR, com_stat[(uint) SQLCOM_DROP_SERVER]), SHOW_LONG_STATUS},
  {"drop_table",           (char*) offsetof(STATUS_VAR, com_stat[(uint) SQLCOM_DROP_TABLE]), SHOW_LONG_STATUS},
  {"drop_trigger",         (char*) offsetof(STATUS_VAR, com_stat[(uint) SQLCOM_DROP_TRIGGER]), SHOW_LONG_STATUS},
  {"drop_user",            (char*) offsetof(STATUS_VAR, com_stat[(uint) SQLCOM_DROP_USER]), SHOW_LONG_STATUS},
  {"drop_view",            (char*) offsetof(STATUS_VAR, com_stat[(uint) SQLCOM_DROP_VIEW]), SHOW_LONG_STATUS},
  {"empty_query",          (char*) offsetof(STATUS_VAR, com_stat[(uint) SQLCOM_EMPTY_QUERY]), SHOW_LONG_STATUS},
  {"execute_sql",          (char*) offsetof(STATUS_VAR, com_stat[(uint) SQLCOM_EXECUTE]), SHOW_LONG_STATUS},
  {"flush",                (char*) offsetof(STATUS_VAR, com_stat[(uint) SQLCOM_FLUSH]), SHOW_LONG_STATUS},
  {"grant",                (char*) offsetof(STATUS_VAR, com_stat[(uint) SQLCOM_GRANT]), SHOW_LONG_STATUS},
  {"ha_close",             (char*) offsetof(STATUS_VAR, com_stat[(uint) SQLCOM_HA_CLOSE]), SHOW_LONG_STATUS},
  {"ha_open",              (char*) offsetof(STATUS_VAR, com_stat[(uint) SQLCOM_HA_OPEN]), SHOW_LONG_STATUS},
  {"ha_read",              (char*) offsetof(STATUS_VAR, com_stat[(uint) SQLCOM_HA_READ]), SHOW_LONG_STATUS},
  {"help",                 (char*) offsetof(STATUS_VAR, com_stat[(uint) SQLCOM_HELP]), SHOW_LONG_STATUS},
  {"insert",               (char*) offsetof(STATUS_VAR, com_stat[(uint) SQLCOM_INSERT]), SHOW_LONG_STATUS},
  {"insert_select",        (char*) offsetof(STATUS_VAR, com_stat[(uint) SQLCOM_INSERT_SELECT]), SHOW_LONG_STATUS},
  {"install_plugin",       (char*) offsetof(STATUS_VAR, com_stat[(uint) SQLCOM_INSTALL_PLUGIN]), SHOW_LONG_STATUS},
  {"kill",                 (char*) offsetof(STATUS_VAR, com_stat[(uint) SQLCOM_KILL]), SHOW_LONG_STATUS},
  {"load",                 (char*) offsetof(STATUS_VAR, com_stat[(uint) SQLCOM_LOAD]), SHOW_LONG_STATUS},
  {"load_master_data",     (char*) offsetof(STATUS_VAR, com_stat[(uint) SQLCOM_LOAD_MASTER_DATA]), SHOW_LONG_STATUS},
  {"load_master_table",    (char*) offsetof(STATUS_VAR, com_stat[(uint) SQLCOM_LOAD_MASTER_TABLE]), SHOW_LONG_STATUS},
  {"lock_tables",          (char*) offsetof(STATUS_VAR, com_stat[(uint) SQLCOM_LOCK_TABLES]), SHOW_LONG_STATUS},
  {"optimize",             (char*) offsetof(STATUS_VAR, com_stat[(uint) SQLCOM_OPTIMIZE]), SHOW_LONG_STATUS},
  {"preload_keys",         (char*) offsetof(STATUS_VAR, com_stat[(uint) SQLCOM_PRELOAD_KEYS]), SHOW_LONG_STATUS},
  {"prepare_sql",          (char*) offsetof(STATUS_VAR, com_stat[(uint) SQLCOM_PREPARE]), SHOW_LONG_STATUS},
  {"purge",                (char*) offsetof(STATUS_VAR, com_stat[(uint) SQLCOM_PURGE]), SHOW_LONG_STATUS},
  {"purge_before_date",    (char*) offsetof(STATUS_VAR, com_stat[(uint) SQLCOM_PURGE_BEFORE]), SHOW_LONG_STATUS},
  {"release_savepoint",    (char*) offsetof(STATUS_VAR, com_stat[(uint) SQLCOM_RELEASE_SAVEPOINT]), SHOW_LONG_STATUS},
  {"rename_table",         (char*) offsetof(STATUS_VAR, com_stat[(uint) SQLCOM_RENAME_TABLE]), SHOW_LONG_STATUS},
  {"rename_user",          (char*) offsetof(STATUS_VAR, com_stat[(uint) SQLCOM_RENAME_USER]), SHOW_LONG_STATUS},
  {"repair",               (char*) offsetof(STATUS_VAR, com_stat[(uint) SQLCOM_REPAIR]), SHOW_LONG_STATUS},
  {"replace",              (char*) offsetof(STATUS_VAR, com_stat[(uint) SQLCOM_REPLACE]), SHOW_LONG_STATUS},
  {"replace_select",       (char*) offsetof(STATUS_VAR, com_stat[(uint) SQLCOM_REPLACE_SELECT]), SHOW_LONG_STATUS},
  {"reset",                (char*) offsetof(STATUS_VAR, com_stat[(uint) SQLCOM_RESET]), SHOW_LONG_STATUS},
  {"restore_table",        (char*) offsetof(STATUS_VAR, com_stat[(uint) SQLCOM_RESTORE_TABLE]), SHOW_LONG_STATUS},
  {"revoke",               (char*) offsetof(STATUS_VAR, com_stat[(uint) SQLCOM_REVOKE]), SHOW_LONG_STATUS},
  {"revoke_all",           (char*) offsetof(STATUS_VAR, com_stat[(uint) SQLCOM_REVOKE_ALL]), SHOW_LONG_STATUS},
  {"rollback",             (char*) offsetof(STATUS_VAR, com_stat[(uint) SQLCOM_ROLLBACK]), SHOW_LONG_STATUS},
  {"rollback_to_savepoint",(char*) offsetof(STATUS_VAR, com_stat[(uint) SQLCOM_ROLLBACK_TO_SAVEPOINT]), SHOW_LONG_STATUS},
  {"savepoint",            (char*) offsetof(STATUS_VAR, com_stat[(uint) SQLCOM_SAVEPOINT]), SHOW_LONG_STATUS},
  {"select",               (char*) offsetof(STATUS_VAR, com_stat[(uint) SQLCOM_SELECT]), SHOW_LONG_STATUS},
  {"set_option",           (char*) offsetof(STATUS_VAR, com_stat[(uint) SQLCOM_SET_OPTION]), SHOW_LONG_STATUS},
  {"show_authors",         (char*) offsetof(STATUS_VAR, com_stat[(uint) SQLCOM_SHOW_AUTHORS]), SHOW_LONG_STATUS},
  {"show_binlog_events",   (char*) offsetof(STATUS_VAR, com_stat[(uint) SQLCOM_SHOW_BINLOG_EVENTS]), SHOW_LONG_STATUS},
  {"show_binlogs",         (char*) offsetof(STATUS_VAR, com_stat[(uint) SQLCOM_SHOW_BINLOGS]), SHOW_LONG_STATUS},
  {"show_charsets",        (char*) offsetof(STATUS_VAR, com_stat[(uint) SQLCOM_SHOW_CHARSETS]), SHOW_LONG_STATUS},
  {"show_collations",      (char*) offsetof(STATUS_VAR, com_stat[(uint) SQLCOM_SHOW_COLLATIONS]), SHOW_LONG_STATUS},
  {"show_column_types",    (char*) offsetof(STATUS_VAR, com_stat[(uint) SQLCOM_SHOW_COLUMN_TYPES]), SHOW_LONG_STATUS},
  {"show_contributors",    (char*) offsetof(STATUS_VAR, com_stat[(uint) SQLCOM_SHOW_CONTRIBUTORS]), SHOW_LONG_STATUS},
  {"show_create_db",       (char*) offsetof(STATUS_VAR, com_stat[(uint) SQLCOM_SHOW_CREATE_DB]), SHOW_LONG_STATUS},
  {"show_create_event",    (char*) offsetof(STATUS_VAR, com_stat[(uint) SQLCOM_SHOW_CREATE_EVENT]), SHOW_LONG_STATUS},
  {"show_create_func",     (char*) offsetof(STATUS_VAR, com_stat[(uint) SQLCOM_SHOW_CREATE_FUNC]), SHOW_LONG_STATUS},
  {"show_create_proc",     (char*) offsetof(STATUS_VAR, com_stat[(uint) SQLCOM_SHOW_CREATE_PROC]), SHOW_LONG_STATUS},
  {"show_create_table",    (char*) offsetof(STATUS_VAR, com_stat[(uint) SQLCOM_SHOW_CREATE]), SHOW_LONG_STATUS},
  {"show_create_trigger",  (char*) offsetof(STATUS_VAR, com_stat[(uint) SQLCOM_SHOW_CREATE_TRIGGER]), SHOW_LONG_STATUS},
  {"show_databases",       (char*) offsetof(STATUS_VAR, com_stat[(uint) SQLCOM_SHOW_DATABASES]), SHOW_LONG_STATUS},
  {"show_engine_logs",     (char*) offsetof(STATUS_VAR, com_stat[(uint) SQLCOM_SHOW_ENGINE_LOGS]), SHOW_LONG_STATUS},
  {"show_engine_mutex",    (char*) offsetof(STATUS_VAR, com_stat[(uint) SQLCOM_SHOW_ENGINE_MUTEX]), SHOW_LONG_STATUS},
  {"show_engine_status",   (char*) offsetof(STATUS_VAR, com_stat[(uint) SQLCOM_SHOW_ENGINE_STATUS]), SHOW_LONG_STATUS},
  {"show_events",          (char*) offsetof(STATUS_VAR, com_stat[(uint) SQLCOM_SHOW_EVENTS]), SHOW_LONG_STATUS},
  {"show_errors",          (char*) offsetof(STATUS_VAR, com_stat[(uint) SQLCOM_SHOW_ERRORS]), SHOW_LONG_STATUS},
  {"show_fields",          (char*) offsetof(STATUS_VAR, com_stat[(uint) SQLCOM_SHOW_FIELDS]), SHOW_LONG_STATUS},
#ifndef DBUG_OFF
  {"show_function_code",   (char*) offsetof(STATUS_VAR, com_stat[(uint) SQLCOM_SHOW_FUNC_CODE]), SHOW_LONG_STATUS},
#endif
  {"show_function_status", (char*) offsetof(STATUS_VAR, com_stat[(uint) SQLCOM_SHOW_STATUS_FUNC]), SHOW_LONG_STATUS},
  {"show_grants",          (char*) offsetof(STATUS_VAR, com_stat[(uint) SQLCOM_SHOW_GRANTS]), SHOW_LONG_STATUS},
  {"show_keys",            (char*) offsetof(STATUS_VAR, com_stat[(uint) SQLCOM_SHOW_KEYS]), SHOW_LONG_STATUS},
  {"show_master_status",   (char*) offsetof(STATUS_VAR, com_stat[(uint) SQLCOM_SHOW_MASTER_STAT]), SHOW_LONG_STATUS},
  {"show_new_master",      (char*) offsetof(STATUS_VAR, com_stat[(uint) SQLCOM_SHOW_NEW_MASTER]), SHOW_LONG_STATUS},
  {"show_open_tables",     (char*) offsetof(STATUS_VAR, com_stat[(uint) SQLCOM_SHOW_OPEN_TABLES]), SHOW_LONG_STATUS},
  {"show_plugins",         (char*) offsetof(STATUS_VAR, com_stat[(uint) SQLCOM_SHOW_PLUGINS]), SHOW_LONG_STATUS},
  {"show_privileges",      (char*) offsetof(STATUS_VAR, com_stat[(uint) SQLCOM_SHOW_PRIVILEGES]), SHOW_LONG_STATUS},
#ifndef DBUG_OFF
  {"show_procedure_code",  (char*) offsetof(STATUS_VAR, com_stat[(uint) SQLCOM_SHOW_PROC_CODE]), SHOW_LONG_STATUS},
#endif
  {"show_procedure_status",(char*) offsetof(STATUS_VAR, com_stat[(uint) SQLCOM_SHOW_STATUS_PROC]), SHOW_LONG_STATUS},
  {"show_processlist",     (char*) offsetof(STATUS_VAR, com_stat[(uint) SQLCOM_SHOW_PROCESSLIST]), SHOW_LONG_STATUS},
  {"show_profile",         (char*) offsetof(STATUS_VAR, com_stat[(uint) SQLCOM_SHOW_PROFILE]), SHOW_LONG_STATUS},
  {"show_profiles",        (char*) offsetof(STATUS_VAR, com_stat[(uint) SQLCOM_SHOW_PROFILES]), SHOW_LONG_STATUS},
  {"show_slave_hosts",     (char*) offsetof(STATUS_VAR, com_stat[(uint) SQLCOM_SHOW_SLAVE_HOSTS]), SHOW_LONG_STATUS},
  {"show_slave_status",    (char*) offsetof(STATUS_VAR, com_stat[(uint) SQLCOM_SHOW_SLAVE_STAT]), SHOW_LONG_STATUS},
  {"show_status",          (char*) offsetof(STATUS_VAR, com_stat[(uint) SQLCOM_SHOW_STATUS]), SHOW_LONG_STATUS},
  {"show_storage_engines", (char*) offsetof(STATUS_VAR, com_stat[(uint) SQLCOM_SHOW_STORAGE_ENGINES]), SHOW_LONG_STATUS},
  {"show_table_status",    (char*) offsetof(STATUS_VAR, com_stat[(uint) SQLCOM_SHOW_TABLE_STATUS]), SHOW_LONG_STATUS},
  {"show_tables",          (char*) offsetof(STATUS_VAR, com_stat[(uint) SQLCOM_SHOW_TABLES]), SHOW_LONG_STATUS},
  {"show_triggers",        (char*) offsetof(STATUS_VAR, com_stat[(uint) SQLCOM_SHOW_TRIGGERS]), SHOW_LONG_STATUS},
  {"show_variables",       (char*) offsetof(STATUS_VAR, com_stat[(uint) SQLCOM_SHOW_VARIABLES]), SHOW_LONG_STATUS},
  {"show_warnings",        (char*) offsetof(STATUS_VAR, com_stat[(uint) SQLCOM_SHOW_WARNS]), SHOW_LONG_STATUS},
  {"slave_start",          (char*) offsetof(STATUS_VAR, com_stat[(uint) SQLCOM_SLAVE_START]), SHOW_LONG_STATUS},
  {"slave_stop",           (char*) offsetof(STATUS_VAR, com_stat[(uint) SQLCOM_SLAVE_STOP]), SHOW_LONG_STATUS},
  {"stmt_close",           (char*) offsetof(STATUS_VAR, com_stmt_close), SHOW_LONG_STATUS},
  {"stmt_execute",         (char*) offsetof(STATUS_VAR, com_stmt_execute), SHOW_LONG_STATUS},
  {"stmt_fetch",           (char*) offsetof(STATUS_VAR, com_stmt_fetch), SHOW_LONG_STATUS},
  {"stmt_prepare",         (char*) offsetof(STATUS_VAR, com_stmt_prepare), SHOW_LONG_STATUS},
  {"stmt_reprepare",       (char*) offsetof(STATUS_VAR, com_stmt_reprepare), SHOW_LONG_STATUS},
  {"stmt_reset",           (char*) offsetof(STATUS_VAR, com_stmt_reset), SHOW_LONG_STATUS},
  {"stmt_send_long_data",  (char*) offsetof(STATUS_VAR, com_stmt_send_long_data), SHOW_LONG_STATUS},
  {"truncate",             (char*) offsetof(STATUS_VAR, com_stat[(uint) SQLCOM_TRUNCATE]), SHOW_LONG_STATUS},
  {"uninstall_plugin",     (char*) offsetof(STATUS_VAR, com_stat[(uint) SQLCOM_UNINSTALL_PLUGIN]), SHOW_LONG_STATUS},
  {"unlock_tables",        (char*) offsetof(STATUS_VAR, com_stat[(uint) SQLCOM_UNLOCK_TABLES]), SHOW_LONG_STATUS},
  {"update",               (char*) offsetof(STATUS_VAR, com_stat[(uint) SQLCOM_UPDATE]), SHOW_LONG_STATUS},
  {"update_multi",         (char*) offsetof(STATUS_VAR, com_stat[(uint) SQLCOM_UPDATE_MULTI]), SHOW_LONG_STATUS},
  {"xa_commit",            (char*) offsetof(STATUS_VAR, com_stat[(uint) SQLCOM_XA_COMMIT]),SHOW_LONG_STATUS},
  {"xa_end",               (char*) offsetof(STATUS_VAR, com_stat[(uint) SQLCOM_XA_END]),SHOW_LONG_STATUS},
  {"xa_prepare",           (char*) offsetof(STATUS_VAR, com_stat[(uint) SQLCOM_XA_PREPARE]),SHOW_LONG_STATUS},
  {"xa_recover",           (char*) offsetof(STATUS_VAR, com_stat[(uint) SQLCOM_XA_RECOVER]),SHOW_LONG_STATUS},
  {"xa_rollback",          (char*) offsetof(STATUS_VAR, com_stat[(uint) SQLCOM_XA_ROLLBACK]),SHOW_LONG_STATUS},
  {"xa_start",             (char*) offsetof(STATUS_VAR, com_stat[(uint) SQLCOM_XA_START]),SHOW_LONG_STATUS},
  {NullS, NullS, SHOW_LONG}
};

static int init_common_variables(const char *conf_file_name, int argc,
				 char **argv, const char **groups)
{
  char buff[FN_REFLEN], *s;
  umask(((~my_umask) & 0666));
  my_decimal_set_zero(&decimal_zero); // set decimal_zero constant;
  tzset();			// Set tzname

  max_system_variables.pseudo_thread_id= (ulong)~0;
  server_start_time= flush_status_time= my_time(0);

  rpl_filter= new Rpl_filter;
  binlog_filter= new Rpl_filter;
  if (!rpl_filter || !binlog_filter)
  {
    sql_perror("Could not allocate replication and binlog filters");
    return 1;
  }

  if (init_thread_environment() ||
      mysql_init_variables())
    return 1;

#ifdef HAVE_TZNAME
  {
    struct tm tm_tmp;
    localtime_r(&server_start_time,&tm_tmp);
    strmake(system_time_zone, tzname[tm_tmp.tm_isdst != 0 ? 1 : 0],
            sizeof(system_time_zone)-1);

 }
#endif
  /*
    We set SYSTEM time zone as reasonable default and
    also for failure of my_tz_init() and bootstrap mode.
    If user explicitly set time zone with --default-time-zone
    option we will change this value in my_tz_init().
  */
  global_system_variables.time_zone= my_tz_SYSTEM;

  /*
    Init mutexes for the global MYSQL_BIN_LOG objects.
    As safe_mutex depends on what MY_INIT() does, we can't init the mutexes of
    global MYSQL_BIN_LOGs in their constructors, because then they would be
    inited before MY_INIT(). So we do it here.
  */
  mysql_bin_log.init_pthread_objects();

  /* TODO: remove this when my_time_t is 64 bit compatible */
  if (!IS_TIME_T_VALID_FOR_TIMESTAMP(server_start_time))
  {
    sql_print_error("This MySQL server doesn't support dates later then 2038");
    return 1;
  }

  if (gethostname(glob_hostname,sizeof(glob_hostname)) < 0)
  {
    strmake(glob_hostname, STRING_WITH_LEN("localhost"));
    sql_print_warning("gethostname failed, using '%s' as hostname",
                      glob_hostname);
    strmake(pidfile_name, STRING_WITH_LEN("mysql"));
  }
  else
  strmake(pidfile_name, glob_hostname, sizeof(pidfile_name)-5);
  strmov(fn_ext(pidfile_name),".pid");		// Add proper extension

  /*
    Add server status variables to the dynamic list of
    status variables that is shown by SHOW STATUS.
    Later, in plugin_init, and mysql_install_plugin
    new entries could be added to that list.
  */
  if (add_status_vars(status_vars))
    return 1; // an error was already reported

#ifndef DBUG_OFF
  /*
    We have few debug-only commands in com_status_vars, only visible in debug
    builds. for simplicity we enable the assert only in debug builds

    There are 8 Com_ variables which don't have corresponding SQLCOM_ values:
    (TODO strictly speaking they shouldn't be here, should not have Com_ prefix
    that is. Perhaps Stmt_ ? Comstmt_ ? Prepstmt_ ?)

      Com_admin_commands       => com_other
      Com_stmt_close           => com_stmt_close
      Com_stmt_execute         => com_stmt_execute
      Com_stmt_fetch           => com_stmt_fetch
      Com_stmt_prepare         => com_stmt_prepare
      Com_stmt_reprepare       => com_stmt_reprepare
      Com_stmt_reset           => com_stmt_reset
      Com_stmt_send_long_data  => com_stmt_send_long_data

    With this correction the number of Com_ variables (number of elements in
    the array, excluding the last element - terminator) must match the number
    of SQLCOM_ constants.
  */
  compile_time_assert(sizeof(com_status_vars)/sizeof(com_status_vars[0]) - 1 ==
                     SQLCOM_END + 8);
#endif

  orig_argc=argc;
  orig_argv=argv;
  load_defaults(conf_file_name, groups, &argc, &argv);
  defaults_argv=argv;
  defaults_argc=argc;
  if (get_options(&defaults_argc, defaults_argv))
    return 1;
  set_server_version();

  DBUG_PRINT("info",("%s  Ver %s for %s on %s\n",my_progname,
		     server_version, SYSTEM_TYPE,MACHINE_TYPE));

#ifdef HAVE_LARGE_PAGES
  /* Initialize large page size */
  if (opt_large_pages && (opt_large_page_size= my_get_large_page_size()))
  {
      my_use_large_pages= 1;
      my_large_page_size= opt_large_page_size;
  }
#endif /* HAVE_LARGE_PAGES */

  /* connections and databases needs lots of files */
  {
    uint files, wanted_files, max_open_files;

    /* MyISAM requires two file handles per table. */
    wanted_files= 10+max_connections+table_cache_size*2;
    /*
      We are trying to allocate no less than max_connections*5 file
      handles (i.e. we are trying to set the limit so that they will
      be available).  In addition, we allocate no less than how much
      was already allocated.  However below we report a warning and
      recompute values only if we got less file handles than were
      explicitly requested.  No warning and re-computation occur if we
      can't get max_connections*5 but still got no less than was
      requested (value of wanted_files).
    */
    max_open_files= max(max(wanted_files, max_connections*5),
                        open_files_limit);
    files= my_set_max_open_files(max_open_files);

    if (files < wanted_files)
    {
      if (!open_files_limit)
      {
        /*
          If we have requested too much file handles than we bring
          max_connections in supported bounds.
        */
        max_connections= (ulong) min(files-10-TABLE_OPEN_CACHE_MIN*2,
                                     max_connections);
        /*
          Decrease table_cache_size according to max_connections, but
          not below TABLE_OPEN_CACHE_MIN.  Outer min() ensures that we
          never increase table_cache_size automatically (that could
          happen if max_connections is decreased above).
        */
        table_cache_size= (ulong) min(max((files-10-max_connections)/2,
                                          TABLE_OPEN_CACHE_MIN),
                                      table_cache_size);
	DBUG_PRINT("warning",
		   ("Changed limits: max_open_files: %u  max_connections: %ld  table_cache: %ld",
		    files, max_connections, table_cache_size));
	if (global_system_variables.log_warnings)
	  sql_print_warning("Changed limits: max_open_files: %u  max_connections: %ld  table_cache: %ld",
			files, max_connections, table_cache_size);
      }
      else if (global_system_variables.log_warnings)
	sql_print_warning("Could not increase number of max_open_files to more than %u (request: %u)", files, wanted_files);
    }
    open_files_limit= files;
  }
  unireg_init(opt_specialflag); /* Set up extern variabels */
  if (init_errmessage())	/* Read error messages from file */
    return 1;
  init_client_errs();
  lex_init();
  if (item_create_init())
    return 1;
  item_init();
  if (set_var_init())
    return 1;
#ifdef HAVE_REPLICATION
  if (init_replication_sys_vars())
    return 1;
#endif
  mysys_uses_curses=0;
#ifdef USE_REGEX
#ifndef EMBEDDED_LIBRARY
  my_regex_init(&my_charset_latin1, check_enough_stack_size);
#else
  my_regex_init(&my_charset_latin1, NULL);
#endif
#endif
  /*
    Process a comma-separated character set list and choose
    the first available character set. This is mostly for
    test purposes, to be able to start "mysqld" even if
    the requested character set is not available (see bug#18743).
  */
  for (;;)
  {
    char *next_character_set_name= strchr(default_character_set_name, ',');
    if (next_character_set_name)
      *next_character_set_name++= '\0';
    if (!(default_charset_info=
          get_charset_by_csname(default_character_set_name,
                                MY_CS_PRIMARY, MYF(MY_WME))))
    {
      if (next_character_set_name)
      {
        default_character_set_name= next_character_set_name;
        default_collation_name= 0;          // Ignore collation
      }
      else
        return 1;                           // Eof of the list
    }
    else
      break;
  }

  if (default_collation_name)
  {
    CHARSET_INFO *default_collation;
    default_collation= get_charset_by_name(default_collation_name, MYF(0));
    if (!default_collation)
    {
      sql_print_error(ER(ER_UNKNOWN_COLLATION), default_collation_name);
      return 1;
    }
    if (!my_charset_same(default_charset_info, default_collation))
    {
      sql_print_error(ER(ER_COLLATION_CHARSET_MISMATCH),
		      default_collation_name,
		      default_charset_info->csname);
      return 1;
    }
    default_charset_info= default_collation;
  }
  /* Set collactions that depends on the default collation */
  global_system_variables.collation_server=	 default_charset_info;
  global_system_variables.collation_database=	 default_charset_info;
  global_system_variables.collation_connection=  default_charset_info;
  global_system_variables.character_set_results= default_charset_info;
  global_system_variables.character_set_client= default_charset_info;

  if (!(character_set_filesystem= 
        get_charset_by_csname(character_set_filesystem_name,
                              MY_CS_PRIMARY, MYF(MY_WME))))
    return 1;
  global_system_variables.character_set_filesystem= character_set_filesystem;

  if (!(my_default_lc_time_names=
        my_locale_by_name(lc_time_names_name)))
  {
    sql_print_error("Unknown locale: '%s'", lc_time_names_name);
    return 1;
  }
  global_system_variables.lc_time_names= my_default_lc_time_names;
  
  sys_init_connect.value_length= 0;
  if ((sys_init_connect.value= opt_init_connect))
    sys_init_connect.value_length= strlen(opt_init_connect);
  else
    sys_init_connect.value=my_strdup("",MYF(0));
  sys_init_connect.is_os_charset= TRUE;

  sys_init_slave.value_length= 0;
  if ((sys_init_slave.value= opt_init_slave))
    sys_init_slave.value_length= strlen(opt_init_slave);
  else
    sys_init_slave.value=my_strdup("",MYF(0));
  sys_init_slave.is_os_charset= TRUE;

  /* check log options and issue warnings if needed */
  if (opt_log && opt_logname && !(log_output_options & LOG_FILE) &&
      !(log_output_options & LOG_NONE))
    sql_print_warning("Although a path was specified for the "
                      "--log option, log tables are used. "
                      "To enable logging to files use the --log-output option.");

  if (opt_slow_log && opt_slow_logname && !(log_output_options & LOG_FILE)
      && !(log_output_options & LOG_NONE))
    sql_print_warning("Although a path was specified for the "
                      "--log_slow_queries option, log tables are used. "
                      "To enable logging to files use the --log-output=file option.");

  s= opt_logname ? opt_logname : make_default_log_name(buff, ".log");
  sys_var_general_log_path.value= my_strdup(s, MYF(0));
  sys_var_general_log_path.value_length= strlen(s);

  s= opt_slow_logname ? opt_slow_logname : make_default_log_name(buff, "-slow.log");
  sys_var_slow_log_path.value= my_strdup(s, MYF(0));
  sys_var_slow_log_path.value_length= strlen(s);

#if defined(ENABLED_DEBUG_SYNC)
  /* Initialize the debug sync facility. See debug_sync.cc. */
  if (debug_sync_init())
    return 1; /* purecov: tested */
#endif /* defined(ENABLED_DEBUG_SYNC) */

#if (ENABLE_TEMP_POOL)
  if (use_temp_pool && bitmap_init(&temp_pool,0,1024,1))
    return 1;
#else
  use_temp_pool= 0;
#endif

  if (my_database_names_init())
    return 1;

  /*
    Ensure that lower_case_table_names is set on system where we have case
    insensitive names.  If this is not done the users MyISAM tables will
    get corrupted if accesses with names of different case.
  */
  DBUG_PRINT("info", ("lower_case_table_names: %d", lower_case_table_names));
  lower_case_file_system= test_if_case_insensitive(mysql_real_data_home);
  if (!lower_case_table_names && lower_case_file_system == 1)
  {
    if (lower_case_table_names_used)
    {
      if (global_system_variables.log_warnings)
	sql_print_warning("\
You have forced lower_case_table_names to 0 through a command-line \
option, even though your file system '%s' is case insensitive.  This means \
that you can corrupt a MyISAM table by accessing it with different cases. \
You should consider changing lower_case_table_names to 1 or 2",
			mysql_real_data_home);
    }
    else
    {
      if (global_system_variables.log_warnings)
	sql_print_warning("Setting lower_case_table_names=2 because file system for %s is case insensitive", mysql_real_data_home);
      lower_case_table_names= 2;
    }
  }
  else if (lower_case_table_names == 2 &&
           !(lower_case_file_system=
             (test_if_case_insensitive(mysql_real_data_home) == 1)))
  {
    if (global_system_variables.log_warnings)
      sql_print_warning("lower_case_table_names was set to 2, even though your "
                        "the file system '%s' is case sensitive.  Now setting "
                        "lower_case_table_names to 0 to avoid future problems.",
			mysql_real_data_home);
    lower_case_table_names= 0;
  }
  else
  {
    lower_case_file_system=
      (test_if_case_insensitive(mysql_real_data_home) == 1);
  }

  /* Reset table_alias_charset, now that lower_case_table_names is set. */
  table_alias_charset= (lower_case_table_names ?
			files_charset_info :
			&my_charset_bin);

  return 0;
}


static int init_thread_environment()
{
  (void) pthread_mutex_init(&LOCK_mysql_create_db,MY_MUTEX_INIT_SLOW);
  (void) pthread_mutex_init(&LOCK_lock_db,MY_MUTEX_INIT_SLOW);
  (void) pthread_mutex_init(&LOCK_Acl,MY_MUTEX_INIT_SLOW);
  (void) pthread_mutex_init(&LOCK_open, MY_MUTEX_INIT_FAST);
  (void) pthread_mutex_init(&LOCK_thread_count,MY_MUTEX_INIT_FAST);
  (void) pthread_mutex_init(&LOCK_mapped_file,MY_MUTEX_INIT_SLOW);
  (void) pthread_mutex_init(&LOCK_status,MY_MUTEX_INIT_FAST);
  (void) pthread_mutex_init(&LOCK_error_log,MY_MUTEX_INIT_FAST);
  (void) pthread_mutex_init(&LOCK_delayed_insert,MY_MUTEX_INIT_FAST);
  (void) pthread_mutex_init(&LOCK_delayed_status,MY_MUTEX_INIT_FAST);
  (void) pthread_mutex_init(&LOCK_delayed_create,MY_MUTEX_INIT_SLOW);
  (void) pthread_mutex_init(&LOCK_manager,MY_MUTEX_INIT_FAST);
  (void) pthread_mutex_init(&LOCK_crypt,MY_MUTEX_INIT_FAST);
  (void) pthread_mutex_init(&LOCK_bytes_sent,MY_MUTEX_INIT_FAST);
  (void) pthread_mutex_init(&LOCK_bytes_received,MY_MUTEX_INIT_FAST);
  (void) pthread_mutex_init(&LOCK_user_conn, MY_MUTEX_INIT_FAST);
  (void) pthread_mutex_init(&LOCK_active_mi, MY_MUTEX_INIT_FAST);
  (void) pthread_mutex_init(&LOCK_global_system_variables, MY_MUTEX_INIT_FAST);
  (void) my_rwlock_init(&LOCK_system_variables_hash, NULL);
  (void) pthread_mutex_init(&LOCK_global_read_lock, MY_MUTEX_INIT_FAST);
  (void) pthread_mutex_init(&LOCK_prepared_stmt_count, MY_MUTEX_INIT_FAST);
  (void) pthread_mutex_init(&LOCK_uuid_generator, MY_MUTEX_INIT_FAST);
  (void) pthread_mutex_init(&LOCK_connection_count, MY_MUTEX_INIT_FAST);
#ifdef HAVE_OPENSSL
  (void) pthread_mutex_init(&LOCK_des_key_file,MY_MUTEX_INIT_FAST);
#ifndef HAVE_YASSL
  openssl_stdlocks= (openssl_lock_t*) OPENSSL_malloc(CRYPTO_num_locks() *
                                                     sizeof(openssl_lock_t));
  for (int i= 0; i < CRYPTO_num_locks(); ++i)
    (void) my_rwlock_init(&openssl_stdlocks[i].lock, NULL); 
  CRYPTO_set_dynlock_create_callback(openssl_dynlock_create);
  CRYPTO_set_dynlock_destroy_callback(openssl_dynlock_destroy);
  CRYPTO_set_dynlock_lock_callback(openssl_lock);
  CRYPTO_set_locking_callback(openssl_lock_function);
  CRYPTO_set_id_callback(openssl_id_function);
#endif
#endif
  (void) my_rwlock_init(&LOCK_sys_init_connect, NULL);
  (void) my_rwlock_init(&LOCK_sys_init_slave, NULL);
  (void) my_rwlock_init(&LOCK_grant, NULL);
  (void) pthread_cond_init(&COND_thread_count,NULL);
  (void) pthread_cond_init(&COND_refresh,NULL);
  (void) pthread_cond_init(&COND_global_read_lock,NULL);
  (void) pthread_cond_init(&COND_thread_cache,NULL);
  (void) pthread_cond_init(&COND_flush_thread_cache,NULL);
  (void) pthread_cond_init(&COND_manager,NULL);
#ifdef HAVE_REPLICATION
  (void) pthread_mutex_init(&LOCK_rpl_status, MY_MUTEX_INIT_FAST);
  (void) pthread_cond_init(&COND_rpl_status, NULL);
#endif
  (void) pthread_mutex_init(&LOCK_server_started, MY_MUTEX_INIT_FAST);
  (void) pthread_cond_init(&COND_server_started,NULL);
  sp_cache_init();
#ifdef HAVE_EVENT_SCHEDULER
  Events::init_mutexes();
#endif
  /* Parameter for threads created for connections */
  (void) pthread_attr_init(&connection_attrib);
  (void) pthread_attr_setdetachstate(&connection_attrib,
				     PTHREAD_CREATE_DETACHED);
  pthread_attr_setscope(&connection_attrib, PTHREAD_SCOPE_SYSTEM);
  if (!(opt_specialflag & SPECIAL_NO_PRIOR))
    my_pthread_attr_setprio(&connection_attrib,WAIT_PRIOR);

  if (pthread_key_create(&THR_THD,NULL) ||
      pthread_key_create(&THR_MALLOC,NULL))
  {
    sql_print_error("Can't create thread-keys");
    return 1;
  }
  return 0;
}


#if defined(HAVE_OPENSSL) && !defined(HAVE_YASSL)
static unsigned long openssl_id_function()
{ 
  return (unsigned long) pthread_self();
} 


static openssl_lock_t *openssl_dynlock_create(const char *file, int line)
{ 
  openssl_lock_t *lock= new openssl_lock_t;
  my_rwlock_init(&lock->lock, NULL);
  return lock;
}


static void openssl_dynlock_destroy(openssl_lock_t *lock, const char *file, 
				    int line)
{
  rwlock_destroy(&lock->lock);
  delete lock;
}


static void openssl_lock_function(int mode, int n, const char *file, int line)
{
  if (n < 0 || n > CRYPTO_num_locks())
  {
    /* Lock number out of bounds. */
    sql_print_error("Fatal: OpenSSL interface problem (n = %d)", n);
    abort();
  }
  openssl_lock(mode, &openssl_stdlocks[n], file, line);
}


static void openssl_lock(int mode, openssl_lock_t *lock, const char *file, 
			 int line)
{
  int err;
  char const *what;

  switch (mode) {
  case CRYPTO_LOCK|CRYPTO_READ:
    what = "read lock";
    err = rw_rdlock(&lock->lock);
    break;
  case CRYPTO_LOCK|CRYPTO_WRITE:
    what = "write lock";
    err = rw_wrlock(&lock->lock);
    break;
  case CRYPTO_UNLOCK|CRYPTO_READ:
  case CRYPTO_UNLOCK|CRYPTO_WRITE:
    what = "unlock";
    err = rw_unlock(&lock->lock);
    break;
  default:
    /* Unknown locking mode. */
    sql_print_error("Fatal: OpenSSL interface problem (mode=0x%x)", mode);
    abort();
  }
  if (err) 
  {
    sql_print_error("Fatal: can't %s OpenSSL lock", what);
    abort();
  }
}
#endif /* HAVE_OPENSSL */


#ifndef EMBEDDED_LIBRARY

static void init_ssl()
{
#ifdef HAVE_OPENSSL
  if (opt_use_ssl)
  {
    enum enum_ssl_init_error error= SSL_INITERR_NOERROR;

    /* having ssl_acceptor_fd != 0 signals the use of SSL */
    ssl_acceptor_fd= new_VioSSLAcceptorFd(opt_ssl_key, opt_ssl_cert,
					  opt_ssl_ca, opt_ssl_capath,
					  opt_ssl_cipher, &error);
    DBUG_PRINT("info",("ssl_acceptor_fd: 0x%lx", (long) ssl_acceptor_fd));
    if (!ssl_acceptor_fd)
    {
      sql_print_warning("Failed to setup SSL");
      sql_print_warning("SSL error: %s", sslGetErrString(error));
      opt_use_ssl = 0;
      have_ssl= SHOW_OPTION_DISABLED;
    }
  }
  else
  {
    have_ssl= SHOW_OPTION_DISABLED;
  }
  if (des_key_file)
    load_des_key_file(des_key_file);
#endif /* HAVE_OPENSSL */
}


static void end_ssl()
{
#ifdef HAVE_OPENSSL
  if (ssl_acceptor_fd)
  {
    free_vio_ssl_acceptor_fd(ssl_acceptor_fd);
    ssl_acceptor_fd= 0;
  }
#endif /* HAVE_OPENSSL */
}

#endif /* EMBEDDED_LIBRARY */


static int init_server_components()
{
  DBUG_ENTER("init_server_components");
  /*
    We need to call each of these following functions to ensure that
    all things are initialized so that unireg_abort() doesn't fail
  */
  if (table_cache_init() | table_def_init() | hostname_cache_init())
    unireg_abort(1);

  query_cache_result_size_limit(query_cache_limit);
  query_cache_set_min_res_unit(query_cache_min_res_unit);
  query_cache_init();
  query_cache_resize(query_cache_size);
  randominit(&sql_rand,(ulong) server_start_time,(ulong) server_start_time/2);
  setup_fpu();
  init_thr_lock();
#ifdef HAVE_REPLICATION
  init_slave_list();
#endif

  /* Setup logs */

  /*
    Enable old-fashioned error log, except when the user has requested
    help information. Since the implementation of plugin server
    variables the help output is now written much later.
  */
  if (opt_error_log && !opt_help)
  {
    if (!log_error_file_ptr[0])
      fn_format(log_error_file, pidfile_name, mysql_data_home, ".err",
                MY_REPLACE_EXT); /* replace '.<domain>' by '.err', bug#4997 */
    else
      fn_format(log_error_file, log_error_file_ptr, mysql_data_home, ".err",
                MY_UNPACK_FILENAME | MY_SAFE_PATH);
    if (!log_error_file[0])
      opt_error_log= 1;				// Too long file name
    else
    {
      my_bool res;
#ifndef EMBEDDED_LIBRARY
      res= reopen_fstreams(log_error_file, stdout, stderr);
#else
      res= reopen_fstreams(log_error_file, NULL, stderr);
#endif

      if (!res)
        setbuf(stderr, NULL);
    }
  }

  if (xid_cache_init())
  {
    sql_print_error("Out of memory");
    unireg_abort(1);
  }

  /* need to configure logging before initializing storage engines */
  if (opt_update_log)
  {
    /*
      Update log is removed since 5.0. But we still accept the option.
      The idea is if the user already uses the binlog and the update log,
      we completely ignore any option/variable related to the update log, like
      if the update log did not exist. But if the user uses only the update
      log, then we translate everything into binlog for him (with warnings).
      Implementation of the above :
      - If mysqld is started with --log-update and --log-bin,
      ignore --log-update (print a warning), push a warning when SQL_LOG_UPDATE
      is used, and turn off --sql-bin-update-same.
      This will completely ignore SQL_LOG_UPDATE
      - If mysqld is started with --log-update only,
      change it to --log-bin (with the filename passed to log-update,
      plus '-bin') (print a warning), push a warning when SQL_LOG_UPDATE is
      used, and turn on --sql-bin-update-same.
      This will translate SQL_LOG_UPDATE to SQL_LOG_BIN.

      Note that we tell the user that --sql-bin-update-same is deprecated and
      does nothing, and we don't take into account if he used this option or
      not; but internally we give this variable a value to have the behaviour
      we want (i.e. have SQL_LOG_UPDATE influence SQL_LOG_BIN or not).
      As sql-bin-update-same, log-update and log-bin cannot be changed by the
      user after starting the server (they are not variables), the user will
      not later interfere with the settings we do here.
    */
    if (opt_bin_log)
    {
      opt_sql_bin_update= 0;
      sql_print_error("The update log is no longer supported by MySQL in \
version 5.0 and above. It is replaced by the binary log.");
    }
    else
    {
      opt_sql_bin_update= 1;
      opt_bin_log= 1;
      if (opt_update_logname)
      {
        /* as opt_bin_log==0, no need to free opt_bin_logname */
        if (!(opt_bin_logname= my_strdup(opt_update_logname, MYF(MY_WME))))
        {
          sql_print_error("Out of memory");
          return EXIT_OUT_OF_MEMORY;
        }
        sql_print_error("The update log is no longer supported by MySQL in \
version 5.0 and above. It is replaced by the binary log. Now starting MySQL \
with --log-bin='%s' instead.",opt_bin_logname);
      }
      else
        sql_print_error("The update log is no longer supported by MySQL in \
version 5.0 and above. It is replaced by the binary log. Now starting MySQL \
with --log-bin instead.");
    }
  }
  if (opt_log_slave_updates && !opt_bin_log)
  {
    sql_print_error("You need to use --log-bin to make "
                    "--log-slave-updates work.");
    unireg_abort(1);
  }
  if (!opt_bin_log)
  {
    if (opt_binlog_format_id != BINLOG_FORMAT_UNSPEC)
    {
      sql_print_error("You need to use --log-bin to make "
                      "--binlog-format work.");
      unireg_abort(1);
    }
    else
    {
      global_system_variables.binlog_format= BINLOG_FORMAT_STMT;
    }
  }
  else
    if (opt_binlog_format_id == BINLOG_FORMAT_UNSPEC)
      global_system_variables.binlog_format= BINLOG_FORMAT_STMT;
    else
    { 
      DBUG_ASSERT(global_system_variables.binlog_format != BINLOG_FORMAT_UNSPEC);
    }

  /* Check that we have not let the format to unspecified at this point */
  DBUG_ASSERT((uint)global_system_variables.binlog_format <=
              array_elements(binlog_format_names)-1);

#ifdef HAVE_REPLICATION
  if (opt_log_slave_updates && replicate_same_server_id)
  {
    sql_print_error("\
using --replicate-same-server-id in conjunction with \
--log-slave-updates is impossible, it would lead to infinite loops in this \
server.");
    unireg_abort(1);
  }
#endif

  if (opt_bin_log)
  {
    /* Reports an error and aborts, if the --log-bin's path 
       is a directory.*/
    if (opt_bin_logname && 
        opt_bin_logname[strlen(opt_bin_logname) - 1] == FN_LIBCHAR)
    {
      sql_print_error("Path '%s' is a directory name, please specify \
a file name for --log-bin option", opt_bin_logname);
      unireg_abort(1);
    }

    /* Reports an error and aborts, if the --log-bin-index's path 
       is a directory.*/
    if (opt_binlog_index_name && 
        opt_binlog_index_name[strlen(opt_binlog_index_name) - 1] 
        == FN_LIBCHAR)
    {
      sql_print_error("Path '%s' is a directory name, please specify \
a file name for --log-bin-index option", opt_binlog_index_name);
      unireg_abort(1);
    }

    char buf[FN_REFLEN];
    const char *ln;
    ln= mysql_bin_log.generate_name(opt_bin_logname, "-bin", 1, buf);
    if (!opt_bin_logname && !opt_binlog_index_name)
    {
      /*
        User didn't give us info to name the binlog index file.
        Picking `hostname`-bin.index like did in 4.x, causes replication to
        fail if the hostname is changed later. So, we would like to instead
        require a name. But as we don't want to break many existing setups, we
        only give warning, not error.
      */
      sql_print_warning("No argument was provided to --log-bin, and "
                        "--log-bin-index was not used; so replication "
                        "may break when this MySQL server acts as a "
                        "master and has his hostname changed!! Please "
                        "use '--log-bin=%s' to avoid this problem.", ln);
    }
    if (ln == buf)
    {
      my_free(opt_bin_logname, MYF(MY_ALLOW_ZERO_PTR));
      opt_bin_logname=my_strdup(buf, MYF(0));
    }
    if (mysql_bin_log.open_index_file(opt_binlog_index_name, ln, TRUE))
    {
      unireg_abort(1);
    }
  }

  /* call ha_init_key_cache() on all key caches to init them */
  process_key_caches(&ha_init_key_cache);

  /* Allow storage engine to give real error messages */
  if (ha_init_errors())
    DBUG_RETURN(1);

  { 
    if (plugin_init(&defaults_argc, defaults_argv,
		    (opt_noacl ? PLUGIN_INIT_SKIP_PLUGIN_TABLE : 0) |
		    (opt_help ? PLUGIN_INIT_SKIP_INITIALIZATION : 0)))
    {
      sql_print_error("Failed to initialize plugins.");
      unireg_abort(1);
    }
    plugins_are_initialized= TRUE;  /* Don't separate from init function */
  }

  if (opt_help)
    unireg_abort(0);

  /* we do want to exit if there are any other unknown options */
  if (defaults_argc > 1)
  {
    int ho_error;
    char **tmp_argv= defaults_argv;
    struct my_option no_opts[]=
    {
      {0, 0, 0, 0, 0, 0, GET_NO_ARG, NO_ARG, 0, 0, 0, 0, 0, 0}
    };
    /*
      We need to eat any 'loose' arguments first before we conclude
      that there are unprocessed options.
      But we need to preserve defaults_argv pointer intact for
      free_defaults() to work. Thus we use a copy here.
    */
    my_getopt_skip_unknown= 0;

    if ((ho_error= handle_options(&defaults_argc, &tmp_argv, no_opts,
                                  mysqld_get_one_option)))
      unireg_abort(ho_error);
    my_getopt_skip_unknown= TRUE;

    if (defaults_argc)
    {
      fprintf(stderr, "%s: Too many arguments (first extra is '%s').\n"
              "Use --verbose --help to get a list of available options\n",
              my_progname, *tmp_argv);
      unireg_abort(1);
    }
  }

  /* if the errmsg.sys is not loaded, terminate to maintain behaviour */
  if (!errmesg[0][0])
    unireg_abort(1);

  /* We have to initialize the storage engines before CSV logging */
  if (ha_init())
  {
    sql_print_error("Can't init databases");
    unireg_abort(1);
  }

#ifdef WITH_CSV_STORAGE_ENGINE
  if (opt_bootstrap)
    log_output_options= LOG_FILE;
  else
    logger.init_log_tables();

  if (log_output_options & LOG_NONE)
  {
    /*
      Issue a warining if there were specified additional options to the
      log-output along with NONE. Probably this wasn't what user wanted.
    */
    if ((log_output_options & LOG_NONE) && (log_output_options & ~LOG_NONE))
      sql_print_warning("There were other values specified to "
                        "log-output besides NONE. Disabling slow "
                        "and general logs anyway.");
    logger.set_handlers(LOG_FILE, LOG_NONE, LOG_NONE);
  }
  else
  {
    /* fall back to the log files if tables are not present */
    LEX_STRING csv_name={C_STRING_WITH_LEN("csv")};
    if (!plugin_is_ready(&csv_name, MYSQL_STORAGE_ENGINE_PLUGIN))
    {
      /* purecov: begin inspected */
      sql_print_error("CSV engine is not present, falling back to the "
                      "log files");
      log_output_options= (log_output_options & ~LOG_TABLE) | LOG_FILE;
      /* purecov: end */
    }

    logger.set_handlers(LOG_FILE, opt_slow_log ? log_output_options:LOG_NONE,
                        opt_log ? log_output_options:LOG_NONE);
  }
#else
  logger.set_handlers(LOG_FILE, opt_slow_log ? LOG_FILE:LOG_NONE,
                      opt_log ? LOG_FILE:LOG_NONE);
#endif

  /*
    Check that the default storage engine is actually available.
  */
  if (default_storage_engine_str)
  {
    LEX_STRING name= { default_storage_engine_str,
                       strlen(default_storage_engine_str) };
    plugin_ref plugin;
    handlerton *hton;
    
    if ((plugin= ha_resolve_by_name(0, &name)))
      hton= plugin_data(plugin, handlerton*);
    else
    {
      sql_print_error("Unknown/unsupported table type: %s",
                      default_storage_engine_str);
      unireg_abort(1);
    }
    if (!ha_storage_engine_is_enabled(hton))
    {
      if (!opt_bootstrap)
      {
        sql_print_error("Default storage engine (%s) is not available",
                        default_storage_engine_str);
        unireg_abort(1);
      }
      DBUG_ASSERT(global_system_variables.table_plugin);
    }
    else
    {
      /*
        Need to unlock as global_system_variables.table_plugin 
        was acquired during plugin_init()
      */
      plugin_unlock(0, global_system_variables.table_plugin);
      global_system_variables.table_plugin= plugin;
    }
  }

  tc_log= (total_ha_2pc > 1 ? (opt_bin_log  ?
                               (TC_LOG *) &mysql_bin_log :
                               (TC_LOG *) &tc_log_mmap) :
           (TC_LOG *) &tc_log_dummy);

  if (tc_log->open(opt_bin_log ? opt_bin_logname : opt_tc_log_file))
  {
    sql_print_error("Can't init tc log");
    unireg_abort(1);
  }

  if (ha_recover(0))
  {
    unireg_abort(1);
  }

  if (opt_bin_log && mysql_bin_log.open(opt_bin_logname, LOG_BIN, 0,
                                        WRITE_CACHE, 0, max_binlog_size, 0, TRUE))
    unireg_abort(1);

#ifdef HAVE_REPLICATION
  if (opt_bin_log && expire_logs_days)
  {
    time_t purge_time= server_start_time - expire_logs_days*24*60*60;
    if (purge_time >= 0)
      mysql_bin_log.purge_logs_before_date(purge_time);
  }
#endif
#ifdef __NETWARE__
  /* Increasing stacksize of threads on NetWare */
  pthread_attr_setstacksize(&connection_attrib, NW_THD_STACKSIZE);
#endif

  if (opt_myisam_log)
    (void) mi_log(1);

#if defined(HAVE_MLOCKALL) && defined(MCL_CURRENT) && !defined(EMBEDDED_LIBRARY)
  if (locked_in_memory && !getuid())
  {
    if (setreuid((uid_t)-1, 0) == -1)
    {                        // this should never happen
      sql_perror("setreuid");
      unireg_abort(1);
    }
    if (mlockall(MCL_CURRENT))
    {
      if (global_system_variables.log_warnings)
	sql_print_warning("Failed to lock memory. Errno: %d\n",errno);
      locked_in_memory= 0;
    }
    if (user_info)
      set_user(mysqld_user, user_info);
  }
  else
#endif
    locked_in_memory=0;

  ft_init_stopwords();

  init_max_user_conn();
  init_update_queries();
  DBUG_RETURN(0);
}


#ifndef EMBEDDED_LIBRARY

static void create_shutdown_thread()
{
#ifdef __WIN__
  hEventShutdown=CreateEvent(0, FALSE, FALSE, shutdown_event_name);
  pthread_t hThread;
  if (pthread_create(&hThread,&connection_attrib,handle_shutdown,0))
    sql_print_warning("Can't create thread to handle shutdown requests");

  // On "Stop Service" we have to do regular shutdown
  Service.SetShutdownEvent(hEventShutdown);
#endif /* __WIN__ */
}

#endif /* EMBEDDED_LIBRARY */


#if (defined(__NT__) || defined(HAVE_SMEM)) && !defined(EMBEDDED_LIBRARY)
static void handle_connections_methods()
{
  pthread_t hThread;
  DBUG_ENTER("handle_connections_methods");
#ifdef __NT__
  if (hPipe == INVALID_HANDLE_VALUE &&
      (!have_tcpip || opt_disable_networking) &&
      !opt_enable_shared_memory)
  {
    sql_print_error("TCP/IP, --shared-memory, or --named-pipe should be configured on NT OS");
    unireg_abort(1);				// Will not return
  }
#endif

  pthread_mutex_lock(&LOCK_thread_count);
  (void) pthread_cond_init(&COND_handler_count,NULL);
  handler_count=0;
#ifdef __NT__
  if (hPipe != INVALID_HANDLE_VALUE)
  {
    handler_count++;
    if (pthread_create(&hThread,&connection_attrib,
		       handle_connections_namedpipes, 0))
    {
      sql_print_warning("Can't create thread to handle named pipes");
      handler_count--;
    }
  }
#endif /* __NT__ */
  if (have_tcpip && !opt_disable_networking)
  {
    handler_count++;
    if (pthread_create(&hThread,&connection_attrib,
		       handle_connections_sockets, 0))
    {
      sql_print_warning("Can't create thread to handle TCP/IP");
      handler_count--;
    }
  }
#ifdef HAVE_SMEM
  if (opt_enable_shared_memory)
  {
    handler_count++;
    if (pthread_create(&hThread,&connection_attrib,
		       handle_connections_shared_memory, 0))
    {
      sql_print_warning("Can't create thread to handle shared memory");
      handler_count--;
    }
  }
#endif 

  while (handler_count > 0)
    pthread_cond_wait(&COND_handler_count,&LOCK_thread_count);
  pthread_mutex_unlock(&LOCK_thread_count);
  DBUG_VOID_RETURN;
}

void decrement_handler_count()
{
  pthread_mutex_lock(&LOCK_thread_count);
  handler_count--;
  pthread_cond_signal(&COND_handler_count);
  pthread_mutex_unlock(&LOCK_thread_count);  
  my_thread_end();
}
#else
#define decrement_handler_count()
#endif /* defined(__NT__) || defined(HAVE_SMEM) */


#ifndef EMBEDDED_LIBRARY
#ifndef DBUG_OFF
/*
  Debugging helper function to keep the locale database
  (see sql_locale.cc) and max_month_name_length and
  max_day_name_length variable values in consistent state.
*/
static void test_lc_time_sz()
{
  DBUG_ENTER("test_lc_time_sz");
  for (MY_LOCALE **loc= my_locales; *loc; loc++)
  {
    uint max_month_len= 0;
    uint max_day_len = 0;
    for (const char **month= (*loc)->month_names->type_names; *month; month++)
    {
      set_if_bigger(max_month_len,
                    my_numchars_mb(&my_charset_utf8_general_ci,
                                   *month, *month + strlen(*month)));
    }
    for (const char **day= (*loc)->day_names->type_names; *day; day++)
    {
      set_if_bigger(max_day_len,
                    my_numchars_mb(&my_charset_utf8_general_ci,
                                   *day, *day + strlen(*day)));
    }
    if ((*loc)->max_month_name_length != max_month_len ||
        (*loc)->max_day_name_length != max_day_len)
    {
      DBUG_PRINT("Wrong max day name(or month name) length for locale:",
                 ("%s", (*loc)->name));
      DBUG_ASSERT(0);
    }
  }
  DBUG_VOID_RETURN;
}
#endif//DBUG_OFF


#ifdef __WIN__
int win_main(int argc, char **argv)
#else
int main(int argc, char **argv)
#endif
{
  MY_INIT(argv[0]);		// init my_sys library & pthreads
  /* nothing should come before this line ^^^ */

  /* Set signal used to kill MySQL */
#if defined(SIGUSR2)
  thr_kill_signal= thd_lib_detected == THD_LIB_LT ? SIGINT : SIGUSR2;
#else
  thr_kill_signal= SIGINT;
#endif

  /*
    Perform basic logger initialization logger. Should be called after
    MY_INIT, as it initializes mutexes. Log tables are inited later.
  */
  logger.init_base();

#ifdef _CUSTOMSTARTUPCONFIG_
  if (_cust_check_startup())
  {
    / * _cust_check_startup will report startup failure error * /
    exit(1);
  }
#endif

#ifdef	__WIN__
  /*
    Before performing any socket operation (like retrieving hostname
    in init_common_variables we have to call WSAStartup
  */
  {
    WSADATA WsaData;
    if (SOCKET_ERROR == WSAStartup (0x0101, &WsaData))
    {
      /* errors are not read yet, so we use english text here */
      my_message(ER_WSAS_FAILED, "WSAStartup Failed", MYF(0));
      unireg_abort(1);
    }
  }
#endif /* __WIN__ */

  if (init_common_variables(MYSQL_CONFIG_NAME,
			    argc, argv, load_default_groups))
    unireg_abort(1);				// Will do exit

  init_signals();
  if (!(opt_specialflag & SPECIAL_NO_PRIOR))
    my_pthread_setprio(pthread_self(),CONNECT_PRIOR);
#if defined(__ia64__) || defined(__ia64)
  /*
    Peculiar things with ia64 platforms - it seems we only have half the
    stack size in reality, so we have to double it here
  */
  pthread_attr_setstacksize(&connection_attrib,my_thread_stack_size*2);
#else
  pthread_attr_setstacksize(&connection_attrib,my_thread_stack_size);
#endif
#ifdef HAVE_PTHREAD_ATTR_GETSTACKSIZE
  {
    /* Retrieve used stack size;  Needed for checking stack overflows */
    size_t stack_size= 0;
    pthread_attr_getstacksize(&connection_attrib, &stack_size);
#if defined(__ia64__) || defined(__ia64)
    stack_size/= 2;
#endif
    /* We must check if stack_size = 0 as Solaris 2.9 can return 0 here */
    if (stack_size && stack_size < my_thread_stack_size)
    {
      if (global_system_variables.log_warnings)
	sql_print_warning("Asked for %lu thread stack, but got %ld",
			  my_thread_stack_size, (long) stack_size);
#if defined(__ia64__) || defined(__ia64)
      my_thread_stack_size= stack_size*2;
#else
      my_thread_stack_size= stack_size;
#endif
    }
  }
#endif
#ifdef __NETWARE__
  /* Increasing stacksize of threads on NetWare */
  pthread_attr_setstacksize(&connection_attrib, NW_THD_STACKSIZE);
#endif

  (void) thr_setconcurrency(concurrency);	// 10 by default

  select_thread=pthread_self();
  select_thread_in_use=1;

#ifdef HAVE_LIBWRAP
  libwrapName= my_progname+dirname_length(my_progname);
  openlog(libwrapName, LOG_PID, LOG_AUTH);
#endif

#ifndef DBUG_OFF
  test_lc_time_sz();
#endif

  /*
    We have enough space for fiddling with the argv, continue
  */
  check_data_home(mysql_real_data_home);
  if (my_setwd(mysql_real_data_home,MYF(MY_WME)) && !opt_help)
    unireg_abort(1);				/* purecov: inspected */
  mysql_data_home= mysql_data_home_buff;
  mysql_data_home[0]=FN_CURLIB;		// all paths are relative from here
  mysql_data_home[1]=0;
  mysql_data_home_len= 2;

  if ((user_info= check_user(mysqld_user)))
  {
#if defined(HAVE_MLOCKALL) && defined(MCL_CURRENT)
    if (locked_in_memory) // getuid() == 0 here
      set_effective_user(user_info);
    else
#endif
      set_user(mysqld_user, user_info);
  }

  if (opt_bin_log && !server_id)
  {
    server_id= !master_host ? 1 : 2;
#ifdef EXTRA_DEBUG
    switch (server_id) {
    case 1:
      sql_print_warning("\
You have enabled the binary log, but you haven't set server-id to \
a non-zero value: we force server id to 1; updates will be logged to the \
binary log, but connections from slaves will not be accepted.");
      break;
    case 2:
      sql_print_warning("\
You should set server-id to a non-0 value if master_host is set; \
we force server id to 2, but this MySQL server will not act as a slave.");
      break;
    }
#endif
  }

  if (init_server_components())
    unireg_abort(1);

  init_ssl();
  network_init();

#ifdef __WIN__
  if (!opt_console)
  {
    if (reopen_fstreams(log_error_file, stdout, stderr))
      unireg_abort(1);
    setbuf(stderr, NULL);
    FreeConsole();				// Remove window
  }
#endif

  /*
   Initialize my_str_malloc() and my_str_free()
  */
  my_str_malloc= &my_str_malloc_mysqld;
  my_str_free= &my_str_free_mysqld;

  /*
    init signals & alarm
    After this we can't quit by a simple unireg_abort
  */
  error_handler_hook= my_message_sql;
  start_signal_handler();				// Creates pidfile

  if (mysql_rm_tmp_tables() || acl_init(opt_noacl) ||
      my_tz_init((THD *)0, default_tz_name, opt_bootstrap))
  {
    abort_loop=1;
    select_thread_in_use=0;
#ifndef __NETWARE__
    (void) pthread_kill(signal_thread, MYSQL_KILL_SIGNAL);
#endif /* __NETWARE__ */

    if (!opt_bootstrap)
      (void) my_delete(pidfile_name,MYF(MY_WME));	// Not needed anymore

    if (unix_sock != INVALID_SOCKET)
      unlink(mysqld_unix_port);
    exit(1);
  }
  if (!opt_noacl)
    (void) grant_init();

  if (!opt_bootstrap)
    servers_init(0);

  if (!opt_noacl)
  {
#ifdef HAVE_DLOPEN
    udf_init();
#endif
  }

  init_status_vars();
  if (opt_bootstrap) /* If running with bootstrap, do not start replication. */
    opt_skip_slave_start= 1;
  /*
    init_slave() must be called after the thread keys are created.
    Some parts of the code (e.g. SHOW STATUS LIKE 'slave_running' and other
    places) assume that active_mi != 0, so let's fail if it's 0 (out of
    memory); a message has already been printed.
  */
  if (init_slave() && !active_mi)
  {
    unireg_abort(1);
  }

  execute_ddl_log_recovery();

  if (Events::init(opt_noacl || opt_bootstrap))
    unireg_abort(1);

  if (opt_bootstrap)
  {
    select_thread_in_use= 0;                    // Allow 'kill' to work
    bootstrap(stdin);
    unireg_abort(bootstrap_error ? 1 : 0);
  }
  if (opt_init_file)
  {
    if (read_init_file(opt_init_file))
      unireg_abort(1);
  }

  create_shutdown_thread();
  start_handle_manager();

  sql_print_information(ER(ER_STARTUP),my_progname,server_version,
                        ((unix_sock == INVALID_SOCKET) ? (char*) ""
                                                       : mysqld_unix_port),
                         mysqld_port,
                         MYSQL_COMPILATION_COMMENT);
#if defined(_WIN32) && !defined(EMBEDDED_LIBRARY)
  Service.SetRunning();
#endif


  /* Signal threads waiting for server to be started */
  pthread_mutex_lock(&LOCK_server_started);
  mysqld_server_started= 1;
  pthread_cond_signal(&COND_server_started);
  pthread_mutex_unlock(&LOCK_server_started);

#if defined(__NT__) || defined(HAVE_SMEM)
  handle_connections_methods();
#else
#ifdef __WIN__
  if (!have_tcpip || opt_disable_networking)
  {
    sql_print_error("TCP/IP unavailable or disabled with --skip-networking; no available interfaces");
    unireg_abort(1);
  }
#endif
  handle_connections_sockets(0);
#endif /* __NT__ */

  /* (void) pthread_attr_destroy(&connection_attrib); */
  
  DBUG_PRINT("quit",("Exiting main thread"));

#ifndef __WIN__
#ifdef EXTRA_DEBUG2
  sql_print_error("Before Lock_thread_count");
#endif
  (void) pthread_mutex_lock(&LOCK_thread_count);
  DBUG_PRINT("quit", ("Got thread_count mutex"));
  select_thread_in_use=0;			// For close_connections
  (void) pthread_mutex_unlock(&LOCK_thread_count);
  (void) pthread_cond_broadcast(&COND_thread_count);
#ifdef EXTRA_DEBUG2
  sql_print_error("After lock_thread_count");
#endif
#endif /* __WIN__ */

  /* Wait until cleanup is done */
  (void) pthread_mutex_lock(&LOCK_thread_count);
  while (!ready_to_exit)
    pthread_cond_wait(&COND_thread_count,&LOCK_thread_count);
  (void) pthread_mutex_unlock(&LOCK_thread_count);

#if defined(__WIN__) && !defined(EMBEDDED_LIBRARY)
  if (Service.IsNT() && start_mode)
    Service.Stop();
  else
  {
    Service.SetShutdownEvent(0);
    if (hEventShutdown)
      CloseHandle(hEventShutdown);
  }
#endif
  clean_up(1);
  wait_for_signal_thread_to_end();
  clean_up_mutexes();
  my_end(opt_endinfo ? MY_CHECK_ERROR | MY_GIVE_INFO : 0);

  exit(0);
  return(0);					/* purecov: deadcode */
}

#endif /* EMBEDDED_LIBRARY */


/****************************************************************************
  Main and thread entry function for Win32
  (all this is needed only to run mysqld as a service on WinNT)
****************************************************************************/

#if defined(__WIN__) && !defined(EMBEDDED_LIBRARY)
int mysql_service(void *p)
{
  if (use_opt_args)
    win_main(opt_argc, opt_argv);
  else
    win_main(Service.my_argc, Service.my_argv);
  return 0;
}


/* Quote string if it contains space, else copy */

static char *add_quoted_string(char *to, const char *from, char *to_end)
{
  uint length= (uint) (to_end-to);

  if (!strchr(from, ' '))
    return strmake(to, from, length-1);
  return strxnmov(to, length-1, "\"", from, "\"", NullS);
}


/**
  Handle basic handling of services, like installation and removal.

  @param argv	   	        Pointer to argument list
  @param servicename		Internal name of service
  @param displayname		Display name of service (in taskbar ?)
  @param file_path		Path to this program
  @param startup_option	Startup option to mysqld

  @retval
    0		option handled
  @retval
    1		Could not handle option
*/

static bool
default_service_handling(char **argv,
			 const char *servicename,
			 const char *displayname,
			 const char *file_path,
			 const char *extra_opt,
			 const char *account_name)
{
  char path_and_service[FN_REFLEN+FN_REFLEN+32], *pos, *end;
  const char *opt_delim;
  end= path_and_service + sizeof(path_and_service)-3;

  /* We have to quote filename if it contains spaces */
  pos= add_quoted_string(path_and_service, file_path, end);
  if (*extra_opt)
  {
    /* 
     Add option after file_path. There will be zero or one extra option.  It's 
     assumed to be --defaults-file=file but isn't checked.  The variable (not
     the option name) should be quoted if it contains a string.  
    */
    *pos++= ' ';
    if (opt_delim= strchr(extra_opt, '='))
    {
      size_t length= ++opt_delim - extra_opt;
      pos= strnmov(pos, extra_opt, length);
    }
    else
      opt_delim= extra_opt;
    
    pos= add_quoted_string(pos, opt_delim, end);
  }
  /* We must have servicename last */
  *pos++= ' ';
  (void) add_quoted_string(pos, servicename, end);

  if (Service.got_service_option(argv, "install"))
  {
    Service.Install(1, servicename, displayname, path_and_service,
                    account_name);
    return 0;
  }
  if (Service.got_service_option(argv, "install-manual"))
  {
    Service.Install(0, servicename, displayname, path_and_service,
                    account_name);
    return 0;
  }
  if (Service.got_service_option(argv, "remove"))
  {
    Service.Remove(servicename);
    return 0;
  }
  return 1;
}


int main(int argc, char **argv)
{
  /*
    When several instances are running on the same machine, we
    need to have an  unique  named  hEventShudown  through the
    application PID e.g.: MySQLShutdown1890; MySQLShutdown2342
  */
  int10_to_str((int) GetCurrentProcessId(),strmov(shutdown_event_name,
                                                  "MySQLShutdown"), 10);

  /* Must be initialized early for comparison of service name */
  system_charset_info= &my_charset_utf8_general_ci;

  if (Service.GetOS())	/* true NT family */
  {
    char file_path[FN_REFLEN];
    my_path(file_path, argv[0], "");		      /* Find name in path */
    fn_format(file_path,argv[0],file_path,"",
	      MY_REPLACE_DIR | MY_UNPACK_FILENAME | MY_RESOLVE_SYMLINKS);

    if (argc == 2)
    {
      if (!default_service_handling(argv, MYSQL_SERVICENAME, MYSQL_SERVICENAME,
				   file_path, "", NULL))
	return 0;
      if (Service.IsService(argv[1]))        /* Start an optional service */
      {
	/*
	  Only add the service name to the groups read from the config file
	  if it's not "MySQL". (The default service name should be 'mysqld'
	  but we started a bad tradition by calling it MySQL from the start
	  and we are now stuck with it.
	*/
	if (my_strcasecmp(system_charset_info, argv[1],"mysql"))
	  load_default_groups[load_default_groups_sz-2]= argv[1];
        start_mode= 1;
        Service.Init(argv[1], mysql_service);
        return 0;
      }
    }
    else if (argc == 3) /* install or remove any optional service */
    {
      if (!default_service_handling(argv, argv[2], argv[2], file_path, "",
                                    NULL))
	return 0;
      if (Service.IsService(argv[2]))
      {
	/*
	  mysqld was started as
	  mysqld --defaults-file=my_path\my.ini service-name
	*/
	use_opt_args=1;
	opt_argc= 2;				// Skip service-name
	opt_argv=argv;
	start_mode= 1;
	if (my_strcasecmp(system_charset_info, argv[2],"mysql"))
	  load_default_groups[load_default_groups_sz-2]= argv[2];
	Service.Init(argv[2], mysql_service);
	return 0;
      }
    }
    else if (argc == 4 || argc == 5)
    {
      /*
        This may seem strange, because we handle --local-service while
        preserving 4.1's behavior of allowing any one other argument that is
        passed to the service on startup. (The assumption is that this is
        --defaults-file=file, but that was not enforced in 4.1, so we don't
        enforce it here.)
      */
      const char *extra_opt= NullS;
      const char *account_name = NullS;
      int index;
      for (index = 3; index < argc; index++)
      {
        if (!strcmp(argv[index], "--local-service"))
          account_name= "NT AUTHORITY\\LocalService";
        else
          extra_opt= argv[index];
      }

      if (argc == 4 || account_name)
        if (!default_service_handling(argv, argv[2], argv[2], file_path,
                                      extra_opt, account_name))
          return 0;
    }
    else if (argc == 1 && Service.IsService(MYSQL_SERVICENAME))
    {
      /* start the default service */
      start_mode= 1;
      Service.Init(MYSQL_SERVICENAME, mysql_service);
      return 0;
    }
  }
  /* Start as standalone server */
  Service.my_argc=argc;
  Service.my_argv=argv;
  mysql_service(NULL);
  return 0;
}
#endif


/**
  Execute all commands from a file. Used by the mysql_install_db script to
  create MySQL privilege tables without having to start a full MySQL server.
*/

static void bootstrap(FILE *file)
{
  DBUG_ENTER("bootstrap");

  THD *thd= new THD;
  thd->bootstrap=1;
  my_net_init(&thd->net,(st_vio*) 0);
  thd->max_client_packet_length= thd->net.max_packet;
  thd->security_ctx->master_access= ~(ulong)0;
  thd->thread_id= thd->variables.pseudo_thread_id= thread_id++;
  thread_count++;
  in_bootstrap= TRUE;

  bootstrap_file=file;
#ifndef EMBEDDED_LIBRARY			// TODO:  Enable this
  if (pthread_create(&thd->real_id,&connection_attrib,handle_bootstrap,
		     (void*) thd))
  {
    sql_print_warning("Can't create thread to handle bootstrap");
    bootstrap_error=-1;
    DBUG_VOID_RETURN;
  }
  /* Wait for thread to die */
  (void) pthread_mutex_lock(&LOCK_thread_count);
  while (in_bootstrap)
  {
    (void) pthread_cond_wait(&COND_thread_count,&LOCK_thread_count);
    DBUG_PRINT("quit",("One thread died (count=%u)",thread_count));
  }
  (void) pthread_mutex_unlock(&LOCK_thread_count);
#else
  thd->mysql= 0;
  handle_bootstrap((void *)thd);
#endif

  DBUG_VOID_RETURN;
}


static bool read_init_file(char *file_name)
{
  FILE *file;
  DBUG_ENTER("read_init_file");
  DBUG_PRINT("enter",("name: %s",file_name));
  if (!(file=my_fopen(file_name,O_RDONLY,MYF(MY_WME))))
    DBUG_RETURN(TRUE);
  bootstrap(file);
  (void) my_fclose(file,MYF(MY_WME));
  DBUG_RETURN(FALSE);
}


#ifndef EMBEDDED_LIBRARY

/*
   Simple scheduler that use the main thread to handle the request

   NOTES
     This is only used for debugging, when starting mysqld with
     --thread-handling=no-threads or --one-thread

     When we enter this function, LOCK_thread_count is hold!
*/
   
void handle_connection_in_main_thread(THD *thd)
{
  safe_mutex_assert_owner(&LOCK_thread_count);
  thread_cache_size=0;			// Safety
  threads.append(thd);
  pthread_mutex_unlock(&LOCK_thread_count);
  thd->start_utime= my_micro_time();
  handle_one_connection(thd);
}


/*
  Scheduler that uses one thread per connection
*/

void create_thread_to_handle_connection(THD *thd)
{
  if (cached_thread_count > wake_thread)
  {
    /* Get thread from cache */
    thread_cache.append(thd);
    wake_thread++;
    pthread_cond_signal(&COND_thread_cache);
  }
  else
  {
    char error_message_buff[MYSQL_ERRMSG_SIZE];
    /* Create new thread to handle connection */
    int error;
    thread_created++;
    threads.append(thd);
    DBUG_PRINT("info",(("creating thread %lu"), thd->thread_id));
    thd->prior_thr_create_utime= thd->start_utime= my_micro_time();
    if ((error=pthread_create(&thd->real_id,&connection_attrib,
                              handle_one_connection,
                              (void*) thd)))
    {
      /* purecov: begin inspected */
      DBUG_PRINT("error",
                 ("Can't create thread to handle request (error %d)",
                  error));
      thread_count--;
      thd->killed= THD::KILL_CONNECTION;			// Safety
      (void) pthread_mutex_unlock(&LOCK_thread_count);

      pthread_mutex_lock(&LOCK_connection_count);
      --connection_count;
      pthread_mutex_unlock(&LOCK_connection_count);

      statistic_increment(aborted_connects,&LOCK_status);
      /* Can't use my_error() since store_globals has not been called. */
      my_snprintf(error_message_buff, sizeof(error_message_buff),
                  ER(ER_CANT_CREATE_THREAD), error);
      net_send_error(thd, ER_CANT_CREATE_THREAD, error_message_buff);
      (void) pthread_mutex_lock(&LOCK_thread_count);
      close_connection(thd,0,0);
      delete thd;
      (void) pthread_mutex_unlock(&LOCK_thread_count);
      return;
      /* purecov: end */
    }
  }
  (void) pthread_mutex_unlock(&LOCK_thread_count);
  DBUG_PRINT("info",("Thread created"));
}


/**
  Create new thread to handle incoming connection.

    This function will create new thread to handle the incoming
    connection.  If there are idle cached threads one will be used.
    'thd' will be pushed into 'threads'.

    In single-threaded mode (\#define ONE_THREAD) connection will be
    handled inside this function.

  @param[in,out] thd    Thread handle of future thread.
*/

static void create_new_thread(THD *thd)
{
  NET *net=&thd->net;
  DBUG_ENTER("create_new_thread");

  if (protocol_version > 9)
    net->return_errno=1;

  /*
    Don't allow too many connections. We roughly check here that we allow
    only (max_connections + 1) connections.
  */

  pthread_mutex_lock(&LOCK_connection_count);

  if (connection_count >= max_connections + 1 || abort_loop)
  {
    pthread_mutex_unlock(&LOCK_connection_count);

    DBUG_PRINT("error",("Too many connections"));
    close_connection(thd, ER_CON_COUNT_ERROR, 1);
    delete thd;
    DBUG_VOID_RETURN;
  }

  ++connection_count;

  if (connection_count > max_used_connections)
    max_used_connections= connection_count;

  pthread_mutex_unlock(&LOCK_connection_count);

  /* Start a new thread to handle connection. */

  pthread_mutex_lock(&LOCK_thread_count);

  /*
    The initialization of thread_id is done in create_embedded_thd() for
    the embedded library.
    TODO: refactor this to avoid code duplication there
  */
  thd->thread_id= thd->variables.pseudo_thread_id= thread_id++;

  thread_count++;

  thread_scheduler.add_connection(thd);

  DBUG_VOID_RETURN;
}
#endif /* EMBEDDED_LIBRARY */


#ifdef SIGNALS_DONT_BREAK_READ
inline void kill_broken_server()
{
  /* hack to get around signals ignored in syscalls for problem OS's */
  if (
#if !defined(__NETWARE__)
      unix_sock == INVALID_SOCKET ||
#endif
      (!opt_disable_networking && ip_sock == INVALID_SOCKET))
  {
    select_thread_in_use = 0;
    /* The following call will never return */
    kill_server(IF_NETWARE(MYSQL_KILL_SIGNAL, (void*) MYSQL_KILL_SIGNAL));
  }
}
#define MAYBE_BROKEN_SYSCALL kill_broken_server();
#else
#define MAYBE_BROKEN_SYSCALL
#endif

	/* Handle new connections and spawn new process to handle them */

#ifndef EMBEDDED_LIBRARY
pthread_handler_t handle_connections_sockets(void *arg __attribute__((unused)))
{
  my_socket sock,new_sock;
  uint error_count=0;
  uint max_used_connection= (uint) (max(ip_sock,unix_sock)+1);
  fd_set readFDs,clientFDs;
  THD *thd;
  struct sockaddr_in cAddr;
  int ip_flags=0,socket_flags=0,flags;
  st_vio *vio_tmp;
  DBUG_ENTER("handle_connections_sockets");

  LINT_INIT(new_sock);

  (void) my_pthread_getprio(pthread_self());		// For debugging

  FD_ZERO(&clientFDs);
  if (ip_sock != INVALID_SOCKET)
  {
    FD_SET(ip_sock,&clientFDs);
#ifdef HAVE_FCNTL
    ip_flags = fcntl(ip_sock, F_GETFL, 0);
#endif
  }
#ifdef HAVE_SYS_UN_H
  FD_SET(unix_sock,&clientFDs);
#ifdef HAVE_FCNTL
  socket_flags=fcntl(unix_sock, F_GETFL, 0);
#endif
#endif

  DBUG_PRINT("general",("Waiting for connections."));
  MAYBE_BROKEN_SYSCALL;
  while (!abort_loop)
  {
    readFDs=clientFDs;
#ifdef HPUX10
    if (select(max_used_connection,(int*) &readFDs,0,0,0) < 0)
      continue;
#else
    if (select((int) max_used_connection,&readFDs,0,0,0) < 0)
    {
      if (socket_errno != SOCKET_EINTR)
      {
	if (!select_errors++ && !abort_loop)	/* purecov: inspected */
	  sql_print_error("mysqld: Got error %d from select",socket_errno); /* purecov: inspected */
      }
      MAYBE_BROKEN_SYSCALL
      continue;
    }
#endif	/* HPUX10 */
    if (abort_loop)
    {
      MAYBE_BROKEN_SYSCALL;
      break;
    }

    /* Is this a new connection request ? */
#ifdef HAVE_SYS_UN_H
    if (FD_ISSET(unix_sock,&readFDs))
    {
      sock = unix_sock;
      flags= socket_flags;
    }
    else
#endif
    {
      sock = ip_sock;
      flags= ip_flags;
    }

#if !defined(NO_FCNTL_NONBLOCK)
    if (!(test_flags & TEST_BLOCKING))
    {
#if defined(O_NONBLOCK)
      fcntl(sock, F_SETFL, flags | O_NONBLOCK);
#elif defined(O_NDELAY)
      fcntl(sock, F_SETFL, flags | O_NDELAY);
#endif
    }
#endif /* NO_FCNTL_NONBLOCK */
    for (uint retry=0; retry < MAX_ACCEPT_RETRY; retry++)
    {
      size_socket length=sizeof(struct sockaddr_in);
      new_sock = accept(sock, my_reinterpret_cast(struct sockaddr *) (&cAddr),
			&length);
#ifdef __NETWARE__ 
      // TODO: temporary fix, waiting for TCP/IP fix - DEFECT000303149
      if ((new_sock == INVALID_SOCKET) && (socket_errno == EINVAL))
      {
        kill_server(SIGTERM);
      }
#endif
      if (new_sock != INVALID_SOCKET ||
	  (socket_errno != SOCKET_EINTR && socket_errno != SOCKET_EAGAIN))
	break;
      MAYBE_BROKEN_SYSCALL;
#if !defined(NO_FCNTL_NONBLOCK)
      if (!(test_flags & TEST_BLOCKING))
      {
	if (retry == MAX_ACCEPT_RETRY - 1)
	  fcntl(sock, F_SETFL, flags);		// Try without O_NONBLOCK
      }
#endif
    }
#if !defined(NO_FCNTL_NONBLOCK)
    if (!(test_flags & TEST_BLOCKING))
      fcntl(sock, F_SETFL, flags);
#endif
    if (new_sock == INVALID_SOCKET)
    {
      if ((error_count++ & 255) == 0)		// This can happen often
	sql_perror("Error in accept");
      MAYBE_BROKEN_SYSCALL;
      if (socket_errno == SOCKET_ENFILE || socket_errno == SOCKET_EMFILE)
	sleep(1);				// Give other threads some time
      continue;
    }

#ifdef HAVE_LIBWRAP
    {
      if (sock == ip_sock)
      {
	struct request_info req;
	signal(SIGCHLD, SIG_DFL);
	request_init(&req, RQ_DAEMON, libwrapName, RQ_FILE, new_sock, NULL);
	my_fromhost(&req);
	if (!my_hosts_access(&req))
	{
	  /*
	    This may be stupid but refuse() includes an exit(0)
	    which we surely don't want...
	    clean_exit() - same stupid thing ...
	  */
	  syslog(deny_severity, "refused connect from %s",
		 my_eval_client(&req));

	  /*
	    C++ sucks (the gibberish in front just translates the supplied
	    sink function pointer in the req structure from a void (*sink)();
	    to a void(*sink)(int) if you omit the cast, the C++ compiler
	    will cry...
	  */
	  if (req.sink)
	    ((void (*)(int))req.sink)(req.fd);

	  (void) shutdown(new_sock, SHUT_RDWR);
	  (void) closesocket(new_sock);
	  continue;
	}
      }
    }
#endif /* HAVE_LIBWRAP */

    {
      size_socket dummyLen;
      struct sockaddr dummy;
      dummyLen = sizeof(struct sockaddr);
      if (getsockname(new_sock,&dummy, &dummyLen) < 0)
      {
	sql_perror("Error on new connection socket");
	(void) shutdown(new_sock, SHUT_RDWR);
	(void) closesocket(new_sock);
	continue;
      }
    }

    /*
    ** Don't allow too many connections
    */

    if (!(thd= new THD))
    {
      (void) shutdown(new_sock, SHUT_RDWR);
      VOID(closesocket(new_sock));
      continue;
    }
    if (!(vio_tmp=vio_new(new_sock,
			  sock == unix_sock ? VIO_TYPE_SOCKET :
			  VIO_TYPE_TCPIP,
			  sock == unix_sock ? VIO_LOCALHOST: 0)) ||
	my_net_init(&thd->net,vio_tmp))
    {
      /*
        Only delete the temporary vio if we didn't already attach it to the
        NET object. The destructor in THD will delete any initialized net
        structure.
      */
      if (vio_tmp && thd->net.vio != vio_tmp)
        vio_delete(vio_tmp);
      else
      {
	(void) shutdown(new_sock, SHUT_RDWR);
	(void) closesocket(new_sock);
      }
      delete thd;
      continue;
    }
    if (sock == unix_sock)
      thd->security_ctx->host=(char*) my_localhost;

    create_new_thread(thd);
  }
  DBUG_LEAVE;
  decrement_handler_count();
  return 0;
}


#ifdef __NT__
pthread_handler_t handle_connections_namedpipes(void *arg)
{
  HANDLE hConnectedPipe;
  OVERLAPPED connectOverlapped= {0};
  THD *thd;
  my_thread_init();
  DBUG_ENTER("handle_connections_namedpipes");
  connectOverlapped.hEvent= CreateEvent(NULL, TRUE, FALSE, NULL);
  if (!connectOverlapped.hEvent)
  {
    sql_print_error("Can't create event, last error=%u", GetLastError());
    unireg_abort(1);
  }
  DBUG_PRINT("general",("Waiting for named pipe connections."));
  while (!abort_loop)
  {
    /* wait for named pipe connection */
    BOOL fConnected= ConnectNamedPipe(hPipe, &connectOverlapped);
    if (!fConnected && (GetLastError() == ERROR_IO_PENDING))
    {
        /*
          ERROR_IO_PENDING says async IO has started but not yet finished.
          GetOverlappedResult will wait for completion.
        */
        DWORD bytes;
        fConnected= GetOverlappedResult(hPipe, &connectOverlapped,&bytes, TRUE);
    }
    if (abort_loop)
      break;
    if (!fConnected)
      fConnected = GetLastError() == ERROR_PIPE_CONNECTED;
    if (!fConnected)
    {
      CloseHandle(hPipe);
      if ((hPipe= CreateNamedPipe(pipe_name,
                                  PIPE_ACCESS_DUPLEX |
                                  FILE_FLAG_OVERLAPPED,
                                  PIPE_TYPE_BYTE |
                                  PIPE_READMODE_BYTE |
                                  PIPE_WAIT,
                                  PIPE_UNLIMITED_INSTANCES,
                                  (int) global_system_variables.
                                  net_buffer_length,
                                  (int) global_system_variables.
                                  net_buffer_length,
                                  NMPWAIT_USE_DEFAULT_WAIT,
                                  &saPipeSecurity)) ==
	  INVALID_HANDLE_VALUE)
      {
	sql_perror("Can't create new named pipe!");
	break;					// Abort
      }
    }
    hConnectedPipe = hPipe;
    /* create new pipe for new connection */
    if ((hPipe = CreateNamedPipe(pipe_name,
                 PIPE_ACCESS_DUPLEX |
                 FILE_FLAG_OVERLAPPED,
				 PIPE_TYPE_BYTE |
				 PIPE_READMODE_BYTE |
				 PIPE_WAIT,
				 PIPE_UNLIMITED_INSTANCES,
				 (int) global_system_variables.net_buffer_length,
				 (int) global_system_variables.net_buffer_length,
				 NMPWAIT_USE_DEFAULT_WAIT,
				 &saPipeSecurity)) ==
	INVALID_HANDLE_VALUE)
    {
      sql_perror("Can't create new named pipe!");
      hPipe=hConnectedPipe;
      continue;					// We have to try again
    }

    if (!(thd = new THD))
    {
      DisconnectNamedPipe(hConnectedPipe);
      CloseHandle(hConnectedPipe);
      continue;
    }
    if (!(thd->net.vio= vio_new_win32pipe(hConnectedPipe)) ||
	my_net_init(&thd->net, thd->net.vio))
    {
      close_connection(thd, ER_OUT_OF_RESOURCES, 1);
      delete thd;
      continue;
    }
    /* Host is unknown */
    thd->security_ctx->host= my_strdup(my_localhost, MYF(0));
    create_new_thread(thd);
  }
  CloseHandle(connectOverlapped.hEvent);
  DBUG_LEAVE;
  decrement_handler_count();
  return 0;
}
#endif /* __NT__ */


#ifdef HAVE_SMEM

/**
  Thread of shared memory's service.

  @param arg                              Arguments of thread
*/
pthread_handler_t handle_connections_shared_memory(void *arg)
{
  /* file-mapping object, use for create shared memory */
  HANDLE handle_connect_file_map= 0;
  char  *handle_connect_map= 0;                 // pointer on shared memory
  HANDLE event_connect_answer= 0;
  ulong smem_buffer_length= shared_memory_buffer_length + 4;
  ulong connect_number= 1;
  char *tmp= NULL;
  char *suffix_pos;
  char connect_number_char[22], *p;
  const char *errmsg= 0;
  SECURITY_ATTRIBUTES *sa_event= 0, *sa_mapping= 0;
  my_thread_init();
  DBUG_ENTER("handle_connections_shared_memorys");
  DBUG_PRINT("general",("Waiting for allocated shared memory."));

  /*
     get enough space base-name + '_' + longest suffix we might ever send
   */
  if (!(tmp= (char *)my_malloc(strlen(shared_memory_base_name) + 32L, MYF(MY_FAE))))
    goto error;

  if (my_security_attr_create(&sa_event, &errmsg,
                              GENERIC_ALL, SYNCHRONIZE | EVENT_MODIFY_STATE))
    goto error;

  if (my_security_attr_create(&sa_mapping, &errmsg,
                             GENERIC_ALL, FILE_MAP_READ | FILE_MAP_WRITE))
    goto error;

  /*
    The name of event and file-mapping events create agree next rule:
      shared_memory_base_name+unique_part
    Where:
      shared_memory_base_name is unique value for each server
      unique_part is unique value for each object (events and file-mapping)
  */
  suffix_pos= strxmov(tmp,shared_memory_base_name,"_",NullS);
  strmov(suffix_pos, "CONNECT_REQUEST");
  if ((smem_event_connect_request= CreateEvent(sa_event,
                                               FALSE, FALSE, tmp)) == 0)
  {
    errmsg= "Could not create request event";
    goto error;
  }
  strmov(suffix_pos, "CONNECT_ANSWER");
  if ((event_connect_answer= CreateEvent(sa_event, FALSE, FALSE, tmp)) == 0)
  {
    errmsg="Could not create answer event";
    goto error;
  }
  strmov(suffix_pos, "CONNECT_DATA");
  if ((handle_connect_file_map=
       CreateFileMapping(INVALID_HANDLE_VALUE, sa_mapping,
                         PAGE_READWRITE, 0, sizeof(connect_number), tmp)) == 0)
  {
    errmsg= "Could not create file mapping";
    goto error;
  }
  if ((handle_connect_map= (char *)MapViewOfFile(handle_connect_file_map,
						  FILE_MAP_WRITE,0,0,
						  sizeof(DWORD))) == 0)
  {
    errmsg= "Could not create shared memory service";
    goto error;
  }

  while (!abort_loop)
  {
    /* Wait a request from client */
    WaitForSingleObject(smem_event_connect_request,INFINITE);

    /*
       it can be after shutdown command
    */
    if (abort_loop)
      goto error;

    HANDLE handle_client_file_map= 0;
    char  *handle_client_map= 0;
    HANDLE event_client_wrote= 0;
    HANDLE event_client_read= 0;    // for transfer data server <-> client
    HANDLE event_server_wrote= 0;
    HANDLE event_server_read= 0;
    HANDLE event_conn_closed= 0;
    THD *thd= 0;

    p= int10_to_str(connect_number, connect_number_char, 10);
    /*
      The name of event and file-mapping events create agree next rule:
        shared_memory_base_name+unique_part+number_of_connection
        Where:
	  shared_memory_base_name is uniquel value for each server
	  unique_part is unique value for each object (events and file-mapping)
	  number_of_connection is connection-number between server and client
    */
    suffix_pos= strxmov(tmp,shared_memory_base_name,"_",connect_number_char,
			 "_",NullS);
    strmov(suffix_pos, "DATA");
    if ((handle_client_file_map=
         CreateFileMapping(INVALID_HANDLE_VALUE, sa_mapping,
                           PAGE_READWRITE, 0, smem_buffer_length, tmp)) == 0)
    {
      errmsg= "Could not create file mapping";
      goto errorconn;
    }
    if ((handle_client_map= (char*)MapViewOfFile(handle_client_file_map,
						  FILE_MAP_WRITE,0,0,
						  smem_buffer_length)) == 0)
    {
      errmsg= "Could not create memory map";
      goto errorconn;
    }
    strmov(suffix_pos, "CLIENT_WROTE");
    if ((event_client_wrote= CreateEvent(sa_event, FALSE, FALSE, tmp)) == 0)
    {
      errmsg= "Could not create client write event";
      goto errorconn;
    }
    strmov(suffix_pos, "CLIENT_READ");
    if ((event_client_read= CreateEvent(sa_event, FALSE, FALSE, tmp)) == 0)
    {
      errmsg= "Could not create client read event";
      goto errorconn;
    }
    strmov(suffix_pos, "SERVER_READ");
    if ((event_server_read= CreateEvent(sa_event, FALSE, FALSE, tmp)) == 0)
    {
      errmsg= "Could not create server read event";
      goto errorconn;
    }
    strmov(suffix_pos, "SERVER_WROTE");
    if ((event_server_wrote= CreateEvent(sa_event,
                                         FALSE, FALSE, tmp)) == 0)
    {
      errmsg= "Could not create server write event";
      goto errorconn;
    }
    strmov(suffix_pos, "CONNECTION_CLOSED");
    if ((event_conn_closed= CreateEvent(sa_event,
                                        TRUE, FALSE, tmp)) == 0)
    {
      errmsg= "Could not create closed connection event";
      goto errorconn;
    }
    if (abort_loop)
      goto errorconn;
    if (!(thd= new THD))
      goto errorconn;
    /* Send number of connection to client */
    int4store(handle_connect_map, connect_number);
    if (!SetEvent(event_connect_answer))
    {
      errmsg= "Could not send answer event";
      goto errorconn;
    }
    /* Set event that client should receive data */
    if (!SetEvent(event_client_read))
    {
      errmsg= "Could not set client to read mode";
      goto errorconn;
    }
    if (!(thd->net.vio= vio_new_win32shared_memory(handle_client_file_map,
                                                   handle_client_map,
                                                   event_client_wrote,
                                                   event_client_read,
                                                   event_server_wrote,
                                                   event_server_read,
                                                   event_conn_closed)) ||
                        my_net_init(&thd->net, thd->net.vio))
    {
      close_connection(thd, ER_OUT_OF_RESOURCES, 1);
      errmsg= 0;
      goto errorconn;
    }
    thd->security_ctx->host= my_strdup(my_localhost, MYF(0)); /* Host is unknown */
    create_new_thread(thd);
    connect_number++;
    continue;

errorconn:
    /* Could not form connection;  Free used handlers/memort and retry */
    if (errmsg)
    {
      char buff[180];
      strxmov(buff, "Can't create shared memory connection: ", errmsg, ".",
	      NullS);
      sql_perror(buff);
    }
    if (handle_client_file_map) 
      CloseHandle(handle_client_file_map);
    if (handle_client_map)
      UnmapViewOfFile(handle_client_map);
    if (event_server_wrote)
      CloseHandle(event_server_wrote);
    if (event_server_read)
      CloseHandle(event_server_read);
    if (event_client_wrote)
      CloseHandle(event_client_wrote);
    if (event_client_read)
      CloseHandle(event_client_read);
    if (event_conn_closed)
      CloseHandle(event_conn_closed);
    delete thd;
  }

  /* End shared memory handling */
error:
  if (tmp)
    my_free(tmp, MYF(0));

  if (errmsg)
  {
    char buff[180];
    strxmov(buff, "Can't create shared memory service: ", errmsg, ".", NullS);
    sql_perror(buff);
  }
  my_security_attr_free(sa_event);
  my_security_attr_free(sa_mapping);
  if (handle_connect_map)	UnmapViewOfFile(handle_connect_map);
  if (handle_connect_file_map)	CloseHandle(handle_connect_file_map);
  if (event_connect_answer)	CloseHandle(event_connect_answer);
  if (smem_event_connect_request) CloseHandle(smem_event_connect_request);
  DBUG_LEAVE;
  decrement_handler_count();
  return 0;
}
#endif /* HAVE_SMEM */
#endif /* EMBEDDED_LIBRARY */


/****************************************************************************
  Handle start options
******************************************************************************/

enum options_mysqld
{
  OPT_ISAM_LOG=256,            OPT_SKIP_NEW, 
  OPT_SKIP_GRANT,              OPT_SKIP_LOCK, 
  OPT_ENABLE_LOCK,             OPT_USE_LOCKING,
  OPT_SOCKET,                  OPT_UPDATE_LOG,
  OPT_BIN_LOG,                 OPT_SKIP_RESOLVE,
  OPT_SKIP_NETWORKING,         OPT_BIN_LOG_INDEX,
  OPT_BIND_ADDRESS,            OPT_PID_FILE,
  OPT_SKIP_PRIOR,              OPT_BIG_TABLES,
  OPT_STANDALONE,              OPT_ONE_THREAD,
  OPT_CONSOLE,                 OPT_LOW_PRIORITY_UPDATES,
  OPT_SKIP_HOST_CACHE,         OPT_SHORT_LOG_FORMAT,
  OPT_FLUSH,                   OPT_SAFE,
  OPT_BOOTSTRAP,               OPT_SKIP_SHOW_DB,
  OPT_STORAGE_ENGINE,          OPT_INIT_FILE,
  OPT_DELAY_KEY_WRITE_ALL,     OPT_SLOW_QUERY_LOG,
  OPT_DELAY_KEY_WRITE,	       OPT_CHARSETS_DIR,
  OPT_MASTER_HOST,             OPT_MASTER_USER,
  OPT_MASTER_PASSWORD,         OPT_MASTER_PORT,
  OPT_MASTER_INFO_FILE,        OPT_MASTER_CONNECT_RETRY,
  OPT_MASTER_RETRY_COUNT,      OPT_LOG_TC, OPT_LOG_TC_SIZE,
  OPT_MASTER_SSL,              OPT_MASTER_SSL_KEY,
  OPT_MASTER_SSL_CERT,         OPT_MASTER_SSL_CAPATH,
  OPT_MASTER_SSL_CIPHER,       OPT_MASTER_SSL_CA,
  OPT_SQL_BIN_UPDATE_SAME,     OPT_REPLICATE_DO_DB,
  OPT_REPLICATE_IGNORE_DB,     OPT_LOG_SLAVE_UPDATES,
  OPT_BINLOG_DO_DB,            OPT_BINLOG_IGNORE_DB,
  OPT_BINLOG_FORMAT,
#ifndef DBUG_OFF
  OPT_BINLOG_SHOW_XID,
#endif
  OPT_BINLOG_ROWS_EVENT_MAX_SIZE, 
  OPT_WANT_CORE,               OPT_CONCURRENT_INSERT,
  OPT_MEMLOCK,                 OPT_MYISAM_RECOVER,
  OPT_REPLICATE_REWRITE_DB,    OPT_SERVER_ID,
  OPT_SKIP_SLAVE_START,        OPT_SAFE_SHOW_DB, 
  OPT_SAFEMALLOC_MEM_LIMIT,    OPT_REPLICATE_DO_TABLE,
  OPT_REPLICATE_IGNORE_TABLE,  OPT_REPLICATE_WILD_DO_TABLE,
  OPT_REPLICATE_WILD_IGNORE_TABLE, OPT_REPLICATE_SAME_SERVER_ID,
  OPT_DISCONNECT_SLAVE_EVENT_COUNT, OPT_TC_HEURISTIC_RECOVER,
  OPT_ABORT_SLAVE_EVENT_COUNT,
  OPT_LOG_BIN_TRUST_FUNCTION_CREATORS,
  OPT_LOG_BIN_TRUST_FUNCTION_CREATORS_OLD,
  OPT_ENGINE_CONDITION_PUSHDOWN, OPT_NDB_CONNECTSTRING, 
  OPT_NDB_USE_EXACT_COUNT, OPT_NDB_USE_TRANSACTIONS,
  OPT_NDB_FORCE_SEND, OPT_NDB_AUTOINCREMENT_PREFETCH_SZ,
  OPT_NDB_SHM, OPT_NDB_OPTIMIZED_NODE_SELECTION, OPT_NDB_CACHE_CHECK_TIME,
  OPT_NDB_MGMD, OPT_NDB_NODEID,
  OPT_NDB_DISTRIBUTION,
  OPT_NDB_INDEX_STAT_ENABLE,
  OPT_NDB_EXTRA_LOGGING,
  OPT_NDB_REPORT_THRESH_BINLOG_EPOCH_SLIP,
  OPT_NDB_REPORT_THRESH_BINLOG_MEM_USAGE,
  OPT_NDB_USE_COPYING_ALTER_TABLE,
  OPT_SKIP_SAFEMALLOC,
  OPT_TEMP_POOL, OPT_TX_ISOLATION, OPT_COMPLETION_TYPE,
  OPT_SKIP_STACK_TRACE, OPT_SKIP_SYMLINKS,
  OPT_MAX_BINLOG_DUMP_EVENTS, OPT_SPORADIC_BINLOG_DUMP_FAIL,
  OPT_SAFE_USER_CREATE, OPT_SQL_MODE,
  OPT_HAVE_NAMED_PIPE,
  OPT_DO_PSTACK, OPT_EVENT_SCHEDULER, OPT_REPORT_HOST,
  OPT_REPORT_USER, OPT_REPORT_PASSWORD, OPT_REPORT_PORT,
  OPT_SHOW_SLAVE_AUTH_INFO,
  OPT_SLAVE_LOAD_TMPDIR, OPT_NO_MIX_TYPE,
  OPT_RPL_RECOVERY_RANK,OPT_INIT_RPL_ROLE,
  OPT_RELAY_LOG, OPT_RELAY_LOG_INDEX, OPT_RELAY_LOG_INFO_FILE,
  OPT_SLAVE_SKIP_ERRORS, OPT_DES_KEY_FILE, OPT_LOCAL_INFILE,
  OPT_SSL_SSL, OPT_SSL_KEY, OPT_SSL_CERT, OPT_SSL_CA,
  OPT_SSL_CAPATH, OPT_SSL_CIPHER,
  OPT_BACK_LOG, OPT_BINLOG_CACHE_SIZE,
  OPT_CONNECT_TIMEOUT, OPT_DELAYED_INSERT_TIMEOUT,
  OPT_DELAYED_INSERT_LIMIT, OPT_DELAYED_QUEUE_SIZE,
  OPT_FLUSH_TIME, OPT_FT_MIN_WORD_LEN, OPT_FT_BOOLEAN_SYNTAX,
  OPT_FT_MAX_WORD_LEN, OPT_FT_QUERY_EXPANSION_LIMIT, OPT_FT_STOPWORD_FILE,
  OPT_INTERACTIVE_TIMEOUT, OPT_JOIN_BUFF_SIZE,
  OPT_KEY_BUFFER_SIZE, OPT_KEY_CACHE_BLOCK_SIZE,
  OPT_KEY_CACHE_DIVISION_LIMIT, OPT_KEY_CACHE_AGE_THRESHOLD,
  OPT_LONG_QUERY_TIME,
  OPT_LOWER_CASE_TABLE_NAMES, OPT_MAX_ALLOWED_PACKET,
  OPT_MAX_BINLOG_CACHE_SIZE, OPT_MAX_BINLOG_SIZE,
  OPT_MAX_CONNECTIONS, OPT_MAX_CONNECT_ERRORS,
  OPT_MAX_DELAYED_THREADS, OPT_MAX_HEP_TABLE_SIZE,
  OPT_MAX_JOIN_SIZE, OPT_MAX_PREPARED_STMT_COUNT,
  OPT_MAX_RELAY_LOG_SIZE, OPT_MAX_SORT_LENGTH,
  OPT_MAX_SEEKS_FOR_KEY, OPT_MAX_TMP_TABLES, OPT_MAX_USER_CONNECTIONS,
  OPT_MAX_LENGTH_FOR_SORT_DATA,
  OPT_MAX_WRITE_LOCK_COUNT, OPT_BULK_INSERT_BUFFER_SIZE,
  OPT_MAX_ERROR_COUNT, OPT_MULTI_RANGE_COUNT, OPT_MYISAM_DATA_POINTER_SIZE,
  OPT_MYISAM_BLOCK_SIZE, OPT_MYISAM_MAX_EXTRA_SORT_FILE_SIZE,
  OPT_MYISAM_MAX_SORT_FILE_SIZE, OPT_MYISAM_SORT_BUFFER_SIZE,
  OPT_MYISAM_USE_MMAP, OPT_MYISAM_REPAIR_THREADS,
  OPT_MYISAM_MMAP_SIZE,
  OPT_MYISAM_STATS_METHOD,
  OPT_NET_BUFFER_LENGTH, OPT_NET_RETRY_COUNT,
  OPT_NET_READ_TIMEOUT, OPT_NET_WRITE_TIMEOUT,
  OPT_OPEN_FILES_LIMIT,
  OPT_PRELOAD_BUFFER_SIZE,
  OPT_QUERY_CACHE_LIMIT, OPT_QUERY_CACHE_MIN_RES_UNIT, OPT_QUERY_CACHE_SIZE,
  OPT_QUERY_CACHE_TYPE, OPT_QUERY_CACHE_WLOCK_INVALIDATE, OPT_RECORD_BUFFER,
  OPT_RECORD_RND_BUFFER, OPT_DIV_PRECINCREMENT, OPT_RELAY_LOG_SPACE_LIMIT,
  OPT_RELAY_LOG_PURGE,
  OPT_SLAVE_NET_TIMEOUT, OPT_SLAVE_COMPRESSED_PROTOCOL, OPT_SLOW_LAUNCH_TIME,
  OPT_SLAVE_TRANS_RETRIES, OPT_READONLY, OPT_DEBUGGING,
  OPT_SORT_BUFFER, OPT_TABLE_OPEN_CACHE, OPT_TABLE_DEF_CACHE,
  OPT_THREAD_CONCURRENCY, OPT_THREAD_CACHE_SIZE,
  OPT_TMP_TABLE_SIZE, OPT_THREAD_STACK,
  OPT_WAIT_TIMEOUT,
  OPT_ERROR_LOG_FILE,
  OPT_DEFAULT_WEEK_FORMAT,
  OPT_RANGE_ALLOC_BLOCK_SIZE, OPT_ALLOW_SUSPICIOUS_UDFS,
  OPT_QUERY_ALLOC_BLOCK_SIZE, OPT_QUERY_PREALLOC_SIZE,
  OPT_TRANS_ALLOC_BLOCK_SIZE, OPT_TRANS_PREALLOC_SIZE,
  OPT_SYNC_FRM, OPT_SYNC_BINLOG,
  OPT_SYNC_REPLICATION,
  OPT_SYNC_REPLICATION_SLAVE_ID,
  OPT_SYNC_REPLICATION_TIMEOUT,
  OPT_ENABLE_SHARED_MEMORY,
  OPT_SHARED_MEMORY_BASE_NAME,
  OPT_OLD_PASSWORDS,
  OPT_OLD_ALTER_TABLE,
  OPT_EXPIRE_LOGS_DAYS,
  OPT_GROUP_CONCAT_MAX_LEN,
  OPT_DEFAULT_COLLATION,
  OPT_DEFAULT_COLLATION_OLD,
  OPT_CHARACTER_SET_CLIENT_HANDSHAKE,
  OPT_CHARACTER_SET_FILESYSTEM,
  OPT_LC_TIME_NAMES,
  OPT_INIT_CONNECT,
  OPT_INIT_SLAVE,
  OPT_SECURE_AUTH,
  OPT_DATE_FORMAT,
  OPT_TIME_FORMAT,
  OPT_DATETIME_FORMAT,
  OPT_LOG_QUERIES_NOT_USING_INDEXES,
  OPT_DEFAULT_TIME_ZONE,
  OPT_SYSDATE_IS_NOW,
  OPT_OPTIMIZER_SEARCH_DEPTH,
  OPT_OPTIMIZER_PRUNE_LEVEL,
  OPT_OPTIMIZER_SWITCH,
  OPT_UPDATABLE_VIEWS_WITH_LIMIT,
  OPT_SP_AUTOMATIC_PRIVILEGES,
  OPT_MAX_SP_RECURSION_DEPTH,
  OPT_AUTO_INCREMENT, OPT_AUTO_INCREMENT_OFFSET,
  OPT_ENABLE_LARGE_PAGES,
  OPT_TIMED_MUTEXES,
  OPT_OLD_STYLE_USER_LIMITS,
  OPT_LOG_SLOW_ADMIN_STATEMENTS,
  OPT_TABLE_LOCK_WAIT_TIMEOUT,
  OPT_PLUGIN_LOAD,
  OPT_PLUGIN_DIR,
  OPT_SYMBOLIC_LINKS,
  OPT_WARNINGS,
  OPT_RECORD_BUFFER_OLD,
  OPT_LOG_OUTPUT,
  OPT_PORT_OPEN_TIMEOUT,
  OPT_PROFILING,
  OPT_KEEP_FILES_ON_CREATE,
  OPT_GENERAL_LOG,
  OPT_SLOW_LOG,
  OPT_THREAD_HANDLING,
  OPT_INNODB_ROLLBACK_ON_TIMEOUT,
  OPT_SECURE_FILE_PRIV,
  OPT_MIN_EXAMINED_ROW_LIMIT,
  OPT_LOG_SLOW_SLAVE_STATEMENTS,
#if defined(ENABLED_DEBUG_SYNC)
  OPT_DEBUG_SYNC_TIMEOUT,
#endif /* defined(ENABLED_DEBUG_SYNC) */
  OPT_OLD_MODE,
  OPT_SLAVE_EXEC_MODE,
  OPT_GENERAL_LOG_FILE,
  OPT_SLOW_QUERY_LOG_FILE,
  OPT_IGNORE_BUILTIN_INNODB,
  OPT_BINLOG_DIRECT_NON_TRANS_UPDATE,
  OPT_DEFAULT_CHARACTER_SET_OLD,
  OPT_MAX_LONG_DATA_SIZE
};


#define LONG_TIMEOUT ((ulong) 3600L*24L*365L)

struct my_option my_long_options[] =
{
  {"help", '?', "Display this help and exit.", 
   &opt_help, &opt_help, 0, GET_BOOL, NO_ARG, 0, 0, 0, 0,
   0, 0},
#ifdef HAVE_REPLICATION
  {"abort-slave-event-count", OPT_ABORT_SLAVE_EVENT_COUNT,
   "Option used by mysql-test for debugging and testing of replication.",
   &abort_slave_event_count,  &abort_slave_event_count,
   0, GET_INT, REQUIRED_ARG, 0, 0, 0, 0, 0, 0},
#endif /* HAVE_REPLICATION */
  {"allow-suspicious-udfs", OPT_ALLOW_SUSPICIOUS_UDFS,
   "Allows use of UDFs consisting of only one symbol xxx() "
   "without corresponding xxx_init() or xxx_deinit(). That also means "
   "that one can load any function from any library, for example exit() "
   "from libc.so",
   &opt_allow_suspicious_udfs, &opt_allow_suspicious_udfs,
   0, GET_BOOL, NO_ARG, 0, 0, 0, 0, 0, 0},
  {"ansi", 'a', "Use ANSI SQL syntax instead of MySQL syntax. This mode "
   "will also set transaction isolation level 'serializable'.", 0, 0, 0,
   GET_NO_ARG, NO_ARG, 0, 0, 0, 0, 0, 0},
  {"auto-increment-increment", OPT_AUTO_INCREMENT,
   "Auto-increment columns are incremented by this.",
   &global_system_variables.auto_increment_increment,
   &max_system_variables.auto_increment_increment, 0, GET_ULONG,
   OPT_ARG, 1, 1, 65535, 0, 1, 0 },
  {"auto-increment-offset", OPT_AUTO_INCREMENT_OFFSET,
   "Offset added to Auto-increment columns. Used when auto-increment-increment != 1.",
   &global_system_variables.auto_increment_offset,
   &max_system_variables.auto_increment_offset, 0, GET_ULONG, OPT_ARG,
   1, 1, 65535, 0, 1, 0 },
  {"automatic-sp-privileges", OPT_SP_AUTOMATIC_PRIVILEGES,
   "Creating and dropping stored procedures alters ACLs. Disable with --skip-automatic-sp-privileges.",
   &sp_automatic_privileges, &sp_automatic_privileges,
   0, GET_BOOL, NO_ARG, 1, 0, 0, 0, 0, 0},
  {"basedir", 'b',
   "Path to installation directory. All paths are usually resolved relative to this.",
   &mysql_home_ptr, &mysql_home_ptr, 0, GET_STR, REQUIRED_ARG,
   0, 0, 0, 0, 0, 0},
  {"big-tables", OPT_BIG_TABLES,
   "Allow big result sets by saving all temporary sets on file (solves most 'table full' errors).",
   0, 0, 0, GET_NO_ARG, NO_ARG, 0, 0, 0, 0, 0, 0},
  {"bind-address", OPT_BIND_ADDRESS, "IP address to bind to.",
   &my_bind_addr_str, &my_bind_addr_str, 0, GET_STR,
   REQUIRED_ARG, 0, 0, 0, 0, 0, 0},
  {"binlog_format", OPT_BINLOG_FORMAT,
   "Does not have any effect without '--log-bin'. "
   "Tell the master the form of binary logging to use: either 'row' for "
   "row-based binary logging, 'statement' for statement-based binary "
   "logging, or 'mixed'. 'mixed' is statement-based binary logging except "
   "for statements where only row-based is correct: Statements that involve "
   "user-defined functions (i.e., UDFs) or the UUID() function."
#ifdef HAVE_NDB_BINLOG
   "If ndbcluster is enabled and binlog_format is `mixed', the format switches"
   " to 'row' and back implicitly per each query accessing a NDB table."
#endif
   , &opt_binlog_format, &opt_binlog_format,
   0, GET_STR, REQUIRED_ARG, 0, 0, 0, 0, 0, 0},
  {"binlog-do-db", OPT_BINLOG_DO_DB,
   "Tells the master it should log updates for the specified database, "
   "and exclude all others not explicitly mentioned.",
   0, 0, 0, GET_STR, REQUIRED_ARG, 0, 0, 0, 0, 0, 0},
  {"binlog-ignore-db", OPT_BINLOG_IGNORE_DB,
   "Tells the master that updates to the given database should not be logged to the binary log.",
   0, 0, 0, GET_STR, REQUIRED_ARG, 0, 0, 0, 0, 0, 0},
  {"binlog-row-event-max-size", OPT_BINLOG_ROWS_EVENT_MAX_SIZE,
   "The maximum size of a row-based binary log event in bytes. Rows will be "
   "grouped into events smaller than this size if possible. "
   "The value has to be a multiple of 256.",
   &opt_binlog_rows_event_max_size, &opt_binlog_rows_event_max_size,
   0, GET_ULONG, REQUIRED_ARG,
   /* def_value */ 1024, /* min_value */  256, /* max_value */ ULONG_MAX, 
   /* sub_size */     0, /* block_size */ 256, 
   /* app_type */ 0
  },
#ifndef DISABLE_GRANT_OPTIONS
  {"bootstrap", OPT_BOOTSTRAP, "Used by mysql installation scripts.", 0, 0, 0,
   GET_NO_ARG, NO_ARG, 0, 0, 0, 0, 0, 0},
#endif
  {"character-set-client-handshake", OPT_CHARACTER_SET_CLIENT_HANDSHAKE,
   "Don't ignore client side character set value sent during handshake.",
   &opt_character_set_client_handshake,
   &opt_character_set_client_handshake,
    0, GET_BOOL, NO_ARG, 1, 0, 0, 0, 0, 0},
  {"character-set-filesystem", OPT_CHARACTER_SET_FILESYSTEM,
   "Set the filesystem character set.",
   &character_set_filesystem_name,
   &character_set_filesystem_name,
   0, GET_STR, REQUIRED_ARG, 0, 0, 0, 0, 0, 0 },
  {"character-set-server", 'C', "Set the default character set.",
   &default_character_set_name, &default_character_set_name,
   0, GET_STR, REQUIRED_ARG, 0, 0, 0, 0, 0, 0 },
  {"character-sets-dir", OPT_CHARSETS_DIR,
   "Directory where character sets are.", &charsets_dir,
   &charsets_dir, 0, GET_STR, REQUIRED_ARG, 0, 0, 0, 0, 0, 0},
  {"chroot", 'r', "Chroot mysqld daemon during startup.",
   &mysqld_chroot, &mysqld_chroot, 0, GET_STR, REQUIRED_ARG,
   0, 0, 0, 0, 0, 0},
  {"collation-server", OPT_DEFAULT_COLLATION, "Set the default collation.",
   &default_collation_name, &default_collation_name,
   0, GET_STR, REQUIRED_ARG, 0, 0, 0, 0, 0, 0 },
  {"completion-type", OPT_COMPLETION_TYPE, "Default completion type.",
   &global_system_variables.completion_type,
   &max_system_variables.completion_type, 0, GET_ULONG,
   REQUIRED_ARG, 0, 0, 2, 0, 1, 0},
  {"concurrent-insert", OPT_CONCURRENT_INSERT,
   "Use concurrent insert with MyISAM. Disable with --concurrent-insert=0.",
   &myisam_concurrent_insert, &myisam_concurrent_insert,
   0, GET_ULONG, OPT_ARG, 1, 0, 2, 0, 0, 0},
  {"console", OPT_CONSOLE, "Write error output on screen; don't remove the console window on windows.",
   &opt_console, &opt_console, 0, GET_BOOL, NO_ARG, 0, 0, 0,
   0, 0, 0},
  {"core-file", OPT_WANT_CORE, "Write core on errors.", 0, 0, 0, GET_NO_ARG,
   NO_ARG, 0, 0, 0, 0, 0, 0},
  {"datadir", 'h', "Path to the database root.", &mysql_data_home,
   &mysql_data_home, 0, GET_STR, REQUIRED_ARG, 0, 0, 0, 0, 0, 0},
#ifndef DBUG_OFF
  {"debug", '#', "Debug log.", &default_dbug_option,
   &default_dbug_option, 0, GET_STR, OPT_ARG, 0, 0, 0, 0, 0, 0},
#endif
  {"default-character-set", OPT_DEFAULT_CHARACTER_SET_OLD, 
   "Set the default character set (deprecated option, use --character-set-server instead).",
   &default_character_set_name, &default_character_set_name,
   0, GET_STR, REQUIRED_ARG, 0, 0, 0, 0, 0, 0 },
  {"default-collation", OPT_DEFAULT_COLLATION_OLD, "Set the default collation "
   "(deprecated option, use --collation-server instead).",
   &default_collation_name, &default_collation_name,
   0, GET_STR, REQUIRED_ARG, 0, 0, 0, 0, 0, 0 },
  {"default-storage-engine", OPT_STORAGE_ENGINE,
   "Set the default storage engine (table type) for tables.",
   &default_storage_engine_str, &default_storage_engine_str,
   0, GET_STR, REQUIRED_ARG, 0, 0, 0, 0, 0, 0},
  {"default-table-type", OPT_STORAGE_ENGINE,
   "(deprecated) Use --default-storage-engine.",
   &default_storage_engine_str, &default_storage_engine_str,
   0, GET_STR, REQUIRED_ARG, 0, 0, 0, 0, 0, 0},
  {"default-time-zone", OPT_DEFAULT_TIME_ZONE, "Set the default time zone.",
   &default_tz_name, &default_tz_name,
   0, GET_STR, REQUIRED_ARG, 0, 0, 0, 0, 0, 0 },
  {"delay-key-write", OPT_DELAY_KEY_WRITE, "Type of DELAY_KEY_WRITE.",
   0,0,0, GET_STR, OPT_ARG, 0, 0, 0, 0, 0, 0},
  {"delay-key-write-for-all-tables", OPT_DELAY_KEY_WRITE_ALL,
   "Don't flush key buffers between writes for any MyISAM table. "
   "(Deprecated option, use --delay-key-write=all instead.)",
   0, 0, 0, GET_NO_ARG, NO_ARG, 0, 0, 0, 0, 0, 0},
#ifdef HAVE_OPENSSL
  {"des-key-file", OPT_DES_KEY_FILE,
   "Load keys for des_encrypt() and des_encrypt from given file.",
   &des_key_file, &des_key_file, 0, GET_STR, REQUIRED_ARG,
   0, 0, 0, 0, 0, 0},
#endif /* HAVE_OPENSSL */
#ifdef HAVE_REPLICATION
  {"disconnect-slave-event-count", OPT_DISCONNECT_SLAVE_EVENT_COUNT,
   "Option used by mysql-test for debugging and testing of replication.",
   &disconnect_slave_event_count, &disconnect_slave_event_count,
   0, GET_INT, REQUIRED_ARG, 0, 0, 0, 0, 0, 0},
#endif /* HAVE_REPLICATION */
  {"enable-locking", OPT_ENABLE_LOCK,
   "Deprecated option, use --external-locking instead.",
   &opt_external_locking, &opt_external_locking,
   0, GET_BOOL, NO_ARG, 0, 0, 0, 0, 0, 0},
#ifdef __NT__
  {"enable-named-pipe", OPT_HAVE_NAMED_PIPE, "Enable the named pipe (NT).",
   &opt_enable_named_pipe, &opt_enable_named_pipe, 0, GET_BOOL,
   NO_ARG, 0, 0, 0, 0, 0, 0},
#endif
#ifdef HAVE_STACK_TRACE_ON_SEGV
  {"enable-pstack", OPT_DO_PSTACK, "Print a symbolic stack trace on failure. "
   "This option is deprecated and has no effect; a symbolic stack trace will "
   "be printed after a crash whenever possible.", &opt_do_pstack, &opt_do_pstack,
   0, GET_BOOL, NO_ARG, 0, 0, 0, 0, 0, 0},
#endif /* HAVE_STACK_TRACE_ON_SEGV */
  {"engine-condition-pushdown",
   OPT_ENGINE_CONDITION_PUSHDOWN,
   "Push supported query conditions to the storage engine.",
   &global_system_variables.engine_condition_pushdown,
   &global_system_variables.engine_condition_pushdown,
   0, GET_BOOL, NO_ARG, 1, 0, 0, 0, 0, 0},
  /* See how it's handled in get_one_option() */
  {"event-scheduler", OPT_EVENT_SCHEDULER, "Enable/disable the event scheduler.",
   NULL,  NULL, 0, GET_STR, OPT_ARG, 0, 0, 0, 0, 0, 0},
  {"exit-info", 'T', "Used for debugging. Use at your own risk.", 0, 0, 0,
   GET_LONG, OPT_ARG, 0, 0, 0, 0, 0, 0},
  {"external-locking", OPT_USE_LOCKING, "Use system (external) locking "
   "(disabled by default).  With this option enabled you can run myisamchk "
   "to test (not repair) tables while the MySQL server is running. "
   "Disable with --skip-external-locking.",
   &opt_external_locking, &opt_external_locking,
   0, GET_BOOL, NO_ARG, 0, 0, 0, 0, 0, 0},
  {"flush", OPT_FLUSH, "Flush tables to disk between SQL commands.", 0, 0, 0,
   GET_NO_ARG, NO_ARG, 0, 0, 0, 0, 0, 0},
  /* We must always support the next option to make scripts like mysqltest
     easier to do */
  {"gdb", OPT_DEBUGGING,
   "Set up signals usable for debugging.",
   &opt_debugging, &opt_debugging,
   0, GET_BOOL, NO_ARG, 0, 0, 0, 0, 0, 0},
  {"general_log", OPT_GENERAL_LOG,
   "Enable/disable general log.", &opt_log,
   &opt_log, 0, GET_BOOL, OPT_ARG, 0, 0, 0, 0, 0, 0},
#ifdef HAVE_LARGE_PAGES
  {"large-pages", OPT_ENABLE_LARGE_PAGES, "Enable support for large pages. "
   "Disable with --skip-large-pages.", &opt_large_pages, &opt_large_pages,
   0, GET_BOOL, NO_ARG, 0, 0, 0, 0, 0, 0},
#endif
  {"ignore-builtin-innodb", OPT_IGNORE_BUILTIN_INNODB ,
   "Disable initialization of builtin InnoDB plugin.",
   0, 0, 0, GET_NO_ARG, NO_ARG, 0, 0, 0, 0, 0, 0},
  {"init-connect", OPT_INIT_CONNECT, 
   "Command(s) that are executed for each new connection.",
   &opt_init_connect, &opt_init_connect, 0, GET_STR_ALLOC,
   REQUIRED_ARG, 0, 0, 0, 0, 0, 0},
#ifndef DISABLE_GRANT_OPTIONS
  {"init-file", OPT_INIT_FILE, "Read SQL commands from this file at startup.",
   &opt_init_file, &opt_init_file, 0, GET_STR, REQUIRED_ARG,
   0, 0, 0, 0, 0, 0},
#endif
  {"init-rpl-role", OPT_INIT_RPL_ROLE, "Set the replication role.", 0, 0, 0,
   GET_STR, REQUIRED_ARG, 0, 0, 0, 0, 0, 0},
  {"init-slave", OPT_INIT_SLAVE, "Command(s) that are executed by a slave server \
each time the SQL thread starts.",
   &opt_init_slave, &opt_init_slave, 0, GET_STR_ALLOC,
   REQUIRED_ARG, 0, 0, 0, 0, 0, 0},
  {"language", 'L',
   "Client error messages in given language. May be given as a full path.",
   &language_ptr, &language_ptr, 0, GET_STR, REQUIRED_ARG,
   0, 0, 0, 0, 0, 0},
  {"lc-time-names", OPT_LC_TIME_NAMES,
   "Set the language used for the month names and the days of the week.",
   &lc_time_names_name, &lc_time_names_name,
   0, GET_STR, REQUIRED_ARG, 0, 0, 0, 0, 0, 0 },
  {"local-infile", OPT_LOCAL_INFILE,
   "Enable/disable LOAD DATA LOCAL INFILE (takes values 1 or 0).",
   &opt_local_infile, &opt_local_infile, 0, GET_BOOL, OPT_ARG,
   1, 0, 0, 0, 0, 0},
  {"log", 'l', "Log connections and queries to file (deprecated option, use "
   "--general_log/--general_log_file instead).", &opt_logname,
   &opt_logname, 0, GET_STR, OPT_ARG, 0, 0, 0, 0, 0, 0},
  {"general_log_file", OPT_GENERAL_LOG_FILE,
   "Log connections and queries to given file.", &opt_logname,
   &opt_logname, 0, GET_STR, REQUIRED_ARG, 0, 0, 0, 0, 0, 0},
  {"log-bin", OPT_BIN_LOG,
   "Log update queries in binary format. Optional (but strongly recommended "
   "to avoid replication problems if server's hostname changes) argument "
   "should be the chosen location for the binary log files.",
   &opt_bin_logname, &opt_bin_logname, 0, GET_STR_ALLOC,
   OPT_ARG, 0, 0, 0, 0, 0, 0},
  {"log-bin-index", OPT_BIN_LOG_INDEX,
   "File that holds the names for last binary log files.",
   &opt_binlog_index_name, &opt_binlog_index_name, 0, GET_STR,
   REQUIRED_ARG, 0, 0, 0, 0, 0, 0},
#ifndef TO_BE_REMOVED_IN_5_1_OR_6_0
  /*
    In 5.0.6 we introduced the below option, then in 5.0.16 we renamed it to
    log-bin-trust-function-creators but kept also the old name for
    compatibility; the behaviour was also changed to apply only to functions
    (and triggers). In a future release this old name could be removed.
  */
  {"log-bin-trust-routine-creators", OPT_LOG_BIN_TRUST_FUNCTION_CREATORS_OLD,
   "(deprecated) Use log-bin-trust-function-creators.",
   &trust_function_creators, &trust_function_creators, 0,
   GET_BOOL, NO_ARG, 0, 0, 0, 0, 0, 0},
#endif
  /*
    This option starts with "log-bin" to emphasize that it is specific of
    binary logging.
  */
  {"log-bin-trust-function-creators", OPT_LOG_BIN_TRUST_FUNCTION_CREATORS,
   "If equal to 0 (the default), then when --log-bin is used, creation of "
   "a stored function (or trigger) is allowed only to users having the SUPER "
   "privilege, and only if this stored function (trigger) may not break "
   "binary logging."
   "Note that if ALL connections to this server ALWAYS use row-based binary "
   "logging, the security issues do not exist and the binary logging cannot "
   "break, so you can safely set this to 1."
   ,&trust_function_creators, &trust_function_creators, 0,
   GET_BOOL, NO_ARG, 0, 0, 0, 0, 0, 0},
  {"log-error", OPT_ERROR_LOG_FILE, "Error log file.",
   &log_error_file_ptr, &log_error_file_ptr, 0, GET_STR,
   OPT_ARG, 0, 0, 0, 0, 0, 0},
  {"log-isam", OPT_ISAM_LOG, "Log all MyISAM changes to file.",
   &myisam_log_filename, &myisam_log_filename, 0, GET_STR,
   OPT_ARG, 0, 0, 0, 0, 0, 0},
  {"log-long-format", '0',
   "Log some extra information to update log. Please note that this option "
   "is deprecated; see --log-short-format option.",
   0, 0, 0, GET_NO_ARG, NO_ARG, 0, 0, 0, 0, 0, 0},
#ifdef WITH_CSV_STORAGE_ENGINE
  {"log-output", OPT_LOG_OUTPUT,
   "Syntax: log-output[=value[,value...]], where \"value\" could be TABLE, "
   "FILE or NONE.",
   &log_output_str, &log_output_str, 0,
   GET_STR, OPT_ARG, 0, 0, 0, 0, 0, 0},
#endif
  {"log-queries-not-using-indexes", OPT_LOG_QUERIES_NOT_USING_INDEXES,
   "Log queries that are executed without benefit of any index to the slow log if it is open.",
   &opt_log_queries_not_using_indexes, &opt_log_queries_not_using_indexes,
   0, GET_BOOL, NO_ARG, 0, 0, 0, 0, 0, 0},
  {"log-short-format", OPT_SHORT_LOG_FORMAT,
   "Don't log extra information to update and slow-query logs.",
   &opt_short_log_format, &opt_short_log_format,
   0, GET_BOOL, NO_ARG, 0, 0, 0, 0, 0, 0},
  {"log-slave-updates", OPT_LOG_SLAVE_UPDATES,
   "Tells the slave to log the updates from the slave thread to the binary log. "
   "You will need to turn it on if you plan to daisy-chain the slaves.",
   &opt_log_slave_updates, &opt_log_slave_updates, 0, GET_BOOL,
   NO_ARG, 0, 0, 0, 0, 0, 0},
  {"log-slow-admin-statements", OPT_LOG_SLOW_ADMIN_STATEMENTS,
   "Log slow OPTIMIZE, ANALYZE, ALTER and other administrative statements "
   "to the slow log if it is open.", &opt_log_slow_admin_statements,
   &opt_log_slow_admin_statements, 0, GET_BOOL, NO_ARG, 0, 0, 0, 0, 0, 0},
 {"log-slow-slave-statements", OPT_LOG_SLOW_SLAVE_STATEMENTS,
  "Log slow statements executed by slave thread to the slow log if it is open.",
  &opt_log_slow_slave_statements,
  &opt_log_slow_slave_statements,
  0, GET_BOOL, NO_ARG, 0, 0, 0, 0, 0, 0},
  {"log_slow_queries", OPT_SLOW_QUERY_LOG,
    "Log slow queries to a table or log file. Defaults logging to table "
    "mysql.slow_log or hostname-slow.log if --log-output=file is used. "
    "Must be enabled to activate other slow log options. "
    "(deprecated option, use --slow_query_log/--slow_query_log_file instead)",
   &opt_slow_logname, &opt_slow_logname, 0, GET_STR, OPT_ARG,
   0, 0, 0, 0, 0, 0},
  {"slow_query_log_file", OPT_SLOW_QUERY_LOG_FILE,
    "Log slow queries to given log file. Defaults logging to hostname-slow.log. "
    "Must be enabled to activate other slow log options.",
   &opt_slow_logname, &opt_slow_logname, 0, GET_STR,
   REQUIRED_ARG, 0, 0, 0, 0, 0, 0},
  {"log-tc", OPT_LOG_TC,
   "Path to transaction coordinator log (used for transactions that affect "
   "more than one storage engine, when binary log is disabled).",
   &opt_tc_log_file, &opt_tc_log_file, 0, GET_STR,
   REQUIRED_ARG, 0, 0, 0, 0, 0, 0},
#ifdef HAVE_MMAP
  {"log-tc-size", OPT_LOG_TC_SIZE, "Size of transaction coordinator log.",
   &opt_tc_log_size, &opt_tc_log_size, 0, GET_ULONG,
   REQUIRED_ARG, TC_LOG_MIN_SIZE, TC_LOG_MIN_SIZE, ULONG_MAX, 0,
   TC_LOG_PAGE_SIZE, 0},
#endif
  {"log-update", OPT_UPDATE_LOG,
   "The update log is deprecated since version 5.0, is replaced by the binary "
   "log and this option just turns on --log-bin instead.",
   &opt_update_logname, &opt_update_logname, 0, GET_STR,
   OPT_ARG, 0, 0, 0, 0, 0, 0},
  {"log-warnings", 'W', "Log some not critical warnings to the log file.",
   &global_system_variables.log_warnings,
   &max_system_variables.log_warnings, 0, GET_ULONG, OPT_ARG, 1, 0, 0,
   0, 0, 0},
  {"low-priority-updates", OPT_LOW_PRIORITY_UPDATES,
   "INSERT/DELETE/UPDATE has lower priority than selects.",
   &global_system_variables.low_priority_updates,
   &max_system_variables.low_priority_updates,
   0, GET_BOOL, NO_ARG, 0, 0, 0, 0, 0, 0},
  {"master-connect-retry", OPT_MASTER_CONNECT_RETRY,
   "The number of seconds the slave thread will sleep before retrying to "
   "connect to the master, in case the master goes down or the connection "
   "is lost.",
   &master_connect_retry, &master_connect_retry, 0, GET_UINT,
   REQUIRED_ARG, 60, 0, 0, 0, 0, 0},
  {"master-host", OPT_MASTER_HOST,
   "Master hostname or IP address for replication. If not set, the slave "
   "thread will not be started. Note that the setting of master-host will "
   "be ignored if there exists a valid master.info file.",
   &master_host, &master_host, 0, GET_STR, REQUIRED_ARG, 0, 0,
   0, 0, 0, 0},
  {"master-info-file", OPT_MASTER_INFO_FILE,
   "The location and name of the file that remembers the master and where "
   "the I/O replication thread is in the master's binlogs.",
   &master_info_file, &master_info_file, 0, GET_STR,
   REQUIRED_ARG, 0, 0, 0, 0, 0, 0},
  {"master-password", OPT_MASTER_PASSWORD,
   "The password the slave thread will authenticate with when connecting to "
   "the master. If not set, an empty password is assumed. The value in "
   "master.info will take precedence if it can be read.",
   &master_password, &master_password, 0,
   GET_STR, REQUIRED_ARG, 0, 0, 0, 0, 0, 0},
  {"master-port", OPT_MASTER_PORT,
   "The port the master is listening on. If not set, the compiled setting of "
   "MYSQL_PORT is assumed. If you have not tinkered with configure options, "
   "this should be 3306. The value in master.info will take precedence if it "
   "can be read.", &master_port, &master_port, 0, GET_UINT, REQUIRED_ARG,
   MYSQL_PORT, 0, 0, 0, 0, 0},
  {"master-retry-count", OPT_MASTER_RETRY_COUNT,
   "The number of tries the slave will make to connect to the master before giving up.",
   &master_retry_count, &master_retry_count, 0, GET_ULONG,
   REQUIRED_ARG, 3600*24, 0, 0, 0, 0, 0},
  {"master-ssl", OPT_MASTER_SSL,
   "Enable the slave to connect to the master using SSL.",
   &master_ssl, &master_ssl, 0, GET_BOOL, NO_ARG, 0, 0, 0, 0,
   0, 0},
  {"master-ssl-ca", OPT_MASTER_SSL_CA,
   "Master SSL CA file. Only applies if you have enabled master-ssl.",
   &master_ssl_ca, &master_ssl_ca, 0, GET_STR, OPT_ARG,
   0, 0, 0, 0, 0, 0},
  {"master-ssl-capath", OPT_MASTER_SSL_CAPATH,
   "Master SSL CA path. Only applies if you have enabled master-ssl.",
   &master_ssl_capath, &master_ssl_capath, 0, GET_STR, OPT_ARG,
   0, 0, 0, 0, 0, 0},
  {"master-ssl-cert", OPT_MASTER_SSL_CERT,
   "Master SSL certificate file name. Only applies if you have enabled "
   "master-ssl.",
   &master_ssl_cert, &master_ssl_cert, 0, GET_STR, OPT_ARG,
   0, 0, 0, 0, 0, 0},
  {"master-ssl-cipher", OPT_MASTER_SSL_CIPHER,
   "Master SSL cipher. Only applies if you have enabled master-ssl.",
   &master_ssl_cipher, &master_ssl_capath, 0, GET_STR, OPT_ARG,
   0, 0, 0, 0, 0, 0},
  {"master-ssl-key", OPT_MASTER_SSL_KEY,
   "Master SSL keyfile name. Only applies if you have enabled master-ssl.",
   &master_ssl_key, &master_ssl_key, 0, GET_STR, OPT_ARG,
   0, 0, 0, 0, 0, 0},
  {"master-user", OPT_MASTER_USER,
   "The username the slave thread will use for authentication when "
   "connecting to the master. The user must have FILE privilege. "
   "If the master user is not set, user test is assumed. The value "
   "in master.info will take precedence if it can be read.",
   &master_user, &master_user, 0, GET_STR, REQUIRED_ARG, 0, 0,
   0, 0, 0, 0},
#ifdef HAVE_REPLICATION
  {"max-binlog-dump-events", OPT_MAX_BINLOG_DUMP_EVENTS,
   "Option used by mysql-test for debugging and testing of replication.",
   &max_binlog_dump_events, &max_binlog_dump_events, 0,
   GET_INT, REQUIRED_ARG, 0, 0, 0, 0, 0, 0},
#endif /* HAVE_REPLICATION */
  {"memlock", OPT_MEMLOCK, "Lock mysqld in memory.", &locked_in_memory,
   &locked_in_memory, 0, GET_BOOL, NO_ARG, 0, 0, 0, 0, 0, 0},
  {"myisam-recover", OPT_MYISAM_RECOVER,
   "Syntax: myisam-recover[=option[,option...]], where option can be DEFAULT, BACKUP, FORCE or QUICK.",
   &myisam_recover_options_str, &myisam_recover_options_str, 0,
   GET_STR, OPT_ARG, 0, 0, 0, 0, 0, 0},
#ifdef WITH_NDBCLUSTER_STORAGE_ENGINE
  {"ndb-connectstring", OPT_NDB_CONNECTSTRING,
   "Connect string for ndbcluster.",
   &opt_ndb_connectstring, &opt_ndb_connectstring,
   0, GET_STR, REQUIRED_ARG, 0, 0, 0, 0, 0, 0},
  {"ndb-mgmd-host", OPT_NDB_MGMD,
   "Set host and port for ndb_mgmd. Syntax: hostname[:port]",
   &opt_ndb_mgmd, &opt_ndb_mgmd,
   0, GET_STR, REQUIRED_ARG, 0, 0, 0, 0, 0, 0},
  {"ndb-nodeid", OPT_NDB_NODEID,
   "Nodeid for this mysqlserver in the cluster.",
   &opt_ndb_nodeid,
   &opt_ndb_nodeid,
   0, GET_INT, REQUIRED_ARG, 0, 0, 0, 0, 0, 0},
  {"ndb-autoincrement-prefetch-sz", OPT_NDB_AUTOINCREMENT_PREFETCH_SZ,
   "Specify number of autoincrement values that are prefetched.",
   &global_system_variables.ndb_autoincrement_prefetch_sz,
   &max_system_variables.ndb_autoincrement_prefetch_sz,
   0, GET_ULONG, REQUIRED_ARG, 1, 1, 256, 0, 0, 0},
  {"ndb-force-send", OPT_NDB_FORCE_SEND,
   "Force send of buffers to ndb immediately without waiting for "
   "other threads.",
   &global_system_variables.ndb_force_send,
   &global_system_variables.ndb_force_send,
   0, GET_BOOL, OPT_ARG, 1, 0, 0, 0, 0, 0},
  {"ndb_force_send", OPT_NDB_FORCE_SEND,
   "same as --ndb-force-send.",
   &global_system_variables.ndb_force_send,
   &global_system_variables.ndb_force_send,
   0, GET_BOOL, OPT_ARG, 1, 0, 0, 0, 0, 0},
  {"ndb-extra-logging", OPT_NDB_EXTRA_LOGGING,
   "Turn on more logging in the error log.",
   &ndb_extra_logging,
   &ndb_extra_logging,
   0, GET_INT, OPT_ARG, 0, 0, 0, 0, 0, 0},
#ifdef HAVE_NDB_BINLOG
  {"ndb-report-thresh-binlog-epoch-slip", OPT_NDB_REPORT_THRESH_BINLOG_EPOCH_SLIP,
   "Threshold on number of epochs to be behind before reporting binlog status. "
   "E.g., 3 means that if the difference between what epoch has been received "
   "from the storage nodes and what has been applied to the binlog is 3 or more, "
   "a status message will be sent to the cluster log.",
   &ndb_report_thresh_binlog_epoch_slip,
   &ndb_report_thresh_binlog_epoch_slip,
   0, GET_ULONG, REQUIRED_ARG, 3, 0, 256, 0, 0, 0},
  {"ndb-report-thresh-binlog-mem-usage", OPT_NDB_REPORT_THRESH_BINLOG_MEM_USAGE,
   "Threshold on percentage of free memory before reporting binlog status. E.g., "
   "10 means that if amount of available memory for receiving binlog data from "
   "the storage nodes goes below 10%, "
   "a status message will be sent to the cluster log.",
   &ndb_report_thresh_binlog_mem_usage,
   &ndb_report_thresh_binlog_mem_usage,
   0, GET_ULONG, REQUIRED_ARG, 10, 0, 100, 0, 0, 0},
#endif
  {"ndb-use-exact-count", OPT_NDB_USE_EXACT_COUNT,
   "Use exact records count during query planning and for fast "
   "select count(*), disable for faster queries.",
   &global_system_variables.ndb_use_exact_count,
   &global_system_variables.ndb_use_exact_count,
   0, GET_BOOL, OPT_ARG, 1, 0, 0, 0, 0, 0},
  {"ndb_use_exact_count", OPT_NDB_USE_EXACT_COUNT,
   "Same as --ndb-use-exact-count.",
   &global_system_variables.ndb_use_exact_count,
   &global_system_variables.ndb_use_exact_count,
   0, GET_BOOL, OPT_ARG, 1, 0, 0, 0, 0, 0},
  {"ndb-use-transactions", OPT_NDB_USE_TRANSACTIONS,
   "Use transactions for large inserts, if enabled then large "
   "inserts will be split into several smaller transactions",
   &global_system_variables.ndb_use_transactions,
   &global_system_variables.ndb_use_transactions,
   0, GET_BOOL, OPT_ARG, 1, 0, 0, 0, 0, 0},
  {"ndb_use_transactions", OPT_NDB_USE_TRANSACTIONS,
   "Same as --ndb-use-transactions.",
   &global_system_variables.ndb_use_transactions,
   &global_system_variables.ndb_use_transactions,
   0, GET_BOOL, OPT_ARG, 1, 0, 0, 0, 0, 0},
  {"ndb-shm", OPT_NDB_SHM,
   "Use shared memory connections when available.",
   &opt_ndb_shm, &opt_ndb_shm,
   0, GET_BOOL, OPT_ARG, OPT_NDB_SHM_DEFAULT, 0, 0, 0, 0, 0},
  {"ndb-optimized-node-selection", OPT_NDB_OPTIMIZED_NODE_SELECTION,
   "Select nodes for transactions in a more optimal way.",
   &opt_ndb_optimized_node_selection,
   &opt_ndb_optimized_node_selection,
   0, GET_BOOL, OPT_ARG, 1, 0, 0, 0, 0, 0},
  { "ndb-cache-check-time", OPT_NDB_CACHE_CHECK_TIME,
    "A dedicated thread is created to, at the given milliseconds interval, "
    "invalidate the query cache if another MySQL server in the cluster has "
    "changed the data in the database.",
    &opt_ndb_cache_check_time, &opt_ndb_cache_check_time, 0, GET_ULONG, REQUIRED_ARG,
    0, 0, LONG_TIMEOUT, 0, 1, 0},
  {"ndb-index-stat-enable", OPT_NDB_INDEX_STAT_ENABLE,
   "Use ndb index statistics in query optimization.",
   &global_system_variables.ndb_index_stat_enable,
   &max_system_variables.ndb_index_stat_enable,
   0, GET_BOOL, OPT_ARG, 0, 0, 1, 0, 0, 0},
#endif
  {"ndb-use-copying-alter-table",
   OPT_NDB_USE_COPYING_ALTER_TABLE,
   "Force ndbcluster to always copy tables at alter table "
   "(should only be used if on-line alter table fails).",
   &global_system_variables.ndb_use_copying_alter_table,
   &global_system_variables.ndb_use_copying_alter_table,
   0, GET_BOOL, NO_ARG, 0, 0, 0, 0, 0, 0},  
  {"new", 'n', "Use very new, possibly 'unsafe', functions.",
   &global_system_variables.new_mode,
   &max_system_variables.new_mode,
   0, GET_BOOL, NO_ARG, 0, 0, 0, 0, 0, 0},
#ifdef NOT_YET
  {"no-mix-table-types", OPT_NO_MIX_TYPE, 
   "Don't allow commands that use two different table types.",
   &opt_no_mix_types, &opt_no_mix_types, 0, GET_BOOL, NO_ARG,
   0, 0, 0, 0, 0, 0},
#endif
  {"old-alter-table", OPT_OLD_ALTER_TABLE,
   "Use old, non-optimized alter table.",
   &global_system_variables.old_alter_table,
   &max_system_variables.old_alter_table, 0, GET_BOOL, NO_ARG,
   0, 0, 0, 0, 0, 0},
  {"old-passwords", OPT_OLD_PASSWORDS, "Use old password "
   "encryption method (needed for 4.0 and older clients).",
   &global_system_variables.old_passwords,
   &max_system_variables.old_passwords, 0, GET_BOOL, NO_ARG,
   0, 0, 0, 0, 0, 0},
  {"one-thread", OPT_ONE_THREAD,
   "(Deprecated): Only use one thread (for debugging under Linux). Use "
   "thread-handling=no-threads instead.",
   0, 0, 0, GET_NO_ARG, NO_ARG, 0, 0, 0, 0, 0, 0},
  {"old-style-user-limits", OPT_OLD_STYLE_USER_LIMITS,
   "Enable old-style user limits (before 5.0.3, user resources were counted "
   "per each user+host vs. per account).",
   &opt_old_style_user_limits, &opt_old_style_user_limits,
   0, GET_BOOL, NO_ARG, 0, 0, 0, 0, 0, 0},
  {"pid-file", OPT_PID_FILE, "Pid file used by safe_mysqld.",
   &pidfile_name_ptr, &pidfile_name_ptr, 0, GET_STR,
   REQUIRED_ARG, 0, 0, 0, 0, 0, 0},
  {"port", 'P', "Port number to use for connection or 0 for default to, in "
   "order of preference, my.cnf, $MYSQL_TCP_PORT, "
#if MYSQL_PORT_DEFAULT == 0
   "/etc/services, "
#endif
   "built-in default (" STRINGIFY_ARG(MYSQL_PORT) ").",
   &mysqld_port,
   &mysqld_port, 0, GET_UINT, REQUIRED_ARG, 0, 0, 0, 0, 0, 0},
  {"port-open-timeout", OPT_PORT_OPEN_TIMEOUT,
   "Maximum time in seconds to wait for the port to become free. "
   "(Default: No wait).", &mysqld_port_timeout,
   &mysqld_port_timeout, 0, GET_UINT, REQUIRED_ARG, 0, 0, 0, 0, 0, 0},
#if defined(ENABLED_PROFILING) && defined(COMMUNITY_SERVER)
  {"profiling_history_size", OPT_PROFILING, "Limit of query profiling memory.",
   &global_system_variables.profiling_history_size,
   &max_system_variables.profiling_history_size,
   0, GET_ULONG, REQUIRED_ARG, 15, 0, 100, 0, 0, 0},
#endif
  {"relay-log", OPT_RELAY_LOG,
   "The location and name to use for relay logs.",
   &opt_relay_logname, &opt_relay_logname, 0,
   GET_STR_ALLOC, REQUIRED_ARG, 0, 0, 0, 0, 0, 0},
  {"relay-log-index", OPT_RELAY_LOG_INDEX,
   "The location and name to use for the file that keeps a list of the last \
relay logs.",
   &opt_relaylog_index_name, &opt_relaylog_index_name, 0,
   GET_STR, REQUIRED_ARG, 0, 0, 0, 0, 0, 0},
  {"relay-log-info-file", OPT_RELAY_LOG_INFO_FILE,
   "The location and name of the file that remembers where the SQL replication \
thread is in the relay logs.",
   &relay_log_info_file, &relay_log_info_file, 0, GET_STR,
   REQUIRED_ARG, 0, 0, 0, 0, 0, 0},
  {"replicate-do-db", OPT_REPLICATE_DO_DB,
   "Tells the slave thread to restrict replication to the specified database. "
   "To specify more than one database, use the directive multiple times, "
   "once for each database. Note that this will only work if you do not use "
   "cross-database queries such as UPDATE some_db.some_table SET foo='bar' "
   "while having selected a different or no database. If you need cross "
   "database updates to work, make sure you have 3.23.28 or later, and use "
   "replicate-wild-do-table=db_name.%.",
   0, 0, 0, GET_STR, REQUIRED_ARG, 0, 0, 0, 0, 0, 0},
  {"replicate-do-table", OPT_REPLICATE_DO_TABLE,
   "Tells the slave thread to restrict replication to the specified table. "
   "To specify more than one table, use the directive multiple times, once "
   "for each table. This will work for cross-database updates, in contrast "
   "to replicate-do-db.", 0, 0, 0, GET_STR, REQUIRED_ARG, 0, 0, 0, 0, 0, 0},
  {"replicate-ignore-db", OPT_REPLICATE_IGNORE_DB,
   "Tells the slave thread to not replicate to the specified database. To "
   "specify more than one database to ignore, use the directive multiple "
   "times, once for each database. This option will not work if you use "
   "cross database updates. If you need cross database updates to work, "
   "make sure you have 3.23.28 or later, and use replicate-wild-ignore-"
   "table=db_name.%. ", 0, 0, 0, GET_STR, REQUIRED_ARG, 0, 0, 0, 0, 0, 0},
  {"replicate-ignore-table", OPT_REPLICATE_IGNORE_TABLE,
   "Tells the slave thread to not replicate to the specified table. To specify "
   "more than one table to ignore, use the directive multiple times, once for "
   "each table. This will work for cross-database updates, in contrast to "
   "replicate-ignore-db.", 0, 0, 0, GET_STR, REQUIRED_ARG, 0, 0, 0, 0, 0, 0},
  {"replicate-rewrite-db", OPT_REPLICATE_REWRITE_DB,
   "Updates to a database with a different name than the original. Example: "
   "replicate-rewrite-db=master_db_name->slave_db_name.",
   0, 0, 0, GET_STR, REQUIRED_ARG, 0, 0, 0, 0, 0, 0},
#ifdef HAVE_REPLICATION
  {"replicate-same-server-id", OPT_REPLICATE_SAME_SERVER_ID,
   "In replication, if set to 1, do not skip events having our server id. "
   "Default value is 0 (to break infinite loops in circular replication). "
   "Can't be set to 1 if --log-slave-updates is used.",
   &replicate_same_server_id, &replicate_same_server_id,
   0, GET_BOOL, NO_ARG, 0, 0, 0, 0, 0, 0},
#endif
  {"replicate-wild-do-table", OPT_REPLICATE_WILD_DO_TABLE,
   "Tells the slave thread to restrict replication to the tables that match "
   "the specified wildcard pattern. To specify more than one table, use the "
   "directive multiple times, once for each table. This will work for cross-"
   "database updates. Example: replicate-wild-do-table=foo%.bar% will "
   "replicate only updates to tables in all databases that start with foo "
   "and whose table names start with bar.",
   0, 0, 0, GET_STR, REQUIRED_ARG, 0, 0, 0, 0, 0, 0},
  {"replicate-wild-ignore-table", OPT_REPLICATE_WILD_IGNORE_TABLE,
   "Tells the slave thread to not replicate to the tables that match the "
   "given wildcard pattern. To specify more than one table to ignore, use "
   "the directive multiple times, once for each table. This will work for "
   "cross-database updates. Example: replicate-wild-ignore-table=foo%.bar% "
   "will not do updates to tables in databases that start with foo and whose "
   "table names start with bar.",
   0, 0, 0, GET_STR, REQUIRED_ARG, 0, 0, 0, 0, 0, 0},
  // In replication, we may need to tell the other servers how to connect
  {"report-host", OPT_REPORT_HOST,
   "Hostname or IP of the slave to be reported to the master during slave "
   "registration. Will appear in the output of SHOW SLAVE HOSTS. Leave unset "
   "if you do not want the slave to register itself with the master. Note that "
   "it is not sufficient for the master to simply read the IP of the slave "
   "from the socket once the slave connects. Due to NAT and other routing "
   "issues, that IP may not be valid for connecting to the slave from the "
   "master or other hosts.",
   &report_host, &report_host, 0, GET_STR, REQUIRED_ARG, 0, 0,
   0, 0, 0, 0},
  {"report-password", OPT_REPORT_PASSWORD, "Undocumented.",
   &report_password, &report_password, 0, GET_STR,
   REQUIRED_ARG, 0, 0, 0, 0, 0, 0},
  {"report-port", OPT_REPORT_PORT,
   "Port for connecting to slave reported to the master during slave "
   "registration. Set it only if the slave is listening on a non-default "
   "port or if you have a special tunnel from the master or other clients "
   "to the slave. If not sure, leave this option unset.",
   &report_port, &report_port, 0, GET_UINT, REQUIRED_ARG,
   MYSQL_PORT, 0, 0, 0, 0, 0},
  {"report-user", OPT_REPORT_USER, "Undocumented.", &report_user,
   &report_user, 0, GET_STR, REQUIRED_ARG, 0, 0, 0, 0, 0, 0},
  {"rpl-recovery-rank", OPT_RPL_RECOVERY_RANK, "Undocumented.",
   &rpl_recovery_rank, &rpl_recovery_rank, 0, GET_ULONG,
   REQUIRED_ARG, 0, 0, 0, 0, 0, 0},
  {"safe-mode", OPT_SAFE, "Skip some optimize stages (for testing).",
   0, 0, 0, GET_NO_ARG, NO_ARG, 0, 0, 0, 0, 0, 0},
#ifndef TO_BE_DELETED
  {"safe-show-database", OPT_SAFE_SHOW_DB,
   "Deprecated option; use GRANT SHOW DATABASES instead.",
   0, 0, 0, GET_NO_ARG, NO_ARG, 0, 0, 0, 0, 0, 0},
#endif
  {"safe-user-create", OPT_SAFE_USER_CREATE,
   "Don't allow new user creation by the user who has no write privileges to the mysql.user table.",
   &opt_safe_user_create, &opt_safe_user_create, 0, GET_BOOL,
   NO_ARG, 0, 0, 0, 0, 0, 0},
  {"safemalloc-mem-limit", OPT_SAFEMALLOC_MEM_LIMIT,
   "Simulate memory shortage when compiled with the --with-debug=full option.",
   0, 0, 0, GET_ULL, REQUIRED_ARG, 0, 0, 0, 0, 0, 0},
  {"secure-auth", OPT_SECURE_AUTH, "Disallow authentication for accounts that have old (pre-4.1) passwords.",
   &opt_secure_auth, &opt_secure_auth, 0, GET_BOOL, NO_ARG,
   my_bool(0), 0, 0, 0, 0, 0},
  {"secure-file-priv", OPT_SECURE_FILE_PRIV,
   "Limit LOAD DATA, SELECT ... OUTFILE, and LOAD_FILE() to files within specified directory.",
   &opt_secure_file_priv, &opt_secure_file_priv, 0,
   GET_STR_ALLOC, REQUIRED_ARG, 0, 0, 0, 0, 0, 0},
  {"server-id",	OPT_SERVER_ID,
   "Uniquely identifies the server instance in the community of replication partners.",
   &server_id, &server_id, 0, GET_ULONG, REQUIRED_ARG, 0, 0, UINT_MAX32,
   0, 0, 0},
  {"set-variable", 'O',
   "Change the value of a variable. Please note that this option is deprecated; "
   "you can set variables directly with --variable-name=value.",
   0, 0, 0, GET_STR, REQUIRED_ARG, 0, 0, 0, 0, 0, 0},
#ifdef HAVE_SMEM
  {"shared-memory", OPT_ENABLE_SHARED_MEMORY,
   "Enable the shared memory.",&opt_enable_shared_memory, &opt_enable_shared_memory,
   0, GET_BOOL, NO_ARG, 0, 0, 0, 0, 0, 0},
#endif
#ifdef HAVE_SMEM
  {"shared-memory-base-name",OPT_SHARED_MEMORY_BASE_NAME,
   "Base name of shared memory.", &shared_memory_base_name, &shared_memory_base_name,
   0, GET_STR, REQUIRED_ARG, 0, 0, 0, 0, 0, 0},
#endif
  {"show-slave-auth-info", OPT_SHOW_SLAVE_AUTH_INFO,
   "Show user and password in SHOW SLAVE HOSTS on this master.",
   &opt_show_slave_auth_info, &opt_show_slave_auth_info, 0,
   GET_BOOL, NO_ARG, 0, 0, 0, 0, 0, 0},
#ifndef DISABLE_GRANT_OPTIONS
  {"skip-grant-tables", OPT_SKIP_GRANT,
   "Start without grant tables. This gives all users FULL ACCESS to all tables.",
   &opt_noacl, &opt_noacl, 0, GET_BOOL, NO_ARG, 0, 0, 0, 0, 0,
   0},
#endif
  {"skip-host-cache", OPT_SKIP_HOST_CACHE, "Don't cache host names.", 0, 0, 0,
   GET_NO_ARG, NO_ARG, 0, 0, 0, 0, 0, 0},
  {"skip-locking", OPT_SKIP_LOCK,
   "Deprecated option, use --skip-external-locking instead.",
   0, 0, 0, GET_NO_ARG, NO_ARG, 0, 0, 0, 0, 0, 0},
  {"skip-name-resolve", OPT_SKIP_RESOLVE,
   "Don't resolve hostnames. All hostnames are IP's or 'localhost'.",
   0, 0, 0, GET_NO_ARG, NO_ARG, 0, 0, 0, 0, 0, 0},
  {"skip-networking", OPT_SKIP_NETWORKING,
   "Don't allow connection with TCP/IP.", 0, 0, 0, GET_NO_ARG, NO_ARG, 0, 0, 0,
   0, 0, 0},
  {"skip-new", OPT_SKIP_NEW, "Don't use new, possibly wrong routines.",
   0, 0, 0, GET_NO_ARG, NO_ARG, 0, 0, 0, 0, 0, 0},
#ifndef DBUG_OFF
#ifdef SAFEMALLOC
  {"skip-safemalloc", OPT_SKIP_SAFEMALLOC,
   "Don't use the memory allocation checking.", 0, 0, 0, GET_NO_ARG, NO_ARG,
   0, 0, 0, 0, 0, 0},
#endif
#endif
  {"skip-show-database", OPT_SKIP_SHOW_DB,
   "Don't allow 'SHOW DATABASE' commands.", 0, 0, 0, GET_NO_ARG, NO_ARG, 0, 0,
   0, 0, 0, 0},
  {"skip-slave-start", OPT_SKIP_SLAVE_START,
   "If set, slave is not autostarted.", &opt_skip_slave_start,
   &opt_skip_slave_start, 0, GET_BOOL, NO_ARG, 0, 0, 0, 0, 0, 0},
  {"skip-stack-trace", OPT_SKIP_STACK_TRACE,
   "Don't print a stack trace on failure.", 0, 0, 0, GET_NO_ARG, NO_ARG, 0, 0,
   0, 0, 0, 0},
  {"skip-symlink", OPT_SKIP_SYMLINKS, "Don't allow symlinking of tables. "
  "Deprecated option. Use --skip-symbolic-links instead.",
   0, 0, 0, GET_NO_ARG, NO_ARG, 0, 0, 0, 0, 0, 0},
  {"skip-thread-priority", OPT_SKIP_PRIOR,
   "Don't give threads different priorities. Deprecated option.", 0, 0, 0, GET_NO_ARG, NO_ARG,
   DEFAULT_SKIP_THREAD_PRIORITY, 0, 0, 0, 0, 0},
#ifdef HAVE_REPLICATION
  {"slave-load-tmpdir", OPT_SLAVE_LOAD_TMPDIR,
   "The location where the slave should put its temporary files when "
   "replicating a LOAD DATA INFILE command.",
   &slave_load_tmpdir, &slave_load_tmpdir, 0, GET_STR_ALLOC,
   REQUIRED_ARG, 0, 0, 0, 0, 0, 0},
  {"slave-skip-errors", OPT_SLAVE_SKIP_ERRORS,
   "Tells the slave thread to continue replication when a query event returns an error from the provided list.",
   0, 0, 0, GET_STR, REQUIRED_ARG, 0, 0, 0, 0, 0, 0},
  {"slave-exec-mode", OPT_SLAVE_EXEC_MODE,
   "Modes for how replication events should be executed. Legal values are "
   "STRICT (default) and IDEMPOTENT. In IDEMPOTENT mode, replication will "
   "not stop for operations that are idempotent. In STRICT mode, replication "
   "will stop on any unexpected difference between the master and the slave.",
   &slave_exec_mode_str, &slave_exec_mode_str, 0, GET_STR, REQUIRED_ARG, 0, 0, 0, 0, 0, 0},
#endif
  {"slow-query-log", OPT_SLOW_LOG,
   "Enable/disable slow query log.", &opt_slow_log,
   &opt_slow_log, 0, GET_BOOL, OPT_ARG, 0, 0, 0, 0, 0, 0},
  {"socket", OPT_SOCKET, "Socket file to use for connection.",
   &mysqld_unix_port, &mysqld_unix_port, 0, GET_STR,
   REQUIRED_ARG, 0, 0, 0, 0, 0, 0},
#ifdef HAVE_REPLICATION
  {"sporadic-binlog-dump-fail", OPT_SPORADIC_BINLOG_DUMP_FAIL,
   "Option used by mysql-test for debugging and testing of replication.",
   &opt_sporadic_binlog_dump_fail,
   &opt_sporadic_binlog_dump_fail, 0, GET_BOOL, NO_ARG, 0, 0, 0, 0, 0,
   0},
#endif /* HAVE_REPLICATION */
  {"sql-bin-update-same", OPT_SQL_BIN_UPDATE_SAME,
   "The update log is deprecated since version 5.0, is replaced by the "
   "binary log and this option does nothing anymore.",
   0, 0, 0, GET_DISABLED, NO_ARG, 0, 0, 0, 0, 0, 0},
  {"sql-mode", OPT_SQL_MODE,
   "Syntax: sql-mode=option[,option[,option...]] where option can be one "
   "of: REAL_AS_FLOAT, PIPES_AS_CONCAT, ANSI_QUOTES, IGNORE_SPACE, "
   "ONLY_FULL_GROUP_BY, NO_UNSIGNED_SUBTRACTION.",
   &sql_mode_str, &sql_mode_str, 0, GET_STR, REQUIRED_ARG, 0,
   0, 0, 0, 0, 0},
#ifdef HAVE_OPENSSL
#include "sslopt-longopts.h"
#endif
#ifdef __WIN__
  {"standalone", OPT_STANDALONE,
  "Dummy option to start as a standalone program (NT).", 0, 0, 0, GET_NO_ARG,
   NO_ARG, 0, 0, 0, 0, 0, 0},
#endif
  {"symbolic-links", 's', "Enable symbolic link support.",
   &my_use_symdir, &my_use_symdir, 0, GET_BOOL, NO_ARG,
   /*
     The system call realpath() produces warnings under valgrind and
     purify. These are not suppressed: instead we disable symlinks
     option if compiled with valgrind support.
   */
   IF_PURIFY(0,1), 0, 0, 0, 0, 0},
  {"sysdate-is-now", OPT_SYSDATE_IS_NOW,
   "Non-default option to alias SYSDATE() to NOW() to make it safe-replicable. "
   "Since 5.0, SYSDATE() returns a `dynamic' value different for different "
   "invocations, even within the same statement.",
   &global_system_variables.sysdate_is_now,
   0, 0, GET_BOOL, NO_ARG, 0, 0, 1, 0, 1, 0},
  {"tc-heuristic-recover", OPT_TC_HEURISTIC_RECOVER,
   "Decision to use in heuristic recover process. Possible values are COMMIT "
   "or ROLLBACK.", &opt_tc_heuristic_recover, &opt_tc_heuristic_recover,
   0, GET_STR, REQUIRED_ARG, 0, 0, 0, 0, 0, 0},
#if defined(ENABLED_DEBUG_SYNC)
  {"debug-sync-timeout", OPT_DEBUG_SYNC_TIMEOUT,
   "Enable the debug sync facility "
   "and optionally specify a default wait timeout in seconds. "
   "A zero value keeps the facility disabled.",
   &opt_debug_sync_timeout, 0,
   0, GET_UINT, OPT_ARG, 0, 0, UINT_MAX, 0, 0, 0},
#endif /* defined(ENABLED_DEBUG_SYNC) */
  {"temp-pool", OPT_TEMP_POOL,
#if (ENABLE_TEMP_POOL)
   "Using this option will cause most temporary files created to use a small "
   "set of names, rather than a unique name for each new file.",
#else
   "This option is ignored on this OS.",
#endif
   &use_temp_pool, &use_temp_pool, 0, GET_BOOL, NO_ARG, 1,
   0, 0, 0, 0, 0},
  {"timed_mutexes", OPT_TIMED_MUTEXES,
   "Specify whether to time mutexes (only InnoDB mutexes are currently supported).",
   &timed_mutexes, &timed_mutexes, 0, GET_BOOL, NO_ARG, 0,
    0, 0, 0, 0, 0},
  {"tmpdir", 't',
   "Path for temporary files. Several paths may be specified, separated by a "
#if defined(__WIN__) || defined(__NETWARE__)
   "semicolon (;)"
#else
   "colon (:)"
#endif
   ", in this case they are used in a round-robin fashion.",
   &opt_mysql_tmpdir, &opt_mysql_tmpdir, 0, GET_STR, REQUIRED_ARG,
   0, 0, 0, 0, 0, 0},
  {"transaction-isolation", OPT_TX_ISOLATION,
   "Default transaction isolation level.", 0, 0, 0, GET_STR, REQUIRED_ARG, 0,
   0, 0, 0, 0, 0},
  {"use-symbolic-links", OPT_SYMBOLIC_LINKS, "Enable symbolic link support. "
   "Deprecated option; use --symbolic-links instead.",
   &my_use_symdir, &my_use_symdir, 0, GET_BOOL, NO_ARG,
   IF_PURIFY(0,1), 0, 0, 0, 0, 0},
  {"user", 'u', "Run mysqld daemon as user.", 0, 0, 0, GET_STR, REQUIRED_ARG,
   0, 0, 0, 0, 0, 0},
  {"verbose", 'v', "Used with --help option for detailed help.",
   &opt_verbose, &opt_verbose, 0, GET_BOOL, NO_ARG, 0, 0, 0, 0, 0, 0},
  {"version", 'V', "Output version information and exit.", 0, 0, 0, GET_NO_ARG,
   NO_ARG, 0, 0, 0, 0, 0, 0},
  {"warnings", OPT_WARNINGS, "Deprecated; use --log-warnings instead.",
   &global_system_variables.log_warnings,
   &max_system_variables.log_warnings, 0, GET_ULONG, OPT_ARG,
   1, 0, ULONG_MAX, 0, 0, 0},
  {"back_log", OPT_BACK_LOG,
   "The number of outstanding connection requests MySQL can have. This "
   "comes into play when the main MySQL thread gets very many connection "
   "requests in a very short time.", &back_log, &back_log, 0, GET_ULONG,
   REQUIRED_ARG, 50, 1, 65535, 0, 1, 0 },
  {"binlog_cache_size", OPT_BINLOG_CACHE_SIZE,
   "The size of the cache to hold the SQL statements for the binary log "
   "during a transaction. If you often use big, multi-statement "
   "transactions you can increase this to get more performance.",
   &binlog_cache_size, &binlog_cache_size, 0, GET_ULONG,
   REQUIRED_ARG, 32*1024L, IO_SIZE, ULONG_MAX, 0, IO_SIZE, 0},
  {"bulk_insert_buffer_size", OPT_BULK_INSERT_BUFFER_SIZE,
   "Size of tree cache used in bulk insert optimization. Note that this "
   "is a limit per thread.", &global_system_variables.bulk_insert_buff_size,
   &max_system_variables.bulk_insert_buff_size,
   0, GET_ULONG, REQUIRED_ARG, 8192*1024, 0, ULONG_MAX, 0, 1, 0},
  {"connect_timeout", OPT_CONNECT_TIMEOUT,
   "The number of seconds the mysqld server is waiting for a connect packet "
   "before responding with 'Bad handshake'.", &connect_timeout, &connect_timeout,
   0, GET_ULONG, REQUIRED_ARG, CONNECT_TIMEOUT, 2, LONG_TIMEOUT, 0, 1, 0 },
  { "date_format", OPT_DATE_FORMAT,
    "The DATE format (for future).",
    &opt_date_time_formats[MYSQL_TIMESTAMP_DATE],
    &opt_date_time_formats[MYSQL_TIMESTAMP_DATE],
    0, GET_STR, REQUIRED_ARG, 0, 0, 0, 0, 0, 0},
  { "datetime_format", OPT_DATETIME_FORMAT,
    "The DATETIME/TIMESTAMP format (for future).",
    &opt_date_time_formats[MYSQL_TIMESTAMP_DATETIME],
    &opt_date_time_formats[MYSQL_TIMESTAMP_DATETIME],
    0, GET_STR, REQUIRED_ARG, 0, 0, 0, 0, 0, 0},
  { "default_week_format", OPT_DEFAULT_WEEK_FORMAT,
    "The default week format used by WEEK() functions.",
    &global_system_variables.default_week_format,
    &max_system_variables.default_week_format,
    0, GET_ULONG, REQUIRED_ARG, 0, 0, 7L, 0, 1, 0},
  {"delayed_insert_limit", OPT_DELAYED_INSERT_LIMIT,
   "After inserting delayed_insert_limit rows, the INSERT DELAYED handler "
   "will check if there are any SELECT statements pending. If so, it allows "
   "these to execute before continuing.",
    &delayed_insert_limit, &delayed_insert_limit, 0, GET_ULONG,
    REQUIRED_ARG, DELAYED_LIMIT, 1, ULONG_MAX, 0, 1, 0},
  {"delayed_insert_timeout", OPT_DELAYED_INSERT_TIMEOUT,
   "How long a INSERT DELAYED thread should wait for INSERT statements before terminating.",
   &delayed_insert_timeout, &delayed_insert_timeout, 0,
   GET_ULONG, REQUIRED_ARG, DELAYED_WAIT_TIMEOUT, 1, LONG_TIMEOUT, 0, 1, 0},
  { "delayed_queue_size", OPT_DELAYED_QUEUE_SIZE,
    "What size queue (in rows) should be allocated for handling INSERT DELAYED. "
    "If the queue becomes full, any client that does INSERT DELAYED will wait "
    "until there is room in the queue again.",
    &delayed_queue_size, &delayed_queue_size, 0, GET_ULONG,
    REQUIRED_ARG, DELAYED_QUEUE_SIZE, 1, ULONG_MAX, 0, 1, 0},
  {"div_precision_increment", OPT_DIV_PRECINCREMENT,
   "Precision of the result of '/' operator will be increased on that value.",
   &global_system_variables.div_precincrement,
   &max_system_variables.div_precincrement, 0, GET_ULONG,
   REQUIRED_ARG, 4, 0, DECIMAL_MAX_SCALE, 0, 0, 0},
  {"expire_logs_days", OPT_EXPIRE_LOGS_DAYS,
   "If non-zero, binary logs will be purged after expire_logs_days "
   "days; possible purges happen at startup and at binary log rotation.",
   &expire_logs_days, &expire_logs_days, 0, GET_ULONG,
   REQUIRED_ARG, 0, 0, 99, 0, 1, 0},
  { "flush_time", OPT_FLUSH_TIME,
    "A dedicated thread is created to flush all tables at the given interval.",
    &flush_time, &flush_time, 0, GET_ULONG, REQUIRED_ARG,
    FLUSH_TIME, 0, LONG_TIMEOUT, 0, 1, 0},
  { "ft_boolean_syntax", OPT_FT_BOOLEAN_SYNTAX,
    "List of operators for MATCH ... AGAINST ( ... IN BOOLEAN MODE).",
    0, 0, 0, GET_STR, REQUIRED_ARG, 0, 0, 0, 0, 0, 0},
  { "ft_max_word_len", OPT_FT_MAX_WORD_LEN,
    "The maximum length of the word to be included in a FULLTEXT index. "
    "Note: FULLTEXT indexes must be rebuilt after changing this variable.",
    &ft_max_word_len, &ft_max_word_len, 0, GET_ULONG,
    REQUIRED_ARG, HA_FT_MAXCHARLEN, 10, HA_FT_MAXCHARLEN, 0, 1, 0},
  { "ft_min_word_len", OPT_FT_MIN_WORD_LEN,
    "The minimum length of the word to be included in a FULLTEXT index. "
    "Note: FULLTEXT indexes must be rebuilt after changing this variable.",
    &ft_min_word_len, &ft_min_word_len, 0, GET_ULONG,
    REQUIRED_ARG, 4, 1, HA_FT_MAXCHARLEN, 0, 1, 0},
  { "ft_query_expansion_limit", OPT_FT_QUERY_EXPANSION_LIMIT,
    "Number of best matches to use for query expansion.",
    &ft_query_expansion_limit, &ft_query_expansion_limit, 0, GET_ULONG,
    REQUIRED_ARG, 20, 0, 1000, 0, 1, 0},
  { "ft_stopword_file", OPT_FT_STOPWORD_FILE,
    "Use stopwords from this file instead of built-in list.",
    &ft_stopword_file, &ft_stopword_file, 0, GET_STR,
    REQUIRED_ARG, 0, 0, 0, 0, 0, 0},
  { "group_concat_max_len", OPT_GROUP_CONCAT_MAX_LEN,
    "The maximum length of the result of function group_concat.",
    &global_system_variables.group_concat_max_len,
    &max_system_variables.group_concat_max_len, 0, GET_ULONG,
    REQUIRED_ARG, 1024, 4, ULONG_MAX, 0, 1, 0},
  {"interactive_timeout", OPT_INTERACTIVE_TIMEOUT,
   "The number of seconds the server waits for activity on an interactive "
   "connection before closing it.",
   &global_system_variables.net_interactive_timeout,
   &max_system_variables.net_interactive_timeout, 0,
   GET_ULONG, REQUIRED_ARG, NET_WAIT_TIMEOUT, 1, LONG_TIMEOUT, 0, 1, 0},
  {"join_buffer_size", OPT_JOIN_BUFF_SIZE,
   "The size of the buffer that is used for full joins.",
   &global_system_variables.join_buff_size,
   &max_system_variables.join_buff_size, 0, GET_ULONG,
   REQUIRED_ARG, 128*1024L, IO_SIZE*2+MALLOC_OVERHEAD, ULONG_MAX,
   MALLOC_OVERHEAD, IO_SIZE, 0},
  {"keep_files_on_create", OPT_KEEP_FILES_ON_CREATE,
   "Don't overwrite stale .MYD and .MYI even if no directory is specified.",
   &global_system_variables.keep_files_on_create,
   &max_system_variables.keep_files_on_create,
   0, GET_BOOL, OPT_ARG, 0, 0, 0, 0, 0, 0},
  {"key_buffer_size", OPT_KEY_BUFFER_SIZE,
   "The size of the buffer used for index blocks for MyISAM tables. Increase "
   "this to get better index handling (for all reads and multiple writes) to "
   "as much as you can afford; 1GB on a 4GB machine that mainly runs MySQL is "
   "quite common.",
   &dflt_key_cache_var.param_buff_size, NULL, NULL, (GET_ULL | GET_ASK_ADDR),
   REQUIRED_ARG, KEY_CACHE_SIZE, 0, SIZE_T_MAX, MALLOC_OVERHEAD,
   IO_SIZE, 0},
  {"key_cache_age_threshold", OPT_KEY_CACHE_AGE_THRESHOLD,
   "This characterizes the number of hits a hot block has to be untouched "
   "until it is considered aged enough to be downgraded to a warm block. "
   "This specifies the percentage ratio of that number of hits to the total "
   "number of blocks in key cache.",
   &dflt_key_cache_var.param_age_threshold, NULL, NULL,
   (GET_ULONG | GET_ASK_ADDR), REQUIRED_ARG, 300, 100, ULONG_MAX, 0, 100, 0},
  {"key_cache_block_size", OPT_KEY_CACHE_BLOCK_SIZE,
   "The default size of key cache blocks.",
   &dflt_key_cache_var.param_block_size, NULL, NULL, (GET_ULONG | GET_ASK_ADDR),
   REQUIRED_ARG, KEY_CACHE_BLOCK_SIZE, 512, 1024 * 16, 0, 512, 0},
  {"key_cache_division_limit", OPT_KEY_CACHE_DIVISION_LIMIT,
   "The minimum percentage of warm blocks in key cache.",
   &dflt_key_cache_var.param_division_limit, NULL, NULL,
   (GET_ULONG | GET_ASK_ADDR) , REQUIRED_ARG, 100, 1, 100, 0, 1, 0},
  {"long_query_time", OPT_LONG_QUERY_TIME,
   "Log all queries that have taken more than long_query_time seconds to "
   "execute. The argument will be treated as a decimal value with "
   "microsecond precision.",
   &long_query_time, &long_query_time, 0, GET_DOUBLE,
   REQUIRED_ARG, 10, 0, LONG_TIMEOUT, 0, 0, 0},
  {"lower_case_table_names", OPT_LOWER_CASE_TABLE_NAMES,
   "If set to 1, table names are stored in lowercase on disk and table names "
   "will be case-insensitive.  Should be set to 2 if you are using a case-"
   "insensitive file system.",
   &lower_case_table_names, &lower_case_table_names, 0, GET_UINT, OPT_ARG,
#ifdef FN_NO_CASE_SENCE
    1
#else
    0
#endif
   , 0, 2, 0, 1, 0},
  {"max_allowed_packet", OPT_MAX_ALLOWED_PACKET,
   "The maximum packet length to send to or receive from server.",
   &global_system_variables.max_allowed_packet,
   &max_system_variables.max_allowed_packet, 0, GET_ULONG,
   REQUIRED_ARG, 1024*1024L, 1024, 1024L*1024L*1024L, MALLOC_OVERHEAD, 1024, 0},
  {"max_binlog_cache_size", OPT_MAX_BINLOG_CACHE_SIZE,
   "Can be used to restrict the total size used to cache a multi-transaction query.",
   &max_binlog_cache_size, &max_binlog_cache_size, 0,
   GET_ULL, REQUIRED_ARG, ULONG_MAX, IO_SIZE, ULONGLONG_MAX, 0, IO_SIZE, 0},
  {"max_binlog_size", OPT_MAX_BINLOG_SIZE,
   "Binary log will be rotated automatically when the size exceeds this "
   "value. Will also apply to relay logs if max_relay_log_size is 0. "
   "The minimum value for this variable is 4096.",
   &max_binlog_size, &max_binlog_size, 0, GET_ULONG,
   REQUIRED_ARG, 1024*1024L*1024L, IO_SIZE, 1024*1024L*1024L, 0, IO_SIZE, 0},
  {"max_connect_errors", OPT_MAX_CONNECT_ERRORS,
   "If there is more than this number of interrupted connections from a host "
   "this host will be blocked from further connections.",
   &max_connect_errors, &max_connect_errors, 0, GET_ULONG,
   REQUIRED_ARG, MAX_CONNECT_ERRORS, 1, ULONG_MAX, 0, 1, 0},
  // Default max_connections of 151 is larger than Apache's default max
  // children, to avoid "too many connections" error in a common setup
  {"max_connections", OPT_MAX_CONNECTIONS,
   "The number of simultaneous clients allowed.", &max_connections,
   &max_connections, 0, GET_ULONG, REQUIRED_ARG, 151, 1, 100000, 0, 1, 0},
  {"max_delayed_threads", OPT_MAX_DELAYED_THREADS,
   "Don't start more than this number of threads to handle INSERT DELAYED "
   "statements. If set to zero, which means INSERT DELAYED is not used.",
   &global_system_variables.max_insert_delayed_threads,
   &max_system_variables.max_insert_delayed_threads,
   0, GET_ULONG, REQUIRED_ARG, 20, 0, 16384, 0, 1, 0},
  {"max_error_count", OPT_MAX_ERROR_COUNT,
   "Max number of errors/warnings to store for a statement.",
   &global_system_variables.max_error_count,
   &max_system_variables.max_error_count,
   0, GET_ULONG, REQUIRED_ARG, DEFAULT_ERROR_COUNT, 0, 65535, 0, 1, 0},
  {"max_heap_table_size", OPT_MAX_HEP_TABLE_SIZE,
   "Don't allow creation of heap tables bigger than this.",
   &global_system_variables.max_heap_table_size,
   &max_system_variables.max_heap_table_size, 0, GET_ULL,
   REQUIRED_ARG, 16*1024*1024L, 16384, MAX_MEM_TABLE_SIZE,
   MALLOC_OVERHEAD, 1024, 0},
  {"max_join_size", OPT_MAX_JOIN_SIZE,
   "Joins that are probably going to read more than max_join_size records return an error.",
   &global_system_variables.max_join_size,
   &max_system_variables.max_join_size, 0, GET_HA_ROWS, REQUIRED_ARG,
   HA_POS_ERROR, 1, HA_POS_ERROR, 0, 1, 0},
   {"max_length_for_sort_data", OPT_MAX_LENGTH_FOR_SORT_DATA,
    "Max number of bytes in sorted records.",
    &global_system_variables.max_length_for_sort_data,
    &max_system_variables.max_length_for_sort_data, 0, GET_ULONG,
    REQUIRED_ARG, 1024, 4, 8192*1024L, 0, 1, 0},
  {"max_long_data_size", OPT_MAX_LONG_DATA_SIZE,
   "The maximum size of prepared statement parameter which can be provided "
   "through mysql_send_long_data() API call. "
   "Deprecated option; use max_allowed_packet instead.",
   &max_long_data_size,
   &max_long_data_size, 0, GET_ULONG,
   REQUIRED_ARG, 1024*1024L, 1024, UINT_MAX32, MALLOC_OVERHEAD, 1, 0},
  {"max_prepared_stmt_count", OPT_MAX_PREPARED_STMT_COUNT,
   "Maximum number of prepared statements in the server.",
   &max_prepared_stmt_count, &max_prepared_stmt_count,
   0, GET_ULONG, REQUIRED_ARG, 16382, 0, 1*1024*1024, 0, 1, 0},
  {"max_relay_log_size", OPT_MAX_RELAY_LOG_SIZE,
   "If non-zero: relay log will be rotated automatically when the size "
   "exceeds this value; if zero (the default): when the size exceeds "
   "max_binlog_size. 0 excepted, the minimum value for this variable is 4096.",
   &max_relay_log_size, &max_relay_log_size, 0, GET_ULONG,
   REQUIRED_ARG, 0L, 0L, 1024*1024L*1024L, 0, IO_SIZE, 0},
  { "max_seeks_for_key", OPT_MAX_SEEKS_FOR_KEY,
    "Limit assumed max number of seeks when looking up rows based on a key.",
    &global_system_variables.max_seeks_for_key,
    &max_system_variables.max_seeks_for_key, 0, GET_ULONG,
    REQUIRED_ARG, ULONG_MAX, 1, ULONG_MAX, 0, 1, 0 },
  {"max_sort_length", OPT_MAX_SORT_LENGTH,
   "The number of bytes to use when sorting BLOB or TEXT values (only the "
   "first max_sort_length bytes of each value are used; the rest are ignored).",
   &global_system_variables.max_sort_length,
   &max_system_variables.max_sort_length, 0, GET_ULONG,
   REQUIRED_ARG, 1024, 4, 8192*1024L, 0, 1, 0},
  {"max_sp_recursion_depth", OPT_MAX_SP_RECURSION_DEPTH,
   "Maximum stored procedure recursion depth. (discussed with docs).",
   &global_system_variables.max_sp_recursion_depth,
   &max_system_variables.max_sp_recursion_depth, 0, GET_ULONG,
   OPT_ARG, 0, 0, 255, 0, 1, 0 },
  {"max_tmp_tables", OPT_MAX_TMP_TABLES,
   "Maximum number of temporary tables a client can keep open at a time.",
   &global_system_variables.max_tmp_tables,
   &max_system_variables.max_tmp_tables, 0, GET_ULONG,
   REQUIRED_ARG, 32, 1, ULONG_MAX, 0, 1, 0},
  {"max_user_connections", OPT_MAX_USER_CONNECTIONS,
   "The maximum number of active connections for a single user (0 = no limit).",
   &max_user_connections, &max_user_connections, 0, GET_UINT,
   REQUIRED_ARG, 0, 0, UINT_MAX, 0, 1, 0},
  {"max_write_lock_count", OPT_MAX_WRITE_LOCK_COUNT,
   "After this many write locks, allow some read locks to run in between.",
   &max_write_lock_count, &max_write_lock_count, 0, GET_ULONG,
   REQUIRED_ARG, ULONG_MAX, 1, ULONG_MAX, 0, 1, 0},
  {"min_examined_row_limit", OPT_MIN_EXAMINED_ROW_LIMIT,
   "Don't log queries which examine less than min_examined_row_limit rows to file.",
   &global_system_variables.min_examined_row_limit,
   &max_system_variables.min_examined_row_limit, 0, GET_ULONG,
  REQUIRED_ARG, 0, 0, ULONG_MAX, 0, 1L, 0},
  {"multi_range_count", OPT_MULTI_RANGE_COUNT,
   "Number of key ranges to request at once.",
   &global_system_variables.multi_range_count,
   &max_system_variables.multi_range_count, 0,
   GET_ULONG, REQUIRED_ARG, 256, 1, ULONG_MAX, 0, 1, 0},
  {"myisam_block_size", OPT_MYISAM_BLOCK_SIZE,
   "Block size to be used for MyISAM index pages.",
   &opt_myisam_block_size, &opt_myisam_block_size, 0, GET_ULONG, REQUIRED_ARG,
   MI_KEY_BLOCK_LENGTH, MI_MIN_KEY_BLOCK_LENGTH, MI_MAX_KEY_BLOCK_LENGTH,
   0, MI_MIN_KEY_BLOCK_LENGTH, 0},
  {"myisam_data_pointer_size", OPT_MYISAM_DATA_POINTER_SIZE,
   "Default pointer size to be used for MyISAM tables.",
   &myisam_data_pointer_size,
   &myisam_data_pointer_size, 0, GET_ULONG, REQUIRED_ARG,
   6, 2, 7, 0, 1, 0},
  {"myisam_max_extra_sort_file_size", OPT_MYISAM_MAX_EXTRA_SORT_FILE_SIZE,
   "This is a deprecated option that does nothing anymore. "
   "It will be removed in MySQL " VER_CELOSIA,
   &global_system_variables.myisam_max_extra_sort_file_size,
   &max_system_variables.myisam_max_extra_sort_file_size,
   0, GET_ULL, REQUIRED_ARG, (ulonglong) INT_MAX32,
   0, (ulonglong) MAX_FILE_SIZE, 0, 1, 0},
  {"myisam_max_sort_file_size", OPT_MYISAM_MAX_SORT_FILE_SIZE,
   "Don't use the fast sort index method to created index if the temporary "
   "file would get bigger than this.",
   &global_system_variables.myisam_max_sort_file_size,
   &max_system_variables.myisam_max_sort_file_size, 0,
   GET_ULL, REQUIRED_ARG, (longlong) LONG_MAX, 0, (ulonglong) MAX_FILE_SIZE,
   0, 1024*1024, 0},
  {"myisam_mmap_size", OPT_MYISAM_MMAP_SIZE,
   "Can be used to restrict the total memory used for memory mmaping of myisam files",
   &myisam_mmap_size, &myisam_mmap_size, 0,
   GET_ULL, REQUIRED_ARG, SIZE_T_MAX, MEMMAP_EXTRA_MARGIN, SIZE_T_MAX, 0, 1, 0},
  {"myisam_repair_threads", OPT_MYISAM_REPAIR_THREADS,
   "Specifies whether several threads should be used when repairing MyISAM "
   "tables. For values > 1, one thread is used per index. The value of 1 "
   "disables parallel repair.",
   &global_system_variables.myisam_repair_threads,
   &max_system_variables.myisam_repair_threads, 0,
   GET_ULONG, REQUIRED_ARG, 1, 1, ULONG_MAX, 0, 1, 0},
  {"myisam_sort_buffer_size", OPT_MYISAM_SORT_BUFFER_SIZE,
   "The buffer that is allocated when sorting the index when doing a REPAIR "
   "or when creating indexes with CREATE INDEX or ALTER TABLE.",
   &global_system_variables.myisam_sort_buff_size,
   &max_system_variables.myisam_sort_buff_size, 0,
   GET_ULONG, REQUIRED_ARG, 8192 * 1024, 4096, ~0L, 0, 1, 0},
  {"myisam_use_mmap", OPT_MYISAM_USE_MMAP,
   "Use memory mapping for reading and writing MyISAM tables.",
   &opt_myisam_use_mmap, &opt_myisam_use_mmap, 0, GET_BOOL, NO_ARG,
   0, 0, 0, 0, 0, 0},
  {"myisam_stats_method", OPT_MYISAM_STATS_METHOD,
   "Specifies how MyISAM index statistics collection code should threat NULLs. "
   "Possible values of name are \"nulls_unequal\" (default behavior for 4.1/5.0), "
   "\"nulls_equal\" (emulate 4.0 behavior), and \"nulls_ignored\".",
   &myisam_stats_method_str, &myisam_stats_method_str, 0,
    GET_STR, REQUIRED_ARG, 0, 0, 0, 0, 0, 0},
  {"net_buffer_length", OPT_NET_BUFFER_LENGTH,
   "Buffer length for TCP/IP and socket communication.",
   &global_system_variables.net_buffer_length,
   &max_system_variables.net_buffer_length, 0, GET_ULONG,
   REQUIRED_ARG, 16384, 1024, 1024*1024L, 0, 1024, 0},
  {"net_read_timeout", OPT_NET_READ_TIMEOUT,
   "Number of seconds to wait for more data from a connection before aborting the read.",
   &global_system_variables.net_read_timeout,
   &max_system_variables.net_read_timeout, 0, GET_ULONG,
   REQUIRED_ARG, NET_READ_TIMEOUT, 1, LONG_TIMEOUT, 0, 1, 0},
  {"net_retry_count", OPT_NET_RETRY_COUNT,
   "If a read on a communication port is interrupted, retry this many times before giving up.",
   &global_system_variables.net_retry_count,
   &max_system_variables.net_retry_count,0,
   GET_ULONG, REQUIRED_ARG, MYSQLD_NET_RETRY_COUNT, 1, ULONG_MAX, 0, 1, 0},
  {"net_write_timeout", OPT_NET_WRITE_TIMEOUT,
   "Number of seconds to wait for a block to be written to a connection before "
   "aborting the write.",
   &global_system_variables.net_write_timeout,
   &max_system_variables.net_write_timeout, 0, GET_ULONG,
   REQUIRED_ARG, NET_WRITE_TIMEOUT, 1, LONG_TIMEOUT, 0, 1, 0},
  { "old", OPT_OLD_MODE, "Use compatible behavior.", 
    &global_system_variables.old_mode,
    &max_system_variables.old_mode, 0, GET_BOOL, NO_ARG, 
    0, 0, 0, 0, 0, 0},
  {"open_files_limit", OPT_OPEN_FILES_LIMIT,
   "If this is not 0, then mysqld will use this value to reserve file "
   "descriptors to use with setrlimit(). If this value is 0 then mysqld "
   "will reserve max_connections*5 or max_connections + table_cache*2 "
   "(whichever is larger) number of files.",
   &open_files_limit, &open_files_limit, 0, GET_ULONG,
   REQUIRED_ARG, 0, 0, OS_FILE_LIMIT, 0, 1, 0},
  {"optimizer_prune_level", OPT_OPTIMIZER_PRUNE_LEVEL,
   "Controls the heuristic(s) applied during query optimization to prune "
   "less-promising partial plans from the optimizer search space. Meaning: "
   "0 - do not apply any heuristic, thus perform exhaustive search; 1 - "
   "prune plans based on number of retrieved rows.",
   &global_system_variables.optimizer_prune_level,
   &max_system_variables.optimizer_prune_level,
   0, GET_ULONG, OPT_ARG, 1, 0, 1, 0, 1, 0},
  {"optimizer_search_depth", OPT_OPTIMIZER_SEARCH_DEPTH,
   "Maximum depth of search performed by the query optimizer. Values larger "
   "than the number of relations in a query result in better query plans, "
   "but take longer to compile a query. Smaller values than the number of "
   "tables in a relation result in faster optimization, but may produce "
   "very bad query plans. If set to 0, the system will automatically pick "
   "a reasonable value; if set to MAX_TABLES+2, the optimizer will switch "
   "to the original find_best (used for testing/comparison).",
   &global_system_variables.optimizer_search_depth,
   &max_system_variables.optimizer_search_depth,
   0, GET_ULONG, OPT_ARG, MAX_TABLES+1, 0, MAX_TABLES+2, 0, 1, 0},
  {"optimizer_switch", OPT_OPTIMIZER_SWITCH,
   "optimizer_switch=option=val[,option=val...], where option={index_merge, "
   "index_merge_union, index_merge_sort_union, index_merge_intersection} and "
   "val={on, off, default}.",
   &optimizer_switch_str, &optimizer_switch_str, 0, GET_STR, REQUIRED_ARG,
   /*OPTIMIZER_SWITCH_DEFAULT*/0, 0, 0, 0, 0, 0},
  {"plugin_dir", OPT_PLUGIN_DIR,
   "Directory for plugins.",
   &opt_plugin_dir_ptr, &opt_plugin_dir_ptr, 0,
   GET_STR, REQUIRED_ARG, 0, 0, 0, 0, 0, 0},
  {"plugin-load", OPT_PLUGIN_LOAD,
   "Optional semicolon-separated list of plugins to load, where each plugin is "
   "identified as name=library, where name is the plugin name and library "
   "is the plugin library in plugin_dir.",
   &opt_plugin_load, &opt_plugin_load, 0,
   GET_STR, REQUIRED_ARG, 0, 0, 0, 0, 0, 0},
  {"preload_buffer_size", OPT_PRELOAD_BUFFER_SIZE,
   "The size of the buffer that is allocated when preloading indexes.",
   &global_system_variables.preload_buff_size,
   &max_system_variables.preload_buff_size, 0, GET_ULONG,
   REQUIRED_ARG, 32*1024L, 1024, 1024*1024*1024L, 0, 1, 0},
  {"query_alloc_block_size", OPT_QUERY_ALLOC_BLOCK_SIZE,
   "Allocation block size for query parsing and execution.",
   &global_system_variables.query_alloc_block_size,
   &max_system_variables.query_alloc_block_size, 0, GET_ULONG,
   REQUIRED_ARG, QUERY_ALLOC_BLOCK_SIZE, 1024, ULONG_MAX, 0, 1024, 0},
#ifdef HAVE_QUERY_CACHE
  {"query_cache_limit", OPT_QUERY_CACHE_LIMIT,
   "Don't cache results that are bigger than this.",
   &query_cache_limit, &query_cache_limit, 0, GET_ULONG,
   REQUIRED_ARG, 1024*1024L, 0, ULONG_MAX, 0, 1, 0},
  {"query_cache_min_res_unit", OPT_QUERY_CACHE_MIN_RES_UNIT,
   "Minimal size of unit in which space for results is allocated (last unit "
   "will be trimmed after writing all result data).",
   &query_cache_min_res_unit, &query_cache_min_res_unit,
   0, GET_ULONG, REQUIRED_ARG, QUERY_CACHE_MIN_RESULT_DATA_SIZE,
   0, ULONG_MAX, 0, 1, 0},
#endif /*HAVE_QUERY_CACHE*/
  {"query_cache_size", OPT_QUERY_CACHE_SIZE,
   "The memory allocated to store results from old queries.",
   &query_cache_size, &query_cache_size, 0, GET_ULONG,
   REQUIRED_ARG, 0, 0, (longlong) ULONG_MAX, 0, 1024, 0},
#ifdef HAVE_QUERY_CACHE
  {"query_cache_type", OPT_QUERY_CACHE_TYPE,
   "0 = OFF = Don't cache or retrieve results. 1 = ON = Cache all results "
   "except SELECT SQL_NO_CACHE ... queries. 2 = DEMAND = Cache only SELECT "
   "SQL_CACHE ... queries.", &global_system_variables.query_cache_type,
   &max_system_variables.query_cache_type,
   0, GET_ULONG, REQUIRED_ARG, 1, 0, 2, 0, 1, 0},
  {"query_cache_wlock_invalidate", OPT_QUERY_CACHE_WLOCK_INVALIDATE,
   "Invalidate queries in query cache on LOCK for write.",
   &global_system_variables.query_cache_wlock_invalidate,
   &max_system_variables.query_cache_wlock_invalidate,
   0, GET_BOOL, NO_ARG, 0, 0, 1, 0, 1, 0},
#endif /*HAVE_QUERY_CACHE*/
  {"query_prealloc_size", OPT_QUERY_PREALLOC_SIZE,
   "Persistent buffer for query parsing and execution.",
   &global_system_variables.query_prealloc_size,
   &max_system_variables.query_prealloc_size, 0, GET_ULONG,
   REQUIRED_ARG, QUERY_ALLOC_PREALLOC_SIZE, QUERY_ALLOC_PREALLOC_SIZE,
   ULONG_MAX, 0, 1024, 0},
  {"range_alloc_block_size", OPT_RANGE_ALLOC_BLOCK_SIZE,
   "Allocation block size for storing ranges during optimization.",
   &global_system_variables.range_alloc_block_size,
   &max_system_variables.range_alloc_block_size, 0, GET_ULONG,
   REQUIRED_ARG, RANGE_ALLOC_BLOCK_SIZE, RANGE_ALLOC_BLOCK_SIZE, ULONG_MAX,
   0, 1024, 0},
  {"read_buffer_size", OPT_RECORD_BUFFER,
   "Each thread that does a sequential scan allocates a buffer of this size "
   "for each table it scans. If you do many sequential scans, you may want "
   "to increase this value.", &global_system_variables.read_buff_size,
   &max_system_variables.read_buff_size,0, GET_ULONG, REQUIRED_ARG,
   128*1024L, IO_SIZE*2+MALLOC_OVERHEAD, INT_MAX32, MALLOC_OVERHEAD, IO_SIZE,
   0},
  {"read_only", OPT_READONLY,
   "Make all non-temporary tables read-only, with the exception of replication "
   "(slave) threads and users with the SUPER privilege.",
   &opt_readonly,
   &opt_readonly,
   0, GET_BOOL, NO_ARG, 0, 0, 1, 0, 1, 0},
  {"read_rnd_buffer_size", OPT_RECORD_RND_BUFFER,
   "When reading rows in sorted order after a sort, the rows are read through "
   "this buffer to avoid disk seeks. If not set, then it's set to the value of "
   "record_buffer.",
   &global_system_variables.read_rnd_buff_size,
   &max_system_variables.read_rnd_buff_size, 0,
   GET_ULONG, REQUIRED_ARG, 256*1024L, IO_SIZE*2+MALLOC_OVERHEAD,
   INT_MAX32, MALLOC_OVERHEAD, IO_SIZE, 0},
  {"record_buffer", OPT_RECORD_BUFFER_OLD,
   "Alias for read_buffer_size. This variable is deprecated and will be removed in a future release.",
   &global_system_variables.read_buff_size,
   &max_system_variables.read_buff_size,0, GET_ULONG, REQUIRED_ARG,
   128*1024L, IO_SIZE*2+MALLOC_OVERHEAD, INT_MAX32, MALLOC_OVERHEAD, IO_SIZE, 0},
#ifdef HAVE_REPLICATION
  {"relay_log_purge", OPT_RELAY_LOG_PURGE,
   "0 = do not purge relay logs. 1 = purge them as soon as they are no more needed.",
   &relay_log_purge,
   &relay_log_purge, 0, GET_BOOL, NO_ARG,
   1, 0, 1, 0, 1, 0},
  {"relay_log_space_limit", OPT_RELAY_LOG_SPACE_LIMIT,
   "Maximum space to use for all relay logs.",
   &relay_log_space_limit,
   &relay_log_space_limit, 0, GET_ULL, REQUIRED_ARG, 0L, 0L,
   (longlong) ULONG_MAX, 0, 1, 0},
  {"slave_compressed_protocol", OPT_SLAVE_COMPRESSED_PROTOCOL,
   "Use compression on master/slave protocol.",
   &opt_slave_compressed_protocol,
   &opt_slave_compressed_protocol,
   0, GET_BOOL, NO_ARG, 0, 0, 1, 0, 1, 0},
  {"slave_net_timeout", OPT_SLAVE_NET_TIMEOUT,
   "Number of seconds to wait for more data from a master/slave connection before aborting the read.",
   &slave_net_timeout, &slave_net_timeout, 0,
   GET_ULONG, REQUIRED_ARG, SLAVE_NET_TIMEOUT, 1, LONG_TIMEOUT, 0, 1, 0},
  {"slave_transaction_retries", OPT_SLAVE_TRANS_RETRIES,
   "Number of times the slave SQL thread will retry a transaction in case "
   "it failed with a deadlock or elapsed lock wait timeout, "
   "before giving up and stopping.",
   &slave_trans_retries, &slave_trans_retries, 0,
   GET_ULONG, REQUIRED_ARG, 10L, 0L, (longlong) ULONG_MAX, 0, 1, 0},
#endif /* HAVE_REPLICATION */
  {"slow_launch_time", OPT_SLOW_LAUNCH_TIME,
   "If creating the thread takes longer than this value (in seconds), "
   "the Slow_launch_threads counter will be incremented.",
   &slow_launch_time, &slow_launch_time, 0, GET_ULONG,
   REQUIRED_ARG, 2L, 0L, LONG_TIMEOUT, 0, 1, 0},
  {"sort_buffer_size", OPT_SORT_BUFFER,
   "Each thread that needs to do a sort allocates a buffer of this size.",
   &global_system_variables.sortbuff_size,
   &max_system_variables.sortbuff_size, 0, GET_ULONG, REQUIRED_ARG,
   MAX_SORT_MEMORY, MIN_SORT_MEMORY+MALLOC_OVERHEAD*2, ~0L, MALLOC_OVERHEAD,
   1, 0},
  {"sync-binlog", OPT_SYNC_BINLOG,
   "Synchronously flush binary log to disk after every #th event. "
   "Use 0 (default) to disable synchronous flushing.",
   &sync_binlog_period, &sync_binlog_period, 0, GET_ULONG,
   REQUIRED_ARG, 0, 0, ULONG_MAX, 0, 1, 0},
  {"sync-frm", OPT_SYNC_FRM, "Sync .frm to disk on create. Enabled by default.",
   &opt_sync_frm, &opt_sync_frm, 0, GET_BOOL, NO_ARG, 1, 0,
   0, 0, 0, 0},
  {"table_cache", OPT_TABLE_OPEN_CACHE,
   "Deprecated; use --table_open_cache instead.",
   &table_cache_size, &table_cache_size, 0, GET_ULONG,
   REQUIRED_ARG, TABLE_OPEN_CACHE_DEFAULT, 1, 512*1024L, 0, 1, 0},
  {"table_definition_cache", OPT_TABLE_DEF_CACHE,
   "The number of cached table definitions.",
   &table_def_size, &table_def_size,
   0, GET_ULONG, REQUIRED_ARG, TABLE_DEF_CACHE_DEFAULT, TABLE_DEF_CACHE_MIN,
   512*1024L, 0, 1, 0},
  {"table_open_cache", OPT_TABLE_OPEN_CACHE,
   "The number of cached open tables.",
   &table_cache_size, &table_cache_size, 0, GET_ULONG,
   REQUIRED_ARG, TABLE_OPEN_CACHE_DEFAULT, 1, 512*1024L, 0, 1, 0},
  {"table_lock_wait_timeout", OPT_TABLE_LOCK_WAIT_TIMEOUT,
   "Timeout in seconds to wait for a table level lock before returning an "
   "error. Used only if the connection has active cursors.",
   &table_lock_wait_timeout, &table_lock_wait_timeout,
   0, GET_ULONG, REQUIRED_ARG, 50, 1, 1024 * 1024 * 1024, 0, 1, 0},
  {"thread_cache_size", OPT_THREAD_CACHE_SIZE,
   "How many threads we should keep in a cache for reuse.",
   &thread_cache_size, &thread_cache_size, 0, GET_ULONG,
   REQUIRED_ARG, 0, 0, 16384, 0, 1, 0},
  {"thread_concurrency", OPT_THREAD_CONCURRENCY,
   "Permits the application to give the threads system a hint for the "
   "desired number of threads that should be run at the same time.",
   &concurrency, &concurrency, 0, GET_ULONG, REQUIRED_ARG,
   DEFAULT_CONCURRENCY, 1, 512, 0, 1, 0},
#if HAVE_POOL_OF_THREADS == 1
  {"thread_pool_size", OPT_THREAD_CACHE_SIZE,
   "How many threads we should create to handle query requests in case of "
   "'thread_handling=pool-of-threads'.",
   &thread_pool_size, &thread_pool_size, 0, GET_ULONG,
   REQUIRED_ARG, 20, 1, 16384, 0, 1, 0},
#endif
  {"thread_stack", OPT_THREAD_STACK,
   "The stack size for each thread.", &my_thread_stack_size,
   &my_thread_stack_size, 0, GET_ULONG, REQUIRED_ARG,DEFAULT_THREAD_STACK,
   1024L*128L, ULONG_MAX, 0, 1024, 0},
  { "time_format", OPT_TIME_FORMAT,
    "The TIME format (for future).",
    &opt_date_time_formats[MYSQL_TIMESTAMP_TIME],
    &opt_date_time_formats[MYSQL_TIMESTAMP_TIME],
    0, GET_STR, REQUIRED_ARG, 0, 0, 0, 0, 0, 0},
  {"tmp_table_size", OPT_TMP_TABLE_SIZE,
   "If an internal in-memory temporary table exceeds this size, MySQL will"
   " automatically convert it to an on-disk MyISAM table.",
   &global_system_variables.tmp_table_size,
   &max_system_variables.tmp_table_size, 0, GET_ULL,
   REQUIRED_ARG, 16*1024*1024L, 1024, MAX_MEM_TABLE_SIZE, 0, 1, 0},
  {"transaction_alloc_block_size", OPT_TRANS_ALLOC_BLOCK_SIZE,
   "Allocation block size for transactions to be stored in binary log.",
   &global_system_variables.trans_alloc_block_size,
   &max_system_variables.trans_alloc_block_size, 0, GET_ULONG,
   REQUIRED_ARG, QUERY_ALLOC_BLOCK_SIZE, 1024, ULONG_MAX, 0, 1024, 0},
  {"transaction_prealloc_size", OPT_TRANS_PREALLOC_SIZE,
   "Persistent buffer for transactions to be stored in binary log.",
   &global_system_variables.trans_prealloc_size,
   &max_system_variables.trans_prealloc_size, 0, GET_ULONG,
   REQUIRED_ARG, TRANS_ALLOC_PREALLOC_SIZE, 1024, ULONG_MAX, 0, 1024, 0},
  {"thread_handling", OPT_THREAD_HANDLING,
   "Define threads usage for handling queries: "
   "one-thread-per-connection or no-threads.", 0, 0,
   0, GET_STR, REQUIRED_ARG, 0, 0, 0, 0, 0, 0},
  {"updatable_views_with_limit", OPT_UPDATABLE_VIEWS_WITH_LIMIT,
   "1 = YES = Don't issue an error message (warning only) if a VIEW without "
   "presence of a key of the underlying table is used in queries with a "
   "LIMIT clause for updating. 0 = NO = Prohibit update of a VIEW, which "
   "does not contain a key of the underlying table and the query uses a "
   "LIMIT clause (usually get from GUI tools).",
   &global_system_variables.updatable_views_with_limit,
   &max_system_variables.updatable_views_with_limit,
   0, GET_ULONG, REQUIRED_ARG, 1, 0, 1, 0, 1, 0},
  {"wait_timeout", OPT_WAIT_TIMEOUT,
   "The number of seconds the server waits for activity on a connection before closing it.",
   &global_system_variables.net_wait_timeout,
   &max_system_variables.net_wait_timeout, 0, GET_ULONG,
   REQUIRED_ARG, NET_WAIT_TIMEOUT, 1, IF_WIN(INT_MAX32/1000, LONG_TIMEOUT),
   0, 1, 0},
  {"binlog-direct-non-transactional-updates", OPT_BINLOG_DIRECT_NON_TRANS_UPDATE,
   "Causes updates to non-transactional engines using statement format to be "
   "written directly to binary log. Before using this option, make sure that "
   "there are no dependencies between transactional and non-transactional "
   "tables such as in the statement INSERT INTO t_myisam SELECT * FROM "
   "t_innodb; otherwise, slaves may diverge from the master.",
   &global_system_variables.binlog_direct_non_trans_update,
   &max_system_variables.binlog_direct_non_trans_update,
   0, GET_BOOL, NO_ARG, 0, 0, 0, 0, 0, 0},
  {0, 0, 0, 0, 0, 0, GET_NO_ARG, NO_ARG, 0, 0, 0, 0, 0, 0}
};


static int show_queries(THD *thd, SHOW_VAR *var, char *buff)
{
  var->type= SHOW_LONGLONG;
  var->value= (char *)&thd->query_id;
  return 0;
}


static int show_net_compression(THD *thd, SHOW_VAR *var, char *buff)
{
  var->type= SHOW_MY_BOOL;
  var->value= (char *)&thd->net.compress;
  return 0;
}

static int show_starttime(THD *thd, SHOW_VAR *var, char *buff)
{
  var->type= SHOW_LONG;
  var->value= buff;
  *((long *)buff)= (long) (thd->query_start() - server_start_time);
  return 0;
}

#ifdef COMMUNITY_SERVER
static int show_flushstatustime(THD *thd, SHOW_VAR *var, char *buff)
{
  var->type= SHOW_LONG;
  var->value= buff;
  *((long *)buff)= (long) (thd->query_start() - flush_status_time);
  return 0;
}
#endif

#ifdef HAVE_REPLICATION
static int show_rpl_status(THD *thd, SHOW_VAR *var, char *buff)
{
  var->type= SHOW_CHAR;
  var->value= const_cast<char*>(rpl_status_type[(int)rpl_status]);
  return 0;
}

static int show_slave_running(THD *thd, SHOW_VAR *var, char *buff)
{
  var->type= SHOW_MY_BOOL;
  pthread_mutex_lock(&LOCK_active_mi);
  var->value= buff;
  *((my_bool *)buff)= (my_bool) (active_mi && 
                                 active_mi->slave_running == MYSQL_SLAVE_RUN_CONNECT &&
                                 active_mi->rli.slave_running);
  pthread_mutex_unlock(&LOCK_active_mi);
  return 0;
}

static int show_slave_retried_trans(THD *thd, SHOW_VAR *var, char *buff)
{
  /*
    TODO: with multimaster, have one such counter per line in
    SHOW SLAVE STATUS, and have the sum over all lines here.
  */
  pthread_mutex_lock(&LOCK_active_mi);
  if (active_mi)
  {
    var->type= SHOW_LONG;
    var->value= buff;
    pthread_mutex_lock(&active_mi->rli.data_lock);
    *((long *)buff)= (long)active_mi->rli.retried_trans;
    pthread_mutex_unlock(&active_mi->rli.data_lock);
  }
  else
    var->type= SHOW_UNDEF;
  pthread_mutex_unlock(&LOCK_active_mi);
  return 0;
}
#endif /* HAVE_REPLICATION */

static int show_open_tables(THD *thd, SHOW_VAR *var, char *buff)
{
  var->type= SHOW_LONG;
  var->value= buff;
  *((long *)buff)= (long)cached_open_tables();
  return 0;
}

static int show_prepared_stmt_count(THD *thd, SHOW_VAR *var, char *buff)
{
  var->type= SHOW_LONG;
  var->value= buff;
  pthread_mutex_lock(&LOCK_prepared_stmt_count);
  *((long *)buff)= (long)prepared_stmt_count;
  pthread_mutex_unlock(&LOCK_prepared_stmt_count);
  return 0;
}

static int show_table_definitions(THD *thd, SHOW_VAR *var, char *buff)
{
  var->type= SHOW_LONG;
  var->value= buff;
  *((long *)buff)= (long)cached_table_definitions();
  return 0;
}

#ifdef HAVE_OPENSSL
/* Functions relying on CTX */
static int show_ssl_ctx_sess_accept(THD *thd, SHOW_VAR *var, char *buff)
{
  var->type= SHOW_LONG;
  var->value= buff;
  *((long *)buff)= (!ssl_acceptor_fd ? 0 :
                     SSL_CTX_sess_accept(ssl_acceptor_fd->ssl_context));
  return 0;
}

static int show_ssl_ctx_sess_accept_good(THD *thd, SHOW_VAR *var, char *buff)
{
  var->type= SHOW_LONG;
  var->value= buff;
  *((long *)buff)= (!ssl_acceptor_fd ? 0 :
                     SSL_CTX_sess_accept_good(ssl_acceptor_fd->ssl_context));
  return 0;
}

static int show_ssl_ctx_sess_connect_good(THD *thd, SHOW_VAR *var, char *buff)
{
  var->type= SHOW_LONG;
  var->value= buff;
  *((long *)buff)= (!ssl_acceptor_fd ? 0 :
                     SSL_CTX_sess_connect_good(ssl_acceptor_fd->ssl_context));
  return 0;
}

static int show_ssl_ctx_sess_accept_renegotiate(THD *thd, SHOW_VAR *var, char *buff)
{
  var->type= SHOW_LONG;
  var->value= buff;
  *((long *)buff)= (!ssl_acceptor_fd ? 0 :
                     SSL_CTX_sess_accept_renegotiate(ssl_acceptor_fd->ssl_context));
  return 0;
}

static int show_ssl_ctx_sess_connect_renegotiate(THD *thd, SHOW_VAR *var, char *buff)
{
  var->type= SHOW_LONG;
  var->value= buff;
  *((long *)buff)= (!ssl_acceptor_fd ? 0 :
                     SSL_CTX_sess_connect_renegotiate(ssl_acceptor_fd->ssl_context));
  return 0;
}

static int show_ssl_ctx_sess_cb_hits(THD *thd, SHOW_VAR *var, char *buff)
{
  var->type= SHOW_LONG;
  var->value= buff;
  *((long *)buff)= (!ssl_acceptor_fd ? 0 :
                     SSL_CTX_sess_cb_hits(ssl_acceptor_fd->ssl_context));
  return 0;
}

static int show_ssl_ctx_sess_hits(THD *thd, SHOW_VAR *var, char *buff)
{
  var->type= SHOW_LONG;
  var->value= buff;
  *((long *)buff)= (!ssl_acceptor_fd ? 0 :
                     SSL_CTX_sess_hits(ssl_acceptor_fd->ssl_context));
  return 0;
}

static int show_ssl_ctx_sess_cache_full(THD *thd, SHOW_VAR *var, char *buff)
{
  var->type= SHOW_LONG;
  var->value= buff;
  *((long *)buff)= (!ssl_acceptor_fd ? 0 :
                     SSL_CTX_sess_cache_full(ssl_acceptor_fd->ssl_context));
  return 0;
}

static int show_ssl_ctx_sess_misses(THD *thd, SHOW_VAR *var, char *buff)
{
  var->type= SHOW_LONG;
  var->value= buff;
  *((long *)buff)= (!ssl_acceptor_fd ? 0 :
                     SSL_CTX_sess_misses(ssl_acceptor_fd->ssl_context));
  return 0;
}

static int show_ssl_ctx_sess_timeouts(THD *thd, SHOW_VAR *var, char *buff)
{
  var->type= SHOW_LONG;
  var->value= buff;
  *((long *)buff)= (!ssl_acceptor_fd ? 0 :
                     SSL_CTX_sess_timeouts(ssl_acceptor_fd->ssl_context));
  return 0;
}

static int show_ssl_ctx_sess_number(THD *thd, SHOW_VAR *var, char *buff)
{
  var->type= SHOW_LONG;
  var->value= buff;
  *((long *)buff)= (!ssl_acceptor_fd ? 0 :
                     SSL_CTX_sess_number(ssl_acceptor_fd->ssl_context));
  return 0;
}

static int show_ssl_ctx_sess_connect(THD *thd, SHOW_VAR *var, char *buff)
{
  var->type= SHOW_LONG;
  var->value= buff;
  *((long *)buff)= (!ssl_acceptor_fd ? 0 :
                     SSL_CTX_sess_connect(ssl_acceptor_fd->ssl_context));
  return 0;
}

static int show_ssl_ctx_sess_get_cache_size(THD *thd, SHOW_VAR *var, char *buff)
{
  var->type= SHOW_LONG;
  var->value= buff;
  *((long *)buff)= (!ssl_acceptor_fd ? 0 :
                     SSL_CTX_sess_get_cache_size(ssl_acceptor_fd->ssl_context));
  return 0;
}

static int show_ssl_ctx_get_verify_mode(THD *thd, SHOW_VAR *var, char *buff)
{
  var->type= SHOW_LONG;
  var->value= buff;
  *((long *)buff)= (!ssl_acceptor_fd ? 0 :
                     SSL_CTX_get_verify_mode(ssl_acceptor_fd->ssl_context));
  return 0;
}

static int show_ssl_ctx_get_verify_depth(THD *thd, SHOW_VAR *var, char *buff)
{
  var->type= SHOW_LONG;
  var->value= buff;
  *((long *)buff)= (!ssl_acceptor_fd ? 0 :
                     SSL_CTX_get_verify_depth(ssl_acceptor_fd->ssl_context));
  return 0;
}

static int show_ssl_ctx_get_session_cache_mode(THD *thd, SHOW_VAR *var, char *buff)
{
  var->type= SHOW_CHAR;
  if (!ssl_acceptor_fd)
    var->value= const_cast<char*>("NONE");
  else
    switch (SSL_CTX_get_session_cache_mode(ssl_acceptor_fd->ssl_context))
    {
    case SSL_SESS_CACHE_OFF:
      var->value= const_cast<char*>("OFF"); break;
    case SSL_SESS_CACHE_CLIENT:
      var->value= const_cast<char*>("CLIENT"); break;
    case SSL_SESS_CACHE_SERVER:
      var->value= const_cast<char*>("SERVER"); break;
    case SSL_SESS_CACHE_BOTH:
      var->value= const_cast<char*>("BOTH"); break;
    case SSL_SESS_CACHE_NO_AUTO_CLEAR:
      var->value= const_cast<char*>("NO_AUTO_CLEAR"); break;
    case SSL_SESS_CACHE_NO_INTERNAL_LOOKUP:
      var->value= const_cast<char*>("NO_INTERNAL_LOOKUP"); break;
    default:
      var->value= const_cast<char*>("Unknown"); break;
    }
  return 0;
}

/*
   Functions relying on SSL 
   Note: In the show_ssl_* functions, we need to check if we have a
         valid vio-object since this isn't always true, specifically
         when session_status or global_status is requested from
         inside an Event.
 */
static int show_ssl_get_version(THD *thd, SHOW_VAR *var, char *buff)
{
  var->type= SHOW_CHAR;
  if( thd->vio_ok() && thd->net.vio->ssl_arg )
    var->value= const_cast<char*>(SSL_get_version((SSL*) thd->net.vio->ssl_arg));
  else
    var->value= (char *)"";
  return 0;
}

static int show_ssl_session_reused(THD *thd, SHOW_VAR *var, char *buff)
{
  var->type= SHOW_LONG;
  var->value= buff;
  if( thd->vio_ok() && thd->net.vio->ssl_arg )
    *((long *)buff)= (long)SSL_session_reused((SSL*) thd->net.vio->ssl_arg);
  else
    *((long *)buff)= 0;
  return 0;
}

static int show_ssl_get_default_timeout(THD *thd, SHOW_VAR *var, char *buff)
{
  var->type= SHOW_LONG;
  var->value= buff;
  if( thd->vio_ok() && thd->net.vio->ssl_arg )
    *((long *)buff)= (long)SSL_get_default_timeout((SSL*)thd->net.vio->ssl_arg);
  else
    *((long *)buff)= 0;
  return 0;
}

static int show_ssl_get_verify_mode(THD *thd, SHOW_VAR *var, char *buff)
{
  var->type= SHOW_LONG;
  var->value= buff;
  if( thd->net.vio && thd->net.vio->ssl_arg )
    *((long *)buff)= (long)SSL_get_verify_mode((SSL*)thd->net.vio->ssl_arg);
  else
    *((long *)buff)= 0;
  return 0;
}

static int show_ssl_get_verify_depth(THD *thd, SHOW_VAR *var, char *buff)
{
  var->type= SHOW_LONG;
  var->value= buff;
  if( thd->vio_ok() && thd->net.vio->ssl_arg )
    *((long *)buff)= (long)SSL_get_verify_depth((SSL*)thd->net.vio->ssl_arg);
  else
    *((long *)buff)= 0;
  return 0;
}

static int show_ssl_get_cipher(THD *thd, SHOW_VAR *var, char *buff)
{
  var->type= SHOW_CHAR;
  if( thd->vio_ok() && thd->net.vio->ssl_arg )
    var->value= const_cast<char*>(SSL_get_cipher((SSL*) thd->net.vio->ssl_arg));
  else
    var->value= (char *)"";
  return 0;
}

static int show_ssl_get_cipher_list(THD *thd, SHOW_VAR *var, char *buff)
{
  var->type= SHOW_CHAR;
  var->value= buff;
  if (thd->vio_ok() && thd->net.vio->ssl_arg)
  {
    int i;
    const char *p;
    char *end= buff + SHOW_VAR_FUNC_BUFF_SIZE;
    for (i=0; (p= SSL_get_cipher_list((SSL*) thd->net.vio->ssl_arg,i)) &&
               buff < end; i++)
    {
      buff= strnmov(buff, p, end-buff-1);
      *buff++= ':';
    }
    if (i)
      buff--;
  }
  *buff=0;
  return 0;
}

#endif /* HAVE_OPENSSL */


/*
  Variables shown by SHOW STATUS in alphabetical order
*/

SHOW_VAR status_vars[]= {
  {"Aborted_clients",          (char*) &aborted_threads,        SHOW_LONG},
  {"Aborted_connects",         (char*) &aborted_connects,       SHOW_LONG},
  {"Binlog_cache_disk_use",    (char*) &binlog_cache_disk_use,  SHOW_LONG},
  {"Binlog_cache_use",         (char*) &binlog_cache_use,       SHOW_LONG},
  {"Bytes_received",           (char*) offsetof(STATUS_VAR, bytes_received), SHOW_LONGLONG_STATUS},
  {"Bytes_sent",               (char*) offsetof(STATUS_VAR, bytes_sent), SHOW_LONGLONG_STATUS},
  {"Com",                      (char*) com_status_vars, SHOW_ARRAY},
  {"Compression",              (char*) &show_net_compression, SHOW_FUNC},
  {"Connections",              (char*) &thread_id,              SHOW_LONG_NOFLUSH},
  {"Created_tmp_disk_tables",  (char*) offsetof(STATUS_VAR, created_tmp_disk_tables), SHOW_LONG_STATUS},
  {"Created_tmp_files",	       (char*) &my_tmp_file_created,	SHOW_LONG},
  {"Created_tmp_tables",       (char*) offsetof(STATUS_VAR, created_tmp_tables), SHOW_LONG_STATUS},
  {"Delayed_errors",           (char*) &delayed_insert_errors,  SHOW_LONG},
  {"Delayed_insert_threads",   (char*) &delayed_insert_threads, SHOW_LONG_NOFLUSH},
  {"Delayed_writes",           (char*) &delayed_insert_writes,  SHOW_LONG},
  {"Flush_commands",           (char*) &refresh_version,        SHOW_LONG_NOFLUSH},
  {"Handler_commit",           (char*) offsetof(STATUS_VAR, ha_commit_count), SHOW_LONG_STATUS},
  {"Handler_delete",           (char*) offsetof(STATUS_VAR, ha_delete_count), SHOW_LONG_STATUS},
  {"Handler_discover",         (char*) offsetof(STATUS_VAR, ha_discover_count), SHOW_LONG_STATUS},
  {"Handler_prepare",          (char*) offsetof(STATUS_VAR, ha_prepare_count),  SHOW_LONG_STATUS},
  {"Handler_read_first",       (char*) offsetof(STATUS_VAR, ha_read_first_count), SHOW_LONG_STATUS},
  {"Handler_read_key",         (char*) offsetof(STATUS_VAR, ha_read_key_count), SHOW_LONG_STATUS},
  {"Handler_read_next",        (char*) offsetof(STATUS_VAR, ha_read_next_count), SHOW_LONG_STATUS},
  {"Handler_read_prev",        (char*) offsetof(STATUS_VAR, ha_read_prev_count), SHOW_LONG_STATUS},
  {"Handler_read_rnd",         (char*) offsetof(STATUS_VAR, ha_read_rnd_count), SHOW_LONG_STATUS},
  {"Handler_read_rnd_next",    (char*) offsetof(STATUS_VAR, ha_read_rnd_next_count), SHOW_LONG_STATUS},
  {"Handler_rollback",         (char*) offsetof(STATUS_VAR, ha_rollback_count), SHOW_LONG_STATUS},
  {"Handler_savepoint",        (char*) offsetof(STATUS_VAR, ha_savepoint_count), SHOW_LONG_STATUS},
  {"Handler_savepoint_rollback",(char*) offsetof(STATUS_VAR, ha_savepoint_rollback_count), SHOW_LONG_STATUS},
  {"Handler_update",           (char*) offsetof(STATUS_VAR, ha_update_count), SHOW_LONG_STATUS},
  {"Handler_write",            (char*) offsetof(STATUS_VAR, ha_write_count), SHOW_LONG_STATUS},
  {"Key_blocks_not_flushed",   (char*) offsetof(KEY_CACHE, global_blocks_changed), SHOW_KEY_CACHE_LONG},
  {"Key_blocks_unused",        (char*) offsetof(KEY_CACHE, blocks_unused), SHOW_KEY_CACHE_LONG},
  {"Key_blocks_used",          (char*) offsetof(KEY_CACHE, blocks_used), SHOW_KEY_CACHE_LONG},
  {"Key_read_requests",        (char*) offsetof(KEY_CACHE, global_cache_r_requests), SHOW_KEY_CACHE_LONGLONG},
  {"Key_reads",                (char*) offsetof(KEY_CACHE, global_cache_read), SHOW_KEY_CACHE_LONGLONG},
  {"Key_write_requests",       (char*) offsetof(KEY_CACHE, global_cache_w_requests), SHOW_KEY_CACHE_LONGLONG},
  {"Key_writes",               (char*) offsetof(KEY_CACHE, global_cache_write), SHOW_KEY_CACHE_LONGLONG},
  {"Last_query_cost",          (char*) offsetof(STATUS_VAR, last_query_cost), SHOW_DOUBLE_STATUS},
  {"Max_used_connections",     (char*) &max_used_connections,  SHOW_LONG},
  {"Not_flushed_delayed_rows", (char*) &delayed_rows_in_use,    SHOW_LONG_NOFLUSH},
  {"Open_files",               (char*) &my_file_opened,         SHOW_LONG_NOFLUSH},
  {"Open_streams",             (char*) &my_stream_opened,       SHOW_LONG_NOFLUSH},
  {"Open_table_definitions",   (char*) &show_table_definitions, SHOW_FUNC},
  {"Open_tables",              (char*) &show_open_tables,       SHOW_FUNC},
  {"Opened_files",             (char*) &my_file_total_opened, SHOW_LONG_NOFLUSH},
  {"Opened_tables",            (char*) offsetof(STATUS_VAR, opened_tables), SHOW_LONG_STATUS},
  {"Opened_table_definitions", (char*) offsetof(STATUS_VAR, opened_shares), SHOW_LONG_STATUS},
  {"Prepared_stmt_count",      (char*) &show_prepared_stmt_count, SHOW_FUNC},
#ifdef HAVE_QUERY_CACHE
  {"Qcache_free_blocks",       (char*) &query_cache.free_memory_blocks, SHOW_LONG_NOFLUSH},
  {"Qcache_free_memory",       (char*) &query_cache.free_memory, SHOW_LONG_NOFLUSH},
  {"Qcache_hits",              (char*) &query_cache.hits,       SHOW_LONG},
  {"Qcache_inserts",           (char*) &query_cache.inserts,    SHOW_LONG},
  {"Qcache_lowmem_prunes",     (char*) &query_cache.lowmem_prunes, SHOW_LONG},
  {"Qcache_not_cached",        (char*) &query_cache.refused,    SHOW_LONG},
  {"Qcache_queries_in_cache",  (char*) &query_cache.queries_in_cache, SHOW_LONG_NOFLUSH},
  {"Qcache_total_blocks",      (char*) &query_cache.total_blocks, SHOW_LONG_NOFLUSH},
#endif /*HAVE_QUERY_CACHE*/
  {"Queries",                  (char*) &show_queries,            SHOW_FUNC},
  {"Questions",                (char*) offsetof(STATUS_VAR, questions), SHOW_LONG_STATUS},
#ifdef HAVE_REPLICATION
  {"Rpl_status",               (char*) &show_rpl_status,          SHOW_FUNC},
#endif
  {"Select_full_join",         (char*) offsetof(STATUS_VAR, select_full_join_count), SHOW_LONG_STATUS},
  {"Select_full_range_join",   (char*) offsetof(STATUS_VAR, select_full_range_join_count), SHOW_LONG_STATUS},
  {"Select_range",             (char*) offsetof(STATUS_VAR, select_range_count), SHOW_LONG_STATUS},
  {"Select_range_check",       (char*) offsetof(STATUS_VAR, select_range_check_count), SHOW_LONG_STATUS},
  {"Select_scan",	       (char*) offsetof(STATUS_VAR, select_scan_count), SHOW_LONG_STATUS},
  {"Slave_open_temp_tables",   (char*) &slave_open_temp_tables, SHOW_LONG},
#ifdef HAVE_REPLICATION
  {"Slave_retried_transactions",(char*) &show_slave_retried_trans, SHOW_FUNC},
  {"Slave_running",            (char*) &show_slave_running,     SHOW_FUNC},
#endif
  {"Slow_launch_threads",      (char*) &slow_launch_threads,    SHOW_LONG},
  {"Slow_queries",             (char*) offsetof(STATUS_VAR, long_query_count), SHOW_LONG_STATUS},
  {"Sort_merge_passes",	       (char*) offsetof(STATUS_VAR, filesort_merge_passes), SHOW_LONG_STATUS},
  {"Sort_range",	       (char*) offsetof(STATUS_VAR, filesort_range_count), SHOW_LONG_STATUS},
  {"Sort_rows",		       (char*) offsetof(STATUS_VAR, filesort_rows), SHOW_LONG_STATUS},
  {"Sort_scan",		       (char*) offsetof(STATUS_VAR, filesort_scan_count), SHOW_LONG_STATUS},
#ifdef HAVE_OPENSSL
  {"Ssl_accept_renegotiates",  (char*) &show_ssl_ctx_sess_accept_renegotiate, SHOW_FUNC},
  {"Ssl_accepts",              (char*) &show_ssl_ctx_sess_accept, SHOW_FUNC},
  {"Ssl_callback_cache_hits",  (char*) &show_ssl_ctx_sess_cb_hits, SHOW_FUNC},
  {"Ssl_cipher",               (char*) &show_ssl_get_cipher, SHOW_FUNC},
  {"Ssl_cipher_list",          (char*) &show_ssl_get_cipher_list, SHOW_FUNC},
  {"Ssl_client_connects",      (char*) &show_ssl_ctx_sess_connect, SHOW_FUNC},
  {"Ssl_connect_renegotiates", (char*) &show_ssl_ctx_sess_connect_renegotiate, SHOW_FUNC},
  {"Ssl_ctx_verify_depth",     (char*) &show_ssl_ctx_get_verify_depth, SHOW_FUNC},
  {"Ssl_ctx_verify_mode",      (char*) &show_ssl_ctx_get_verify_mode, SHOW_FUNC},
  {"Ssl_default_timeout",      (char*) &show_ssl_get_default_timeout, SHOW_FUNC},
  {"Ssl_finished_accepts",     (char*) &show_ssl_ctx_sess_accept_good, SHOW_FUNC},
  {"Ssl_finished_connects",    (char*) &show_ssl_ctx_sess_connect_good, SHOW_FUNC},
  {"Ssl_session_cache_hits",   (char*) &show_ssl_ctx_sess_hits, SHOW_FUNC},
  {"Ssl_session_cache_misses", (char*) &show_ssl_ctx_sess_misses, SHOW_FUNC},
  {"Ssl_session_cache_mode",   (char*) &show_ssl_ctx_get_session_cache_mode, SHOW_FUNC},
  {"Ssl_session_cache_overflows", (char*) &show_ssl_ctx_sess_cache_full, SHOW_FUNC},
  {"Ssl_session_cache_size",   (char*) &show_ssl_ctx_sess_get_cache_size, SHOW_FUNC},
  {"Ssl_session_cache_timeouts", (char*) &show_ssl_ctx_sess_timeouts, SHOW_FUNC},
  {"Ssl_sessions_reused",      (char*) &show_ssl_session_reused, SHOW_FUNC},
  {"Ssl_used_session_cache_entries",(char*) &show_ssl_ctx_sess_number, SHOW_FUNC},
  {"Ssl_verify_depth",         (char*) &show_ssl_get_verify_depth, SHOW_FUNC},
  {"Ssl_verify_mode",          (char*) &show_ssl_get_verify_mode, SHOW_FUNC},
  {"Ssl_version",              (char*) &show_ssl_get_version, SHOW_FUNC},
#endif /* HAVE_OPENSSL */
  {"Table_locks_immediate",    (char*) &locks_immediate,        SHOW_LONG},
  {"Table_locks_waited",       (char*) &locks_waited,           SHOW_LONG},
#ifdef HAVE_MMAP
  {"Tc_log_max_pages_used",    (char*) &tc_log_max_pages_used,  SHOW_LONG},
  {"Tc_log_page_size",         (char*) &tc_log_page_size,       SHOW_LONG},
  {"Tc_log_page_waits",        (char*) &tc_log_page_waits,      SHOW_LONG},
#endif
  {"Threads_cached",           (char*) &cached_thread_count,    SHOW_LONG_NOFLUSH},
  {"Threads_connected",        (char*) &thread_count,           SHOW_INT},
  {"Threads_created",	       (char*) &thread_created,		SHOW_LONG_NOFLUSH},
  {"Threads_running",          (char*) &thread_running,         SHOW_INT},
  {"Uptime",                   (char*) &show_starttime,         SHOW_FUNC},
#ifdef COMMUNITY_SERVER
  {"Uptime_since_flush_status",(char*) &show_flushstatustime,   SHOW_FUNC},
#endif
  {NullS, NullS, SHOW_LONG}
};

#ifndef EMBEDDED_LIBRARY
static void print_version(void)
{
  set_server_version();
  /*
    Note: the instance manager keys off the string 'Ver' so it can find the
    version from the output of 'mysqld --version', so don't change it!
  */
  printf("%s  Ver %s for %s on %s (%s)\n",my_progname,
	 server_version,SYSTEM_TYPE,MACHINE_TYPE, MYSQL_COMPILATION_COMMENT);
}

static void usage(void)
{
  if (!(default_charset_info= get_charset_by_csname(default_character_set_name,
					           MY_CS_PRIMARY,
						   MYF(MY_WME))))
    exit(1);
  if (!default_collation_name)
    default_collation_name= (char*) default_charset_info->name;
  print_version();
  puts("\
Copyright (C) 2000-2008 MySQL AB, by Monty and others.\n\
Copyright (C) 2008 Sun Microsystems, Inc.\n\
This software comes with ABSOLUTELY NO WARRANTY. This is free software,\n\
and you are welcome to modify and redistribute it under the GPL license\n\n\
Starts the MySQL database server.\n");

  printf("Usage: %s [OPTIONS]\n", my_progname);
  if (!opt_verbose)
    puts("\nFor more help options (several pages), use mysqld --verbose --help.");
  else
  {
#ifdef __WIN__
  puts("NT and Win32 specific options:\n\
  --install                     Install the default service (NT).\n\
  --install-manual              Install the default service started manually (NT).\n\
  --install service_name        Install an optional service (NT).\n\
  --install-manual service_name Install an optional service started manually (NT).\n\
  --remove                      Remove the default service from the service list (NT).\n\
  --remove service_name         Remove the service_name from the service list (NT).\n\
  --enable-named-pipe           Only to be used for the default server (NT).\n\
  --standalone                  Dummy option to start as a standalone server (NT).\
");
  puts("");
#endif
  print_defaults(MYSQL_CONFIG_NAME,load_default_groups);
  puts("");
  set_ports();

  /* Print out all the options including plugin supplied options */
  my_print_help_inc_plugins(my_long_options, sizeof(my_long_options)/sizeof(my_option));

  if (! plugins_are_initialized)
  {
    puts("\n\
Plugins have parameters that are not reflected in this list\n\
because execution stopped before plugins were initialized.");
  }

  puts("\n\
To see what values a running MySQL server is using, type\n\
'mysqladmin variables' instead of 'mysqld --verbose --help'.");
  }
}
#endif /*!EMBEDDED_LIBRARY*/


/**
  Initialize all MySQL global variables to default values.

  We don't need to set numeric variables refered to in my_long_options
  as these are initialized by my_getopt.

  @note
    The reason to set a lot of global variables to zero is to allow one to
    restart the embedded server with a clean environment
    It's also needed on some exotic platforms where global variables are
    not set to 0 when a program starts.

    We don't need to set numeric variables refered to in my_long_options
    as these are initialized by my_getopt.
*/

static int mysql_init_variables(void)
{
  int error;
  /* Things reset to zero */
  opt_skip_slave_start= opt_reckless_slave = 0;
  mysql_home[0]= pidfile_name[0]= log_error_file[0]= 0;
  myisam_test_invalid_symlink= test_if_data_home_dir;
  opt_log= opt_slow_log= 0;
  opt_update_log= 0;
  log_output_options= find_bit_type(log_output_str, &log_output_typelib);
  opt_bin_log= 0;
  opt_disable_networking= opt_skip_show_db=0;
  opt_skip_name_resolve= 0;
  opt_ignore_builtin_innodb= 0;
  opt_logname= opt_update_logname= opt_binlog_index_name= opt_slow_logname= 0;
  opt_tc_log_file= (char *)"tc.log";      // no hostname in tc_log file name !
  opt_secure_auth= 0;
  opt_secure_file_priv= 0;
  opt_bootstrap= opt_myisam_log= 0;
  mqh_used= 0;
  segfaulted= kill_in_progress= 0;
  cleanup_done= 0;
  defaults_argc= 0;
  defaults_argv= 0;
  server_id_supplied= 0;
  test_flags= select_errors= dropping_tables= ha_open_options=0;
  thread_count= thread_running= kill_cached_threads= wake_thread=0;
  slave_open_temp_tables= 0;
  cached_thread_count= 0;
  opt_endinfo= using_udf_functions= 0;
  opt_using_transactions= 0;
  abort_loop= select_thread_in_use= signal_thread_in_use= 0;
  ready_to_exit= shutdown_in_progress= grant_option= 0;
  aborted_threads= aborted_connects= 0;
  delayed_insert_threads= delayed_insert_writes= delayed_rows_in_use= 0;
  delayed_insert_errors= thread_created= 0;
  specialflag= 0;
  binlog_cache_use=  binlog_cache_disk_use= 0;
  max_used_connections= slow_launch_threads = 0;
  mysqld_user= mysqld_chroot= opt_init_file= opt_bin_logname = 0;
  prepared_stmt_count= 0;
  errmesg= 0;
  mysqld_unix_port= opt_mysql_tmpdir= my_bind_addr_str= NullS;
  bzero((uchar*) &mysql_tmpdir_list, sizeof(mysql_tmpdir_list));
  bzero((char *) &global_status_var, sizeof(global_status_var));
  opt_large_pages= 0;
#if defined(ENABLED_DEBUG_SYNC)
  opt_debug_sync_timeout= 0;
#endif /* defined(ENABLED_DEBUG_SYNC) */
  key_map_full.set_all();

  /* Character sets */
  system_charset_info= &my_charset_utf8_general_ci;
  files_charset_info= &my_charset_utf8_general_ci;
  national_charset_info= &my_charset_utf8_general_ci;
  table_alias_charset= &my_charset_bin;
  character_set_filesystem= &my_charset_bin;

  opt_date_time_formats[0]= opt_date_time_formats[1]= opt_date_time_formats[2]= 0;

  /* Things with default values that are not zero */
  delay_key_write_options= (uint) DELAY_KEY_WRITE_ON;
  slave_exec_mode_options= find_bit_type_or_exit(slave_exec_mode_str,
                                                 &slave_exec_mode_typelib,
                                                 NULL, &error);
  /* Default mode string must not yield a error. */
  DBUG_ASSERT(!error);
  if (error)
    return 1;
  opt_specialflag= SPECIAL_ENGLISH;
  unix_sock= ip_sock= INVALID_SOCKET;
  mysql_home_ptr= mysql_home;
  pidfile_name_ptr= pidfile_name;
  log_error_file_ptr= log_error_file;
  language_ptr= language;
  mysql_data_home= mysql_real_data_home;
  thd_startup_options= (OPTION_AUTO_IS_NULL | OPTION_BIN_LOG |
                        OPTION_QUOTE_SHOW_CREATE | OPTION_SQL_NOTES);
  protocol_version= PROTOCOL_VERSION;
  what_to_log= ~ (1L << (uint) COM_TIME);
  refresh_version= 1L;	/* Increments on each reload */
  global_query_id= thread_id= 1L;
  strmov(server_version, MYSQL_SERVER_VERSION);
  myisam_recover_options_str= sql_mode_str= "OFF";
  myisam_stats_method_str= "nulls_unequal";
  my_bind_addr = htonl(INADDR_ANY);
  threads.empty();
  thread_cache.empty();
  key_caches.empty();
  if (!(dflt_key_cache= get_or_create_key_cache(default_key_cache_base.str,
                                                default_key_cache_base.length)))
  {
    sql_print_error("Cannot allocate the keycache");
    return 1;
  }
  /* set key_cache_hash.default_value = dflt_key_cache */
  multi_keycache_init();

  /* Set directory paths */
  strmake(language, LANGUAGE, sizeof(language)-1);
  strmake(mysql_real_data_home, get_relative_path(MYSQL_DATADIR),
	  sizeof(mysql_real_data_home)-1);
  mysql_data_home_buff[0]=FN_CURLIB;	// all paths are relative from here
  mysql_data_home_buff[1]=0;
  mysql_data_home_len= 2;

  /* Replication parameters */
  master_user= (char*) "test";
  master_password= master_host= 0;
  master_info_file= (char*) "master.info",
    relay_log_info_file= (char*) "relay-log.info";
  master_ssl_key= master_ssl_cert= master_ssl_ca=
    master_ssl_capath= master_ssl_cipher= 0;
  report_user= report_password = report_host= 0;	/* TO BE DELETED */
  opt_relay_logname= opt_relaylog_index_name= 0;

  /* Variables in libraries */
  charsets_dir= 0;
  default_character_set_name= (char*) MYSQL_DEFAULT_CHARSET_NAME;
  default_collation_name= compiled_default_collation_name;
  sys_charset_system.value= (char*) system_charset_info->csname;
  character_set_filesystem_name= (char*) "binary";
  lc_time_names_name= (char*) "en_US";
  /* Set default values for some option variables */
  default_storage_engine_str= (char*) "MyISAM";
  global_system_variables.table_plugin= NULL;
  global_system_variables.tx_isolation= ISO_REPEATABLE_READ;
  global_system_variables.select_limit= (ulonglong) HA_POS_ERROR;
  max_system_variables.select_limit=    (ulonglong) HA_POS_ERROR;
  global_system_variables.max_join_size= (ulonglong) HA_POS_ERROR;
  max_system_variables.max_join_size=   (ulonglong) HA_POS_ERROR;
  global_system_variables.old_passwords= 0;
  global_system_variables.old_alter_table= 0;
  global_system_variables.binlog_format= BINLOG_FORMAT_UNSPEC;
  /*
    Default behavior for 4.1 and 5.0 is to treat NULL values as unequal
    when collecting index statistics for MyISAM tables.
  */
  global_system_variables.myisam_stats_method= MI_STATS_METHOD_NULLS_NOT_EQUAL;
  
  global_system_variables.optimizer_switch= OPTIMIZER_SWITCH_DEFAULT;
  /* Variables that depends on compile options */
#ifndef DBUG_OFF
  default_dbug_option=IF_WIN("d:t:i:O,\\mysqld.trace",
			     "d:t:i:o,/tmp/mysqld.trace");
#endif
  opt_error_log= IF_WIN(1,0);
#ifdef COMMUNITY_SERVER
    have_community_features = SHOW_OPTION_YES;
#else
    have_community_features = SHOW_OPTION_NO;
#endif
  global_system_variables.ndb_index_stat_enable=FALSE;
  max_system_variables.ndb_index_stat_enable=TRUE;
  global_system_variables.ndb_index_stat_cache_entries=32;
  max_system_variables.ndb_index_stat_cache_entries=~0L;
  global_system_variables.ndb_index_stat_update_freq=20;
  max_system_variables.ndb_index_stat_update_freq=~0L;
#ifdef HAVE_OPENSSL
  have_ssl=SHOW_OPTION_YES;
#else
  have_ssl=SHOW_OPTION_NO;
#endif
#ifdef HAVE_BROKEN_REALPATH
  have_symlink=SHOW_OPTION_NO;
#else
  have_symlink=SHOW_OPTION_YES;
#endif
#ifdef HAVE_DLOPEN
  have_dlopen=SHOW_OPTION_YES;
#else
  have_dlopen=SHOW_OPTION_NO;
#endif
#ifdef HAVE_QUERY_CACHE
  have_query_cache=SHOW_OPTION_YES;
#else
  have_query_cache=SHOW_OPTION_NO;
#endif
#ifdef HAVE_SPATIAL
  have_geometry=SHOW_OPTION_YES;
#else
  have_geometry=SHOW_OPTION_NO;
#endif
#ifdef HAVE_RTREE_KEYS
  have_rtree_keys=SHOW_OPTION_YES;
#else
  have_rtree_keys=SHOW_OPTION_NO;
#endif
#ifdef HAVE_CRYPT
  have_crypt=SHOW_OPTION_YES;
#else
  have_crypt=SHOW_OPTION_NO;
#endif
#ifdef HAVE_COMPRESS
  have_compress= SHOW_OPTION_YES;
#else
  have_compress= SHOW_OPTION_NO;
#endif
#ifdef HAVE_LIBWRAP
  libwrapName= NullS;
#endif
#ifdef HAVE_OPENSSL
  des_key_file = 0;
  ssl_acceptor_fd= 0;
#endif
#ifdef HAVE_SMEM
  shared_memory_base_name= default_shared_memory_base_name;
#endif
#if !defined(my_pthread_setprio) && !defined(HAVE_PTHREAD_SETSCHEDPARAM)
  opt_specialflag |= SPECIAL_NO_PRIOR;
#endif

#if defined(__WIN__) || defined(__NETWARE__)
  /* Allow Win32 and NetWare users to move MySQL anywhere */
  {
    char prg_dev[LIBLEN];
#if defined __WIN__
	char executing_path_name[LIBLEN];
	if (!test_if_hard_path(my_progname))
	{
		// we don't want to use GetModuleFileName inside of my_path since
		// my_path is a generic path dereferencing function and here we care
		// only about the executing binary.
		GetModuleFileName(NULL, executing_path_name, sizeof(executing_path_name));
		my_path(prg_dev, executing_path_name, NULL);
	}
	else
#endif
    my_path(prg_dev,my_progname,"mysql/bin");
    strcat(prg_dev,"/../");			// Remove 'bin' to get base dir
    cleanup_dirname(mysql_home,prg_dev);
  }
#else
  const char *tmpenv;
  if (!(tmpenv = getenv("MY_BASEDIR_VERSION")))
    tmpenv = DEFAULT_MYSQL_HOME;
  (void) strmake(mysql_home, tmpenv, sizeof(mysql_home)-1);
#endif
  return 0;
}


my_bool
mysqld_get_one_option(int optid,
                      const struct my_option *opt __attribute__((unused)),
                      char *argument)
{
  int error;

  switch(optid) {
  case '#':
#ifndef DBUG_OFF
    DBUG_SET_INITIAL(argument ? argument : default_dbug_option);
#endif
    opt_endinfo=1;				/* unireg: memory allocation */
    break;
  case '0':
    WARN_DEPRECATED(NULL, VER_CELOSIA, "--log-long-format", "--log-short-format");
    break;
  case 'a':
    global_system_variables.sql_mode= fix_sql_mode(MODE_ANSI);
    global_system_variables.tx_isolation= ISO_SERIALIZABLE;
    break;
  case 'b':
    strmake(mysql_home,argument,sizeof(mysql_home)-1);
    break;
  case OPT_DEFAULT_CHARACTER_SET_OLD: // --default-character-set
    WARN_DEPRECATED(NULL, VER_CELOSIA, 
                    "--default-character-set",
                    "--character-set-server");
    /* Fall through */
  case 'C':
    if (default_collation_name == compiled_default_collation_name)
      default_collation_name= 0;
    break;
  case 'l':
    WARN_DEPRECATED(NULL, "7.0", "--log", "'--general_log'/'--general_log_file'");
    opt_log=1;
    break;
  case 'h':
    strmake(mysql_real_data_home,argument, sizeof(mysql_real_data_home)-1);
    /* Correct pointer set by my_getopt (for embedded library) */
    mysql_data_home= mysql_real_data_home;
    mysql_data_home_len= strlen(mysql_data_home);
    break;
  case 'u':
    if (!mysqld_user || !strcmp(mysqld_user, argument))
      mysqld_user= argument;
    else
      sql_print_warning("Ignoring user change to '%s' because the user was set to '%s' earlier on the command line\n", argument, mysqld_user);
    break;
  case 'L':
    strmake(language, argument, sizeof(language)-1);
    break;
  case 'O':
    WARN_DEPRECATED(NULL, VER_CELOSIA, "--set-variable", "--variable-name=value");
    break;
#ifdef HAVE_REPLICATION
  case OPT_SLAVE_SKIP_ERRORS:
    init_slave_skip_errors(argument);
    break;
  case OPT_SLAVE_EXEC_MODE:
    slave_exec_mode_options= find_bit_type_or_exit(argument,
                                                   &slave_exec_mode_typelib,
                                                   "", &error);
    if (error)
      return 1;
    break;
#endif
  case OPT_SAFEMALLOC_MEM_LIMIT:
#if !defined(DBUG_OFF) && defined(SAFEMALLOC)
    sf_malloc_mem_limit = atoi(argument);
#endif
    break;
#include <sslopt-case.h>
#ifndef EMBEDDED_LIBRARY
  case 'V':
    print_version();
    exit(0);
#endif /*EMBEDDED_LIBRARY*/
  case OPT_WARNINGS:
    WARN_DEPRECATED(NULL, VER_CELOSIA, "--warnings", "--log-warnings");
    /* Note: fall-through to 'W' */
  case 'W':
    if (!argument)
      global_system_variables.log_warnings++;
    else if (argument == disabled_my_option)
      global_system_variables.log_warnings= 0L;
    else
      global_system_variables.log_warnings= atoi(argument);
    break;
  case 'T':
    test_flags= argument ? (uint) atoi(argument) : 0;
    opt_endinfo=1;
    break;
  case (int) OPT_DEFAULT_COLLATION_OLD:
    WARN_DEPRECATED(NULL, VER_CELOSIA, "--default-collation", "--collation-server");
    break;
  case (int) OPT_SAFE_SHOW_DB:
    WARN_DEPRECATED(NULL, VER_CELOSIA, "--safe-show-database", "GRANT SHOW DATABASES");
    break;
  case (int) OPT_LOG_BIN_TRUST_FUNCTION_CREATORS_OLD:
    WARN_DEPRECATED(NULL, VER_CELOSIA, "--log-bin-trust-routine-creators", "--log-bin-trust-function-creators");
    break;
  case (int) OPT_ENABLE_LOCK:
    WARN_DEPRECATED(NULL, VER_CELOSIA, "--enable-locking", "--external-locking");
    break;
  case (int) OPT_BIG_TABLES:
    thd_startup_options|=OPTION_BIG_TABLES;
    break;
  case (int) OPT_IGNORE_BUILTIN_INNODB:
    opt_ignore_builtin_innodb= 1;
    break;
  case (int) OPT_ISAM_LOG:
    opt_myisam_log=1;
    break;
  case (int) OPT_UPDATE_LOG:
    WARN_DEPRECATED(NULL, VER_CELOSIA, "--log-update", "--log-bin");
    opt_update_log=1;
    break;
  case (int) OPT_BIN_LOG:
    opt_bin_log= test(argument != disabled_my_option);
    break;
  case (int) OPT_ERROR_LOG_FILE:
    opt_error_log= 1;
    break;
#ifdef HAVE_REPLICATION
  case (int) OPT_INIT_RPL_ROLE:
  {
    int role;
    role= find_type_or_exit(argument, &rpl_role_typelib, opt->name);
    rpl_status = (role == 1) ?  RPL_AUTH_MASTER : RPL_IDLE_SLAVE;
    break;
  }
  case (int)OPT_REPLICATE_IGNORE_DB:
  {
    rpl_filter->add_ignore_db(argument);
    break;
  }
  case (int)OPT_REPLICATE_DO_DB:
  {
    rpl_filter->add_do_db(argument);
    break;
  }
  case (int)OPT_REPLICATE_REWRITE_DB:
  {
    char* key = argument,*p, *val;

    if (!(p= strstr(argument, "->")))
    {
      sql_print_error("Bad syntax in replicate-rewrite-db - missing '->'!\n");
      return 1;
    }
    val= p--;
    while (my_isspace(mysqld_charset, *p) && p > argument)
      *p-- = 0;
    if (p == argument)
    {
      sql_print_error("Bad syntax in replicate-rewrite-db - empty FROM db!\n");
      return 1;
    }
    *val= 0;
    val+= 2;
    while (*val && my_isspace(mysqld_charset, *val))
      val++;
    if (!*val)
    {
      sql_print_error("Bad syntax in replicate-rewrite-db - empty TO db!\n");
      return 1;
    }

    rpl_filter->add_db_rewrite(key, val);
    break;
  }

  case (int)OPT_BINLOG_IGNORE_DB:
  {
    binlog_filter->add_ignore_db(argument);
    break;
  }
  case OPT_BINLOG_FORMAT:
  {
    int id;
    id= find_type_or_exit(argument, &binlog_format_typelib, opt->name);
    global_system_variables.binlog_format= opt_binlog_format_id= id - 1;
    break;
  }
  case (int)OPT_BINLOG_DO_DB:
  {
    binlog_filter->add_do_db(argument);
    break;
  }
  case (int)OPT_REPLICATE_DO_TABLE:
  {
    if (rpl_filter->add_do_table(argument))
    {
      sql_print_error("Could not add do table rule '%s'!\n", argument);
      return 1;
    }
    break;
  }
  case (int)OPT_REPLICATE_WILD_DO_TABLE:
  {
    if (rpl_filter->add_wild_do_table(argument))
    {
      sql_print_error("Could not add do table rule '%s'!\n", argument);
      return 1;
    }
    break;
  }
  case (int)OPT_REPLICATE_WILD_IGNORE_TABLE:
  {
    if (rpl_filter->add_wild_ignore_table(argument))
    {
      sql_print_error("Could not add ignore table rule '%s'!\n", argument);
      return 1;
    }
    break;
  }
  case (int)OPT_REPLICATE_IGNORE_TABLE:
  {
    if (rpl_filter->add_ignore_table(argument))
    {
      sql_print_error("Could not add ignore table rule '%s'!\n", argument);
      return 1;
    }
    break;
  }
#endif /* HAVE_REPLICATION */
  case (int) OPT_SLOW_QUERY_LOG:
    WARN_DEPRECATED(NULL, "7.0", "--log_slow_queries", "'--slow_query_log'/'--slow_query_log_file'");
    opt_slow_log= 1;
    break;
#ifdef WITH_CSV_STORAGE_ENGINE
  case  OPT_LOG_OUTPUT:
  {
    if (!argument || !argument[0])
    {
      log_output_options= LOG_FILE;
      log_output_str= log_output_typelib.type_names[1];
    }
    else
    {
      log_output_str= argument;
      log_output_options=
        find_bit_type_or_exit(argument, &log_output_typelib, opt->name, &error);
      if (error)
        return 1;
  }
    break;
  }
#endif
  case OPT_EVENT_SCHEDULER:
#ifndef HAVE_EVENT_SCHEDULER
    sql_perror("Event scheduler is not supported in embedded build.");
#else
    if (Events::set_opt_event_scheduler(argument))
      return 1;
#endif
    break;
  case (int) OPT_SKIP_NEW:
    opt_specialflag|= SPECIAL_NO_NEW_FUNC;
    delay_key_write_options= (uint) DELAY_KEY_WRITE_NONE;
    myisam_concurrent_insert=0;
    myisam_recover_options= HA_RECOVER_NONE;
    sp_automatic_privileges=0;
    my_use_symdir=0;
    ha_open_options&= ~(HA_OPEN_ABORT_IF_CRASHED | HA_OPEN_DELAY_KEY_WRITE);
#ifdef HAVE_QUERY_CACHE
    query_cache_size=0;
#endif
    break;
  case (int) OPT_SAFE:
    opt_specialflag|= SPECIAL_SAFE_MODE;
    delay_key_write_options= (uint) DELAY_KEY_WRITE_NONE;
    myisam_recover_options= HA_RECOVER_DEFAULT;
    ha_open_options&= ~(HA_OPEN_DELAY_KEY_WRITE);
    break;
  case (int) OPT_SKIP_PRIOR:
    opt_specialflag|= SPECIAL_NO_PRIOR;
    sql_print_warning("The --skip-thread-priority startup option is deprecated "
                      "and will be removed in MySQL 7.0. MySQL 6.0 and up do not "
                      "give threads different priorities.");
    break;
  case (int) OPT_SKIP_LOCK:
    WARN_DEPRECATED(NULL, VER_CELOSIA, "--skip-locking", "--skip-external-locking");
    opt_external_locking=0;
    break;
  case (int) OPT_SQL_BIN_UPDATE_SAME:
    WARN_DEPRECATED(NULL, VER_CELOSIA, "--sql-bin-update-same", "the binary log");
    break;
  case (int) OPT_RECORD_BUFFER_OLD:
    WARN_DEPRECATED(NULL, VER_CELOSIA, "record_buffer", "read_buffer_size");
    break;
  case (int) OPT_SYMBOLIC_LINKS:
    WARN_DEPRECATED(NULL, VER_CELOSIA, "--use-symbolic-links", "--symbolic-links");
    break;
  case (int) OPT_SKIP_HOST_CACHE:
    opt_specialflag|= SPECIAL_NO_HOST_CACHE;
    break;
  case (int) OPT_SKIP_RESOLVE:
    opt_skip_name_resolve= 1;
    opt_specialflag|=SPECIAL_NO_RESOLVE;
    break;
  case (int) OPT_SKIP_NETWORKING:
#if defined(__NETWARE__)
    sql_perror("Can't start server: skip-networking option is currently not supported on NetWare");
    return 1;
#endif
    opt_disable_networking=1;
    mysqld_port=0;
    break;
  case (int) OPT_SKIP_SHOW_DB:
    opt_skip_show_db=1;
    opt_specialflag|=SPECIAL_SKIP_SHOW_DB;
    break;
  case (int) OPT_WANT_CORE:
    test_flags |= TEST_CORE_ON_SIGNAL;
    break;
  case (int) OPT_SKIP_STACK_TRACE:
    test_flags|=TEST_NO_STACKTRACE;
    break;
  case (int) OPT_SKIP_SYMLINKS:
    WARN_DEPRECATED(NULL, VER_CELOSIA, "--skip-symlink", "--skip-symbolic-links");
    my_use_symdir=0;
    break;
  case (int) OPT_BIND_ADDRESS:
    if ((my_bind_addr= (ulong) inet_addr(argument)) == INADDR_NONE)
    {
      struct hostent *ent;
      if (argument[0])
	ent=gethostbyname(argument);
      else
      {
	char myhostname[255];
	if (gethostname(myhostname,sizeof(myhostname)) < 0)
	{
	  sql_perror("Can't start server: cannot get my own hostname!");
          return 1;
	}
	ent=gethostbyname(myhostname);
      }
      if (!ent)
      {
	sql_perror("Can't start server: cannot resolve hostname!");
        return 1;
      }
      my_bind_addr = (ulong) ((in_addr*)ent->h_addr_list[0])->s_addr;
    }
    break;
  case (int) OPT_PID_FILE:
    strmake(pidfile_name, argument, sizeof(pidfile_name)-1);
    break;
#ifdef __WIN__
  case (int) OPT_STANDALONE:		/* Dummy option for NT */
    break;
#endif
  /*
    The following change issues a deprecation warning if the slave
    configuration is specified either in the my.cnf file or on
    the command-line. See BUG#21490.
  */
  case OPT_MASTER_HOST:
  case OPT_MASTER_USER:
  case OPT_MASTER_PASSWORD:
  case OPT_MASTER_PORT:
  case OPT_MASTER_CONNECT_RETRY:
  case OPT_MASTER_SSL:          
  case OPT_MASTER_SSL_KEY:
  case OPT_MASTER_SSL_CERT:       
  case OPT_MASTER_SSL_CAPATH:
  case OPT_MASTER_SSL_CIPHER:
  case OPT_MASTER_SSL_CA:
    if (!slave_warning_issued)                 //only show the warning once
    {
      slave_warning_issued = true;   
      WARN_DEPRECATED(NULL, "6.0", "for replication startup options", 
        "'CHANGE MASTER'");
    }
    break;
  case OPT_CONSOLE:
    if (opt_console)
      opt_error_log= 0;			// Force logs to stdout
    break;
  case (int) OPT_FLUSH:
    myisam_flush=1;
    flush_time=0;			// No auto flush
    break;
  case OPT_LOW_PRIORITY_UPDATES:
    thr_upgraded_concurrent_insert_lock= TL_WRITE_LOW_PRIORITY;
    global_system_variables.low_priority_updates=1;
    break;
  case OPT_BOOTSTRAP:
    opt_noacl=opt_bootstrap=1;
    break;
  case OPT_SERVER_ID:
    server_id_supplied = 1;
    break;
  case OPT_DELAY_KEY_WRITE_ALL:
    WARN_DEPRECATED(NULL, VER_CELOSIA, 
                    "--delay-key-write-for-all-tables",
                    "--delay-key-write=ALL");
    if (argument != disabled_my_option)
      argument= (char*) "ALL";
    /* Fall through */
  case OPT_DELAY_KEY_WRITE:
    if (argument == disabled_my_option)
      delay_key_write_options= (uint) DELAY_KEY_WRITE_NONE;
    else if (! argument)
      delay_key_write_options= (uint) DELAY_KEY_WRITE_ON;
    else
    {
      int type;
      type= find_type_or_exit(argument, &delay_key_write_typelib, opt->name);
      delay_key_write_options= (uint) type-1;
    }
    break;
  case OPT_MYISAM_MAX_EXTRA_SORT_FILE_SIZE:
    sql_print_warning("--myisam_max_extra_sort_file_size is deprecated and "
                      "does nothing in this version.  It will be removed in "
                      "a future release.");
    break;
  case OPT_CHARSETS_DIR:
    strmake(mysql_charsets_dir, argument, sizeof(mysql_charsets_dir)-1);
    charsets_dir = mysql_charsets_dir;
    break;
  case OPT_TX_ISOLATION:
  {
    int type;
    type= find_type_or_exit(argument, &tx_isolation_typelib, opt->name);
    global_system_variables.tx_isolation= (type-1);
    break;
  }
#ifdef WITH_NDBCLUSTER_STORAGE_ENGINE
  case OPT_NDB_MGMD:
  case OPT_NDB_NODEID:
  {
    int len= my_snprintf(opt_ndb_constrbuf+opt_ndb_constrbuf_len,
			 sizeof(opt_ndb_constrbuf)-opt_ndb_constrbuf_len,
			 "%s%s%s",opt_ndb_constrbuf_len > 0 ? ",":"",
			 optid == OPT_NDB_NODEID ? "nodeid=" : "",
			 argument);
    opt_ndb_constrbuf_len+= len;
  }
  /* fall through to add the connectstring to the end
   * and set opt_ndbcluster_connectstring
   */
  case OPT_NDB_CONNECTSTRING:
    if (opt_ndb_connectstring && opt_ndb_connectstring[0])
      my_snprintf(opt_ndb_constrbuf+opt_ndb_constrbuf_len,
		  sizeof(opt_ndb_constrbuf)-opt_ndb_constrbuf_len,
		  "%s%s", opt_ndb_constrbuf_len > 0 ? ",":"",
		  opt_ndb_connectstring);
    else
      opt_ndb_constrbuf[opt_ndb_constrbuf_len]= 0;
    opt_ndbcluster_connectstring= opt_ndb_constrbuf;
    break;
  case OPT_NDB_DISTRIBUTION:
    int id;
    id= find_type_or_exit(argument, &ndb_distribution_typelib, opt->name);
    opt_ndb_distribution_id= (enum ndb_distribution)(id-1);
    break;
  case OPT_NDB_EXTRA_LOGGING:
    if (!argument)
      ndb_extra_logging++;
    else if (argument == disabled_my_option)
      ndb_extra_logging= 0L;
    else
      ndb_extra_logging= atoi(argument);
    break;
#endif
  case OPT_MYISAM_RECOVER:
  {
    if (!argument)
    {
      myisam_recover_options=    HA_RECOVER_DEFAULT;
      myisam_recover_options_str= myisam_recover_typelib.type_names[0];
    }
    else if (!argument[0])
    {
      myisam_recover_options= HA_RECOVER_NONE;
      myisam_recover_options_str= "OFF";
    }
    else
    {
      myisam_recover_options_str=argument;
      myisam_recover_options=
        find_bit_type_or_exit(argument, &myisam_recover_typelib, opt->name,
                              &error);
      if (error)
        return 1;
    }
    ha_open_options|=HA_OPEN_ABORT_IF_CRASHED;
    break;
  }
  case OPT_CONCURRENT_INSERT:
    /* The following code is mainly here to emulate old behavior */
    if (!argument)                      /* --concurrent-insert */
      myisam_concurrent_insert= 1;
    else if (argument == disabled_my_option)
      myisam_concurrent_insert= 0;      /* --skip-concurrent-insert */
    break;
  case OPT_TC_HEURISTIC_RECOVER:
    tc_heuristic_recover= find_type_or_exit(argument,
                                            &tc_heuristic_recover_typelib,
                                            opt->name);
    break;
  case OPT_MYISAM_STATS_METHOD:
  {
    ulong method_conv;
    int method;
    LINT_INIT(method_conv);

    myisam_stats_method_str= argument;
    method= find_type_or_exit(argument, &myisam_stats_method_typelib,
                              opt->name);
    switch (method-1) {
    case 2:
      method_conv= MI_STATS_METHOD_IGNORE_NULLS;
      break;
    case 1:
      method_conv= MI_STATS_METHOD_NULLS_EQUAL;
      break;
    case 0:
    default:
      method_conv= MI_STATS_METHOD_NULLS_NOT_EQUAL;
      break;
    }
    global_system_variables.myisam_stats_method= method_conv;
    break;
  }
  case OPT_SQL_MODE:
  {
    sql_mode_str= argument;
    global_system_variables.sql_mode=
      find_bit_type_or_exit(argument, &sql_mode_typelib, opt->name, &error);
    if (error)
      return 1;
    global_system_variables.sql_mode= fix_sql_mode(global_system_variables.
						   sql_mode);
    break;
  }
  case OPT_OPTIMIZER_SWITCH:
  {
    bool not_used;
    char *error= 0;
    uint error_len= 0;
    optimizer_switch_str= argument;
    global_system_variables.optimizer_switch=
      (ulong)find_set_from_flags(&optimizer_switch_typelib, 
                                 optimizer_switch_typelib.count, 
                                 global_system_variables.optimizer_switch,
                                 global_system_variables.optimizer_switch,
                                 argument, strlen(argument), NULL,
                                 &error, &error_len, &not_used);
     if (error)
     {
       char buf[512];
       char *cbuf= buf;
       cbuf += my_snprintf(buf, 512, "Error in parsing optimizer_switch setting near %*s\n", error_len, error);
       sql_perror(buf);
       return 1;
     }
    break;
  }
  case OPT_ONE_THREAD:
    global_system_variables.thread_handling=
      SCHEDULER_ONE_THREAD_PER_CONNECTION;
    break;
  case OPT_THREAD_HANDLING:
  {
    global_system_variables.thread_handling=
      find_type_or_exit(argument, &thread_handling_typelib, opt->name)-1;
    break;
  }
  case OPT_FT_BOOLEAN_SYNTAX:
    if (ft_boolean_check_syntax_string((uchar*) argument))
    {
      sql_print_error("Invalid ft-boolean-syntax string: %s\n", argument);
      return 1;
    }
    strmake(ft_boolean_syntax, argument, sizeof(ft_boolean_syntax)-1);
    break;
  case OPT_SKIP_SAFEMALLOC:
#ifdef SAFEMALLOC
    sf_malloc_quick=1;
#endif
    break;
  case OPT_LOWER_CASE_TABLE_NAMES:
    lower_case_table_names= argument ? atoi(argument) : 1;
    lower_case_table_names_used= 1;
    break;
#ifdef HAVE_STACK_TRACE_ON_SEGV
  case OPT_DO_PSTACK:
    sql_print_warning("'--enable-pstack' is deprecated and will be removed "
                      "in a future release. A symbolic stack trace will be "
                      "printed after a crash whenever possible.");
    break;
#endif
#if defined(ENABLED_DEBUG_SYNC)
  case OPT_DEBUG_SYNC_TIMEOUT:
    /*
      Debug Sync Facility. See debug_sync.cc.
      Default timeout for WAIT_FOR action.
      Default value is zero (facility disabled).
      If option is given without an argument, supply a non-zero value.
    */
    if (!argument)
    {
      /* purecov: begin tested */
      opt_debug_sync_timeout= DEBUG_SYNC_DEFAULT_WAIT_TIMEOUT;
      /* purecov: end */
    }
    break;
#endif /* defined(ENABLED_DEBUG_SYNC) */
  case OPT_MAX_LONG_DATA_SIZE:
    max_long_data_size_used= true;
    WARN_DEPRECATED(NULL, VER_CELOSIA, "--max_long_data_size", "--max_allowed_packet");
    break;
  }
  return 0;
}


/** Handle arguments for multiple key caches. */
C_MODE_START
static void* mysql_getopt_value(const char *, uint,
                                const struct my_option *, int *);
C_MODE_END

static void*
mysql_getopt_value(const char *keyname, uint key_length,
		   const struct my_option *option, int *error)
{
  if (error)
    *error= 0;
  switch (option->id) {
  case OPT_KEY_BUFFER_SIZE:
  case OPT_KEY_CACHE_BLOCK_SIZE:
  case OPT_KEY_CACHE_DIVISION_LIMIT:
  case OPT_KEY_CACHE_AGE_THRESHOLD:
  {
    KEY_CACHE *key_cache;
    if (!(key_cache= get_or_create_key_cache(keyname, key_length)))
    {
      if (error)
        *error= EXIT_OUT_OF_MEMORY;
      return 0;
    }
    switch (option->id) {
    case OPT_KEY_BUFFER_SIZE:
      return &key_cache->param_buff_size;
    case OPT_KEY_CACHE_BLOCK_SIZE:
      return &key_cache->param_block_size;
    case OPT_KEY_CACHE_DIVISION_LIMIT:
      return &key_cache->param_division_limit;
    case OPT_KEY_CACHE_AGE_THRESHOLD:
      return &key_cache->param_age_threshold;
    }
  }
  }
  return option->value;
}


extern "C" void option_error_reporter(enum loglevel level, const char *format, ...);

void option_error_reporter(enum loglevel level, const char *format, ...)
{
  va_list args;
  va_start(args, format);

  /* Don't print warnings for --loose options during bootstrap */
  if (level == ERROR_LEVEL || !opt_bootstrap ||
      global_system_variables.log_warnings)
  {
    vprint_msg_to_log(level, format, args);
  }
  va_end(args);
}


/**
  @todo
  - FIXME add EXIT_TOO_MANY_ARGUMENTS to "mysys_err.h" and return that code?
*/
static int get_options(int *argc,char **argv)
{
  int ho_error;

  my_getopt_register_get_addr(mysql_getopt_value);
  strmake(def_ft_boolean_syntax, ft_boolean_syntax,
	  sizeof(ft_boolean_syntax)-1);
  my_getopt_error_reporter= option_error_reporter;

  /* Skip unknown options so that they may be processed later by plugins */
  my_getopt_skip_unknown= TRUE;

  if ((ho_error= handle_options(argc, &argv, my_long_options,
                                mysqld_get_one_option)))
    return ho_error;
  (*argc)++; /* add back one for the progname handle_options removes */
             /* no need to do this for argv as we are discarding it. */

  if ((opt_log_slow_admin_statements || opt_log_queries_not_using_indexes ||
       opt_log_slow_slave_statements) &&
      !opt_slow_log)
    sql_print_warning("options --log-slow-admin-statements, --log-queries-not-using-indexes and --log-slow-slave-statements have no effect if --log_slow_queries is not set");
  if (global_system_variables.net_buffer_length > 
      global_system_variables.max_allowed_packet)
  {
    sql_print_warning("net_buffer_length (%lu) is set to be larger "
                      "than max_allowed_packet (%lu). Please rectify.",
                      global_system_variables.net_buffer_length, 
                      global_system_variables.max_allowed_packet);
  }

#if defined(HAVE_BROKEN_REALPATH)
  my_use_symdir=0;
  my_disable_symlinks=1;
  have_symlink=SHOW_OPTION_NO;
#else
  if (!my_use_symdir)
  {
    my_disable_symlinks=1;
    have_symlink=SHOW_OPTION_DISABLED;
  }
#endif
  if (opt_debugging)
  {
    /* Allow break with SIGINT, no core or stack trace */
    test_flags|= TEST_SIGINT | TEST_NO_STACKTRACE;
    test_flags&= ~TEST_CORE_ON_SIGNAL;
  }
  /* Set global MyISAM variables from delay_key_write_options */
  fix_delay_key_write((THD*) 0, OPT_GLOBAL);
  /* Set global slave_exec_mode from its option */
  fix_slave_exec_mode();

#ifndef EMBEDDED_LIBRARY
  if (mysqld_chroot)
    set_root(mysqld_chroot);
#else
  global_system_variables.thread_handling = SCHEDULER_NO_THREADS;
  max_allowed_packet= global_system_variables.max_allowed_packet;
  net_buffer_length= global_system_variables.net_buffer_length;
#endif
  if (fix_paths())
    return 1;

  /*
    Set some global variables from the global_system_variables
    In most cases the global variables will not be used
  */
  my_disable_locking= myisam_single_user= test(opt_external_locking == 0);
  my_default_record_cache_size=global_system_variables.read_buff_size;
  myisam_max_temp_length=
    (my_off_t) global_system_variables.myisam_max_sort_file_size;

  /* Set global variables based on startup options */
  myisam_block_size=(uint) 1 << my_bit_log2(opt_myisam_block_size);

  /* long_query_time is in microseconds */
  global_system_variables.long_query_time= max_system_variables.long_query_time=
    (longlong) (long_query_time * 1000000.0);

  if (opt_short_log_format)
    opt_specialflag|= SPECIAL_SHORT_LOG_FORMAT;

  if (init_global_datetime_format(MYSQL_TIMESTAMP_DATE,
				  &global_system_variables.date_format) ||
      init_global_datetime_format(MYSQL_TIMESTAMP_TIME,
				  &global_system_variables.time_format) ||
      init_global_datetime_format(MYSQL_TIMESTAMP_DATETIME,
				  &global_system_variables.datetime_format))
    return 1;

#ifdef EMBEDDED_LIBRARY
  one_thread_scheduler(&thread_scheduler);
#else
  if (global_system_variables.thread_handling <=
      SCHEDULER_ONE_THREAD_PER_CONNECTION)
    one_thread_per_connection_scheduler(&thread_scheduler);
  else if (global_system_variables.thread_handling == SCHEDULER_NO_THREADS)
    one_thread_scheduler(&thread_scheduler);
  else
    pool_of_threads_scheduler(&thread_scheduler);  /* purecov: tested */
#endif

  /*
    If max_long_data_size is not specified explicitly use
    value of max_allowed_packet.
  */
  if (!max_long_data_size_used)
    max_long_data_size= global_system_variables.max_allowed_packet;

  return 0;
}


/*
  Create version name for running mysqld version
  We automaticly add suffixes -debug, -embedded and -log to the version
  name to make the version more descriptive.
  (MYSQL_SERVER_SUFFIX is set by the compilation environment)
*/

static void set_server_version(void)
{
  char *end= strxmov(server_version, MYSQL_SERVER_VERSION,
                     MYSQL_SERVER_SUFFIX_STR, NullS);
#ifdef EMBEDDED_LIBRARY
  end= strmov(end, "-embedded");
#endif
#ifndef DBUG_OFF
  if (!strstr(MYSQL_SERVER_SUFFIX_STR, "-debug"))
    end= strmov(end, "-debug");
#endif
  if (opt_log || opt_update_log || opt_slow_log || opt_bin_log)
    strmov(end, "-log");                        // This may slow down system
}


static char *get_relative_path(const char *path)
{
  if (test_if_hard_path(path) &&
      is_prefix(path,DEFAULT_MYSQL_HOME) &&
      strcmp(DEFAULT_MYSQL_HOME,FN_ROOTDIR))
  {
    path+=(uint) strlen(DEFAULT_MYSQL_HOME);
    while (*path == FN_LIBCHAR)
      path++;
  }
  return (char*) path;
}


/**
  Fix filename and replace extension where 'dir' is relative to
  mysql_real_data_home.
  @return
    1 if len(path) > FN_REFLEN
*/

bool
fn_format_relative_to_data_home(char * to, const char *name,
				const char *dir, const char *extension)
{
  char tmp_path[FN_REFLEN];
  if (!test_if_hard_path(dir))
  {
    strxnmov(tmp_path,sizeof(tmp_path)-1, mysql_real_data_home,
	     dir, NullS);
    dir=tmp_path;
  }
  return !fn_format(to, name, dir, extension,
		    MY_APPEND_EXT | MY_UNPACK_FILENAME | MY_SAFE_PATH);
}


/**
  Test a file path to determine if the path is compatible with the secure file
  path restriction.
 
  @param path null terminated character string

  @return
    @retval TRUE The path is secure
    @retval FALSE The path isn't secure
*/

bool is_secure_file_path(char *path)
{
  char buff1[FN_REFLEN], buff2[FN_REFLEN];
<<<<<<< HEAD
=======
  size_t opt_secure_file_priv_len;
>>>>>>> aa30a77d
  /*
    All paths are secure if opt_secure_file_path is 0
  */
  if (!opt_secure_file_priv)
    return TRUE;

<<<<<<< HEAD
=======
  opt_secure_file_priv_len= strlen(opt_secure_file_priv);

>>>>>>> aa30a77d
  if (strlen(path) >= FN_REFLEN)
    return FALSE;

  if (my_realpath(buff1, path, 0))
  {
    /*
      The supplied file path might have been a file and not a directory.
    */
<<<<<<< HEAD
    int length= (int)dirname_length(path);
=======
    int length= (int) dirname_length(path);
>>>>>>> aa30a77d
    if (length >= FN_REFLEN)
      return FALSE;
    memcpy(buff2, path, length);
    buff2[length]= '\0';
    if (length == 0 || my_realpath(buff1, buff2, 0))
      return FALSE;
  }
  convert_dirname(buff2, buff1, NullS);
<<<<<<< HEAD
  if (strncmp(opt_secure_file_priv, buff2, strlen(opt_secure_file_priv)))
    return FALSE;
  return TRUE;
}

static int fix_paths(void)
=======
  if (!lower_case_file_system)
  {
    if (strncmp(opt_secure_file_priv, buff2, opt_secure_file_priv_len))
      return FALSE;
  }
  else
  {
    if (files_charset_info->coll->strnncoll(files_charset_info,
                                            (uchar *) buff2, strlen(buff2),
                                            (uchar *) opt_secure_file_priv,
                                            opt_secure_file_priv_len,
                                            TRUE))
      return FALSE;
  }
  return TRUE;
}


static void fix_paths(void)
>>>>>>> aa30a77d
{
  char buff[FN_REFLEN],*pos;
  convert_dirname(mysql_home,mysql_home,NullS);
  /* Resolve symlinks to allow 'mysql_home' to be a relative symlink */
  my_realpath(mysql_home,mysql_home,MYF(0));
  /* Ensure that mysql_home ends in FN_LIBCHAR */
  pos=strend(mysql_home);
  if (pos[-1] != FN_LIBCHAR)
  {
    pos[0]= FN_LIBCHAR;
    pos[1]= 0;
  }
  convert_dirname(language,language,NullS);
  convert_dirname(mysql_real_data_home,mysql_real_data_home,NullS);
  (void) my_load_path(mysql_home,mysql_home,""); // Resolve current dir
  (void) my_load_path(mysql_real_data_home,mysql_real_data_home,mysql_home);
  (void) my_load_path(pidfile_name,pidfile_name,mysql_real_data_home);
  (void) my_load_path(opt_plugin_dir, opt_plugin_dir_ptr ? opt_plugin_dir_ptr :
                                      get_relative_path(PLUGINDIR), mysql_home);
  opt_plugin_dir_ptr= opt_plugin_dir;

  my_realpath(mysql_unpacked_real_data_home, mysql_real_data_home, MYF(0));
  mysql_unpacked_real_data_home_len= 
    (int) strlen(mysql_unpacked_real_data_home);
  if (mysql_unpacked_real_data_home[mysql_unpacked_real_data_home_len-1] == FN_LIBCHAR)
    --mysql_unpacked_real_data_home_len;

  char *sharedir=get_relative_path(SHAREDIR);
  if (test_if_hard_path(sharedir))
    strmake(buff,sharedir,sizeof(buff)-1);		/* purecov: tested */
  else
    strxnmov(buff,sizeof(buff)-1,mysql_home,sharedir,NullS);
  convert_dirname(buff,buff,NullS);
  (void) my_load_path(language,language,buff);

  /* If --character-sets-dir isn't given, use shared library dir */
  if (charsets_dir != mysql_charsets_dir)
  {
    strxnmov(mysql_charsets_dir, sizeof(mysql_charsets_dir)-1, buff,
	     CHARSET_DIR, NullS);
  }
  (void) my_load_path(mysql_charsets_dir, mysql_charsets_dir, buff);
  convert_dirname(mysql_charsets_dir, mysql_charsets_dir, NullS);
  charsets_dir=mysql_charsets_dir;

  if (init_tmpdir(&mysql_tmpdir_list, opt_mysql_tmpdir))
    return 1;
#ifdef HAVE_REPLICATION
  if (!slave_load_tmpdir)
  {
    if (!(slave_load_tmpdir = (char*) my_strdup(mysql_tmpdir, MYF(MY_FAE))))
      return 1;
  }
#endif /* HAVE_REPLICATION */
  /*
    Convert the secure-file-priv option to system format, allowing
    a quick strcmp to check if read or write is in an allowed dir
   */
  if (opt_secure_file_priv)
  {
    if (*opt_secure_file_priv == 0)
    {
      opt_secure_file_priv= 0;
    }
    else
    {
      if (strlen(opt_secure_file_priv) >= FN_REFLEN)
        opt_secure_file_priv[FN_REFLEN-1]= '\0';
      if (my_realpath(buff, opt_secure_file_priv, 0))
      {
        sql_print_warning("Failed to normalize the argument for --secure-file-priv.");
        return 1;
      }
      char *secure_file_real_path= (char *)my_malloc(FN_REFLEN, MYF(MY_FAE));
      convert_dirname(secure_file_real_path, buff, NullS);
      my_free(opt_secure_file_priv, MYF(0));
      opt_secure_file_priv= secure_file_real_path;
    }
  }
  
  return 0;
}


static ulong find_bit_type_or_exit(const char *x, TYPELIB *bit_lib,
                                   const char *option, int *error)
{
  ulong result;
  const char **ptr;
  
  *error= 0;
  if ((result= find_bit_type(x, bit_lib)) == ~(ulong) 0)
  {
    char *buff= (char *) my_alloca(2048);
    char *cbuf;
    ptr= bit_lib->type_names;
    cbuf= buff + ((!*x) ?
      my_snprintf(buff, 2048, "No option given to %s\n", option) :
      my_snprintf(buff, 2048, "Wrong option to %s. Option(s) given: %s\n",
                  option, x));
    cbuf+= my_snprintf(cbuf, 2048 - (cbuf-buff), "Alternatives are: '%s'", *ptr);
    while (*++ptr)
      cbuf+= my_snprintf(cbuf, 2048 - (cbuf-buff), ",'%s'", *ptr);
    my_snprintf(cbuf, 2048 - (cbuf-buff), "\n");
    sql_perror(buff);
    *error= 1;
    my_afree(buff);
    return 0;
  }

  return result;
}


/**
  @return
    a bitfield from a string of substrings separated by ','
    or
    ~(ulong) 0 on error.
*/

static ulong find_bit_type(const char *x, TYPELIB *bit_lib)
{
  bool found_end;
  int  found_count;
  const char *end,*i,*j;
  const char **array, *pos;
  ulong found,found_int,bit;
  DBUG_ENTER("find_bit_type");
  DBUG_PRINT("enter",("x: '%s'",x));

  found=0;
  found_end= 0;
  pos=(char *) x;
  while (*pos == ' ') pos++;
  found_end= *pos == 0;
  while (!found_end)
  {
    if (!*(end=strcend(pos,',')))		/* Let end point at fieldend */
    {
      while (end > pos && end[-1] == ' ')
	end--;					/* Skip end-space */
      found_end=1;
    }
    found_int=0; found_count=0;
    for (array=bit_lib->type_names, bit=1 ; (i= *array++) ; bit<<=1)
    {
      j=pos;
      while (j != end)
      {
	if (my_toupper(mysqld_charset,*i++) !=
            my_toupper(mysqld_charset,*j++))
	  goto skip;
      }
      found_int=bit;
      if (! *i)
      {
	found_count=1;
	break;
      }
      else if (j != pos)			// Half field found
      {
	found_count++;				// Could be one of two values
      }
skip: ;
    }
    if (found_count != 1)
      DBUG_RETURN(~(ulong) 0);				// No unique value
    found|=found_int;
    pos=end+1;
  }

  DBUG_PRINT("exit",("bit-field: %ld",(ulong) found));
  DBUG_RETURN(found);
} /* find_bit_type */


/**
  Check if file system used for databases is case insensitive.

  @param dir_name			Directory to test

  @retval
    -1  Don't know (Test failed)
  @retval
    0   File system is case sensitive
  @retval
    1   File system is case insensitive
*/

static int test_if_case_insensitive(const char *dir_name)
{
  int result= 0;
  File file;
  char buff[FN_REFLEN], buff2[FN_REFLEN];
  MY_STAT stat_info;
  DBUG_ENTER("test_if_case_insensitive");

  fn_format(buff, glob_hostname, dir_name, ".lower-test",
	    MY_UNPACK_FILENAME | MY_REPLACE_EXT | MY_REPLACE_DIR);
  fn_format(buff2, glob_hostname, dir_name, ".LOWER-TEST",
	    MY_UNPACK_FILENAME | MY_REPLACE_EXT | MY_REPLACE_DIR);
  (void) my_delete(buff2, MYF(0));
  if ((file= my_create(buff, 0666, O_RDWR, MYF(0))) < 0)
  {
    sql_print_warning("Can't create test file %s", buff);
    DBUG_RETURN(-1);
  }
  my_close(file, MYF(0));
  if (my_stat(buff2, &stat_info, MYF(0)))
    result= 1;					// Can access file
  (void) my_delete(buff, MYF(MY_WME));
  DBUG_PRINT("exit", ("result: %d", result));
  DBUG_RETURN(result);
}


#ifndef EMBEDDED_LIBRARY

/**
  Create file to store pid number.
*/
static void create_pid_file()
{
  File file;
  if ((file = my_create(pidfile_name,0664,
			O_WRONLY | O_TRUNC, MYF(MY_WME))) >= 0)
  {
    char buff[21], *end;
    end= int10_to_str((long) getpid(), buff, 10);
    *end++= '\n';
    if (!my_write(file, (uchar*) buff, (uint) (end-buff), MYF(MY_WME | MY_NABP)))
    {
      (void) my_close(file, MYF(0));
      return;
    }
    (void) my_close(file, MYF(0));
  }
  sql_perror("Can't start server: can't create PID file");
  exit(1);
}
#endif /* EMBEDDED_LIBRARY */

/** Clear most status variables. */
void refresh_status(THD *thd)
{
  pthread_mutex_lock(&LOCK_status);

  /* Add thread's status variabes to global status */
  add_to_status(&global_status_var, &thd->status_var);

  /* Reset thread's status variables */
  bzero((uchar*) &thd->status_var, sizeof(thd->status_var));

  /* Reset some global variables */
  reset_status_vars();

  /* Reset the counters of all key caches (default and named). */
  process_key_caches(reset_key_cache_counters);
#ifdef COMMUNITY_SERVER
  flush_status_time= time((time_t*) 0);
#endif
  pthread_mutex_unlock(&LOCK_status);

  /*
    Set max_used_connections to the number of currently open
    connections.  Lock LOCK_thread_count out of LOCK_status to avoid
    deadlocks.  Status reset becomes not atomic, but status data is
    not exact anyway.
  */
  pthread_mutex_lock(&LOCK_thread_count);
  max_used_connections= thread_count-delayed_insert_threads;
  pthread_mutex_unlock(&LOCK_thread_count);
}


/*****************************************************************************
  Instantiate variables for missing storage engines
  This section should go away soon
*****************************************************************************/

#ifndef WITH_NDBCLUSTER_STORAGE_ENGINE
ulong ndb_cache_check_time;
ulong ndb_extra_logging;
#endif

/*****************************************************************************
  Instantiate templates
*****************************************************************************/

#ifdef HAVE_EXPLICIT_TEMPLATE_INSTANTIATION
/* Used templates */
template class I_List<THD>;
template class I_List_iterator<THD>;
template class I_List<i_string>;
template class I_List<i_string_pair>;
template class I_List<NAMED_LIST>;
template class I_List<Statement>;
template class I_List_iterator<Statement>;
#endif<|MERGE_RESOLUTION|>--- conflicted
+++ resolved
@@ -8961,21 +8961,15 @@
 bool is_secure_file_path(char *path)
 {
   char buff1[FN_REFLEN], buff2[FN_REFLEN];
-<<<<<<< HEAD
-=======
   size_t opt_secure_file_priv_len;
->>>>>>> aa30a77d
   /*
     All paths are secure if opt_secure_file_path is 0
   */
   if (!opt_secure_file_priv)
     return TRUE;
 
-<<<<<<< HEAD
-=======
   opt_secure_file_priv_len= strlen(opt_secure_file_priv);
 
->>>>>>> aa30a77d
   if (strlen(path) >= FN_REFLEN)
     return FALSE;
 
@@ -8984,11 +8978,7 @@
     /*
       The supplied file path might have been a file and not a directory.
     */
-<<<<<<< HEAD
     int length= (int)dirname_length(path);
-=======
-    int length= (int) dirname_length(path);
->>>>>>> aa30a77d
     if (length >= FN_REFLEN)
       return FALSE;
     memcpy(buff2, path, length);
@@ -8997,14 +8987,6 @@
       return FALSE;
   }
   convert_dirname(buff2, buff1, NullS);
-<<<<<<< HEAD
-  if (strncmp(opt_secure_file_priv, buff2, strlen(opt_secure_file_priv)))
-    return FALSE;
-  return TRUE;
-}
-
-static int fix_paths(void)
-=======
   if (!lower_case_file_system)
   {
     if (strncmp(opt_secure_file_priv, buff2, opt_secure_file_priv_len))
@@ -9023,8 +9005,7 @@
 }
 
 
-static void fix_paths(void)
->>>>>>> aa30a77d
+static int fix_paths(void)
 {
   char buff[FN_REFLEN],*pos;
   convert_dirname(mysql_home,mysql_home,NullS);
