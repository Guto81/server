/*
   Copyright (c) 2000, 2013, Oracle and/or its affiliates.
   Copyright (c) 2008, 2014, SkySQL Ab.

   This program is free software; you can redistribute it and/or modify
   it under the terms of the GNU General Public License as published by
   the Free Software Foundation; version 2 of the License.

   This program is distributed in the hope that it will be useful,
   but WITHOUT ANY WARRANTY; without even the implied warranty of
   MERCHANTABILITY or FITNESS FOR A PARTICULAR PURPOSE.  See the
   GNU General Public License for more details.

   You should have received a copy of the GNU General Public License
   along with this program; if not, write to the Free Software
   Foundation, Inc., 51 Franklin St, Fifth Floor, Boston, MA 02110-1301  USA
*/


/*****************************************************************************
**
** This file implements classes defined in sql_class.h
** Especially the classes to handle a result from a select
**
*****************************************************************************/

#ifdef USE_PRAGMA_IMPLEMENTATION
#pragma implementation				// gcc: Class implementation
#endif

#include "my_global.h"                          /* NO_EMBEDDED_ACCESS_CHECKS */
#include "sql_priv.h"
#include "unireg.h"                    // REQUIRED: for other includes
#include "sql_class.h"
#include "sql_cache.h"                          // query_cache_abort
#include "sql_base.h"                           // close_thread_tables
#include "sql_time.h"                         // date_time_format_copy
#include "tztime.h"                           // MYSQL_TIME <-> my_time_t
#include "sql_acl.h"                          // NO_ACCESS,
                                              // acl_getroot_no_password
#include "sql_base.h"                         // close_temporary_tables
#include "sql_handler.h"                      // mysql_ha_cleanup
#include "rpl_rli.h"
#include "rpl_filter.h"
#include "rpl_record.h"
#include "slave.h"
#include <my_bitmap.h>
#include "log_event.h"
#include "sql_audit.h"
#include <m_ctype.h>
#include <sys/stat.h>
#include <thr_alarm.h>
#ifdef	__WIN__
#include <io.h>
#endif
#include <mysys_err.h>
#include <limits.h>

#include "sp_rcontext.h"
#include "sp_cache.h"
#include "transaction.h"
#include "sql_select.h" /* declares create_tmp_table() */
#include "debug_sync.h"
#include "sql_parse.h"                          // is_update_query
#include "sql_callback.h"
#include "lock.h"
#include "wsrep_mysqld.h"
#include "wsrep_thd.h"
#include "sql_connect.h"

/*
  The following is used to initialise Table_ident with a internal
  table name
*/
char internal_table_name[2]= "*";
char empty_c_string[1]= {0};    /* used for not defined db */

const char * const THD::DEFAULT_WHERE= "field list";

/****************************************************************************
** User variables
****************************************************************************/

extern "C" uchar *get_var_key(user_var_entry *entry, size_t *length,
                              my_bool not_used __attribute__((unused)))
{
  *length= entry->name.length;
  return (uchar*) entry->name.str;
}

extern "C" void free_user_var(user_var_entry *entry)
{
  char *pos= (char*) entry+ALIGN_SIZE(sizeof(*entry));
  if (entry->value && entry->value != pos)
    my_free(entry->value);
  my_free(entry);
}

bool Key_part_spec::operator==(const Key_part_spec& other) const
{
  return length == other.length &&
         !my_strcasecmp(system_charset_info, field_name.str,
                        other.field_name.str);
}

/**
  Construct an (almost) deep copy of this key. Only those
  elements that are known to never change are not copied.
  If out of memory, a partial copy is returned and an error is set
  in THD.
*/

Key::Key(const Key &rhs, MEM_ROOT *mem_root)
  :type(rhs.type),
  key_create_info(rhs.key_create_info),
  columns(rhs.columns, mem_root),
  name(rhs.name),
  option_list(rhs.option_list),
  generated(rhs.generated),
  create_if_not_exists(rhs.create_if_not_exists)
{
  list_copy_and_replace_each_value(columns, mem_root);
}

/**
  Construct an (almost) deep copy of this foreign key. Only those
  elements that are known to never change are not copied.
  If out of memory, a partial copy is returned and an error is set
  in THD.
*/

Foreign_key::Foreign_key(const Foreign_key &rhs, MEM_ROOT *mem_root)
  :Key(rhs,mem_root),
  ref_db(rhs.ref_db),
  ref_table(rhs.ref_table),
  ref_columns(rhs.ref_columns,mem_root),
  delete_opt(rhs.delete_opt),
  update_opt(rhs.update_opt),
  match_opt(rhs.match_opt)
{
  list_copy_and_replace_each_value(ref_columns, mem_root);
}

/*
  Test if a foreign key (= generated key) is a prefix of the given key
  (ignoring key name, key type and order of columns)

  NOTES:
    This is only used to test if an index for a FOREIGN KEY exists

  IMPLEMENTATION
    We only compare field names

  RETURN
    0	Generated key is a prefix of other key
    1	Not equal
*/

bool foreign_key_prefix(Key *a, Key *b)
{
  /* Ensure that 'a' is the generated key */
  if (a->generated)
  {
    if (b->generated && a->columns.elements > b->columns.elements)
      swap_variables(Key*, a, b);               // Put shorter key in 'a'
  }
  else
  {
    if (!b->generated)
      return TRUE;                              // No foreign key
    swap_variables(Key*, a, b);                 // Put generated key in 'a'
  }

  /* Test if 'a' is a prefix of 'b' */
  if (a->columns.elements > b->columns.elements)
    return TRUE;                                // Can't be prefix

  List_iterator<Key_part_spec> col_it1(a->columns);
  List_iterator<Key_part_spec> col_it2(b->columns);
  const Key_part_spec *col1, *col2;

#ifdef ENABLE_WHEN_INNODB_CAN_HANDLE_SWAPED_FOREIGN_KEY_COLUMNS
  while ((col1= col_it1++))
  {
    bool found= 0;
    col_it2.rewind();
    while ((col2= col_it2++))
    {
      if (*col1 == *col2)
      {
        found= TRUE;
	break;
      }
    }
    if (!found)
      return TRUE;                              // Error
  }
  return FALSE;                                 // Is prefix
#else
  while ((col1= col_it1++))
  {
    col2= col_it2++;
    if (!(*col1 == *col2))
      return TRUE;
  }
  return FALSE;                                 // Is prefix
#endif
}

/*
  @brief
  Check if the foreign key options are compatible with the specification
  of the columns on which the key is created

  @retval
    FALSE   The foreign key options are compatible with key columns
  @retval
    TRUE    Otherwise
*/
bool Foreign_key::validate(List<Create_field> &table_fields)
{
  Create_field  *sql_field;
  Key_part_spec *column;
  List_iterator<Key_part_spec> cols(columns);
  List_iterator<Create_field> it(table_fields);
  DBUG_ENTER("Foreign_key::validate");
  while ((column= cols++))
  {
    it.rewind();
    while ((sql_field= it++) &&
           my_strcasecmp(system_charset_info,
                         column->field_name.str,
                         sql_field->field_name)) {}
    if (!sql_field)
    {
      my_error(ER_KEY_COLUMN_DOES_NOT_EXITS, MYF(0), column->field_name);
      DBUG_RETURN(TRUE);
    }
    if (type == Key::FOREIGN_KEY && sql_field->vcol_info)
    {
      if (delete_opt == FK_OPTION_SET_NULL)
      {
        my_error(ER_WRONG_FK_OPTION_FOR_VIRTUAL_COLUMN, MYF(0), 
                 "ON DELETE SET NULL");
        DBUG_RETURN(TRUE);
      }
      if (update_opt == FK_OPTION_SET_NULL)
      {
        my_error(ER_WRONG_FK_OPTION_FOR_VIRTUAL_COLUMN, MYF(0), 
                 "ON UPDATE SET NULL");
        DBUG_RETURN(TRUE);
      }
      if (update_opt == FK_OPTION_CASCADE)
      {
        my_error(ER_WRONG_FK_OPTION_FOR_VIRTUAL_COLUMN, MYF(0), 
                 "ON UPDATE CASCADE");
        DBUG_RETURN(TRUE);
      }
    }
  }
  DBUG_RETURN(FALSE);
}

/****************************************************************************
** Thread specific functions
****************************************************************************/
#ifdef ONLY_FOR_MYSQL_CLOSED_SOURCE_SCHEDULED
/**
  Get reference to scheduler data object

  @param thd            THD object

  @retval               Scheduler data object on THD
*/
void *thd_get_scheduler_data(THD *thd)
{
  return thd->scheduler.data;
}

/**
  Set reference to Scheduler data object for THD object

  @param thd            THD object
  @param psi            Scheduler data object to set on THD
*/
void thd_set_scheduler_data(THD *thd, void *data)
{
  thd->scheduler.data= data;
}

/**
  Get reference to Performance Schema object for THD object

  @param thd            THD object

  @retval               Performance schema object for thread on THD
*/
PSI_thread *thd_get_psi(THD *thd)
{
  return thd->scheduler.m_psi;
}

/**
  Get net_wait_timeout for THD object

  @param thd            THD object

  @retval               net_wait_timeout value for thread on THD
*/
ulong thd_get_net_wait_timeout(THD* thd)
{
  return thd->variables.net_wait_timeout;
}

/**
  Set reference to Performance Schema object for THD object

  @param thd            THD object
  @param psi            Performance schema object for thread
*/
void thd_set_psi(THD *thd, PSI_thread *psi)
{
  thd->scheduler.m_psi= psi;
}

/**
  Set the state on connection to killed

  @param thd               THD object
*/
void thd_set_killed(THD *thd)
{
  thd->killed= KILL_CONNECTION;
}

/**
  Clear errors from the previous THD

  @param thd              THD object
*/
void thd_clear_errors(THD *thd)
{
  my_errno= 0;
  thd->mysys_var->abort= 0;
}

/**
  Set thread stack in THD object

  @param thd              Thread object
  @param stack_start      Start of stack to set in THD object
*/
void thd_set_thread_stack(THD *thd, char *stack_start)
{
  thd->thread_stack= stack_start;
}

/**
  Close the socket used by this connection

  @param thd                THD object
*/
void thd_close_connection(THD *thd)
{
  if (thd->net.vio)
    vio_close(thd->net.vio);
}

/**
  Get current THD object from thread local data

  @retval     The THD object for the thread, NULL if not connection thread
*/
THD *thd_get_current_thd()
{
  return current_thd;
}

/**
  Lock data that needs protection in THD object

  @param thd                   THD object
*/
void thd_lock_data(THD *thd)
{
  mysql_mutex_lock(&thd->LOCK_thd_data);
}

/**
  Unlock data that needs protection in THD object

  @param thd                   THD object
*/
void thd_unlock_data(THD *thd)
{
  mysql_mutex_unlock(&thd->LOCK_thd_data);
}

/**
  Support method to check if connection has already started transcaction

  @param client_cntx    Low level client context

  @retval               TRUE if connection already started transaction
*/
bool thd_is_transaction_active(THD *thd)
{
  return thd->transaction.is_active();
}

/**
  Check if there is buffered data on the socket representing the connection

  @param thd                  THD object
*/
int thd_connection_has_data(THD *thd)
{
  Vio *vio= thd->net.vio;
  return vio->has_data(vio);
}

/**
  Set reading/writing on socket, used by SHOW PROCESSLIST

  @param thd                       THD object
  @param val                       Value to set it to (0 or 1)
*/
void thd_set_net_read_write(THD *thd, uint val)
{
  thd->net.reading_or_writing= val;
}

/**
  Get reading/writing on socket from THD object
  @param thd                       THD object

  @retval               net.reading_or_writing value for thread on THD.
*/
uint thd_get_net_read_write(THD *thd)
{
  return thd->net.reading_or_writing;
}

/**
  Set reference to mysys variable in THD object

  @param thd             THD object
  @param mysys_var       Reference to set
*/
void thd_set_mysys_var(THD *thd, st_my_thread_var *mysys_var)
{
  thd->set_mysys_var(mysys_var);
}

/**
  Get socket file descriptor for this connection

  @param thd            THD object

  @retval               Socket of the connection
*/
my_socket thd_get_fd(THD *thd)
{
  return mysql_socket_getfd(thd->net.vio->mysql_socket);
}
#endif

/**
  Get thread attributes for connection threads

  @retval      Reference to thread attribute for connection threads
*/
pthread_attr_t *get_connection_attrib(void)
{
  return &connection_attrib;
}

/**
  Get max number of connections

  @retval         Max number of connections for MySQL Server
*/
ulong get_max_connections(void)
{
  return max_connections;
}

/*
  The following functions form part of the C plugin API
*/

extern "C" int mysql_tmpfile(const char *prefix)
{
  char filename[FN_REFLEN];
  File fd = create_temp_file(filename, mysql_tmpdir, prefix,
#ifdef __WIN__
                             O_BINARY | O_TRUNC | O_SEQUENTIAL |
                             O_SHORT_LIVED |
#endif /* __WIN__ */
                             O_CREAT | O_EXCL | O_RDWR | O_TEMPORARY,
                             MYF(MY_WME));
  if (fd >= 0) {
#ifndef __WIN__
    /*
      This can be removed once the following bug is fixed:
      Bug #28903  create_temp_file() doesn't honor O_TEMPORARY option
                  (file not removed) (Unix)
    */
    unlink(filename);
#endif /* !__WIN__ */
  }

  return fd;
}


extern "C"
int thd_in_lock_tables(const THD *thd)
{
  return MY_TEST(thd->in_lock_tables);
}


extern "C"
int thd_tablespace_op(const THD *thd)
{
  return MY_TEST(thd->tablespace_op);
}

extern "C"
const char *set_thd_proc_info(THD *thd_arg, const char *info,
                              const char *calling_function,
                              const char *calling_file,
                              const unsigned int calling_line)
{
  PSI_stage_info old_stage;
  PSI_stage_info new_stage;

  old_stage.m_key= 0;
  old_stage.m_name= info;

  set_thd_stage_info(thd_arg, & old_stage, & new_stage,
                     calling_function, calling_file, calling_line);

  return new_stage.m_name;
}

extern "C"
void set_thd_stage_info(void *thd_arg,
                        const PSI_stage_info *new_stage,
                        PSI_stage_info *old_stage,
                        const char *calling_func,
                        const char *calling_file,
                        const unsigned int calling_line)
{
  THD *thd= (THD*) thd_arg;
  if (thd == NULL)
    thd= current_thd;

  thd->enter_stage(new_stage, old_stage, calling_func, calling_file,
                   calling_line);
}

void THD::enter_stage(const PSI_stage_info *new_stage,
                      PSI_stage_info *old_stage,
                      const char *calling_func,
                      const char *calling_file,
                      const unsigned int calling_line)
{
  DBUG_PRINT("THD::enter_stage", ("%s:%d", calling_file, calling_line));

  if (old_stage != NULL)
  {
    old_stage->m_key= m_current_stage_key;
    old_stage->m_name= proc_info;
  }

  if (new_stage != NULL)
  {
    const char *msg= new_stage->m_name;

#if defined(ENABLED_PROFILING)
    profiling.status_change(msg, calling_func, calling_file, calling_line);
#endif

    m_current_stage_key= new_stage->m_key;
    proc_info= msg;

#ifdef HAVE_PSI_THREAD_INTERFACE
    PSI_THREAD_CALL(set_thread_state)(msg);
    MYSQL_SET_STAGE(m_current_stage_key, calling_file, calling_line);
#endif
  }
  return;
}

void thd_enter_cond(MYSQL_THD thd, mysql_cond_t *cond, mysql_mutex_t *mutex,
                    const PSI_stage_info *stage, PSI_stage_info *old_stage,
                    const char *src_function, const char *src_file,
                    int src_line)
{
  if (!thd)
    thd= current_thd;

  return thd->enter_cond(cond, mutex, stage, old_stage, src_function, src_file,
                         src_line);
}

void thd_exit_cond(MYSQL_THD thd, const PSI_stage_info *stage,
                   const char *src_function, const char *src_file,
                   int src_line)
{
  if (!thd)
    thd= current_thd;

  thd->exit_cond(stage, src_function, src_file, src_line);
  return;
}

extern "C"
void **thd_ha_data(const THD *thd, const struct handlerton *hton)
{
  return (void **) &thd->ha_data[hton->slot].ha_ptr;
}

extern "C"
void thd_storage_lock_wait(THD *thd, long long value)
{
  thd->utime_after_lock+= value;
}

/**
  Provide a handler data getter to simplify coding
*/
extern "C"
void *thd_get_ha_data(const THD *thd, const struct handlerton *hton)
{
  return *thd_ha_data(thd, hton);
}


/**
  Provide a handler data setter to simplify coding
  @see thd_set_ha_data() definition in plugin.h
*/
extern "C"
void thd_set_ha_data(THD *thd, const struct handlerton *hton,
                     const void *ha_data)
{
  plugin_ref *lock= &thd->ha_data[hton->slot].lock;
  if (ha_data && !*lock)
    *lock= ha_lock_engine(NULL, (handlerton*) hton);
  else if (!ha_data && *lock)
  {
    plugin_unlock(NULL, *lock);
    *lock= NULL;
  }
  *thd_ha_data(thd, hton)= (void*) ha_data;
}


/**
  Allow storage engine to wakeup commits waiting in THD::wait_for_prior_commit.
  @see thd_wakeup_subsequent_commits() definition in plugin.h
*/
extern "C"
void thd_wakeup_subsequent_commits(THD *thd, int wakeup_error)
{
  thd->wakeup_subsequent_commits(wakeup_error);
}


extern "C"
long long thd_test_options(const THD *thd, long long test_options)
{
  return thd->variables.option_bits & test_options;
}

extern "C"
int thd_sql_command(const THD *thd)
{
  return (int) thd->lex->sql_command;
}

extern "C"
int thd_tx_isolation(const THD *thd)
{
  return (int) thd->tx_isolation;
}

extern "C"
int thd_tx_is_read_only(const THD *thd)
{
  return (int) thd->tx_read_only;
}


extern "C"
{ /* Functions for thd_error_context_service */

  const char *thd_get_error_message(const THD *thd)
  {
    return thd->get_stmt_da()->message();
  }

  uint thd_get_error_number(const THD *thd)
  {
    return thd->get_stmt_da()->sql_errno();
  }

  ulong thd_get_error_row(const THD *thd)
  {
    return thd->get_stmt_da()->current_row_for_warning();
  }

  void thd_inc_error_row(THD *thd)
  {
    thd->get_stmt_da()->inc_current_row_for_warning();
  }
}


/**
  Dumps a text description of a thread, its security context
  (user, host) and the current query.

  @param thd thread context
  @param buffer pointer to preferred result buffer
  @param length length of buffer
  @param max_query_len how many chars of query to copy (0 for all)

  @req LOCK_thread_count
  
  @note LOCK_thread_count mutex is not necessary when the function is invoked on
   the currently running thread (current_thd) or if the caller in some other
   way guarantees that access to thd->query is serialized.
 
  @return Pointer to string
*/

extern "C"
char *thd_get_error_context_description(THD *thd, char *buffer,
                                        unsigned int length,
                                        unsigned int max_query_len)
{
  String str(buffer, length, &my_charset_latin1);
  const Security_context *sctx= &thd->main_security_ctx;
  char header[256];
  int len;
  /*
    The pointers thd->query and thd->proc_info might change since they are
    being modified concurrently. This is acceptable for proc_info since its
    values doesn't have to very accurate and the memory it points to is static,
    but we need to attempt a snapshot on the pointer values to avoid using NULL
    values. The pointer to thd->query however, doesn't point to static memory
    and has to be protected by thd->LOCK_thd_data or risk pointing to
    uninitialized memory.
  */
  const char *proc_info= thd->proc_info;

  len= my_snprintf(header, sizeof(header),
                   "MySQL thread id %lu, OS thread handle 0x%lx, query id %lu",
                   thd->thread_id, (ulong) thd->real_id, (ulong) thd->query_id);
  str.length(0);
  str.append(header, len);

  if (sctx->host)
  {
    str.append(' ');
    str.append(sctx->host);
  }

  if (sctx->ip)
  {
    str.append(' ');
    str.append(sctx->ip);
  }

  if (sctx->user)
  {
    str.append(' ');
    str.append(sctx->user);
  }

  if (proc_info)
  {
    str.append(' ');
    str.append(proc_info);
  }

  /* Don't wait if LOCK_thd_data is used as this could cause a deadlock */
  if (!mysql_mutex_trylock(&thd->LOCK_thd_data))
  {
    if (thd->query())
    {
      if (max_query_len < 1)
        len= thd->query_length();
      else
        len= MY_MIN(thd->query_length(), max_query_len);
      str.append('\n');
      str.append(thd->query(), len);
    }
    mysql_mutex_unlock(&thd->LOCK_thd_data);
  }

  if (str.c_ptr_safe() == buffer)
    return buffer;

  /*
    We have to copy the new string to the destination buffer because the string
    was reallocated to a larger buffer to be able to fit.
  */
  DBUG_ASSERT(buffer != NULL);
  length= MY_MIN(str.length(), length-1);
  memcpy(buffer, str.c_ptr_quick(), length);
  /* Make sure that the new string is null terminated */
  buffer[length]= '\0';
  return buffer;
}


#if MARIA_PLUGIN_INTERFACE_VERSION < 0x0200
/**
  TODO: This function is for API compatibility, remove it eventually.
  All engines should switch to use thd_get_error_context_description()
  plugin service function.
*/
extern "C"
char *thd_security_context(THD *thd,
                           char *buffer, unsigned int length,
                           unsigned int max_query_len)
{
  return thd_get_error_context_description(thd, buffer, length, max_query_len);
}
#endif

/**
  Implementation of Drop_table_error_handler::handle_condition().
  The reason in having this implementation is to silence technical low-level
  warnings during DROP TABLE operation. Currently we don't want to expose
  the following warnings during DROP TABLE:
    - Some of table files are missed or invalid (the table is going to be
      deleted anyway, so why bother that something was missed);
    - A trigger associated with the table does not have DEFINER (One of the
      MySQL specifics now is that triggers are loaded for the table being
      dropped. So, we may have a warning that trigger does not have DEFINER
      attribute during DROP TABLE operation).

  @return TRUE if the condition is handled.
*/
bool Drop_table_error_handler::handle_condition(THD *thd,
                                                uint sql_errno,
                                                const char* sqlstate,
                                                Sql_condition::enum_warning_level level,
                                                const char* msg,
                                                Sql_condition ** cond_hdl)
{
  *cond_hdl= NULL;
  return ((sql_errno == EE_DELETE && my_errno == ENOENT) ||
          sql_errno == ER_TRG_NO_DEFINER);
}


/**
   Send timeout to thread.

   Note that this is always safe as the thread will always remove it's
   timeouts at end of query (and thus before THD is destroyed)
*/

extern "C" void thd_kill_timeout(THD* thd)
{
  thd->status_var.max_statement_time_exceeded++;
  mysql_mutex_lock(&thd->LOCK_thd_data);
  /* Kill queries that can't cause data corruptions */
  thd->awake(KILL_TIMEOUT);
  mysql_mutex_unlock(&thd->LOCK_thd_data);
}


THD::THD(bool is_wsrep_applier)
  :Statement(&main_lex, &main_mem_root, STMT_CONVENTIONAL_EXECUTION,
             /* statement id */ 0),
   rli_fake(0), rgi_fake(0), rgi_slave(NULL),
   in_sub_stmt(0), log_all_errors(0),
   binlog_unsafe_warning_flags(0),
   binlog_table_maps(0),
   table_map_for_update(0),
   arg_of_last_insert_id_function(FALSE),
   first_successful_insert_id_in_prev_stmt(0),
   first_successful_insert_id_in_prev_stmt_for_binlog(0),
   first_successful_insert_id_in_cur_stmt(0),
   stmt_depends_on_first_successful_insert_id_in_prev_stmt(FALSE),
   m_examined_row_count(0),
   accessed_rows_and_keys(0),
   m_statement_psi(NULL),
   m_idle_psi(NULL),
   thread_id(0),
   global_disable_checkpoint(0),
   failed_com_change_user(0),
   is_fatal_error(0),
   transaction_rollback_request(0),
   is_fatal_sub_stmt_error(0),
   rand_used(0),
   time_zone_used(0),
   in_lock_tables(0),
   bootstrap(0),
   derived_tables_processing(FALSE),
   spcont(NULL),
   m_parser_state(NULL),
#if defined(ENABLED_DEBUG_SYNC)
   debug_sync_control(0),
#endif /* defined(ENABLED_DEBUG_SYNC) */
   wait_for_commit_ptr(0),
   main_da(0, false, false),
   m_stmt_da(&main_da)
#ifdef WITH_WSREP
  ,
   wsrep_applier(is_wsrep_applier),
   wsrep_applier_closing(false),
   wsrep_client_thread(false),
   wsrep_apply_toi(false),
   wsrep_po_handle(WSREP_PO_INITIALIZER),
   wsrep_po_cnt(0),
   wsrep_apply_format(0)
#endif
{
  ulong tmp;

  mdl_context.init(this);
  /*
    We set THR_THD to temporally point to this THD to register all the
    variables that allocates memory for this THD
  */
  THD *old_THR_THD= current_thd;
  set_current_thd(this);
  status_var.memory_used= 0;
  main_da.init();

  /*
    Pass nominal parameters to init_alloc_root only to ensure that
    the destructor works OK in case of an error. The main_mem_root
    will be re-initialized in init_for_queries().
  */
  init_sql_alloc(&main_mem_root, ALLOC_ROOT_MIN_BLOCK_SIZE, 0,
                 MYF(MY_THREAD_SPECIFIC));

  stmt_arena= this;
  thread_stack= 0;
  scheduler= thread_scheduler;                 // Will be fixed later
  event_scheduler.data= 0;
  event_scheduler.m_psi= 0;
  skip_wait_timeout= false;
  extra_port= 0;
  catalog= (char*)"std"; // the only catalog we have for now
  main_security_ctx.init();
  security_ctx= &main_security_ctx;
  no_errors= 0;
  password= 0;
  query_start_used= query_start_sec_part_used= 0;
  count_cuted_fields= CHECK_FIELD_IGNORE;
  killed= NOT_KILLED;
  col_access=0;
  is_slave_error= thread_specific_used= FALSE;
  my_hash_clear(&handler_tables_hash);
  my_hash_clear(&ull_hash);
  tmp_table=0;
  cuted_fields= 0L;
  m_sent_row_count= 0L;
  limit_found_rows= 0;
  m_row_count_func= -1;
  statement_id_counter= 0UL;
  // Must be reset to handle error with THD's created for init of mysqld
  lex->current_select= 0;
  user_time.val= start_time= start_time_sec_part= 0;
  start_utime= prior_thr_create_utime= 0L;
  utime_after_lock= 0L;
  progress.arena= 0;
  progress.report_to_client= 0;
  progress.max_counter= 0;
  current_linfo =  0;
  slave_thread = 0;
  connection_name.str= 0;
  connection_name.length= 0;

  bzero(&variables, sizeof(variables));
  file_id = 0;
  query_id= 0;
  query_name_consts= 0;
  db_charset= global_system_variables.collation_database;
  bzero(ha_data, sizeof(ha_data));
  mysys_var=0;
  binlog_evt_union.do_union= FALSE;
  enable_slow_log= 0;
  durability_property= HA_REGULAR_DURABILITY;

#ifndef DBUG_OFF
  dbug_sentry=THD_SENTRY_MAGIC;
#endif
#ifndef EMBEDDED_LIBRARY
  mysql_audit_init_thd(this);
#endif
  net.vio=0;
  net.buff= 0;
  client_capabilities= 0;                       // minimalistic client
  system_thread= NON_SYSTEM_THREAD;
  cleanup_done= abort_on_warning= 0;
  peer_port= 0;					// For SHOW PROCESSLIST
  transaction.m_pending_rows_event= 0;
  transaction.on= 1;
  wt_thd_lazy_init(&transaction.wt, &variables.wt_deadlock_search_depth_short,
                                    &variables.wt_timeout_short,
                                    &variables.wt_deadlock_search_depth_long,
                                    &variables.wt_timeout_long);
#ifdef SIGNAL_WITH_VIO_CLOSE
  active_vio = 0;
#endif
  mysql_mutex_init(key_LOCK_thd_data, &LOCK_thd_data, MY_MUTEX_INIT_FAST);
  mysql_mutex_init(key_LOCK_wakeup_ready, &LOCK_wakeup_ready, MY_MUTEX_INIT_FAST);
  mysql_cond_init(key_COND_wakeup_ready, &COND_wakeup_ready, 0);
  /*
    LOCK_thread_count goes before LOCK_thd_data - the former is called around
    'delete thd', the latter - in THD::~THD
  */
  mysql_mutex_record_order(&LOCK_thread_count, &LOCK_thd_data);

  /* Variables with default values */
  proc_info="login";
  where= THD::DEFAULT_WHERE;
  variables.server_id = global_system_variables.server_id;
  slave_net = 0;
  m_command=COM_CONNECT;
  *scramble= '\0';

#ifdef WITH_WSREP
  mysql_mutex_init(key_LOCK_wsrep_thd, &LOCK_wsrep_thd, MY_MUTEX_INIT_FAST);
  mysql_cond_init(key_COND_wsrep_thd, &COND_wsrep_thd, NULL);
  wsrep_ws_handle.trx_id = WSREP_UNDEFINED_TRX_ID;
  wsrep_ws_handle.opaque = NULL;
  wsrep_retry_counter     = 0;
  wsrep_PA_safe           = true;
  wsrep_retry_query       = NULL;
  wsrep_retry_query_len   = 0;
  wsrep_retry_command     = COM_CONNECT;
  wsrep_consistency_check = NO_CONSISTENCY_CHECK;
  wsrep_mysql_replicated  = 0;
  wsrep_TOI_pre_query     = NULL;
  wsrep_TOI_pre_query_len = 0;
  wsrep_info[sizeof(wsrep_info) - 1] = '\0'; /* make sure it is 0-terminated */
#endif
  /* Call to init() below requires fully initialized Open_tables_state. */
  reset_open_tables_state(this);

  init();
#if defined(ENABLED_PROFILING)
  profiling.set_thd(this);
#endif
  user_connect=(USER_CONN *)0;
  my_hash_init(&user_vars, system_charset_info, USER_VARS_HASH_SIZE, 0, 0,
               (my_hash_get_key) get_var_key,
               (my_hash_free_key) free_user_var, HASH_THREAD_SPECIFIC);

  sp_proc_cache= NULL;
  sp_func_cache= NULL;

  /* For user vars replication*/
  if (opt_bin_log)
    my_init_dynamic_array(&user_var_events,
			  sizeof(BINLOG_USER_VAR_EVENT *), 16, 16, MYF(0));
  else
    bzero((char*) &user_var_events, sizeof(user_var_events));

  /* Protocol */
  protocol= &protocol_text;			// Default protocol
  protocol_text.init(this);
  protocol_binary.init(this);

  thr_timer_init(&query_timer, (void (*)(void*)) thd_kill_timeout, this);

  tablespace_op=FALSE;

  /*
    Initialize the random generator. We call my_rnd() without a lock as
    it's not really critical if two threads modifies the structure at the
    same time.  We ensure that we have an unique number foreach thread
    by adding the address of the stack.
  */
  tmp= (ulong) (my_rnd(&sql_rand) * 0xffffffff);
  my_rnd_init(&rand, tmp + (ulong) &rand, tmp + (ulong) ::global_query_id);
  substitute_null_with_insert_id = FALSE;
  thr_lock_info_init(&lock_info); /* safety: will be reset after start */
  lock_info.mysql_thd= (void *)this;

  m_internal_handler= NULL;
  m_binlog_invoker= INVOKER_NONE;
  arena_for_cached_items= 0;
  memset(&invoker_user, 0, sizeof(invoker_user));
  memset(&invoker_host, 0, sizeof(invoker_host));
  prepare_derived_at_open= FALSE;
  create_tmp_table_for_derived= FALSE;
  save_prep_leaf_list= FALSE;
  /* Restore THR_THD */
  set_current_thd(old_THR_THD);
}


void THD::push_internal_handler(Internal_error_handler *handler)
{
  DBUG_ENTER("THD::push_internal_handler");
  if (m_internal_handler)
  {
    handler->m_prev_internal_handler= m_internal_handler;
    m_internal_handler= handler;
  }
  else
  {
    m_internal_handler= handler;
  }
  DBUG_VOID_RETURN;
}

bool THD::handle_condition(uint sql_errno,
                           const char* sqlstate,
                           Sql_condition::enum_warning_level level,
                           const char* msg,
                           Sql_condition ** cond_hdl)
{
  if (!m_internal_handler)
  {
    *cond_hdl= NULL;
    return FALSE;
  }

  for (Internal_error_handler *error_handler= m_internal_handler;
       error_handler;
       error_handler= error_handler->m_prev_internal_handler)
  {
    if (error_handler->handle_condition(this, sql_errno, sqlstate, level, msg,
					cond_hdl))
    {
      return TRUE;
    }
  }
  return FALSE;
}


Internal_error_handler *THD::pop_internal_handler()
{
  DBUG_ENTER("THD::pop_internal_handler");
  DBUG_ASSERT(m_internal_handler != NULL);
  Internal_error_handler *popped_handler= m_internal_handler;
  m_internal_handler= m_internal_handler->m_prev_internal_handler;
  DBUG_RETURN(popped_handler);
}


void THD::raise_error(uint sql_errno)
{
  const char* msg= ER(sql_errno);
  (void) raise_condition(sql_errno,
                         NULL,
                         Sql_condition::WARN_LEVEL_ERROR,
                         msg);
}

void THD::raise_error_printf(uint sql_errno, ...)
{
  va_list args;
  char ebuff[MYSQL_ERRMSG_SIZE];
  DBUG_ENTER("THD::raise_error_printf");
  DBUG_PRINT("my", ("nr: %d  errno: %d", sql_errno, errno));
  const char* format= ER(sql_errno);
  va_start(args, sql_errno);
  my_vsnprintf(ebuff, sizeof(ebuff), format, args);
  va_end(args);
  (void) raise_condition(sql_errno,
                         NULL,
                         Sql_condition::WARN_LEVEL_ERROR,
                         ebuff);
  DBUG_VOID_RETURN;
}

void THD::raise_warning(uint sql_errno)
{
  const char* msg= ER(sql_errno);
  (void) raise_condition(sql_errno,
                         NULL,
                         Sql_condition::WARN_LEVEL_WARN,
                         msg);
}

void THD::raise_warning_printf(uint sql_errno, ...)
{
  va_list args;
  char    ebuff[MYSQL_ERRMSG_SIZE];
  DBUG_ENTER("THD::raise_warning_printf");
  DBUG_PRINT("enter", ("warning: %u", sql_errno));
  const char* format= ER(sql_errno);
  va_start(args, sql_errno);
  my_vsnprintf(ebuff, sizeof(ebuff), format, args);
  va_end(args);
  (void) raise_condition(sql_errno,
                         NULL,
                         Sql_condition::WARN_LEVEL_WARN,
                         ebuff);
  DBUG_VOID_RETURN;
}

void THD::raise_note(uint sql_errno)
{
  DBUG_ENTER("THD::raise_note");
  DBUG_PRINT("enter", ("code: %d", sql_errno));
  if (!(variables.option_bits & OPTION_SQL_NOTES))
    DBUG_VOID_RETURN;
  const char* msg= ER(sql_errno);
  (void) raise_condition(sql_errno,
                         NULL,
                         Sql_condition::WARN_LEVEL_NOTE,
                         msg);
  DBUG_VOID_RETURN;
}

void THD::raise_note_printf(uint sql_errno, ...)
{
  va_list args;
  char    ebuff[MYSQL_ERRMSG_SIZE];
  DBUG_ENTER("THD::raise_note_printf");
  DBUG_PRINT("enter",("code: %u", sql_errno));
  if (!(variables.option_bits & OPTION_SQL_NOTES))
    DBUG_VOID_RETURN;
  const char* format= ER(sql_errno);
  va_start(args, sql_errno);
  my_vsnprintf(ebuff, sizeof(ebuff), format, args);
  va_end(args);
  (void) raise_condition(sql_errno,
                         NULL,
                         Sql_condition::WARN_LEVEL_NOTE,
                         ebuff);
  DBUG_VOID_RETURN;
}

Sql_condition* THD::raise_condition(uint sql_errno,
                                  const char* sqlstate,
                                  Sql_condition::enum_warning_level level,
                                  const char* msg)
{
  Diagnostics_area *da= get_stmt_da();
  Sql_condition *cond= NULL;
  DBUG_ENTER("THD::raise_condition");

  if (!(variables.option_bits & OPTION_SQL_NOTES) &&
      (level == Sql_condition::WARN_LEVEL_NOTE))
    DBUG_RETURN(NULL);

  da->opt_clear_warning_info(query_id);

  /*
    TODO: replace by DBUG_ASSERT(sql_errno != 0) once all bugs similar to
    Bug#36768 are fixed: a SQL condition must have a real (!=0) error number
    so that it can be caught by handlers.
  */
  if (sql_errno == 0)
    sql_errno= ER_UNKNOWN_ERROR;
  if (msg == NULL)
    msg= ER(sql_errno);
  if (sqlstate == NULL)
   sqlstate= mysql_errno_to_sqlstate(sql_errno);

  if ((level == Sql_condition::WARN_LEVEL_WARN) &&
      really_abort_on_warning())
  {
    /*
      FIXME:
      push_warning and strict SQL_MODE case.
    */
    level= Sql_condition::WARN_LEVEL_ERROR;
    killed= KILL_BAD_DATA;
  }

  switch (level)
  {
  case Sql_condition::WARN_LEVEL_NOTE:
  case Sql_condition::WARN_LEVEL_WARN:
    got_warning= 1;
    break;
  case Sql_condition::WARN_LEVEL_ERROR:
    break;
  default:
    DBUG_ASSERT(FALSE);
  }

  if (handle_condition(sql_errno, sqlstate, level, msg, &cond))
    DBUG_RETURN(cond);

  if (level == Sql_condition::WARN_LEVEL_ERROR)
  {
    mysql_audit_general(this, MYSQL_AUDIT_GENERAL_ERROR, sql_errno, msg);

    is_slave_error=  1; // needed to catch query errors during replication

    if (!da->is_error())
    {
      set_row_count_func(-1);
      da->set_error_status(sql_errno, msg, sqlstate, cond);
    }
  }

  query_cache_abort(&query_cache_tls);

  /* 
     Avoid pushing a condition for fatal out of memory errors as this will 
     require memory allocation and therefore might fail. Non fatal out of 
     memory errors can occur if raised by SIGNAL/RESIGNAL statement.
  */
  if (!(is_fatal_error && (sql_errno == EE_OUTOFMEMORY ||
                           sql_errno == ER_OUTOFMEMORY)))
  {
    cond= da->push_warning(this, sql_errno, sqlstate, level, msg);
  }
  DBUG_RETURN(cond);
}

extern "C"
void *thd_alloc(MYSQL_THD thd, unsigned int size)
{
  return thd->alloc(size);
}

extern "C"
void *thd_calloc(MYSQL_THD thd, unsigned int size)
{
  return thd->calloc(size);
}

extern "C"
char *thd_strdup(MYSQL_THD thd, const char *str)
{
  return thd->strdup(str);
}

extern "C"
char *thd_strmake(MYSQL_THD thd, const char *str, unsigned int size)
{
  return thd->strmake(str, size);
}

extern "C"
LEX_STRING *thd_make_lex_string(THD *thd, LEX_STRING *lex_str,
                                const char *str, unsigned int size,
                                int allocate_lex_string)
{
  return allocate_lex_string ? thd->make_lex_string(str, size)
                             : thd->make_lex_string(lex_str, str, size);
}

extern "C"
void *thd_memdup(MYSQL_THD thd, const void* str, unsigned int size)
{
  return thd->memdup(str, size);
}

extern "C"
void thd_get_xid(const MYSQL_THD thd, MYSQL_XID *xid)
{
  *xid = *(MYSQL_XID *) &thd->transaction.xid_state.xid;
}


extern "C"
my_time_t thd_TIME_to_gmt_sec(MYSQL_THD thd, const MYSQL_TIME *ltime,
                              unsigned int *errcode)
{
  Time_zone *tz= thd ? thd->variables.time_zone :
                       global_system_variables.time_zone;
  return tz->TIME_to_gmt_sec(ltime, errcode);
}


extern "C"
void thd_gmt_sec_to_TIME(MYSQL_THD thd, MYSQL_TIME *ltime, my_time_t t)
{
  Time_zone *tz= thd ? thd->variables.time_zone :
                       global_system_variables.time_zone;
  tz->gmt_sec_to_TIME(ltime, t);
}


#ifdef _WIN32
extern "C"   THD *_current_thd_noinline(void)
{
  return my_pthread_getspecific_ptr(THD*,THR_THD);
}
#endif

/*
  Init common variables that has to be reset on start and on change_user
*/

void THD::init(void)
{
  DBUG_ENTER("thd::init");
  mysql_mutex_lock(&LOCK_global_system_variables);
  plugin_thdvar_init(this);
  /*
    plugin_thd_var_init() sets variables= global_system_variables, which
    has reset variables.pseudo_thread_id to 0. We need to correct it here to
    avoid temporary tables replication failure.
  */
  variables.pseudo_thread_id= thread_id;

  variables.default_master_connection.str= default_master_connection_buff;
  ::strmake(variables.default_master_connection.str,
            global_system_variables.default_master_connection.str,
            variables.default_master_connection.length);

  mysql_mutex_unlock(&LOCK_global_system_variables);

  server_status= SERVER_STATUS_AUTOCOMMIT;
  if (variables.sql_mode & MODE_NO_BACKSLASH_ESCAPES)
    server_status|= SERVER_STATUS_NO_BACKSLASH_ESCAPES;

  transaction.all.modified_non_trans_table=
    transaction.stmt.modified_non_trans_table= FALSE;
  open_options=ha_open_options;
  update_lock_default= (variables.low_priority_updates ?
			TL_WRITE_LOW_PRIORITY :
			TL_WRITE);
  tx_isolation= (enum_tx_isolation) variables.tx_isolation;
  tx_read_only= variables.tx_read_only;
  update_charset();
  reset_current_stmt_binlog_format_row();
  reset_binlog_local_stmt_filter();
  set_status_var_init();
  bzero((char *) &org_status_var, sizeof(org_status_var));
  start_bytes_received= 0;
  last_commit_gtid.seq_no= 0;
#ifdef WITH_WSREP
  wsrep_exec_mode= wsrep_applier ? REPL_RECV :  LOCAL_STATE;
  wsrep_conflict_state= NO_CONFLICT;
  wsrep_query_state= QUERY_IDLE;
  wsrep_last_query_id= 0;
  wsrep_trx_meta.gtid= WSREP_GTID_UNDEFINED;
  wsrep_trx_meta.depends_on= WSREP_SEQNO_UNDEFINED;
  wsrep_converted_lock_session= false;
  wsrep_retry_counter= 0;
  wsrep_rli= NULL;
  wsrep_rgi= NULL;
  wsrep_PA_safe= true;
  wsrep_consistency_check = NO_CONSISTENCY_CHECK;
  wsrep_mysql_replicated  = 0;

  wsrep_TOI_pre_query     = NULL;
  wsrep_TOI_pre_query_len = 0;
#endif

  if (variables.sql_log_bin)
    variables.option_bits|= OPTION_BIN_LOG;
  else
    variables.option_bits&= ~OPTION_BIN_LOG;

  select_commands= update_commands= other_commands= 0;
  /* Set to handle counting of aborted connections */
  userstat_running= opt_userstat_running;
  last_global_update_time= current_connect_time= time(NULL);
#if defined(ENABLED_DEBUG_SYNC)
  /* Initialize the Debug Sync Facility. See debug_sync.cc. */
  debug_sync_init_thread(this);
#endif /* defined(ENABLED_DEBUG_SYNC) */
  apc_target.init(&LOCK_thd_data);
  DBUG_VOID_RETURN;
}

 
/* Updates some status variables to be used by update_global_user_stats */

void THD::update_stats(void)
{
  /* sql_command == SQLCOM_END in case of parse errors or quit */
  if (lex->sql_command != SQLCOM_END)
  {
    /* A SQL query. */
    if (lex->sql_command == SQLCOM_SELECT)
      select_commands++;
    else if (sql_command_flags[lex->sql_command] & CF_STATUS_COMMAND)
    {
      /* Ignore 'SHOW ' commands */
    }
    else if (is_update_query(lex->sql_command))
      update_commands++;
    else
      other_commands++;
  }
}


void THD::update_all_stats()
{
  ulonglong end_cpu_time, end_utime;
  double busy_time, cpu_time;

  /* This is set at start of query if opt_userstat_running was set */
  if (!userstat_running)
    return;

  end_cpu_time= my_getcputime();
  end_utime=    microsecond_interval_timer();
  busy_time= (end_utime - start_utime) / 1000000.0;
  cpu_time=  (end_cpu_time - start_cpu_time) / 10000000.0;
  /* In case there are bad values, 2629743 is the #seconds in a month. */
  if (cpu_time > 2629743.0)
    cpu_time= 0;
  status_var_add(status_var.cpu_time, cpu_time);
  status_var_add(status_var.busy_time, busy_time);

  update_global_user_stats(this, TRUE, my_time(0));
  // Has to be updated after update_global_user_stats()
  userstat_running= 0;
}


/*
  Init THD for query processing.
  This has to be called once before we call mysql_parse.
  See also comments in sql_class.h.
*/

void THD::init_for_queries()
{
  set_time(); 
  ha_enable_transaction(this,TRUE);

  reset_root_defaults(mem_root, variables.query_alloc_block_size,
                      variables.query_prealloc_size);
  reset_root_defaults(&transaction.mem_root,
                      variables.trans_alloc_block_size,
                      variables.trans_prealloc_size);
  transaction.xid_state.xid.null();
  transaction.xid_state.in_thd=1;
}


/*
  Do what's needed when one invokes change user

  SYNOPSIS
    change_user()

  IMPLEMENTATION
    Reset all resources that are connection specific
*/


void THD::change_user(void)
{
  add_status_to_global();

  cleanup();
  reset_killed();
  cleanup_done= 0;
  init();
  stmt_map.reset();
  my_hash_init(&user_vars, system_charset_info, USER_VARS_HASH_SIZE, 0, 0,
               (my_hash_get_key) get_var_key,
               (my_hash_free_key) free_user_var, 0);
  sp_cache_clear(&sp_proc_cache);
  sp_cache_clear(&sp_func_cache);
}


/* Do operations that may take a long time */

void THD::cleanup(void)
{
  DBUG_ENTER("THD::cleanup");
  DBUG_ASSERT(cleanup_done == 0);

  killed= KILL_CONNECTION;
#ifdef ENABLE_WHEN_BINLOG_WILL_BE_ABLE_TO_PREPARE
  if (transaction.xid_state.xa_state == XA_PREPARED)
  {
#error xid_state in the cache should be replaced by the allocated value
  }
#endif

  mysql_ha_cleanup(this);
  locked_tables_list.unlock_locked_tables(this);

  close_temporary_tables(this);

  transaction.xid_state.xa_state= XA_NOTR;
  trans_rollback(this);
  xid_cache_delete(&transaction.xid_state);

  DBUG_ASSERT(open_tables == NULL);
  /*
    If the thread was in the middle of an ongoing transaction (rolled
    back a few lines above) or under LOCK TABLES (unlocked the tables
    and left the mode a few lines above), there will be outstanding
    metadata locks. Release them.
  */
  mdl_context.release_transactional_locks();

  /* Release the global read lock, if acquired. */
  if (global_read_lock.is_acquired())
    global_read_lock.unlock_global_read_lock(this);

  if (user_connect)
  {
    decrease_user_connections(user_connect);
    user_connect= 0;                            // Safety
  }
  wt_thd_destroy(&transaction.wt);

#if defined(ENABLED_DEBUG_SYNC)
  /* End the Debug Sync Facility. See debug_sync.cc. */
  debug_sync_end_thread(this);
#endif /* defined(ENABLED_DEBUG_SYNC) */

  delete_dynamic(&user_var_events);
  my_hash_free(&user_vars);
  sp_cache_clear(&sp_proc_cache);
  sp_cache_clear(&sp_func_cache);

  mysql_ull_cleanup(this);
  /* All metadata locks must have been released by now. */
  DBUG_ASSERT(!mdl_context.has_locks());

  apc_target.destroy();
  cleanup_done=1;
  DBUG_VOID_RETURN;
}


THD::~THD()
{
  THD *orig_thd= current_thd;
  THD_CHECK_SENTRY(this);
  DBUG_ENTER("~THD()");

  /*
    In error cases, thd may not be current thd. We have to fix this so
    that memory allocation counting is done correctly
  */
  set_current_thd(this);

  /* Ensure that no one is using THD */
  mysql_mutex_lock(&LOCK_thd_data);
  mysql_mutex_unlock(&LOCK_thd_data);

#ifdef WITH_WSREP
  mysql_mutex_lock(&LOCK_wsrep_thd);
  mysql_mutex_unlock(&LOCK_wsrep_thd);
  mysql_mutex_destroy(&LOCK_wsrep_thd);
  if (wsrep_rli) delete wsrep_rli;
  if (wsrep_rgi) delete wsrep_rgi;
#endif
  /* Close connection */
#ifndef EMBEDDED_LIBRARY
  if (net.vio)
    vio_delete(net.vio);
  net_end(&net);
#endif
  stmt_map.reset();                     /* close all prepared statements */
  if (!cleanup_done)
    cleanup();

  mdl_context.destroy();
  ha_close_connection(this);
  mysql_audit_release(this);
  plugin_thdvar_cleanup(this);

  main_security_ctx.destroy();
  my_free(db);
  db= NULL;
  free_root(&transaction.mem_root,MYF(0));
  mysql_cond_destroy(&COND_wakeup_ready);
  mysql_mutex_destroy(&LOCK_wakeup_ready);
  mysql_mutex_destroy(&LOCK_thd_data);
#ifndef DBUG_OFF
  dbug_sentry= THD_SENTRY_GONE;
#endif  
#ifndef EMBEDDED_LIBRARY
  if (rgi_fake)
  {
    delete rgi_fake;
    rgi_fake= NULL;
  }
  if (rli_fake)
  {
    delete rli_fake;
    rli_fake= NULL;
  }
  
  mysql_audit_free_thd(this);
  if (rgi_slave)
    rgi_slave->cleanup_after_session();
#endif

  free_root(&main_mem_root, MYF(0));
  main_da.free_memory();
  if (status_var.memory_used != 0)
  {
    DBUG_PRINT("error", ("memory_used: %lld", status_var.memory_used));
    SAFEMALLOC_REPORT_MEMORY(my_thread_dbug_id());
    DBUG_ASSERT(status_var.memory_used == 0);  // Ensure everything is freed
  }

  set_current_thd(orig_thd);
  DBUG_VOID_RETURN;
}


/*
  Add all status variables to another status variable array

  SYNOPSIS
   add_to_status()
   to_var       add to this array
   from_var     from this array

  NOTES
    This function assumes that all variables at start are long/ulong and
    other types are handled explicitely
*/

void add_to_status(STATUS_VAR *to_var, STATUS_VAR *from_var)
{
  ulong *end= (ulong*) ((uchar*) to_var +
                        offsetof(STATUS_VAR, last_system_status_var) +
			sizeof(ulong));
  ulong *to= (ulong*) to_var, *from= (ulong*) from_var;

  while (to != end)
    *(to++)+= *(from++);

  /* Handle the not ulong variables. See end of system_status_var */
  to_var->bytes_received+=      from_var->bytes_received;
  to_var->bytes_sent+=          from_var->bytes_sent;
  to_var->rows_read+=           from_var->rows_read;
  to_var->rows_sent+=           from_var->rows_sent;
  to_var->rows_tmp_read+=       from_var->rows_tmp_read;
  to_var->binlog_bytes_written+= from_var->binlog_bytes_written;
  to_var->cpu_time+=            from_var->cpu_time;
  to_var->busy_time+=           from_var->busy_time;
}

/*
  Add the difference between two status variable arrays to another one.

  SYNOPSIS
    add_diff_to_status
    to_var       add to this array
    from_var     from this array
    dec_var      minus this array
  
  NOTE
    This function assumes that all variables at start are long/ulong and
    other types are handled explicitely
*/

void add_diff_to_status(STATUS_VAR *to_var, STATUS_VAR *from_var,
                        STATUS_VAR *dec_var)
{
  ulong *end= (ulong*) ((uchar*) to_var + offsetof(STATUS_VAR,
						  last_system_status_var) +
			sizeof(ulong));
  ulong *to= (ulong*) to_var, *from= (ulong*) from_var, *dec= (ulong*) dec_var;

  while (to != end)
    *(to++)+= *(from++) - *(dec++);

  to_var->bytes_received+=       from_var->bytes_received -
                                 dec_var->bytes_received;
  to_var->bytes_sent+=           from_var->bytes_sent - dec_var->bytes_sent;
  to_var->rows_read+=            from_var->rows_read - dec_var->rows_read;
  to_var->rows_sent+=            from_var->rows_sent - dec_var->rows_sent;
  to_var->rows_tmp_read+=        from_var->rows_tmp_read - dec_var->rows_tmp_read;
  to_var->binlog_bytes_written+= from_var->binlog_bytes_written -
                                 dec_var->binlog_bytes_written;
  to_var->cpu_time+=             from_var->cpu_time - dec_var->cpu_time;
  to_var->busy_time+=            from_var->busy_time - dec_var->busy_time;
}

#define SECONDS_TO_WAIT_FOR_KILL 2
#if !defined(__WIN__) && defined(HAVE_SELECT)
/* my_sleep() can wait for sub second times */
#define WAIT_FOR_KILL_TRY_TIMES 20
#else
#define WAIT_FOR_KILL_TRY_TIMES 2
#endif


/**
  Awake a thread.

  @param[in]  state_to_set    value for THD::killed

  This is normally called from another thread's THD object.

  @note Do always call this while holding LOCK_thd_data.
        NOT_KILLED is used to awake a thread for a slave
*/

void THD::awake(killed_state state_to_set)
{
  DBUG_ENTER("THD::awake");
  DBUG_PRINT("enter", ("this: %p current_thd: %p", this, current_thd));
  THD_CHECK_SENTRY(this);
  mysql_mutex_assert_owner(&LOCK_thd_data);

  print_aborted_warning(3, "KILLED");

  /*
    Don't degrade killed state, for example from a KILL_CONNECTION to
    STATEMENT TIMEOUT
  */
  if (killed >= KILL_CONNECTION)
    state_to_set= killed;

  /* Set the 'killed' flag of 'this', which is the target THD object. */
  killed= state_to_set;

  if (state_to_set >= KILL_CONNECTION || state_to_set == NOT_KILLED)
  {
#ifdef SIGNAL_WITH_VIO_CLOSE
    if (this != current_thd)
    {
      if(active_vio)
        vio_shutdown(active_vio, SHUT_RDWR);
    }
#endif

    /* Mark the target thread's alarm request expired, and signal alarm. */
    thr_alarm_kill(thread_id);

    /* Send an event to the scheduler that a thread should be killed. */
    if (!slave_thread)
      MYSQL_CALLBACK(scheduler, post_kill_notification, (this));
  }

  /* Interrupt target waiting inside a storage engine. */
  if (state_to_set != NOT_KILLED)
    ha_kill_query(this, thd_kill_level(this));

  /* Broadcast a condition to kick the target if it is waiting on it. */
  if (mysys_var)
  {
    mysql_mutex_lock(&mysys_var->mutex);
    if (!system_thread)		// Don't abort locks
      mysys_var->abort=1;

    /*
      This broadcast could be up in the air if the victim thread
      exits the cond in the time between read and broadcast, but that is
      ok since all we want to do is to make the victim thread get out
      of waiting on current_cond.
      If we see a non-zero current_cond: it cannot be an old value (because
      then exit_cond() should have run and it can't because we have mutex); so
      it is the true value but maybe current_mutex is not yet non-zero (we're
      in the middle of enter_cond() and there is a "memory order
      inversion"). So we test the mutex too to not lock 0.

      Note that there is a small chance we fail to kill. If victim has locked
      current_mutex, but hasn't yet entered enter_cond() (which means that
      current_cond and current_mutex are 0), then the victim will not get
      a signal and it may wait "forever" on the cond (until
      we issue a second KILL or the status it's waiting for happens).
      It's true that we have set its thd->killed but it may not
      see it immediately and so may have time to reach the cond_wait().

      However, where possible, we test for killed once again after
      enter_cond(). This should make the signaling as safe as possible.
      However, there is still a small chance of failure on platforms with
      instruction or memory write reordering.

      We have to do the loop with trylock, because if we would use
      pthread_mutex_lock(), we can cause a deadlock as we are here locking
      the mysys_var->mutex and mysys_var->current_mutex in a different order
      than in the thread we are trying to kill.
      We only sleep for 2 seconds as we don't want to have LOCK_thd_data
      locked too long time.

      There is a small change we may not succeed in aborting a thread that
      is not yet waiting for a mutex, but as this happens only for a
      thread that was doing something else when the kill was issued and
      which should detect the kill flag before it starts to wait, this
      should be good enough.
    */
    if (mysys_var->current_cond && mysys_var->current_mutex)
    {
      uint i;
      for (i= 0; i < WAIT_FOR_KILL_TRY_TIMES * SECONDS_TO_WAIT_FOR_KILL; i++)
      {
        int ret= mysql_mutex_trylock(mysys_var->current_mutex);
        mysql_cond_broadcast(mysys_var->current_cond);
        if (!ret)
        {
          /* Signal is sure to get through */
          mysql_mutex_unlock(mysys_var->current_mutex);
          break;
        }
        my_sleep(1000000L / WAIT_FOR_KILL_TRY_TIMES);
      }
    }
    mysql_mutex_unlock(&mysys_var->mutex);
  }
  DBUG_VOID_RETURN;
}


/**
  Close the Vio associated this session.

  @remark LOCK_thd_data is taken due to the fact that
          the Vio might be disassociated concurrently.
*/

void THD::disconnect()
{
  Vio *vio= NULL;

  mysql_mutex_lock(&LOCK_thd_data);

  killed= KILL_CONNECTION;

#ifdef SIGNAL_WITH_VIO_CLOSE
  /*
    Since a active vio might might have not been set yet, in
    any case save a reference to avoid closing a inexistent
    one or closing the vio twice if there is a active one.
  */
  vio= active_vio;
  close_active_vio();
#endif

  /* Disconnect even if a active vio is not associated. */
  if (net.vio != vio)
    vio_close(net.vio);

  mysql_mutex_unlock(&LOCK_thd_data);
}


bool THD::notify_shared_lock(MDL_context_owner *ctx_in_use,
                             bool needs_thr_lock_abort)
{
  THD *in_use= ctx_in_use->get_thd();
  bool signalled= FALSE;

  if ((in_use->system_thread & SYSTEM_THREAD_DELAYED_INSERT) &&
      !in_use->killed)
  {
    in_use->killed= KILL_CONNECTION;
    mysql_mutex_lock(&in_use->mysys_var->mutex);
    if (in_use->mysys_var->current_cond)
      mysql_cond_broadcast(in_use->mysys_var->current_cond);
    mysql_mutex_unlock(&in_use->mysys_var->mutex);
    signalled= TRUE;
  }

  if (needs_thr_lock_abort)
  {
    mysql_mutex_lock(&in_use->LOCK_thd_data);
    for (TABLE *thd_table= in_use->open_tables;
         thd_table ;
         thd_table= thd_table->next)
    {
      /*
        Check for TABLE::needs_reopen() is needed since in some places we call
        handler::close() for table instance (and set TABLE::db_stat to 0)
        and do not remove such instances from the THD::open_tables
        for some time, during which other thread can see those instances
        (e.g. see partitioning code).
      */
      if (!thd_table->needs_reopen())
      {
        signalled|= mysql_lock_abort_for_thread(this, thd_table);
        if (this && WSREP(this) && wsrep_thd_is_BF(this, FALSE))
        {
          WSREP_DEBUG("remove_table_from_cache: %llu",
                      (unsigned long long) this->real_id);
          wsrep_abort_thd((void *)this, (void *)in_use, FALSE);
        }
      }
    }
    mysql_mutex_unlock(&in_use->LOCK_thd_data);
  }
  return signalled;
}


/*
  Get error number for killed state
  Note that the error message can't have any parameters.
  See thd::kill_message()
*/

int killed_errno(killed_state killed)
{
  DBUG_ENTER("killed_errno");
  DBUG_PRINT("enter", ("killed: %d", killed));

  switch (killed) {
  case NOT_KILLED:
  case KILL_HARD_BIT:
    DBUG_RETURN(0);                            // Probably wrong usage
  case KILL_BAD_DATA:
  case KILL_BAD_DATA_HARD:
  case ABORT_QUERY_HARD:
  case ABORT_QUERY:
    DBUG_RETURN(0);                             // Not a real error
  case KILL_CONNECTION:
  case KILL_CONNECTION_HARD:
  case KILL_SYSTEM_THREAD:
  case KILL_SYSTEM_THREAD_HARD:
    DBUG_RETURN(ER_CONNECTION_KILLED);
  case KILL_QUERY:
  case KILL_QUERY_HARD:
    DBUG_RETURN(ER_QUERY_INTERRUPTED);
  case KILL_TIMEOUT:
  case KILL_TIMEOUT_HARD:
    DBUG_RETURN(ER_STATEMENT_TIMEOUT);
  case KILL_SERVER:
  case KILL_SERVER_HARD:
    DBUG_RETURN(ER_SERVER_SHUTDOWN);
  }
  DBUG_RETURN(0);                               // Keep compiler happy
}


/*
  Remember the location of thread info, the structure needed for
  sql_alloc() and the structure for the net buffer
*/

bool THD::store_globals()
{
  /*
    Assert that thread_stack is initialized: it's necessary to be able
    to track stack overrun.
  */
  DBUG_ASSERT(thread_stack);

  if (set_current_thd(this) ||
      my_pthread_setspecific_ptr(THR_MALLOC, &mem_root))
    return 1;
  /*
    mysys_var is concurrently readable by a killer thread.
    It is protected by LOCK_thd_data, it is not needed to lock while the
    pointer is changing from NULL not non-NULL. If the kill thread reads
    NULL it doesn't refer to anything, but if it is non-NULL we need to
    ensure that the thread doesn't proceed to assign another thread to
    have the mysys_var reference (which in fact refers to the worker
    threads local storage with key THR_KEY_mysys. 
  */
  mysys_var=my_thread_var;
  /*
    Let mysqld define the thread id (not mysys)
    This allows us to move THD to different threads if needed.
  */
  mysys_var->id= thread_id;
  real_id= pthread_self();                      // For debugging
  mysys_var->stack_ends_here= thread_stack +    // for consistency, see libevent_thread_proc
                              STACK_DIRECTION * (long)my_thread_stack_size;
  vio_set_thread_id(net.vio, real_id);
  /*
    We have to call thr_lock_info_init() again here as THD may have been
    created in another thread
  */
  thr_lock_info_init(&lock_info);

  return 0;
}

/**
   Untie THD from current thread

   Used when using --thread-handling=pool-of-threads
*/

void THD::reset_globals()
{
  mysql_mutex_lock(&LOCK_thd_data);
  mysys_var= 0;
  mysql_mutex_unlock(&LOCK_thd_data);

  /* Undocking the thread specific data. */
  set_current_thd(0);
  my_pthread_setspecific_ptr(THR_MALLOC, NULL);
  
}

/*
  Cleanup after query.

  SYNOPSIS
    THD::cleanup_after_query()

  DESCRIPTION
    This function is used to reset thread data to its default state.

  NOTE
    This function is not suitable for setting thread data to some
    non-default values, as there is only one replication thread, so
    different master threads may overwrite data of each other on
    slave.
*/

void THD::cleanup_after_query()
{
  DBUG_ENTER("THD::cleanup_after_query");

  thd_progress_end(this);

  /*
    Reset rand_used so that detection of calls to rand() will save random 
    seeds if needed by the slave.

    Do not reset rand_used if inside a stored function or trigger because 
    only the call to these operations is logged. Thus only the calling 
    statement needs to detect rand() calls made by its substatements. These
    substatements must not set rand_used to 0 because it would remove the
    detection of rand() by the calling statement. 
  */
  if (!in_sub_stmt) /* stored functions and triggers are a special case */
  {
    /* Forget those values, for next binlogger: */
    stmt_depends_on_first_successful_insert_id_in_prev_stmt= 0;
    auto_inc_intervals_in_cur_stmt_for_binlog.empty();
    rand_used= 0;
#ifndef EMBEDDED_LIBRARY
    /*
      Clean possible unused INSERT_ID events by current statement.
      is_update_query() is needed to ignore SET statements:
        Statements that don't update anything directly and don't
        used stored functions. This is mostly necessary to ignore
        statements in binlog between SET INSERT_ID and DML statement
        which is intended to consume its event (there can be other
        SET statements between them).
    */
    if ((rgi_slave || rli_fake) && is_update_query(lex->sql_command))
      auto_inc_intervals_forced.empty();
#endif
  }
  /*
    Forget the binlog stmt filter for the next query.
    There are some code paths that:
    - do not call THD::decide_logging_format()
    - do call THD::binlog_query(),
    making this reset necessary.
  */
  reset_binlog_local_stmt_filter();
  if (first_successful_insert_id_in_cur_stmt > 0)
  {
    /* set what LAST_INSERT_ID() will return */
    first_successful_insert_id_in_prev_stmt= 
      first_successful_insert_id_in_cur_stmt;
    first_successful_insert_id_in_cur_stmt= 0;
    substitute_null_with_insert_id= TRUE;
  }
  arg_of_last_insert_id_function= 0;
  /* Free Items that were created during this execution */
  free_items();
  /* Reset where. */
  where= THD::DEFAULT_WHERE;
  /* reset table map for multi-table update */
  table_map_for_update= 0;
  m_binlog_invoker= INVOKER_NONE;
#ifdef WITH_WSREP
  if (TOTAL_ORDER == wsrep_exec_mode)
  {
    wsrep_exec_mode = LOCAL_STATE;
  }
#endif  /* WITH_WSREP */

#ifndef EMBEDDED_LIBRARY
  if (rgi_slave)
    rgi_slave->cleanup_after_query();
#endif

  DBUG_VOID_RETURN;
}


/*
  Convert a string to another character set

  SYNOPSIS
    convert_string()
    to				Store new allocated string here
    to_cs			New character set for allocated string
    from			String to convert
    from_length			Length of string to convert
    from_cs			Original character set

  NOTES
    to will be 0-terminated to make it easy to pass to system funcs

  RETURN
    0	ok
    1	End of memory.
        In this case to->str will point to 0 and to->length will be 0.
*/

bool THD::convert_string(LEX_STRING *to, CHARSET_INFO *to_cs,
			 const char *from, uint from_length,
			 CHARSET_INFO *from_cs)
{
  DBUG_ENTER("convert_string");
  size_t new_length= to_cs->mbmaxlen * from_length;
  uint dummy_errors;
  if (!(to->str= (char*) alloc(new_length+1)))
  {
    to->length= 0;				// Safety fix
    DBUG_RETURN(1);				// EOM
  }
  to->length= copy_and_convert((char*) to->str, new_length, to_cs,
			       from, from_length, from_cs, &dummy_errors);
  to->str[to->length]=0;			// Safety
  DBUG_RETURN(0);
}


/*
  Convert string from source character set to target character set inplace.

  SYNOPSIS
    THD::convert_string

  DESCRIPTION
    Convert string using convert_buffer - buffer for character set 
    conversion shared between all protocols.

  RETURN
    0   ok
   !0   out of memory
*/

bool THD::convert_string(String *s, CHARSET_INFO *from_cs, CHARSET_INFO *to_cs)
{
  uint dummy_errors;
  if (convert_buffer.copy(s->ptr(), s->length(), from_cs, to_cs, &dummy_errors))
    return TRUE;
  /* If convert_buffer >> s copying is more efficient long term */
  if (convert_buffer.alloced_length() >= convert_buffer.length() * 2 ||
      !s->is_alloced())
  {
    return s->copy(convert_buffer);
  }
  s->swap(convert_buffer);
  return FALSE;
}


/*
  Update some cache variables when character set changes
*/

void THD::update_charset()
{
  uint32 not_used;
  charset_is_system_charset=
    !String::needs_conversion(0,
                              variables.character_set_client,
                              system_charset_info,
                              &not_used);
  charset_is_collation_connection= 
    !String::needs_conversion(0,
                              variables.character_set_client,
                              variables.collation_connection,
                              &not_used);
  charset_is_character_set_filesystem= 
    !String::needs_conversion(0,
                              variables.character_set_client,
                              variables.character_set_filesystem,
                              &not_used);
}


/* routings to adding tables to list of changed in transaction tables */

inline static void list_include(CHANGED_TABLE_LIST** prev,
				CHANGED_TABLE_LIST* curr,
				CHANGED_TABLE_LIST* new_table)
{
  if (new_table)
  {
    *prev = new_table;
    (*prev)->next = curr;
  }
}

/* add table to list of changed in transaction tables */

void THD::add_changed_table(TABLE *table)
{
  DBUG_ENTER("THD::add_changed_table(table)");

  DBUG_ASSERT(in_multi_stmt_transaction_mode() && table->file->has_transactions());
  add_changed_table(table->s->table_cache_key.str,
                    (long) table->s->table_cache_key.length);
  DBUG_VOID_RETURN;
}


void THD::add_changed_table(const char *key, long key_length)
{
  DBUG_ENTER("THD::add_changed_table(key)");
  CHANGED_TABLE_LIST **prev_changed = &transaction.changed_tables;
  CHANGED_TABLE_LIST *curr = transaction.changed_tables;

  for (; curr; prev_changed = &(curr->next), curr = curr->next)
  {
    int cmp =  (long)curr->key_length - (long)key_length;
    if (cmp < 0)
    {
      list_include(prev_changed, curr, changed_table_dup(key, key_length));
      DBUG_PRINT("info", 
		 ("key_length: %ld  %u", key_length,
                  (*prev_changed)->key_length));
      DBUG_VOID_RETURN;
    }
    else if (cmp == 0)
    {
      cmp = memcmp(curr->key, key, curr->key_length);
      if (cmp < 0)
      {
	list_include(prev_changed, curr, changed_table_dup(key, key_length));
	DBUG_PRINT("info", 
		   ("key_length:  %ld  %u", key_length,
		    (*prev_changed)->key_length));
	DBUG_VOID_RETURN;
      }
      else if (cmp == 0)
      {
	DBUG_PRINT("info", ("already in list"));
	DBUG_VOID_RETURN;
      }
    }
  }
  *prev_changed = changed_table_dup(key, key_length);
  DBUG_PRINT("info", ("key_length: %ld  %u", key_length,
		      (*prev_changed)->key_length));
  DBUG_VOID_RETURN;
}


CHANGED_TABLE_LIST* THD::changed_table_dup(const char *key, long key_length)
{
  CHANGED_TABLE_LIST* new_table = 
    (CHANGED_TABLE_LIST*) trans_alloc(ALIGN_SIZE(sizeof(CHANGED_TABLE_LIST))+
				      key_length + 1);
  if (!new_table)
  {
    my_error(EE_OUTOFMEMORY, MYF(ME_BELL+ME_FATALERROR),
             ALIGN_SIZE(sizeof(TABLE_LIST)) + key_length + 1);
    killed= KILL_CONNECTION;
    return 0;
  }

  new_table->key= ((char*)new_table)+ ALIGN_SIZE(sizeof(CHANGED_TABLE_LIST));
  new_table->next = 0;
  new_table->key_length = key_length;
  ::memcpy(new_table->key, key, key_length);
  return new_table;
}


int THD::send_explain_fields(select_result *result, uint8 explain_flags, bool is_analyze)
{
  List<Item> field_list;
<<<<<<< HEAD
  make_explain_field_list(field_list, explain_flags, is_analyze);
=======
  if (lex->explain_json)
    make_explain_json_field_list(field_list);
  else
    make_explain_field_list(field_list);
>>>>>>> 3c5ce8a0
  result->prepare(field_list, NULL);
  return (result->send_result_set_metadata(field_list,
                                           Protocol::SEND_NUM_ROWS | 
                                           Protocol::SEND_EOF));
}


void THD::make_explain_json_field_list(List<Item> &field_list)
{
  Item *item= new Item_empty_string("EXPLAIN", 78, system_charset_info);
  field_list.push_back(item);
}


/*
  Populate the provided field_list with EXPLAIN output columns.
  this->lex->describe has the EXPLAIN flags

  The set/order of columns must be kept in sync with 
  Explain_query::print_explain and co.
*/

void THD::make_explain_field_list(List<Item> &field_list, uint8 explain_flags,
                                  bool is_analyze)
{
  Item *item;
  CHARSET_INFO *cs= system_charset_info;
  field_list.push_back(item= new Item_return_int("id",3, MYSQL_TYPE_LONGLONG));
  item->maybe_null= 1;
  field_list.push_back(new Item_empty_string("select_type", 19, cs));
  field_list.push_back(item= new Item_empty_string("table", NAME_CHAR_LEN, cs));
  item->maybe_null= 1;
  if (explain_flags & DESCRIBE_PARTITIONS)
  {
    /* Maximum length of string that make_used_partitions_str() can produce */
    item= new Item_empty_string("partitions", MAX_PARTITIONS * (1 + FN_LEN),
                                cs);
    field_list.push_back(item);
    item->maybe_null= 1;
  }
  field_list.push_back(item= new Item_empty_string("type", 10, cs));
  item->maybe_null= 1;
  field_list.push_back(item=new Item_empty_string("possible_keys",
						  NAME_CHAR_LEN*MAX_KEY, cs));
  item->maybe_null=1;
  field_list.push_back(item=new Item_empty_string("key", NAME_CHAR_LEN, cs));
  item->maybe_null=1;
  field_list.push_back(item=new Item_empty_string("key_len",
						  NAME_CHAR_LEN*MAX_KEY));
  item->maybe_null=1;
  field_list.push_back(item=new Item_empty_string("ref",
                                                  NAME_CHAR_LEN*MAX_REF_PARTS,
                                                  cs));
  item->maybe_null=1;
  field_list.push_back(item= new Item_return_int("rows", 10,
                                                 MYSQL_TYPE_LONGLONG));
  if (is_analyze)
  {
    field_list.push_back(item= new Item_return_int("r_rows", 10,
                                                   MYSQL_TYPE_LONGLONG));
    item->maybe_null=1;
  }

  if (is_analyze || (explain_flags & DESCRIBE_EXTENDED))
  {
    field_list.push_back(item= new Item_float("filtered", 0.1234, 2, 4));
    item->maybe_null=1;
  }

  if (is_analyze)
  {
    field_list.push_back(item= new Item_float("r_filtered", 0.1234, 2, 4));
    item->maybe_null=1;
  }

  item->maybe_null= 1;
  field_list.push_back(new Item_empty_string("Extra", 255, cs));
}


#ifdef SIGNAL_WITH_VIO_CLOSE
void THD::close_active_vio()
{
  DBUG_ENTER("close_active_vio");
  mysql_mutex_assert_owner(&LOCK_thd_data);
#ifndef EMBEDDED_LIBRARY
  if (active_vio)
  {
    vio_close(active_vio);
    active_vio = 0;
  }
#endif
  DBUG_VOID_RETURN;
}
#endif


struct Item_change_record: public ilink
{
  Item **place;
  Item *old_value;
  /* Placement new was hidden by `new' in ilink (TODO: check): */
  static void *operator new(size_t size, void *mem) { return mem; }
  static void operator delete(void *ptr, size_t size) {}
  static void operator delete(void *ptr, void *mem) { /* never called */ }
};


/*
  Register an item tree tree transformation, performed by the query
  optimizer. We need a pointer to runtime_memroot because it may be !=
  thd->mem_root (due to possible set_n_backup_active_arena called for thd).
*/

void THD::nocheck_register_item_tree_change(Item **place, Item *old_value,
                                            MEM_ROOT *runtime_memroot)
{
  Item_change_record *change;
  /*
    Now we use one node per change, which adds some memory overhead,
    but still is rather fast as we use alloc_root for allocations.
    A list of item tree changes of an average query should be short.
  */
  void *change_mem= alloc_root(runtime_memroot, sizeof(*change));
  if (change_mem == 0)
  {
    /*
      OOM, thd->fatal_error() is called by the error handler of the
      memroot. Just return.
    */
    return;
  }
  change= new (change_mem) Item_change_record;
  change->place= place;
  change->old_value= old_value;
  change_list.append(change);
}

/**
  Check and register item change if needed

  @param place           place where we should assign new value
  @param new_value       place of the new value

  @details
    Let C be a reference to an item that changed the reference A
    at the location (occurrence) L1 and this change has been registered.
    If C is substituted for reference A another location (occurrence) L2
    that is to be registered as well than this change has to be
    consistent with the first change in order the procedure that rollback
    changes to substitute the same reference at both locations L1 and L2.
*/

void THD::check_and_register_item_tree_change(Item **place, Item **new_value,
                                              MEM_ROOT *runtime_memroot)
{
  Item_change_record *change;
  I_List_iterator<Item_change_record> it(change_list);
  while ((change= it++))
  {
    if (change->place == new_value)
      break; // we need only very first value
  }
  if (change)
    nocheck_register_item_tree_change(place, change->old_value,
                                      runtime_memroot);
}


void THD::rollback_item_tree_changes()
{
  I_List_iterator<Item_change_record> it(change_list);
  Item_change_record *change;
  DBUG_ENTER("rollback_item_tree_changes");

  while ((change= it++))
    *change->place= change->old_value;
  /* We can forget about changes memory: it's allocated in runtime memroot */
  change_list.empty();
  DBUG_VOID_RETURN;
}


/*****************************************************************************
** Functions to provide a interface to select results
*****************************************************************************/

select_result::select_result()
{
  thd=current_thd;
}

void select_result::cleanup()
{
  /* do nothing */
}

bool select_result::check_simple_select() const
{
  my_error(ER_SP_BAD_CURSOR_QUERY, MYF(0));
  return TRUE;
}


static String default_line_term("\n",default_charset_info);
static String default_escaped("\\",default_charset_info);
static String default_field_term("\t",default_charset_info);
static String default_enclosed_and_line_start("", default_charset_info);
static String default_xml_row_term("<row>", default_charset_info);

sql_exchange::sql_exchange(char *name, bool flag,
                           enum enum_filetype filetype_arg)
  :file_name(name), opt_enclosed(0), dumpfile(flag), skip_lines(0)
{
  filetype= filetype_arg;
  field_term= &default_field_term;
  enclosed=   line_start= &default_enclosed_and_line_start;
  line_term=  filetype == FILETYPE_CSV ?
              &default_line_term : &default_xml_row_term;
  escaped=    &default_escaped;
  cs= NULL;
}

bool sql_exchange::escaped_given(void)
{
  return escaped != &default_escaped;
}


bool select_send::send_result_set_metadata(List<Item> &list, uint flags)
{
  bool res;
#ifdef WITH_WSREP
  if (WSREP(thd) && thd->wsrep_retry_query)
  {
    WSREP_DEBUG("skipping select metadata");
    return FALSE;
  }
#endif /* WITH_WSREP */
  if (!(res= thd->protocol->send_result_set_metadata(&list, flags)))
    is_result_set_started= 1;
  return res;
}

void select_send::abort_result_set()
{
  DBUG_ENTER("select_send::abort_result_set");

  if (is_result_set_started && thd->spcont)
  {
    /*
      We're executing a stored procedure, have an open result
      set and an SQL exception condition. In this situation we
      must abort the current statement, silence the error and
      start executing the continue/exit handler if one is found.
      Before aborting the statement, let's end the open result set, as
      otherwise the client will hang due to the violation of the
      client/server protocol.
    */
    thd->spcont->end_partial_result_set= TRUE;
  }
  DBUG_VOID_RETURN;
}


/** 
  Cleanup an instance of this class for re-use
  at next execution of a prepared statement/
  stored procedure statement.
*/

void select_send::cleanup()
{
  is_result_set_started= FALSE;
}

/* Send data to client. Returns 0 if ok */

int select_send::send_data(List<Item> &items)
{
  Protocol *protocol= thd->protocol;
  DBUG_ENTER("select_send::send_data");

  /* unit is not set when using 'delete ... returning' */
  if (unit && unit->offset_limit_cnt)
  {						// using limit offset,count
    unit->offset_limit_cnt--;
    DBUG_RETURN(FALSE);
  }
  if (thd->killed == ABORT_QUERY)
    DBUG_RETURN(FALSE);

  /*
    We may be passing the control from mysqld to the client: release the
    InnoDB adaptive hash S-latch to avoid thread deadlocks if it was reserved
    by thd
  */
  ha_release_temporary_latches(thd);

  protocol->prepare_for_resend();
  if (protocol->send_result_set_row(&items))
  {
    protocol->remove_last_row();
    DBUG_RETURN(TRUE);
  }

  thd->inc_sent_row_count(1);

  if (thd->vio_ok())
    DBUG_RETURN(protocol->write());

  DBUG_RETURN(0);
}


bool select_send::send_eof()
{
  /* 
    We may be passing the control from mysqld to the client: release the
    InnoDB adaptive hash S-latch to avoid thread deadlocks if it was reserved
    by thd 
  */
  ha_release_temporary_latches(thd);

  /* 
    Don't send EOF if we're in error condition (which implies we've already
    sent or are sending an error)
  */
  if (thd->is_error())
    return TRUE;
  ::my_eof(thd);
  is_result_set_started= 0;
  return FALSE;
}


/************************************************************************
  Handling writing to file
************************************************************************/

bool select_to_file::send_eof()
{
  int error= MY_TEST(end_io_cache(&cache));
  if (mysql_file_close(file, MYF(MY_WME)) || thd->is_error())
    error= true;

  if (!error && !suppress_my_ok)
  {
    ::my_ok(thd,row_count);
  }
  file= -1;
  return error;
}


void select_to_file::cleanup()
{
  /* In case of error send_eof() may be not called: close the file here. */
  if (file >= 0)
  {
    (void) end_io_cache(&cache);
    mysql_file_close(file, MYF(0));
    file= -1;
  }
  path[0]= '\0';
  row_count= 0;
}


select_to_file::~select_to_file()
{
  if (file >= 0)
  {					// This only happens in case of error
    (void) end_io_cache(&cache);
    mysql_file_close(file, MYF(0));
    file= -1;
  }
}

/***************************************************************************
** Export of select to textfile
***************************************************************************/

select_export::~select_export()
{
  thd->set_sent_row_count(row_count);
}


/*
  Create file with IO cache

  SYNOPSIS
    create_file()
    thd			Thread handle
    path		File name
    exchange		Excange class
    cache		IO cache

  RETURN
    >= 0 	File handle
   -1		Error
*/


static File create_file(THD *thd, char *path, sql_exchange *exchange,
			IO_CACHE *cache)
{
  File file;
  uint option= MY_UNPACK_FILENAME | MY_RELATIVE_PATH;

#ifdef DONT_ALLOW_FULL_LOAD_DATA_PATHS
  option|= MY_REPLACE_DIR;			// Force use of db directory
#endif

  if (!dirname_length(exchange->file_name))
  {
    strxnmov(path, FN_REFLEN-1, mysql_real_data_home, thd->db ? thd->db : "",
             NullS);
    (void) fn_format(path, exchange->file_name, path, "", option);
  }
  else
    (void) fn_format(path, exchange->file_name, mysql_real_data_home, "", option);

  if (!is_secure_file_path(path))
  {
    /* Write only allowed to dir or subdir specified by secure_file_priv */
    my_error(ER_OPTION_PREVENTS_STATEMENT, MYF(0), "--secure-file-priv");
    return -1;
  }

  if (!access(path, F_OK))
  {
    my_error(ER_FILE_EXISTS_ERROR, MYF(0), exchange->file_name);
    return -1;
  }
  /* Create the file world readable */
  if ((file= mysql_file_create(key_select_to_file,
                               path, 0666, O_WRONLY|O_EXCL, MYF(MY_WME))) < 0)
    return file;
#ifdef HAVE_FCHMOD
  (void) fchmod(file, 0666);			// Because of umask()
#else
  (void) chmod(path, 0666);
#endif
  if (init_io_cache(cache, file, 0L, WRITE_CACHE, 0L, 1, MYF(MY_WME)))
  {
    mysql_file_close(file, MYF(0));
    /* Delete file on error, it was just created */
    mysql_file_delete(key_select_to_file, path, MYF(0));
    return -1;
  }
  return file;
}


int
select_export::prepare(List<Item> &list, SELECT_LEX_UNIT *u)
{
  bool blob_flag=0;
  bool string_results= FALSE, non_string_results= FALSE;
  unit= u;
  if ((uint) strlen(exchange->file_name) + NAME_LEN >= FN_REFLEN)
    strmake_buf(path,exchange->file_name);

  write_cs= exchange->cs ? exchange->cs : &my_charset_bin;

  if ((file= create_file(thd, path, exchange, &cache)) < 0)
    return 1;
  /* Check if there is any blobs in data */
  {
    List_iterator_fast<Item> li(list);
    Item *item;
    while ((item=li++))
    {
      if (item->max_length >= MAX_BLOB_WIDTH)
      {
	blob_flag=1;
	break;
      }
      if (item->result_type() == STRING_RESULT)
        string_results= TRUE;
      else
        non_string_results= TRUE;
    }
  }
  if (exchange->escaped->numchars() > 1 || exchange->enclosed->numchars() > 1)
  {
    my_error(ER_WRONG_FIELD_TERMINATORS, MYF(0));
    return TRUE;
  }
  if (exchange->escaped->length() > 1 || exchange->enclosed->length() > 1 ||
      !my_isascii(exchange->escaped->ptr()[0]) ||
      !my_isascii(exchange->enclosed->ptr()[0]) ||
      !exchange->field_term->is_ascii() || !exchange->line_term->is_ascii() ||
      !exchange->line_start->is_ascii())
  {
    /*
      Current LOAD DATA INFILE recognizes field/line separators "as is" without
      converting from client charset to data file charset. So, it is supposed,
      that input file of LOAD DATA INFILE consists of data in one charset and
      separators in other charset. For the compatibility with that [buggy]
      behaviour SELECT INTO OUTFILE implementation has been saved "as is" too,
      but the new warning message has been added:

        Non-ASCII separator arguments are not fully supported
    */
    push_warning(thd, Sql_condition::WARN_LEVEL_WARN,
                 WARN_NON_ASCII_SEPARATOR_NOT_IMPLEMENTED,
                 ER(WARN_NON_ASCII_SEPARATOR_NOT_IMPLEMENTED));
  }
  field_term_length=exchange->field_term->length();
  field_term_char= field_term_length ?
                   (int) (uchar) (*exchange->field_term)[0] : INT_MAX;
  if (!exchange->line_term->length())
    exchange->line_term=exchange->field_term;	// Use this if it exists
  field_sep_char= (exchange->enclosed->length() ?
                  (int) (uchar) (*exchange->enclosed)[0] : field_term_char);
  if (exchange->escaped->length() && (exchange->escaped_given() ||
      !(thd->variables.sql_mode & MODE_NO_BACKSLASH_ESCAPES)))
    escape_char= (int) (uchar) (*exchange->escaped)[0];
  else
    escape_char= -1;
  is_ambiguous_field_sep= MY_TEST(strchr(ESCAPE_CHARS, field_sep_char));
  is_unsafe_field_sep= MY_TEST(strchr(NUMERIC_CHARS, field_sep_char));
  line_sep_char= (exchange->line_term->length() ?
                 (int) (uchar) (*exchange->line_term)[0] : INT_MAX);
  if (!field_term_length)
    exchange->opt_enclosed=0;
  if (!exchange->enclosed->length())
    exchange->opt_enclosed=1;			// A little quicker loop
  fixed_row_size= (!field_term_length && !exchange->enclosed->length() &&
		   !blob_flag);
  if ((is_ambiguous_field_sep && exchange->enclosed->is_empty() &&
       (string_results || is_unsafe_field_sep)) ||
      (exchange->opt_enclosed && non_string_results &&
       field_term_length && strchr(NUMERIC_CHARS, field_term_char)))
  {
    push_warning(thd, Sql_condition::WARN_LEVEL_WARN,
                 ER_AMBIGUOUS_FIELD_TERM, ER(ER_AMBIGUOUS_FIELD_TERM));
    is_ambiguous_field_term= TRUE;
  }
  else
    is_ambiguous_field_term= FALSE;

  return 0;
}


#define NEED_ESCAPING(x) ((int) (uchar) (x) == escape_char    || \
                          (enclosed ? (int) (uchar) (x) == field_sep_char      \
                                    : (int) (uchar) (x) == field_term_char) || \
                          (int) (uchar) (x) == line_sep_char  || \
                          !(x))

int select_export::send_data(List<Item> &items)
{

  DBUG_ENTER("select_export::send_data");
  char buff[MAX_FIELD_WIDTH],null_buff[2],space[MAX_FIELD_WIDTH];
  char cvt_buff[MAX_FIELD_WIDTH];
  String cvt_str(cvt_buff, sizeof(cvt_buff), write_cs);
  bool space_inited=0;
  String tmp(buff,sizeof(buff),&my_charset_bin),*res;
  tmp.length(0);

  if (unit->offset_limit_cnt)
  {						// using limit offset,count
    unit->offset_limit_cnt--;
    DBUG_RETURN(0);
  }
  if (thd->killed == ABORT_QUERY)
    DBUG_RETURN(0);
  row_count++;
  Item *item;
  uint used_length=0,items_left=items.elements;
  List_iterator_fast<Item> li(items);

  if (my_b_write(&cache,(uchar*) exchange->line_start->ptr(),
		 exchange->line_start->length()))
    goto err;
  while ((item=li++))
  {
    Item_result result_type=item->result_type();
    bool enclosed = (exchange->enclosed->length() &&
                     (!exchange->opt_enclosed || result_type == STRING_RESULT));
    res=item->str_result(&tmp);
    if (res && !my_charset_same(write_cs, res->charset()) &&
        !my_charset_same(write_cs, &my_charset_bin))
    {
      const char *well_formed_error_pos;
      const char *cannot_convert_error_pos;
      const char *from_end_pos;
      const char *error_pos;
      uint32 bytes;
      uint64 estimated_bytes=
        ((uint64) res->length() / res->charset()->mbminlen + 1) *
        write_cs->mbmaxlen + 1;
      set_if_smaller(estimated_bytes, UINT_MAX32);
      if (cvt_str.realloc((uint32) estimated_bytes))
      {
        my_error(ER_OUTOFMEMORY, MYF(ME_FATALERROR), (uint32) estimated_bytes);
        goto err;
      }

      bytes= well_formed_copy_nchars(write_cs, (char *) cvt_str.ptr(),
                                     cvt_str.alloced_length(),
                                     res->charset(), res->ptr(), res->length(),
                                     UINT_MAX32, // copy all input chars,
                                                 // i.e. ignore nchars parameter
                                     &well_formed_error_pos,
                                     &cannot_convert_error_pos,
                                     &from_end_pos);
      error_pos= well_formed_error_pos ? well_formed_error_pos
                                       : cannot_convert_error_pos;
      if (error_pos)
      {
        char printable_buff[32];
        convert_to_printable(printable_buff, sizeof(printable_buff),
                             error_pos, res->ptr() + res->length() - error_pos,
                             res->charset(), 6);
        push_warning_printf(thd, Sql_condition::WARN_LEVEL_WARN,
                            ER_TRUNCATED_WRONG_VALUE_FOR_FIELD,
                            ER(ER_TRUNCATED_WRONG_VALUE_FOR_FIELD),
                            "string", printable_buff,
                            item->name, static_cast<long>(row_count));
      }
      else if (from_end_pos < res->ptr() + res->length())
      { 
        /*
          result is longer than UINT_MAX32 and doesn't fit into String
        */
        push_warning_printf(thd, Sql_condition::WARN_LEVEL_WARN,
                            WARN_DATA_TRUNCATED, ER(WARN_DATA_TRUNCATED),
                            item->full_name(), static_cast<long>(row_count));
      }
      cvt_str.length(bytes);
      res= &cvt_str;
    }
    if (res && enclosed)
    {
      if (my_b_write(&cache,(uchar*) exchange->enclosed->ptr(),
		     exchange->enclosed->length()))
	goto err;
    }
    if (!res)
    {						// NULL
      if (!fixed_row_size)
      {
	if (escape_char != -1)			// Use \N syntax
	{
	  null_buff[0]=escape_char;
	  null_buff[1]='N';
	  if (my_b_write(&cache,(uchar*) null_buff,2))
	    goto err;
	}
	else if (my_b_write(&cache,(uchar*) "NULL",4))
	  goto err;
      }
      else
      {
	used_length=0;				// Fill with space
      }
    }
    else
    {
      if (fixed_row_size)
	used_length=MY_MIN(res->length(),item->max_length);
      else
	used_length=res->length();
      if ((result_type == STRING_RESULT || is_unsafe_field_sep) &&
           escape_char != -1)
      {
        char *pos, *start, *end;
        CHARSET_INFO *res_charset= res->charset();
        CHARSET_INFO *character_set_client= thd->variables.
                                            character_set_client;
        bool check_second_byte= (res_charset == &my_charset_bin) &&
                                 character_set_client->
                                 escape_with_backslash_is_dangerous;
        DBUG_ASSERT(character_set_client->mbmaxlen == 2 ||
                    !character_set_client->escape_with_backslash_is_dangerous);
	for (start=pos=(char*) res->ptr(),end=pos+used_length ;
	     pos != end ;
	     pos++)
	{
#ifdef USE_MB
	  if (use_mb(res_charset))
	  {
	    int l;
	    if ((l=my_ismbchar(res_charset, pos, end)))
	    {
	      pos += l-1;
	      continue;
	    }
	  }
#endif

          /*
            Special case when dumping BINARY/VARBINARY/BLOB values
            for the clients with character sets big5, cp932, gbk and sjis,
            which can have the escape character (0x5C "\" by default)
            as the second byte of a multi-byte sequence.
            
            If
            - pos[0] is a valid multi-byte head (e.g 0xEE) and
            - pos[1] is 0x00, which will be escaped as "\0",
            
            then we'll get "0xEE + 0x5C + 0x30" in the output file.
            
            If this file is later loaded using this sequence of commands:
            
            mysql> create table t1 (a varchar(128)) character set big5;
            mysql> LOAD DATA INFILE 'dump.txt' INTO TABLE t1;
            
            then 0x5C will be misinterpreted as the second byte
            of a multi-byte character "0xEE + 0x5C", instead of
            escape character for 0x00.
            
            To avoid this confusion, we'll escape the multi-byte
            head character too, so the sequence "0xEE + 0x00" will be
            dumped as "0x5C + 0xEE + 0x5C + 0x30".
            
            Note, in the condition below we only check if
            mbcharlen is equal to 2, because there are no
            character sets with mbmaxlen longer than 2
            and with escape_with_backslash_is_dangerous set.
            DBUG_ASSERT before the loop makes that sure.
          */

          if ((NEED_ESCAPING(*pos) ||
               (check_second_byte &&
                my_mbcharlen(character_set_client, (uchar) *pos) == 2 &&
                pos + 1 < end &&
                NEED_ESCAPING(pos[1]))) &&
              /*
               Don't escape field_term_char by doubling - doubling is only
               valid for ENCLOSED BY characters:
              */
              (enclosed || !is_ambiguous_field_term ||
               (int) (uchar) *pos != field_term_char))
          {
	    char tmp_buff[2];
            tmp_buff[0]= ((int) (uchar) *pos == field_sep_char &&
                          is_ambiguous_field_sep) ?
                          field_sep_char : escape_char;
	    tmp_buff[1]= *pos ? *pos : '0';
	    if (my_b_write(&cache,(uchar*) start,(uint) (pos-start)) ||
		my_b_write(&cache,(uchar*) tmp_buff,2))
	      goto err;
	    start=pos+1;
	  }
	}
	if (my_b_write(&cache,(uchar*) start,(uint) (pos-start)))
	  goto err;
      }
      else if (my_b_write(&cache,(uchar*) res->ptr(),used_length))
	goto err;
    }
    if (fixed_row_size)
    {						// Fill with space
      if (item->max_length > used_length)
      {
	if (!space_inited)
	{
	  space_inited=1;
	  bfill(space,sizeof(space),' ');
	}
	uint length=item->max_length-used_length;
	for (; length > sizeof(space) ; length-=sizeof(space))
	{
	  if (my_b_write(&cache,(uchar*) space,sizeof(space)))
	    goto err;
	}
	if (my_b_write(&cache,(uchar*) space,length))
	  goto err;
      }
    }
    if (res && enclosed)
    {
      if (my_b_write(&cache, (uchar*) exchange->enclosed->ptr(),
                     exchange->enclosed->length()))
        goto err;
    }
    if (--items_left)
    {
      if (my_b_write(&cache, (uchar*) exchange->field_term->ptr(),
                     field_term_length))
        goto err;
    }
  }
  if (my_b_write(&cache,(uchar*) exchange->line_term->ptr(),
		 exchange->line_term->length()))
    goto err;
  DBUG_RETURN(0);
err:
  DBUG_RETURN(1);
}


/***************************************************************************
** Dump  of select to a binary file
***************************************************************************/


int
select_dump::prepare(List<Item> &list __attribute__((unused)),
		     SELECT_LEX_UNIT *u)
{
  unit= u;
  return (int) ((file= create_file(thd, path, exchange, &cache)) < 0);
}


int select_dump::send_data(List<Item> &items)
{
  List_iterator_fast<Item> li(items);
  char buff[MAX_FIELD_WIDTH];
  String tmp(buff,sizeof(buff),&my_charset_bin),*res;
  tmp.length(0);
  Item *item;
  DBUG_ENTER("select_dump::send_data");

  if (unit->offset_limit_cnt)
  {						// using limit offset,count
    unit->offset_limit_cnt--;
    DBUG_RETURN(0);
  }
  if (thd->killed == ABORT_QUERY)
    DBUG_RETURN(0);

  if (row_count++ > 1) 
  {
    my_message(ER_TOO_MANY_ROWS, ER(ER_TOO_MANY_ROWS), MYF(0));
    goto err;
  }
  while ((item=li++))
  {
    res=item->str_result(&tmp);
    if (!res)					// If NULL
    {
      if (my_b_write(&cache,(uchar*) "",1))
	goto err;
    }
    else if (my_b_write(&cache,(uchar*) res->ptr(),res->length()))
    {
      my_error(ER_ERROR_ON_WRITE, MYF(0), path, my_errno);
      goto err;
    }
  }
  DBUG_RETURN(0);
err:
  DBUG_RETURN(1);
}


select_subselect::select_subselect(Item_subselect *item_arg)
{
  item= item_arg;
}


int select_singlerow_subselect::send_data(List<Item> &items)
{
  DBUG_ENTER("select_singlerow_subselect::send_data");
  Item_singlerow_subselect *it= (Item_singlerow_subselect *)item;
  if (it->assigned())
  {
    my_message(ER_SUBQUERY_NO_1_ROW, ER(ER_SUBQUERY_NO_1_ROW),
               MYF(current_thd->lex->ignore ? ME_JUST_WARNING : 0));
    DBUG_RETURN(1);
  }
  if (unit->offset_limit_cnt)
  {				          // Using limit offset,count
    unit->offset_limit_cnt--;
    DBUG_RETURN(0);
  }
  if (thd->killed == ABORT_QUERY)
    DBUG_RETURN(0);
  List_iterator_fast<Item> li(items);
  Item *val_item;
  for (uint i= 0; (val_item= li++); i++)
    it->store(i, val_item);
  it->assigned(1);
  DBUG_RETURN(0);
}


void select_max_min_finder_subselect::cleanup()
{
  DBUG_ENTER("select_max_min_finder_subselect::cleanup");
  cache= 0;
  DBUG_VOID_RETURN;
}


int select_max_min_finder_subselect::send_data(List<Item> &items)
{
  DBUG_ENTER("select_max_min_finder_subselect::send_data");
  Item_maxmin_subselect *it= (Item_maxmin_subselect *)item;
  List_iterator_fast<Item> li(items);
  Item *val_item= li++;
  it->register_value();
  if (it->assigned())
  {
    cache->store(val_item);
    if ((this->*op)())
      it->store(0, cache);
  }
  else
  {
    if (!cache)
    {
      cache= Item_cache::get_cache(val_item);
      switch (val_item->result_type()) {
      case REAL_RESULT:
	op= &select_max_min_finder_subselect::cmp_real;
	break;
      case INT_RESULT:
	op= &select_max_min_finder_subselect::cmp_int;
	break;
      case STRING_RESULT:
	op= &select_max_min_finder_subselect::cmp_str;
	break;
      case DECIMAL_RESULT:
        op= &select_max_min_finder_subselect::cmp_decimal;
        break;
      case ROW_RESULT:
      case TIME_RESULT:
      case IMPOSSIBLE_RESULT:
        // This case should never be choosen
	DBUG_ASSERT(0);
	op= 0;
      }
    }
    cache->store(val_item);
    it->store(0, cache);
  }
  it->assigned(1);
  DBUG_RETURN(0);
}

bool select_max_min_finder_subselect::cmp_real()
{
  Item *maxmin= ((Item_singlerow_subselect *)item)->element_index(0);
  double val1= cache->val_real(), val2= maxmin->val_real();

  /* Ignore NULLs for ANY and keep them for ALL subqueries */
  if (cache->null_value)
    return (is_all && !maxmin->null_value) || (!is_all && maxmin->null_value);
  if (maxmin->null_value)
    return !is_all;

  if (fmax)
    return(val1 > val2);
  return (val1 < val2);
}

bool select_max_min_finder_subselect::cmp_int()
{
  Item *maxmin= ((Item_singlerow_subselect *)item)->element_index(0);
  longlong val1= cache->val_int(), val2= maxmin->val_int();

  /* Ignore NULLs for ANY and keep them for ALL subqueries */
  if (cache->null_value)
    return (is_all && !maxmin->null_value) || (!is_all && maxmin->null_value);
  if (maxmin->null_value)
    return !is_all;

  if (fmax)
    return(val1 > val2);
  return (val1 < val2);
}

bool select_max_min_finder_subselect::cmp_decimal()
{
  Item *maxmin= ((Item_singlerow_subselect *)item)->element_index(0);
  my_decimal cval, *cvalue= cache->val_decimal(&cval);
  my_decimal mval, *mvalue= maxmin->val_decimal(&mval);

  /* Ignore NULLs for ANY and keep them for ALL subqueries */
  if (cache->null_value)
    return (is_all && !maxmin->null_value) || (!is_all && maxmin->null_value);
  if (maxmin->null_value)
    return !is_all;

  if (fmax)
    return (my_decimal_cmp(cvalue, mvalue) > 0) ;
  return (my_decimal_cmp(cvalue,mvalue) < 0);
}

bool select_max_min_finder_subselect::cmp_str()
{
  String *val1, *val2, buf1, buf2;
  Item *maxmin= ((Item_singlerow_subselect *)item)->element_index(0);
  /*
    as far as both operand is Item_cache buf1 & buf2 will not be used,
    but added for safety
  */
  val1= cache->val_str(&buf1);
  val2= maxmin->val_str(&buf1);

  /* Ignore NULLs for ANY and keep them for ALL subqueries */
  if (cache->null_value)
    return (is_all && !maxmin->null_value) || (!is_all && maxmin->null_value);
  if (maxmin->null_value)
    return !is_all;

  if (fmax)
    return (sortcmp(val1, val2, cache->collation.collation) > 0) ;
  return (sortcmp(val1, val2, cache->collation.collation) < 0);
}

int select_exists_subselect::send_data(List<Item> &items)
{
  DBUG_ENTER("select_exists_subselect::send_data");
  Item_exists_subselect *it= (Item_exists_subselect *)item;
  if (unit->offset_limit_cnt)
  {				          // Using limit offset,count
    unit->offset_limit_cnt--;
    DBUG_RETURN(0);
  }
  if (thd->killed == ABORT_QUERY)
    DBUG_RETURN(0);
  it->value= 1;
  it->assigned(1);
  DBUG_RETURN(0);
}


/***************************************************************************
  Dump of select to variables
***************************************************************************/

int select_dumpvar::prepare(List<Item> &list, SELECT_LEX_UNIT *u)
{
  unit= u;
  
  if (var_list.elements != list.elements)
  {
    my_message(ER_WRONG_NUMBER_OF_COLUMNS_IN_SELECT,
               ER(ER_WRONG_NUMBER_OF_COLUMNS_IN_SELECT), MYF(0));
    return 1;
  }               
  return 0;
}


bool select_dumpvar::check_simple_select() const
{
  my_error(ER_SP_BAD_CURSOR_SELECT, MYF(0));
  return TRUE;
}


void select_dumpvar::cleanup()
{
  row_count= 0;
}


Query_arena::Type Query_arena::type() const
{
  DBUG_ASSERT(0); /* Should never be called */
  return STATEMENT;
}


void Query_arena::free_items()
{
  Item *next;
  DBUG_ENTER("Query_arena::free_items");
  /* This works because items are allocated with sql_alloc() */
  for (; free_list; free_list= next)
  {
    next= free_list->next;
    DBUG_ASSERT(free_list != next);
    DBUG_PRINT("info", ("free item: 0x%lx", (ulong) free_list));
    free_list->delete_self();
  }
  /* Postcondition: free_list is 0 */
  DBUG_VOID_RETURN;
}


void Query_arena::set_query_arena(Query_arena *set)
{
  mem_root=  set->mem_root;
  free_list= set->free_list;
  state= set->state;
}


void Query_arena::cleanup_stmt()
{
  DBUG_ASSERT(! "Query_arena::cleanup_stmt() not implemented");
}

/*
  Statement functions
*/

Statement::Statement(LEX *lex_arg, MEM_ROOT *mem_root_arg,
                     enum enum_state state_arg, ulong id_arg)
  :Query_arena(mem_root_arg, state_arg),
  id(id_arg),
  mark_used_columns(MARK_COLUMNS_READ),
  lex(lex_arg),
  db(NULL),
  db_length(0)
{
  name.str= NULL;
}


Query_arena::Type Statement::type() const
{
  return STATEMENT;
}


void Statement::set_statement(Statement *stmt)
{
  id=             stmt->id;
  mark_used_columns=   stmt->mark_used_columns;
  lex=            stmt->lex;
  query_string=   stmt->query_string;
}


void
Statement::set_n_backup_statement(Statement *stmt, Statement *backup)
{
  DBUG_ENTER("Statement::set_n_backup_statement");
  backup->set_statement(this);
  set_statement(stmt);
  DBUG_VOID_RETURN;
}


void Statement::restore_backup_statement(Statement *stmt, Statement *backup)
{
  DBUG_ENTER("Statement::restore_backup_statement");
  stmt->set_statement(this);
  set_statement(backup);
  DBUG_VOID_RETURN;
}


void THD::end_statement()
{
  DBUG_ENTER("THD::end_statement");
  /* Cleanup SQL processing state to reuse this statement in next query. */
  lex_end(lex);
  delete lex->result;
  lex->result= 0;
  /* Note that free_list is freed in cleanup_after_query() */

  /*
    Don't free mem_root, as mem_root is freed in the end of dispatch_command
    (once for any command).
  */
  DBUG_VOID_RETURN;
}


/*
  Start using arena specified by @set. Current arena data will be saved to
  *backup.
*/
void THD::set_n_backup_active_arena(Query_arena *set, Query_arena *backup)
{
  DBUG_ENTER("THD::set_n_backup_active_arena");
  DBUG_ASSERT(backup->is_backup_arena == FALSE);

  backup->set_query_arena(this);
  set_query_arena(set);
#ifndef DBUG_OFF
  backup->is_backup_arena= TRUE;
#endif
  DBUG_VOID_RETURN;
}


/*
  Stop using the temporary arena, and start again using the arena that is 
  specified in *backup.
  The temporary arena is returned back into *set.
*/

void THD::restore_active_arena(Query_arena *set, Query_arena *backup)
{
  DBUG_ENTER("THD::restore_active_arena");
  DBUG_ASSERT(backup->is_backup_arena);
  set->set_query_arena(this);
  set_query_arena(backup);
#ifndef DBUG_OFF
  backup->is_backup_arena= FALSE;
#endif
  DBUG_VOID_RETURN;
}

Statement::~Statement()
{
}

C_MODE_START

static uchar *
get_statement_id_as_hash_key(const uchar *record, size_t *key_length,
                             my_bool not_used __attribute__((unused)))
{
  const Statement *statement= (const Statement *) record; 
  *key_length= sizeof(statement->id);
  return (uchar *) &((const Statement *) statement)->id;
}

static void delete_statement_as_hash_key(void *key)
{
  delete (Statement *) key;
}

static uchar *get_stmt_name_hash_key(Statement *entry, size_t *length,
                                    my_bool not_used __attribute__((unused)))
{
  *length= entry->name.length;
  return (uchar*) entry->name.str;
}

C_MODE_END

Statement_map::Statement_map() :
  last_found_statement(0)
{
  enum
  {
    START_STMT_HASH_SIZE = 16,
    START_NAME_HASH_SIZE = 16
  };
  my_hash_init(&st_hash, &my_charset_bin, START_STMT_HASH_SIZE, 0, 0,
               get_statement_id_as_hash_key,
               delete_statement_as_hash_key, MYF(0));
  my_hash_init(&names_hash, system_charset_info, START_NAME_HASH_SIZE, 0, 0,
               (my_hash_get_key) get_stmt_name_hash_key,
               NULL,MYF(0));
}


/*
  Insert a new statement to the thread-local statement map.

  DESCRIPTION
    If there was an old statement with the same name, replace it with the
    new one. Otherwise, check if max_prepared_stmt_count is not reached yet,
    increase prepared_stmt_count, and insert the new statement. It's okay
    to delete an old statement and fail to insert the new one.

  POSTCONDITIONS
    All named prepared statements are also present in names_hash.
    Statement names in names_hash are unique.
    The statement is added only if prepared_stmt_count < max_prepard_stmt_count
    last_found_statement always points to a valid statement or is 0

  RETURN VALUE
    0  success
    1  error: out of resources or max_prepared_stmt_count limit has been
       reached. An error is sent to the client, the statement is deleted.
*/

int Statement_map::insert(THD *thd, Statement *statement)
{
  if (my_hash_insert(&st_hash, (uchar*) statement))
  {
    /*
      Delete is needed only in case of an insert failure. In all other
      cases hash_delete will also delete the statement.
    */
    delete statement;
    my_error(ER_OUT_OF_RESOURCES, MYF(0));
    goto err_st_hash;
  }
  if (statement->name.str && my_hash_insert(&names_hash, (uchar*) statement))
  {
    my_error(ER_OUT_OF_RESOURCES, MYF(0));
    goto err_names_hash;
  }
  mysql_mutex_lock(&LOCK_prepared_stmt_count);
  /*
    We don't check that prepared_stmt_count is <= max_prepared_stmt_count
    because we would like to allow to lower the total limit
    of prepared statements below the current count. In that case
    no new statements can be added until prepared_stmt_count drops below
    the limit.
  */
  if (prepared_stmt_count >= max_prepared_stmt_count)
  {
    mysql_mutex_unlock(&LOCK_prepared_stmt_count);
    my_error(ER_MAX_PREPARED_STMT_COUNT_REACHED, MYF(0),
             max_prepared_stmt_count);
    goto err_max;
  }
  prepared_stmt_count++;
  mysql_mutex_unlock(&LOCK_prepared_stmt_count);

  last_found_statement= statement;
  return 0;

err_max:
  if (statement->name.str)
    my_hash_delete(&names_hash, (uchar*) statement);
err_names_hash:
  my_hash_delete(&st_hash, (uchar*) statement);
err_st_hash:
  return 1;
}


void Statement_map::close_transient_cursors()
{
#ifdef TO_BE_IMPLEMENTED
  Statement *stmt;
  while ((stmt= transient_cursor_list.head()))
    stmt->close_cursor();                 /* deletes itself from the list */
#endif
}


void Statement_map::erase(Statement *statement)
{
  if (statement == last_found_statement)
    last_found_statement= 0;
  if (statement->name.str)
    my_hash_delete(&names_hash, (uchar *) statement);

  my_hash_delete(&st_hash, (uchar *) statement);
  mysql_mutex_lock(&LOCK_prepared_stmt_count);
  DBUG_ASSERT(prepared_stmt_count > 0);
  prepared_stmt_count--;
  mysql_mutex_unlock(&LOCK_prepared_stmt_count);
}


void Statement_map::reset()
{
  /* Must be first, hash_free will reset st_hash.records */
  mysql_mutex_lock(&LOCK_prepared_stmt_count);
  DBUG_ASSERT(prepared_stmt_count >= st_hash.records);
  prepared_stmt_count-= st_hash.records;
  mysql_mutex_unlock(&LOCK_prepared_stmt_count);

  my_hash_reset(&names_hash);
  my_hash_reset(&st_hash);
  last_found_statement= 0;
}


Statement_map::~Statement_map()
{
  /* Must go first, hash_free will reset st_hash.records */
  mysql_mutex_lock(&LOCK_prepared_stmt_count);
  DBUG_ASSERT(prepared_stmt_count >= st_hash.records);
  prepared_stmt_count-= st_hash.records;
  mysql_mutex_unlock(&LOCK_prepared_stmt_count);

  my_hash_free(&names_hash);
  my_hash_free(&st_hash);
}

bool my_var_user::set(THD *thd, Item *item)
{
  Item_func_set_user_var *suv= new Item_func_set_user_var(name, item);
  suv->save_item_result(item);
  return suv->fix_fields(thd, 0) || suv->update();
}

bool my_var_sp::set(THD *thd, Item *item)
{
  return thd->spcont->set_variable(thd, offset, &item);
}

bool my_var_param::set(THD *thd, Item *item)
{
  return param->set_value(thd, 0, &item);
}

int select_dumpvar::send_data(List<Item> &items)
{
  List_iterator_fast<my_var> var_li(var_list);
  List_iterator<Item> it(items);
  Item *item;
  my_var *mv;
  DBUG_ENTER("select_dumpvar::send_data");

  if (unit->offset_limit_cnt)
  {						// using limit offset,count
    unit->offset_limit_cnt--;
    DBUG_RETURN(0);
  }
  if (row_count++) 
  {
    my_message(ER_TOO_MANY_ROWS, ER(ER_TOO_MANY_ROWS), MYF(0));
    DBUG_RETURN(1);
  }
  while ((mv= var_li++) && (item= it++))
  {
    if (mv->set(thd, item))
      DBUG_RETURN(1);
  }
  DBUG_RETURN(thd->is_error());
}

bool select_dumpvar::send_eof()
{
  if (! row_count)
    push_warning(thd, Sql_condition::WARN_LEVEL_WARN,
                 ER_SP_FETCH_NO_DATA, ER(ER_SP_FETCH_NO_DATA));
  /*
    Don't send EOF if we're in error condition (which implies we've already
    sent or are sending an error)
  */
  if (thd->is_error())
    return true;

  if (!suppress_my_ok)
    ::my_ok(thd,row_count);

  return 0;
}



bool
select_materialize_with_stats::
create_result_table(THD *thd_arg, List<Item> *column_types,
                    bool is_union_distinct, ulonglong options,
                    const char *table_alias, bool bit_fields_as_long,
                    bool create_table,
                    bool keep_row_order)
{
  DBUG_ASSERT(table == 0);
  tmp_table_param.field_count= column_types->elements;
  tmp_table_param.bit_fields_as_long= bit_fields_as_long;

  if (! (table= create_tmp_table(thd_arg, &tmp_table_param, *column_types,
                                 (ORDER*) 0, is_union_distinct, 1,
                                 options, HA_POS_ERROR, (char*) table_alias,
                                 keep_row_order)))
    return TRUE;

  col_stat= (Column_statistics*) table->in_use->alloc(table->s->fields *
                                                      sizeof(Column_statistics));
  if (!col_stat)
    return TRUE;

  reset();
  table->file->extra(HA_EXTRA_WRITE_CACHE);
  table->file->extra(HA_EXTRA_IGNORE_DUP_KEY);
  return FALSE;
}


void select_materialize_with_stats::reset()
{
  memset(col_stat, 0, table->s->fields * sizeof(Column_statistics));
  max_nulls_in_row= 0;
  count_rows= 0;
}


void select_materialize_with_stats::cleanup()
{
  reset();
  select_union::cleanup();
}


/**
  Override select_union::send_data to analyze each row for NULLs and to
  update null_statistics before sending data to the client.

  @return TRUE if fatal error when sending data to the client
  @return FALSE on success
*/

int select_materialize_with_stats::send_data(List<Item> &items)
{
  List_iterator_fast<Item> item_it(items);
  Item *cur_item;
  Column_statistics *cur_col_stat= col_stat;
  uint nulls_in_row= 0;
  int res;

  if ((res= select_union::send_data(items)))
    return res;
  if (table->null_catch_flags & REJECT_ROW_DUE_TO_NULL_FIELDS)
  {
    table->null_catch_flags&= ~REJECT_ROW_DUE_TO_NULL_FIELDS;
    return 0;
  }
  /* Skip duplicate rows. */
  if (write_err == HA_ERR_FOUND_DUPP_KEY ||
      write_err == HA_ERR_FOUND_DUPP_UNIQUE)
    return 0;

  ++count_rows;

  while ((cur_item= item_it++))
  {
    if (cur_item->is_null_result())
    {
      ++cur_col_stat->null_count;
      cur_col_stat->max_null_row= count_rows;
      if (!cur_col_stat->min_null_row)
        cur_col_stat->min_null_row= count_rows;
      ++nulls_in_row;
    }
    ++cur_col_stat;
  }
  if (nulls_in_row > max_nulls_in_row)
    max_nulls_in_row= nulls_in_row;

  return 0;
}


/****************************************************************************
  TMP_TABLE_PARAM
****************************************************************************/

void TMP_TABLE_PARAM::init()
{
  DBUG_ENTER("TMP_TABLE_PARAM::init");
  DBUG_PRINT("enter", ("this: 0x%lx", (ulong)this));
  field_count= sum_func_count= func_count= hidden_field_count= 0;
  group_parts= group_length= group_null_parts= 0;
  quick_group= 1;
  table_charset= 0;
  precomputed_group_by= 0;
  bit_fields_as_long= 0;
  materialized_subquery= 0;
  force_not_null_cols= 0;
  skip_create_table= 0;
  DBUG_VOID_RETURN;
}


void thd_increment_bytes_sent(ulong length)
{
  THD *thd=current_thd;
  if (likely(thd != 0))
  {
    /* current_thd == 0 when close_connection() calls net_send_error() */
    thd->status_var.bytes_sent+= length;
  }
}


void thd_increment_bytes_received(ulong length)
{
  current_thd->status_var.bytes_received+= length;
}


void thd_increment_net_big_packet_count(ulong length)
{
  current_thd->status_var.net_big_packet_count+= length;
}


void THD::set_status_var_init()
{
  bzero((char*) &status_var, offsetof(STATUS_VAR,
                                      last_cleared_system_status_var));
}


void Security_context::init()
{
  host= user= ip= external_user= 0;
  host_or_ip= "connecting host";
  priv_user[0]= priv_host[0]= proxy_user[0]= priv_role[0]= '\0';
  master_access= 0;
#ifndef NO_EMBEDDED_ACCESS_CHECKS
  db_access= NO_ACCESS;
#endif
}


void Security_context::destroy()
{
  DBUG_PRINT("info", ("freeing security context"));
  // If not pointer to constant
  if (host != my_localhost)
  {
    my_free(host);
    host= NULL;
  }
  if (user != delayed_user)
  {
    my_free(user);
    user= NULL;
  }

  if (external_user)
  {
    my_free(external_user);
    user= NULL;
  }

  my_free(ip);
  ip= NULL;
}


void Security_context::skip_grants()
{
  /* privileges for the user are unknown everything is allowed */
  host_or_ip= (char *)"";
  master_access= ~NO_ACCESS;
  *priv_user= *priv_host= '\0';
}


bool Security_context::set_user(char *user_arg)
{
  my_free(user);
  user= my_strdup(user_arg, MYF(0));
  return user == 0;
}

#ifndef NO_EMBEDDED_ACCESS_CHECKS
/**
  Initialize this security context from the passed in credentials
  and activate it in the current thread.

  @param       thd
  @param       definer_user
  @param       definer_host
  @param       db
  @param[out]  backup  Save a pointer to the current security context
                       in the thread. In case of success it points to the
                       saved old context, otherwise it points to NULL.


  During execution of a statement, multiple security contexts may
  be needed:
  - the security context of the authenticated user, used as the
    default security context for all top-level statements
  - in case of a view or a stored program, possibly the security
    context of the definer of the routine, if the object is
    defined with SQL SECURITY DEFINER option.

  The currently "active" security context is parameterized in THD
  member security_ctx. By default, after a connection is
  established, this member points at the "main" security context
  - the credentials of the authenticated user.

  Later, if we would like to execute some sub-statement or a part
  of a statement under credentials of a different user, e.g.
  definer of a procedure, we authenticate this user in a local
  instance of Security_context by means of this method (and
  ultimately by means of acl_getroot), and make the
  local instance active in the thread by re-setting
  thd->security_ctx pointer.

  Note, that the life cycle and memory management of the "main" and
  temporary security contexts are different.
  For the main security context, the memory for user/host/ip is
  allocated on system heap, and the THD class frees this memory in
  its destructor. The only case when contents of the main security
  context may change during its life time is when someone issued
  CHANGE USER command.
  Memory management of a "temporary" security context is
  responsibility of the module that creates it.

  @retval TRUE  there is no user with the given credentials. The erro
                is reported in the thread.
  @retval FALSE success
*/

bool
Security_context::
change_security_context(THD *thd,
                        LEX_STRING *definer_user,
                        LEX_STRING *definer_host,
                        LEX_STRING *db,
                        Security_context **backup)
{
  bool needs_change;

  DBUG_ENTER("Security_context::change_security_context");

  DBUG_ASSERT(definer_user->str && definer_host->str);

  *backup= NULL;
  needs_change= (strcmp(definer_user->str, thd->security_ctx->priv_user) ||
                 my_strcasecmp(system_charset_info, definer_host->str,
                               thd->security_ctx->priv_host));
  if (needs_change)
  {
    if (acl_getroot(this, definer_user->str, definer_host->str,
                                definer_host->str, db->str))
    {
      my_error(ER_NO_SUCH_USER, MYF(0), definer_user->str,
               definer_host->str);
      DBUG_RETURN(TRUE);
    }
    *backup= thd->security_ctx;
    thd->security_ctx= this;
  }

  DBUG_RETURN(FALSE);
}


void
Security_context::restore_security_context(THD *thd,
                                           Security_context *backup)
{
  if (backup)
    thd->security_ctx= backup;
}
#endif


bool Security_context::user_matches(Security_context *them)
{
  return ((user != NULL) && (them->user != NULL) &&
          !strcmp(user, them->user));
}


/****************************************************************************
  Handling of open and locked tables states.

  This is used when we want to open/lock (and then close) some tables when
  we already have a set of tables open and locked. We use these methods for
  access to mysql.proc table to find definitions of stored routines.
****************************************************************************/

void THD::reset_n_backup_open_tables_state(Open_tables_backup *backup)
{
  DBUG_ENTER("reset_n_backup_open_tables_state");
  backup->set_open_tables_state(this);
  backup->mdl_system_tables_svp= mdl_context.mdl_savepoint();
  reset_open_tables_state(this);
  state_flags|= Open_tables_state::BACKUPS_AVAIL;
  DBUG_VOID_RETURN;
}


void THD::restore_backup_open_tables_state(Open_tables_backup *backup)
{
  DBUG_ENTER("restore_backup_open_tables_state");
  mdl_context.rollback_to_savepoint(backup->mdl_system_tables_svp);
  /*
    Before we will throw away current open tables state we want
    to be sure that it was properly cleaned up.
  */
  DBUG_ASSERT(open_tables == 0 && temporary_tables == 0 &&
              derived_tables == 0 &&
              lock == 0 &&
              locked_tables_mode == LTM_NONE &&
              m_reprepare_observer == NULL);

  set_open_tables_state(backup);
  DBUG_VOID_RETURN;
}

#if MARIA_PLUGIN_INTERFACE_VERSION < 0x0200
/**
  This is a backward compatibility method, made obsolete
  by the thd_kill_statement service. Keep it here to avoid breaking the
  ABI in case some binary plugins still use it.
*/
#undef thd_killed
extern "C" int thd_killed(const MYSQL_THD thd)
{
  return thd_kill_level(thd) > THD_ABORT_SOFTLY;
}
#else
#error now thd_killed() function can go away
#endif

/*
  return thd->killed status to the client,
  mapped to the API enum thd_kill_levels values.
*/
extern "C" enum thd_kill_levels thd_kill_level(const MYSQL_THD thd)
{
  THD* current= current_thd;

  if (!thd)
    thd= current;

  if (thd == current)
  {
    Apc_target *apc_target= (Apc_target*)&thd->apc_target;
    if (apc_target->have_apc_requests())
        apc_target->process_apc_requests(); 
  }

  if (likely(thd->killed == NOT_KILLED))
    return THD_IS_NOT_KILLED;

  return thd->killed & KILL_HARD_BIT ? THD_ABORT_ASAP : THD_ABORT_SOFTLY;
}


/**
   Send an out-of-band progress report to the client

   The report is sent every 'thd->...progress_report_time' second,
   however not more often than global.progress_report_time.
   If global.progress_report_time is 0, then don't send progress reports, but
   check every second if the value has changed
*/

static void thd_send_progress(THD *thd)
{
  /* Check if we should send the client a progress report */
  ulonglong report_time= my_interval_timer();
  if (report_time > thd->progress.next_report_time)
  {
    uint seconds_to_next= MY_MAX(thd->variables.progress_report_time,
                              global_system_variables.progress_report_time);
    if (seconds_to_next == 0)             // Turned off
      seconds_to_next= 1;                 // Check again after 1 second

    thd->progress.next_report_time= (report_time +
                                     seconds_to_next * 1000000000ULL);
    if (global_system_variables.progress_report_time &&
        thd->variables.progress_report_time)
      net_send_progress_packet(thd);
  }
}


/** Initialize progress report handling **/

extern "C" void thd_progress_init(MYSQL_THD thd, uint max_stage)
{
  DBUG_ASSERT(thd->stmt_arena != thd->progress.arena);
  if (thd->progress.arena)
    return; // already initialized
  /*
    Send progress reports to clients that supports it, if the command
    is a high level command (like ALTER TABLE) and we are not in a
    stored procedure
  */
  thd->progress.report= ((thd->client_capabilities & CLIENT_PROGRESS) &&
                         thd->progress.report_to_client &&
                         !thd->in_sub_stmt);
  thd->progress.next_report_time= 0;
  thd->progress.stage= 0;
  thd->progress.counter= thd->progress.max_counter= 0;
  thd->progress.max_stage= max_stage;
  thd->progress.arena= thd->stmt_arena;
}


/* Inform processlist and the client that some progress has been made */

extern "C" void thd_progress_report(MYSQL_THD thd,
                                    ulonglong progress, ulonglong max_progress)
{
  if (thd->stmt_arena != thd->progress.arena)
    return;
  if (thd->progress.max_counter != max_progress)        // Simple optimization
  {
    mysql_mutex_lock(&thd->LOCK_thd_data);
    thd->progress.counter= progress;
    thd->progress.max_counter= max_progress;
    mysql_mutex_unlock(&thd->LOCK_thd_data);
  }
  else
    thd->progress.counter= progress;

  if (thd->progress.report)
    thd_send_progress(thd);
}

/**
  Move to next stage in process list handling

  This will reset the timer to ensure the progress is sent to the client
  if client progress reports are activated.
*/

extern "C" void thd_progress_next_stage(MYSQL_THD thd)
{
  if (thd->stmt_arena != thd->progress.arena)
    return;
  mysql_mutex_lock(&thd->LOCK_thd_data);
  thd->progress.stage++;
  thd->progress.counter= 0;
  DBUG_ASSERT(thd->progress.stage < thd->progress.max_stage);
  mysql_mutex_unlock(&thd->LOCK_thd_data);
  if (thd->progress.report)
  {
    thd->progress.next_report_time= 0;          // Send new stage info
    thd_send_progress(thd);
  }
}

/**
  Disable reporting of progress in process list.

  @note
  This function is safe to call even if one has not called thd_progress_init.

  This function should be called by all parts that does progress
  reporting to ensure that progress list doesn't contain 100 % done
  forever.
*/


extern "C" void thd_progress_end(MYSQL_THD thd)
{
  if (thd->stmt_arena != thd->progress.arena)
    return;
  /*
    It's enough to reset max_counter to set disable progress indicator
    in processlist.
  */
  thd->progress.max_counter= 0;
  thd->progress.arena= 0;
}


/**
  Return the thread id of a user thread
  @param thd user thread
  @return thread id
*/
extern "C" unsigned long thd_get_thread_id(const MYSQL_THD thd)
{
  return((unsigned long)thd->thread_id);
}

/**
  Check if THD socket is still connected.
 */
extern "C" int thd_is_connected(MYSQL_THD thd)
{
  return thd->is_connected();
}


#ifdef INNODB_COMPATIBILITY_HOOKS
extern "C" const struct charset_info_st *thd_charset(MYSQL_THD thd)
{
  return(thd->charset());
}

/**
  OBSOLETE : there's no way to ensure the string is null terminated.
  Use thd_query_string instead()
*/
extern "C" char **thd_query(MYSQL_THD thd)
{
  return (&thd->query_string.string.str);
}

/**
  Get the current query string for the thread.

  @param The MySQL internal thread pointer
  @return query string and length. May be non-null-terminated.
*/
extern "C" LEX_STRING * thd_query_string (MYSQL_THD thd)
{
  return(&thd->query_string.string);
}

extern "C" int thd_slave_thread(const MYSQL_THD thd)
{
  return(thd->slave_thread);
}

/* Returns true for a worker thread in parallel replication. */
extern "C" int thd_rpl_is_parallel(const MYSQL_THD thd)
{
  return thd->rgi_slave && thd->rgi_slave->is_parallel_exec;
}

/*
  This function can optionally be called to check if thd_report_wait_for()
  needs to be called for waits done by a given transaction.

  If this function returns false for a given thd, there is no need to do any
  calls to thd_report_wait_for() on that thd.

  This call is optional; it is safe to call thd_report_wait_for() in any case.
  This call can be used to save some redundant calls to thd_report_wait_for()
  if desired. (This is unlikely to matter much unless there are _lots_ of
  waits to report, as the overhead of thd_report_wait_for() is small).
*/
extern "C" int
thd_need_wait_for(const MYSQL_THD thd)
{
  rpl_group_info *rgi;

  if (!thd)
    return false;
  rgi= thd->rgi_slave;
  if (!rgi)
    return false;
  return rgi->is_parallel_exec;
}

/*
  Used by InnoDB/XtraDB to report that one transaction THD is about to go to
  wait for a transactional lock held by another transactions OTHER_THD.

  This is used for parallel replication, where transactions are required to
  commit in the same order on the slave as they did on the master. If the
  transactions on the slave encounters lock conflicts on the slave that did
  not exist on the master, this can cause deadlocks.

  Normally, such conflicts will not occur, because the same conflict would
  have prevented the two transactions from committing in parallel on the
  master, thus preventing them from running in parallel on the slave in the
  first place. However, it is possible in case when the optimizer chooses a
  different plan on the slave than on the master (eg. table scan instead of
  index scan).

  InnoDB/XtraDB reports lock waits using this call. If a lock wait causes a
  deadlock with the pre-determined commit order, we kill the later transaction,
  and later re-try it, to resolve the deadlock.

  This call need only receive reports about waits for locks that will remain
  until the holding transaction commits. InnoDB/XtraDB auto-increment locks
  are released earlier, and so need not be reported. (Such false positives are
  not harmful, but could lead to unnecessary kill and retry, so best avoided).
*/
extern "C" void
thd_report_wait_for(const MYSQL_THD thd, MYSQL_THD other_thd)
{
  rpl_group_info *rgi;
  rpl_group_info *other_rgi;

  if (!thd || !other_thd)
    return;
  rgi= thd->rgi_slave;
  other_rgi= other_thd->rgi_slave;
  if (!rgi || !other_rgi)
    return;
  if (!rgi->is_parallel_exec)
    return;
  if (rgi->rli != other_rgi->rli)
    return;
  if (!rgi->gtid_sub_id || !other_rgi->gtid_sub_id)
    return;
  if (rgi->current_gtid.domain_id != other_rgi->current_gtid.domain_id)
    return;
  if (rgi->gtid_sub_id > other_rgi->gtid_sub_id)
    return;
  /*
    This transaction is about to wait for another transaction that is required
    by replication binlog order to commit after. This would cause a deadlock.

    So send a kill to the other transaction, with a temporary error; this will
    cause replication to rollback (and later re-try) the other transaction,
    releasing the lock for this transaction so replication can proceed.
  */
  other_rgi->killed_for_retry= true;
  mysql_mutex_lock(&other_thd->LOCK_thd_data);
  other_thd->awake(KILL_CONNECTION);
  mysql_mutex_unlock(&other_thd->LOCK_thd_data);
}

/*
  This function is called from InnoDB/XtraDB to check if the commit order of
  two transactions has already been decided by the upper layer. This happens
  in parallel replication, where the commit order is forced to be the same on
  the slave as it was originally on the master.

  If this function returns false, it means that such commit order will be
  enforced. This allows the storage engine to optionally omit gap lock waits
  or similar measures that would otherwise be needed to ensure that
  transactions would be serialised in a way that would cause a commit order
  that is correct for binlogging for statement-based replication.

  Since transactions are only run in parallel on the slave if they ran without
  lock conflicts on the master, normally no lock conflicts on the slave happen
  during parallel replication. However, there are a couple of corner cases
  where it can happen, like these secondary-index operations:

    T1: INSERT INTO t1 VALUES (7, NULL);
    T2: DELETE FROM t1 WHERE b <= 3;

    T1: UPDATE t1 SET secondary=NULL WHERE primary=1
    T2: DELETE t1 WHERE secondary <= 3

  The DELETE takes a gap lock that can block the INSERT/UPDATE, but the row
  locks set by INSERT/UPDATE do not block the DELETE. Thus, the execution
  order of the transactions determine whether a lock conflict occurs or
  not. Thus a lock conflict can occur on the slave where it did not on the
  master.

  If this function returns true, normal locking should be done as required by
  the binlogging and transaction isolation level in effect. But if it returns
  false, the correct order will be enforced anyway, and InnoDB/XtraDB can
  avoid taking the gap lock, preventing the lock conflict.

  Calling this function is just an optimisation to avoid unnecessary
  deadlocks. If it was not used, a gap lock would be set that could eventually
  cause a deadlock; the deadlock would be caught by thd_report_wait_for() and
  the transaction T2 killed and rolled back (and later re-tried).
*/
extern "C" int
thd_need_ordering_with(const MYSQL_THD thd, const MYSQL_THD other_thd)
{
  rpl_group_info *rgi, *other_rgi;

  DBUG_EXECUTE_IF("disable_thd_need_ordering_with", return 1;);
  if (!thd || !other_thd)
    return 1;
  rgi= thd->rgi_slave;
  other_rgi= other_thd->rgi_slave;
  if (!rgi || !other_rgi)
    return 1;
  if (!rgi->is_parallel_exec)
    return 1;
  if (rgi->rli != other_rgi->rli)
    return 1;
  if (rgi->current_gtid.domain_id != other_rgi->current_gtid.domain_id)
    return 1;
  if (!rgi->commit_id || rgi->commit_id != other_rgi->commit_id)
    return 1;
  /*
    Otherwise, these two threads are doing parallel replication within the same
    replication domain. Their commit order is already fixed, so we do not need
    gap locks or similar to otherwise enforce ordering (and in fact such locks
    could lead to unnecessary deadlocks and transaction retry).
  */
  return 0;
}


/*
  If the storage engine detects a deadlock, and needs to choose a victim
  transaction to roll back, it can call this function to ask the upper
  server layer for which of two possible transactions is prefered to be
  aborted and rolled back.

  In parallel replication, if two transactions are running in parallel and
  one is fixed to commit before the other, then the one that commits later
  will be prefered as the victim - chosing the early transaction as a victim
  will not resolve the deadlock anyway, as the later transaction still needs
  to wait for the earlier to commit.

  Otherwise, a transaction that uses only transactional tables, and can thus
  be safely rolled back, will be prefered as a deadlock victim over a
  transaction that also modified non-transactional (eg. MyISAM) tables.

  The return value is -1 if the first transaction is prefered as a deadlock
  victim, 1 if the second transaction is prefered, or 0 for no preference (in
  which case the storage engine can make the choice as it prefers).
*/
extern "C" int
thd_deadlock_victim_preference(const MYSQL_THD thd1, const MYSQL_THD thd2)
{
  rpl_group_info *rgi1, *rgi2;
  bool nontrans1, nontrans2;

  if (!thd1 || !thd2)
    return 0;

  /*
    If the transactions are participating in the same replication domain in
    parallel replication, then request to select the one that will commit
    later (in the fixed commit order from the master) as the deadlock victim.
  */
  rgi1= thd1->rgi_slave;
  rgi2= thd2->rgi_slave;
  if (rgi1 && rgi2 &&
      rgi1->is_parallel_exec &&
      rgi1->rli == rgi2->rli &&
      rgi1->current_gtid.domain_id == rgi2->current_gtid.domain_id)
    return rgi1->gtid_sub_id < rgi2->gtid_sub_id ? 1 : -1;

  /*
    If one transaction has modified non-transactional tables (so that it
    cannot be safely rolled back), and the other has not, then prefer to
    select the purely transactional one as the victim.
  */
  nontrans1= thd1->transaction.all.modified_non_trans_table;
  nontrans2= thd2->transaction.all.modified_non_trans_table;
  if (nontrans1 && !nontrans2)
    return 1;
  else if (!nontrans1 && nontrans2)
    return -1;

  /* No preferences, let the storage engine decide. */
  return 0;
}


extern "C" int thd_non_transactional_update(const MYSQL_THD thd)
{
  return(thd->transaction.all.modified_non_trans_table);
}

extern "C" int thd_binlog_format(const MYSQL_THD thd)
{
  if (((WSREP(thd) &&  wsrep_emulate_bin_log) || mysql_bin_log.is_open()) &&
      thd->variables.option_bits & OPTION_BIN_LOG)
    return (int) thd->wsrep_binlog_format();
  else
    return BINLOG_FORMAT_UNSPEC;
}

extern "C" void thd_mark_transaction_to_rollback(MYSQL_THD thd, bool all)
{
  mark_transaction_to_rollback(thd, all);
}

extern "C" bool thd_binlog_filter_ok(const MYSQL_THD thd)
{
  return binlog_filter->db_ok(thd->db);
}

/*
  This is similar to sqlcom_can_generate_row_events, with the expection
  that we only return 1 if we are going to generate row events in a
  transaction.
  CREATE OR REPLACE is always safe to do as this will run in it's own
  transaction.
*/

extern "C" bool thd_sqlcom_can_generate_row_events(const MYSQL_THD thd)
{
  return (sqlcom_can_generate_row_events(thd) && thd->lex->sql_command !=
          SQLCOM_CREATE_TABLE);
}


extern "C" enum durability_properties thd_get_durability_property(const MYSQL_THD thd)
{
  enum durability_properties ret= HA_REGULAR_DURABILITY;
  
  if (thd != NULL)
    ret= thd->durability_property;

  return ret;
}

/** Get the auto_increment_offset auto_increment_increment.
Exposed by thd_autoinc_service.
Needed by InnoDB.
@param thd	Thread object
@param off	auto_increment_offset
@param inc	auto_increment_increment */
extern "C" void thd_get_autoinc(const MYSQL_THD thd, ulong* off, ulong* inc)
{
  *off = thd->variables.auto_increment_offset;
  *inc = thd->variables.auto_increment_increment;
}


/**
  Is strict sql_mode set.
  Needed by InnoDB.
  @param thd	Thread object
  @return True if sql_mode has strict mode (all or trans).
    @retval true  sql_mode has strict mode (all or trans).
    @retval false sql_mode has not strict mode (all or trans).
*/
extern "C" bool thd_is_strict_mode(const MYSQL_THD thd)
{
  return thd->is_strict_mode();
}


/*
  Interface for MySQL Server, plugins and storage engines to report
  when they are going to sleep/stall.
  
  SYNOPSIS
  thd_wait_begin()
  thd                     Thread object
                          Can be NULL, in this case current THD is used.
  wait_type               Type of wait
                          1 -- short wait (e.g. for mutex)
                          2 -- medium wait (e.g. for disk io)
                          3 -- large wait (e.g. for locked row/table)
  NOTES
    This is used by the threadpool to have better knowledge of which
    threads that currently are actively running on CPUs. When a thread
    reports that it's going to sleep/stall, the threadpool scheduler is
    free to start another thread in the pool most likely. The expected wait
    time is simply an indication of how long the wait is expected to
    become, the real wait time could be very different.

  thd_wait_end MUST be called immediately after waking up again.
*/
extern "C" void thd_wait_begin(MYSQL_THD thd, int wait_type)
{
  if (!thd)
  {
    thd= current_thd;
    if (unlikely(!thd))
      return;
  }
  MYSQL_CALLBACK(thd->scheduler, thd_wait_begin, (thd, wait_type));
}

/**
  Interface for MySQL Server, plugins and storage engines to report
  when they waking up from a sleep/stall.

  @param  thd   Thread handle
  Can be NULL, in this case current THD is used.
*/
extern "C" void thd_wait_end(MYSQL_THD thd)
{
  if (!thd)
  {
    thd= current_thd;
    if (unlikely(!thd))
      return;
  }
  MYSQL_CALLBACK(thd->scheduler, thd_wait_end, (thd));
}

#endif // INNODB_COMPATIBILITY_HOOKS */

/****************************************************************************
  Handling of statement states in functions and triggers.

  This is used to ensure that the function/trigger gets a clean state
  to work with and does not cause any side effects of the calling statement.

  It also allows most stored functions and triggers to replicate even
  if they are used items that would normally be stored in the binary
  replication (like last_insert_id() etc...)

  The following things is done
  - Disable binary logging for the duration of the statement
  - Disable multi-result-sets for the duration of the statement
  - Value of last_insert_id() is saved and restored
  - Value set by 'SET INSERT_ID=#' is reset and restored
  - Value for found_rows() is reset and restored
  - examined_row_count is added to the total
  - cuted_fields is added to the total
  - new savepoint level is created and destroyed

  NOTES:
    Seed for random() is saved for the first! usage of RAND()
    We reset examined_row_count and cuted_fields and add these to the
    result to ensure that if we have a bug that would reset these within
    a function, we are not loosing any rows from the main statement.

    We do not reset value of last_insert_id().
****************************************************************************/

void THD::reset_sub_statement_state(Sub_statement_state *backup,
                                    uint new_state)
{
#ifndef EMBEDDED_LIBRARY
  /* BUG#33029, if we are replicating from a buggy master, reset
     auto_inc_intervals_forced to prevent substatement
     (triggers/functions) from using erroneous INSERT_ID value
   */
  if (rpl_master_erroneous_autoinc(this))
  {
    DBUG_ASSERT(backup->auto_inc_intervals_forced.nb_elements() == 0);
    auto_inc_intervals_forced.swap(&backup->auto_inc_intervals_forced);
  }
#endif
  
  backup->option_bits=     variables.option_bits;
  backup->count_cuted_fields= count_cuted_fields;
  backup->in_sub_stmt=     in_sub_stmt;
  backup->enable_slow_log= enable_slow_log;
  backup->query_plan_flags= query_plan_flags;
  backup->limit_found_rows= limit_found_rows;
  backup->examined_row_count= m_examined_row_count;
  backup->sent_row_count=   m_sent_row_count;
  backup->cuted_fields=     cuted_fields;
  backup->client_capabilities= client_capabilities;
  backup->savepoints= transaction.savepoints;
  backup->first_successful_insert_id_in_prev_stmt= 
    first_successful_insert_id_in_prev_stmt;
  backup->first_successful_insert_id_in_cur_stmt= 
    first_successful_insert_id_in_cur_stmt;

  if ((!lex->requires_prelocking() || is_update_query(lex->sql_command)) &&
      !is_current_stmt_binlog_format_row())
  {
    variables.option_bits&= ~OPTION_BIN_LOG;
  }

  if ((backup->option_bits & OPTION_BIN_LOG) &&
       is_update_query(lex->sql_command) &&
       !is_current_stmt_binlog_format_row())
    mysql_bin_log.start_union_events(this, this->query_id);

  /* Disable result sets */
  client_capabilities &= ~CLIENT_MULTI_RESULTS;
  in_sub_stmt|= new_state;
  m_examined_row_count= 0;
  m_sent_row_count= 0;
  cuted_fields= 0;
  transaction.savepoints= 0;
  first_successful_insert_id_in_cur_stmt= 0;
}


void THD::restore_sub_statement_state(Sub_statement_state *backup)
{
  DBUG_ENTER("THD::restore_sub_statement_state");
#ifndef EMBEDDED_LIBRARY
  /* BUG#33029, if we are replicating from a buggy master, restore
     auto_inc_intervals_forced so that the top statement can use the
     INSERT_ID value set before this statement.
   */
  if (rpl_master_erroneous_autoinc(this))
  {
    backup->auto_inc_intervals_forced.swap(&auto_inc_intervals_forced);
    DBUG_ASSERT(backup->auto_inc_intervals_forced.nb_elements() == 0);
  }
#endif

  /*
    To save resources we want to release savepoints which were created
    during execution of function or trigger before leaving their savepoint
    level. It is enough to release first savepoint set on this level since
    all later savepoints will be released automatically.
  */
  if (transaction.savepoints)
  {
    SAVEPOINT *sv;
    for (sv= transaction.savepoints; sv->prev; sv= sv->prev)
    {}
    /* ha_release_savepoint() never returns error. */
    (void)ha_release_savepoint(this, sv);
  }
  count_cuted_fields= backup->count_cuted_fields;
  transaction.savepoints= backup->savepoints;
  variables.option_bits= backup->option_bits;
  in_sub_stmt=      backup->in_sub_stmt;
  enable_slow_log=  backup->enable_slow_log;
  query_plan_flags= backup->query_plan_flags;
  first_successful_insert_id_in_prev_stmt= 
    backup->first_successful_insert_id_in_prev_stmt;
  first_successful_insert_id_in_cur_stmt= 
    backup->first_successful_insert_id_in_cur_stmt;
  limit_found_rows= backup->limit_found_rows;
  set_sent_row_count(backup->sent_row_count);
  client_capabilities= backup->client_capabilities;
  /*
    If we've left sub-statement mode, reset the fatal error flag.
    Otherwise keep the current value, to propagate it up the sub-statement
    stack.
  */
  if (!in_sub_stmt)
    is_fatal_sub_stmt_error= FALSE;

  if ((variables.option_bits & OPTION_BIN_LOG) && is_update_query(lex->sql_command) &&
       !is_current_stmt_binlog_format_row())
    mysql_bin_log.stop_union_events(this);

  /*
    The following is added to the old values as we are interested in the
    total complexity of the query
  */
  inc_examined_row_count(backup->examined_row_count);
  cuted_fields+=       backup->cuted_fields;
  DBUG_VOID_RETURN;
}


void THD::set_statement(Statement *stmt)
{
  mysql_mutex_lock(&LOCK_thd_data);
  Statement::set_statement(stmt);
  mysql_mutex_unlock(&LOCK_thd_data);
}

void THD::set_sent_row_count(ha_rows count)
{
  m_sent_row_count= count;
  MYSQL_SET_STATEMENT_ROWS_SENT(m_statement_psi, m_sent_row_count);
}

void THD::set_examined_row_count(ha_rows count)
{
  m_examined_row_count= count;
  MYSQL_SET_STATEMENT_ROWS_EXAMINED(m_statement_psi, m_examined_row_count);
}

void THD::inc_sent_row_count(ha_rows count)
{
  m_sent_row_count+= count;
  MYSQL_SET_STATEMENT_ROWS_SENT(m_statement_psi, m_sent_row_count);
}

void THD::inc_examined_row_count(ha_rows count)
{
  m_examined_row_count+= count;
  MYSQL_SET_STATEMENT_ROWS_EXAMINED(m_statement_psi, m_examined_row_count);
}

void THD::inc_status_created_tmp_disk_tables()
{
  status_var_increment(status_var.created_tmp_disk_tables_);
#ifdef HAVE_PSI_STATEMENT_INTERFACE
  PSI_STATEMENT_CALL(inc_statement_created_tmp_disk_tables)(m_statement_psi, 1);
#endif
}

void THD::inc_status_created_tmp_tables()
{
  status_var_increment(status_var.created_tmp_tables_);
#ifdef HAVE_PSI_STATEMENT_INTERFACE
  PSI_STATEMENT_CALL(inc_statement_created_tmp_tables)(m_statement_psi, 1);
#endif
}

void THD::inc_status_select_full_join()
{
  status_var_increment(status_var.select_full_join_count_);
#ifdef HAVE_PSI_STATEMENT_INTERFACE
  PSI_STATEMENT_CALL(inc_statement_select_full_join)(m_statement_psi, 1);
#endif
}

void THD::inc_status_select_full_range_join()
{
  status_var_increment(status_var.select_full_range_join_count_);
#ifdef HAVE_PSI_STATEMENT_INTERFACE
  PSI_STATEMENT_CALL(inc_statement_select_full_range_join)(m_statement_psi, 1);
#endif
}

void THD::inc_status_select_range()
{
  status_var_increment(status_var.select_range_count_);
#ifdef HAVE_PSI_STATEMENT_INTERFACE
  PSI_STATEMENT_CALL(inc_statement_select_range)(m_statement_psi, 1);
#endif
}

void THD::inc_status_select_range_check()
{
  status_var_increment(status_var.select_range_check_count_);
#ifdef HAVE_PSI_STATEMENT_INTERFACE
  PSI_STATEMENT_CALL(inc_statement_select_range_check)(m_statement_psi, 1);
#endif
}

void THD::inc_status_select_scan()
{
  status_var_increment(status_var.select_scan_count_);
#ifdef HAVE_PSI_STATEMENT_INTERFACE
  PSI_STATEMENT_CALL(inc_statement_select_scan)(m_statement_psi, 1);
#endif
}

void THD::inc_status_sort_merge_passes()
{
  status_var_increment(status_var.filesort_merge_passes_);
#ifdef HAVE_PSI_STATEMENT_INTERFACE
  PSI_STATEMENT_CALL(inc_statement_sort_merge_passes)(m_statement_psi, 1);
#endif
}

void THD::inc_status_sort_range()
{
  status_var_increment(status_var.filesort_range_count_);
#ifdef HAVE_PSI_STATEMENT_INTERFACE
  PSI_STATEMENT_CALL(inc_statement_sort_range)(m_statement_psi, 1);
#endif
}

void THD::inc_status_sort_rows(ha_rows count)
{
  statistic_add(status_var.filesort_rows_, count, &LOCK_status);
#ifdef HAVE_PSI_STATEMENT_INTERFACE
  PSI_STATEMENT_CALL(inc_statement_sort_rows)(m_statement_psi, count);
#endif
}

void THD::inc_status_sort_scan()
{
  status_var_increment(status_var.filesort_scan_count_);
#ifdef HAVE_PSI_STATEMENT_INTERFACE
  PSI_STATEMENT_CALL(inc_statement_sort_scan)(m_statement_psi, 1);
#endif
}

void THD::set_status_no_index_used()
{
  server_status|= SERVER_QUERY_NO_INDEX_USED;
#ifdef HAVE_PSI_STATEMENT_INTERFACE
  PSI_STATEMENT_CALL(set_statement_no_index_used)(m_statement_psi);
#endif
}

void THD::set_status_no_good_index_used()
{
  server_status|= SERVER_QUERY_NO_GOOD_INDEX_USED;
#ifdef HAVE_PSI_STATEMENT_INTERFACE
  PSI_STATEMENT_CALL(set_statement_no_good_index_used)(m_statement_psi);
#endif
}

void THD::set_command(enum enum_server_command command)
{
  m_command= command;
#ifdef HAVE_PSI_THREAD_INTERFACE
  PSI_STATEMENT_CALL(set_thread_command)(m_command);
#endif
}

/** Assign a new value to thd->query.  */

void THD::set_query(const CSET_STRING &string_arg)
{
  mysql_mutex_lock(&LOCK_thd_data);
  set_query_inner(string_arg);
  mysql_mutex_unlock(&LOCK_thd_data);

#ifdef HAVE_PSI_THREAD_INTERFACE
  PSI_THREAD_CALL(set_thread_info)(query(), query_length());
#endif
}

/** Assign a new value to thd->query and thd->query_id.  */

void THD::set_query_and_id(char *query_arg, uint32 query_length_arg,
                           CHARSET_INFO *cs,
                           query_id_t new_query_id)
{
  mysql_mutex_lock(&LOCK_thd_data);
  set_query_inner(query_arg, query_length_arg, cs);
  mysql_mutex_unlock(&LOCK_thd_data);
  query_id= new_query_id;
}

/** Assign a new value to thd->mysys_var.  */
void THD::set_mysys_var(struct st_my_thread_var *new_mysys_var)
{
  mysql_mutex_lock(&LOCK_thd_data);
  mysys_var= new_mysys_var;
  mysql_mutex_unlock(&LOCK_thd_data);
}

/**
  Leave explicit LOCK TABLES or prelocked mode and restore value of
  transaction sentinel in MDL subsystem.
*/

void THD::leave_locked_tables_mode()
{
  if (locked_tables_mode == LTM_LOCK_TABLES)
  {
    /*
      When leaving LOCK TABLES mode we have to change the duration of most
      of the metadata locks being held, except for HANDLER and GRL locks,
      to transactional for them to be properly released at UNLOCK TABLES.
    */
    mdl_context.set_transaction_duration_for_all_locks();
    /*
      Make sure we don't release the global read lock and commit blocker
      when leaving LTM.
    */
    global_read_lock.set_explicit_lock_duration(this);
    /* Also ensure that we don't release metadata locks for open HANDLERs. */
    if (handler_tables_hash.records)
      mysql_ha_set_explicit_lock_duration(this);
    if (ull_hash.records)
      mysql_ull_set_explicit_lock_duration(this);
  }
  locked_tables_mode= LTM_NONE;
}

void THD::get_definer(LEX_USER *definer, bool role)
{
  binlog_invoker(role);
#if !defined(MYSQL_CLIENT) && defined(HAVE_REPLICATION)
  if (slave_thread && has_invoker())
  {
    definer->user = invoker_user;
    definer->host= invoker_host;
    definer->password= null_lex_str;
    definer->plugin= empty_lex_str;
    definer->auth= empty_lex_str;
  }
  else
#endif
    get_default_definer(this, definer, role);
}


/**
  Mark transaction to rollback and mark error as fatal to a sub-statement.

  @param  thd   Thread handle
  @param  all   TRUE <=> rollback main transaction.
*/

void mark_transaction_to_rollback(THD *thd, bool all)
{
  if (thd)
  {
    thd->is_fatal_sub_stmt_error= TRUE;
    thd->transaction_rollback_request= all;
  }
}
/***************************************************************************
  Handling of XA id cacheing
***************************************************************************/

mysql_mutex_t LOCK_xid_cache;
HASH xid_cache;

extern "C" uchar *xid_get_hash_key(const uchar *, size_t *, my_bool);
extern "C" void xid_free_hash(void *);

uchar *xid_get_hash_key(const uchar *ptr, size_t *length,
                                  my_bool not_used __attribute__((unused)))
{
  *length=((XID_STATE*)ptr)->xid.key_length();
  return ((XID_STATE*)ptr)->xid.key();
}

void xid_free_hash(void *ptr)
{
  if (!((XID_STATE*)ptr)->in_thd)
    my_free(ptr);
}

#ifdef HAVE_PSI_INTERFACE
static PSI_mutex_key key_LOCK_xid_cache;

static PSI_mutex_info all_xid_mutexes[]=
{
  { &key_LOCK_xid_cache, "LOCK_xid_cache", PSI_FLAG_GLOBAL}
};

static void init_xid_psi_keys(void)
{
  const char* category= "sql";
  int count;

  if (PSI_server == NULL)
    return;

  count= array_elements(all_xid_mutexes);
  PSI_server->register_mutex(category, all_xid_mutexes, count);
}
#endif /* HAVE_PSI_INTERFACE */

bool xid_cache_init()
{
#ifdef HAVE_PSI_INTERFACE
  init_xid_psi_keys();
#endif

  mysql_mutex_init(key_LOCK_xid_cache, &LOCK_xid_cache, MY_MUTEX_INIT_FAST);
  return my_hash_init(&xid_cache, &my_charset_bin, 100, 0, 0,
                      xid_get_hash_key, xid_free_hash, 0) != 0;
}

void xid_cache_free()
{
  if (my_hash_inited(&xid_cache))
  {
    my_hash_free(&xid_cache);
    mysql_mutex_destroy(&LOCK_xid_cache);
  }
}

XID_STATE *xid_cache_search(XID *xid)
{
  mysql_mutex_lock(&LOCK_xid_cache);
  XID_STATE *res=(XID_STATE *)my_hash_search(&xid_cache, xid->key(),
                                             xid->key_length());
  mysql_mutex_unlock(&LOCK_xid_cache);
  return res;
}


bool xid_cache_insert(XID *xid, enum xa_states xa_state)
{
  XID_STATE *xs;
  my_bool res;
  mysql_mutex_lock(&LOCK_xid_cache);
  if (my_hash_search(&xid_cache, xid->key(), xid->key_length()))
    res=0;
  else if (!(xs=(XID_STATE *)my_malloc(sizeof(*xs), MYF(MY_WME))))
    res=1;
  else
  {
    xs->xa_state=xa_state;
    xs->xid.set(xid);
    xs->in_thd=0;
    xs->rm_error=0;
    res=my_hash_insert(&xid_cache, (uchar*)xs);
  }
  mysql_mutex_unlock(&LOCK_xid_cache);
  return res;
}


bool xid_cache_insert(XID_STATE *xid_state)
{
  mysql_mutex_lock(&LOCK_xid_cache);
  if (my_hash_search(&xid_cache, xid_state->xid.key(),
      xid_state->xid.key_length()))
  {
    mysql_mutex_unlock(&LOCK_xid_cache);
    my_error(ER_XAER_DUPID, MYF(0));
    return true;
  }
  bool res= my_hash_insert(&xid_cache, (uchar*)xid_state);
  mysql_mutex_unlock(&LOCK_xid_cache);
  return res;
}


void xid_cache_delete(XID_STATE *xid_state)
{
  mysql_mutex_lock(&LOCK_xid_cache);
  my_hash_delete(&xid_cache, (uchar *)xid_state);
  mysql_mutex_unlock(&LOCK_xid_cache);
}


/**
  Decide on logging format to use for the statement and issue errors
  or warnings as needed.  The decision depends on the following
  parameters:

  - The logging mode, i.e., the value of binlog_format.  Can be
    statement, mixed, or row.

  - The type of statement.  There are three types of statements:
    "normal" safe statements; unsafe statements; and row injections.
    An unsafe statement is one that, if logged in statement format,
    might produce different results when replayed on the slave (e.g.,
    INSERT DELAYED).  A row injection is either a BINLOG statement, or
    a row event executed by the slave's SQL thread.

  - The capabilities of tables modified by the statement.  The
    *capabilities vector* for a table is a set of flags associated
    with the table.  Currently, it only includes two flags: *row
    capability flag* and *statement capability flag*.

    The row capability flag is set if and only if the engine can
    handle row-based logging. The statement capability flag is set if
    and only if the table can handle statement-based logging.

  Decision table for logging format
  ---------------------------------

  The following table summarizes how the format and generated
  warning/error depends on the tables' capabilities, the statement
  type, and the current binlog_format.

     Row capable        N NNNNNNNNN YYYYYYYYY YYYYYYYYY
     Statement capable  N YYYYYYYYY NNNNNNNNN YYYYYYYYY

     Statement type     * SSSUUUIII SSSUUUIII SSSUUUIII

     binlog_format      * SMRSMRSMR SMRSMRSMR SMRSMRSMR

     Logged format      - SS-S----- -RR-RR-RR SRRSRR-RR
     Warning/Error      1 --2732444 5--5--6-- ---7--6--

  Legend
  ------

  Row capable:    N - Some table not row-capable, Y - All tables row-capable
  Stmt capable:   N - Some table not stmt-capable, Y - All tables stmt-capable
  Statement type: (S)afe, (U)nsafe, or Row (I)njection
  binlog_format:  (S)TATEMENT, (M)IXED, or (R)OW
  Logged format:  (S)tatement or (R)ow
  Warning/Error:  Warnings and error messages are as follows:

  1. Error: Cannot execute statement: binlogging impossible since both
     row-incapable engines and statement-incapable engines are
     involved.

  2. Error: Cannot execute statement: binlogging impossible since
     BINLOG_FORMAT = ROW and at least one table uses a storage engine
     limited to statement-logging.

  3. Error: Cannot execute statement: binlogging of unsafe statement
     is impossible when storage engine is limited to statement-logging
     and BINLOG_FORMAT = MIXED.

  4. Error: Cannot execute row injection: binlogging impossible since
     at least one table uses a storage engine limited to
     statement-logging.

  5. Error: Cannot execute statement: binlogging impossible since
     BINLOG_FORMAT = STATEMENT and at least one table uses a storage
     engine limited to row-logging.

  6. Error: Cannot execute row injection: binlogging impossible since
     BINLOG_FORMAT = STATEMENT.

  7. Warning: Unsafe statement binlogged in statement format since
     BINLOG_FORMAT = STATEMENT.

  In addition, we can produce the following error (not depending on
  the variables of the decision diagram):

  8. Error: Cannot execute statement: binlogging impossible since more
     than one engine is involved and at least one engine is
     self-logging.

  For each error case above, the statement is prevented from being
  logged, we report an error, and roll back the statement.  For
  warnings, we set the thd->binlog_flags variable: the warning will be
  printed only if the statement is successfully logged.

  @see THD::binlog_query

  @param[in] thd    Client thread
  @param[in] tables Tables involved in the query

  @retval 0 No error; statement can be logged.
  @retval -1 One of the error conditions above applies (1, 2, 4, 5, or 6).
*/

int THD::decide_logging_format(TABLE_LIST *tables)
{
  DBUG_ENTER("THD::decide_logging_format");
  DBUG_PRINT("info", ("Query: %s", query()));
  DBUG_PRINT("info", ("variables.binlog_format: %lu",
                      variables.binlog_format));
  DBUG_PRINT("info", ("lex->get_stmt_unsafe_flags(): 0x%x",
                      lex->get_stmt_unsafe_flags()));

  reset_binlog_local_stmt_filter();

  /*
    We should not decide logging format if the binlog is closed or
    binlogging is off, or if the statement is filtered out from the
    binlog by filtering rules.
  */
  if (mysql_bin_log.is_open() && (variables.option_bits & OPTION_BIN_LOG) &&
      !(wsrep_binlog_format() == BINLOG_FORMAT_STMT &&
        !binlog_filter->db_ok(db)))
  {
    /*
      Compute one bit field with the union of all the engine
      capabilities, and one with the intersection of all the engine
      capabilities.
    */
    handler::Table_flags flags_write_some_set= 0;
    handler::Table_flags flags_access_some_set= 0;
    handler::Table_flags flags_write_all_set=
      HA_BINLOG_ROW_CAPABLE | HA_BINLOG_STMT_CAPABLE;

    /* 
       If different types of engines are about to be updated.
       For example: Innodb and Falcon; Innodb and MyIsam.
    */
    my_bool multi_write_engine= FALSE;
    /*
       If different types of engines are about to be accessed 
       and any of them is about to be updated. For example:
       Innodb and Falcon; Innodb and MyIsam.
    */
    my_bool multi_access_engine= FALSE;
    /*
      Identifies if a table is changed.
    */
    my_bool is_write= FALSE;
    /*
      A pointer to a previous table that was changed.
    */
    TABLE* prev_write_table= NULL;
    /*
      A pointer to a previous table that was accessed.
    */
    TABLE* prev_access_table= NULL;
    /**
      The number of tables used in the current statement,
      that should be replicated.
    */
    uint replicated_tables_count= 0;
    /**
      The number of tables written to in the current statement,
      that should not be replicated.
      A table should not be replicated when it is considered
      'local' to a MySQL instance.
      Currently, these tables are:
      - mysql.slow_log
      - mysql.general_log
      - mysql.slave_relay_log_info
      - mysql.slave_master_info
      - mysql.slave_worker_info
      - performance_schema.*
      - TODO: information_schema.*
      In practice, from this list, only performance_schema.* tables
      are written to by user queries.
    */
    uint non_replicated_tables_count= 0;

#ifndef DBUG_OFF
    {
      static const char *prelocked_mode_name[] = {
        "NON_PRELOCKED",
        "PRELOCKED",
        "PRELOCKED_UNDER_LOCK_TABLES",
      };
      DBUG_PRINT("debug", ("prelocked_mode: %s",
                           prelocked_mode_name[locked_tables_mode]));
    }
#endif

    /*
      Get the capabilities vector for all involved storage engines and
      mask out the flags for the binary log.
    */
    for (TABLE_LIST *table= tables; table; table= table->next_global)
    {
      if (table->placeholder())
        continue;

      handler::Table_flags const flags= table->table->file->ha_table_flags();

      DBUG_PRINT("info", ("table: %s; ha_table_flags: 0x%llx",
                          table->table_name, flags));

      if (table->table->no_replicate)
      {
        /*
          The statement uses a table that is not replicated.
          The following properties about the table:
          - persistent / transient
          - transactional / non transactional
          - temporary / permanent
          - read or write
          - multiple engines involved because of this table
          are not relevant, as this table is completely ignored.
          Because the statement uses a non replicated table,
          using STATEMENT format in the binlog is impossible.
          Either this statement will be discarded entirely,
          or it will be logged (possibly partially) in ROW format.
        */
        lex->set_stmt_unsafe(LEX::BINLOG_STMT_UNSAFE_SYSTEM_TABLE);

        if (table->lock_type >= TL_WRITE_ALLOW_WRITE)
        {
          non_replicated_tables_count++;
          continue;
        }
      }

      replicated_tables_count++;

      if (table->lock_type >= TL_WRITE_ALLOW_WRITE)
      {
        if (prev_write_table && prev_write_table->file->ht !=
            table->table->file->ht)
          multi_write_engine= TRUE;

        my_bool trans= table->table->file->has_transactions();

        if (table->table->s->tmp_table)
          lex->set_stmt_accessed_table(trans ? LEX::STMT_WRITES_TEMP_TRANS_TABLE :
                                               LEX::STMT_WRITES_TEMP_NON_TRANS_TABLE);
        else
          lex->set_stmt_accessed_table(trans ? LEX::STMT_WRITES_TRANS_TABLE :
                                               LEX::STMT_WRITES_NON_TRANS_TABLE);

        flags_write_all_set &= flags;
        flags_write_some_set |= flags;
        is_write= TRUE;

        prev_write_table= table->table;

      }
      flags_access_some_set |= flags;

      if (lex->sql_command != SQLCOM_CREATE_TABLE ||
          (lex->sql_command == SQLCOM_CREATE_TABLE &&
          lex->create_info.tmp_table()))
      {
        my_bool trans= table->table->file->has_transactions();

        if (table->table->s->tmp_table)
          lex->set_stmt_accessed_table(trans ? LEX::STMT_READS_TEMP_TRANS_TABLE :
                                               LEX::STMT_READS_TEMP_NON_TRANS_TABLE);
        else
          lex->set_stmt_accessed_table(trans ? LEX::STMT_READS_TRANS_TABLE :
                                               LEX::STMT_READS_NON_TRANS_TABLE);
      }

      if (prev_access_table && prev_access_table->file->ht !=
          table->table->file->ht)
        multi_access_engine= TRUE;

      prev_access_table= table->table;
    }

    DBUG_PRINT("info", ("flags_write_all_set: 0x%llx", flags_write_all_set));
    DBUG_PRINT("info", ("flags_write_some_set: 0x%llx", flags_write_some_set));
    DBUG_PRINT("info", ("flags_access_some_set: 0x%llx", flags_access_some_set));
    DBUG_PRINT("info", ("multi_write_engine: %d", multi_write_engine));
    DBUG_PRINT("info", ("multi_access_engine: %d", multi_access_engine));

    int error= 0;
    int unsafe_flags;

    bool multi_stmt_trans= in_multi_stmt_transaction_mode();
    bool trans_table= trans_has_updated_trans_table(this);
    bool binlog_direct= variables.binlog_direct_non_trans_update;

    if (lex->is_mixed_stmt_unsafe(multi_stmt_trans, binlog_direct,
                                  trans_table, tx_isolation))
      lex->set_stmt_unsafe(LEX::BINLOG_STMT_UNSAFE_MIXED_STATEMENT);
    else if (multi_stmt_trans && trans_table && !binlog_direct &&
             lex->stmt_accessed_table(LEX::STMT_WRITES_NON_TRANS_TABLE))
      lex->set_stmt_unsafe(LEX::BINLOG_STMT_UNSAFE_NONTRANS_AFTER_TRANS);

    /*
      If more than one engine is involved in the statement and at
      least one is doing it's own logging (is *self-logging*), the
      statement cannot be logged atomically, so we generate an error
      rather than allowing the binlog to become corrupt.
    */
    if (multi_write_engine &&
        (flags_write_some_set & HA_HAS_OWN_BINLOGGING))
      my_error((error= ER_BINLOG_MULTIPLE_ENGINES_AND_SELF_LOGGING_ENGINE),
               MYF(0));
    else if (multi_access_engine && flags_access_some_set & HA_HAS_OWN_BINLOGGING)
      lex->set_stmt_unsafe(LEX::BINLOG_STMT_UNSAFE_MULTIPLE_ENGINES_AND_SELF_LOGGING_ENGINE);

    /* both statement-only and row-only engines involved */
    if ((flags_write_all_set & (HA_BINLOG_STMT_CAPABLE | HA_BINLOG_ROW_CAPABLE)) == 0)
    {
      /*
        1. Error: Binary logging impossible since both row-incapable
           engines and statement-incapable engines are involved
      */
      my_error((error= ER_BINLOG_ROW_ENGINE_AND_STMT_ENGINE), MYF(0));
    }
    /* statement-only engines involved */
    else if ((flags_write_all_set & HA_BINLOG_ROW_CAPABLE) == 0)
    {
      if (lex->is_stmt_row_injection())
      {
        /*
          4. Error: Cannot execute row injection since table uses
             storage engine limited to statement-logging
        */
        my_error((error= ER_BINLOG_ROW_INJECTION_AND_STMT_ENGINE), MYF(0));
      }
      else if (wsrep_binlog_format() == BINLOG_FORMAT_ROW &&
               sqlcom_can_generate_row_events(this))
      {
        /*
          2. Error: Cannot modify table that uses a storage engine
             limited to statement-logging when BINLOG_FORMAT = ROW
        */
        my_error((error= ER_BINLOG_ROW_MODE_AND_STMT_ENGINE), MYF(0));
      }
      else if ((unsafe_flags= lex->get_stmt_unsafe_flags()) != 0)
      {
        /*
          3. Error: Cannot execute statement: binlogging of unsafe
             statement is impossible when storage engine is limited to
             statement-logging and BINLOG_FORMAT = MIXED.
        */
        for (int unsafe_type= 0;
             unsafe_type < LEX::BINLOG_STMT_UNSAFE_COUNT;
             unsafe_type++)
          if (unsafe_flags & (1 << unsafe_type))
            my_error((error= ER_BINLOG_UNSAFE_AND_STMT_ENGINE), MYF(0),
                     ER(LEX::binlog_stmt_unsafe_errcode[unsafe_type]));
      }
      /* log in statement format! */
    }
    /* no statement-only engines */
    else
    {
      /* binlog_format = STATEMENT */
      if (wsrep_binlog_format() == BINLOG_FORMAT_STMT)
      {
        if (lex->is_stmt_row_injection())
        {
          /*
            6. Error: Cannot execute row injection since
               BINLOG_FORMAT = STATEMENT
          */
          my_error((error= ER_BINLOG_ROW_INJECTION_AND_STMT_MODE), MYF(0));
        }
        else if ((flags_write_all_set & HA_BINLOG_STMT_CAPABLE) == 0 &&
                 sqlcom_can_generate_row_events(this))
        {
          /*
            5. Error: Cannot modify table that uses a storage engine
               limited to row-logging when binlog_format = STATEMENT
          */
	  if (IF_WSREP((!WSREP(this) || wsrep_exec_mode == LOCAL_STATE),1))
	  {
            my_error((error= ER_BINLOG_STMT_MODE_AND_ROW_ENGINE), MYF(0), "");
	  }
        }
        else if (is_write && (unsafe_flags= lex->get_stmt_unsafe_flags()) != 0)
        {
          /*
            7. Warning: Unsafe statement logged as statement due to
               binlog_format = STATEMENT
          */
          binlog_unsafe_warning_flags|= unsafe_flags;

          DBUG_PRINT("info", ("Scheduling warning to be issued by "
                              "binlog_query: '%s'",
                              ER(ER_BINLOG_UNSAFE_STATEMENT)));
          DBUG_PRINT("info", ("binlog_unsafe_warning_flags: 0x%x",
                              binlog_unsafe_warning_flags));
        }
        /* log in statement format! */
      }
      /* No statement-only engines and binlog_format != STATEMENT.
         I.e., nothing prevents us from row logging if needed. */
      else
      {
        if (lex->is_stmt_unsafe() || lex->is_stmt_row_injection()
            || (flags_write_all_set & HA_BINLOG_STMT_CAPABLE) == 0)
        {
          /* log in row format! */
          set_current_stmt_binlog_format_row_if_mixed();
        }
      }
    }

    if (non_replicated_tables_count > 0)
    {
      if ((replicated_tables_count == 0) || ! is_write)
      {
        DBUG_PRINT("info", ("decision: no logging, no replicated table affected"));
        set_binlog_local_stmt_filter();
      }
      else
      {
        if (! is_current_stmt_binlog_format_row())
        {
          my_error((error= ER_BINLOG_STMT_MODE_AND_NO_REPL_TABLES), MYF(0));
        }
        else
        {
          clear_binlog_local_stmt_filter();
        }
      }
    }
    else
    {
      clear_binlog_local_stmt_filter();
    }

    if (error) {
      DBUG_PRINT("info", ("decision: no logging since an error was generated"));
      DBUG_RETURN(-1);
    }
    DBUG_PRINT("info", ("decision: logging in %s format",
                        is_current_stmt_binlog_format_row() ?
                        "ROW" : "STATEMENT"));

    if (variables.binlog_format == BINLOG_FORMAT_ROW &&
        (lex->sql_command == SQLCOM_UPDATE ||
         lex->sql_command == SQLCOM_UPDATE_MULTI ||
         lex->sql_command == SQLCOM_DELETE ||
         lex->sql_command == SQLCOM_DELETE_MULTI))
    {
      String table_names;
      /*
        Generate a warning for UPDATE/DELETE statements that modify a
        BLACKHOLE table, as row events are not logged in row format.
      */
      for (TABLE_LIST *table= tables; table; table= table->next_global)
      {
        if (table->placeholder())
          continue;
        if (table->table->file->ht->db_type == DB_TYPE_BLACKHOLE_DB &&
            table->lock_type >= TL_WRITE_ALLOW_WRITE)
        {
            table_names.append(table->table_name);
            table_names.append(",");
        }
      }
      if (!table_names.is_empty())
      {
        bool is_update= (lex->sql_command == SQLCOM_UPDATE ||
                         lex->sql_command == SQLCOM_UPDATE_MULTI);
        /*
          Replace the last ',' with '.' for table_names
        */
        table_names.replace(table_names.length()-1, 1, ".", 1);
        push_warning_printf(this, Sql_condition::WARN_LEVEL_WARN,
                            ER_UNKNOWN_ERROR,
                            "Row events are not logged for %s statements "
                            "that modify BLACKHOLE tables in row format. "
                            "Table(s): '%-.192s'",
                            is_update ? "UPDATE" : "DELETE",
                            table_names.c_ptr());
      }
    }
  }
#ifndef DBUG_OFF
  else
    DBUG_PRINT("info", ("decision: no logging since "
                        "mysql_bin_log.is_open() = %d "
                        "and (options & OPTION_BIN_LOG) = 0x%llx "
                        "and binlog_format = %u "
                        "and binlog_filter->db_ok(db) = %d",
                        mysql_bin_log.is_open(),
                        (variables.option_bits & OPTION_BIN_LOG),
                        (uint) wsrep_binlog_format(),
                        binlog_filter->db_ok(db)));
#endif

  DBUG_RETURN(0);
}


/*
  Implementation of interface to write rows to the binary log through the
  thread.  The thread is responsible for writing the rows it has
  inserted/updated/deleted.
*/

#ifndef MYSQL_CLIENT

/*
  Template member function for ensuring that there is an rows log
  event of the apropriate type before proceeding.

  PRE CONDITION:
    - Events of type 'RowEventT' have the type code 'type_code'.
    
  POST CONDITION:
    If a non-NULL pointer is returned, the pending event for thread 'thd' will
    be an event of type 'RowEventT' (which have the type code 'type_code')
    will either empty or have enough space to hold 'needed' bytes.  In
    addition, the columns bitmap will be correct for the row, meaning that
    the pending event will be flushed if the columns in the event differ from
    the columns suppled to the function.

  RETURNS
    If no error, a non-NULL pending event (either one which already existed or
    the newly created one).
    If error, NULL.
 */

template <class RowsEventT> Rows_log_event* 
THD::binlog_prepare_pending_rows_event(TABLE* table, uint32 serv_id,
                                       MY_BITMAP const* cols,
                                       size_t colcnt,
                                       size_t needed,
                                       bool is_transactional,
				       RowsEventT *hint __attribute__((unused)))
{
  DBUG_ENTER("binlog_prepare_pending_rows_event");
  /* Pre-conditions */
  DBUG_ASSERT(table->s->table_map_id != ~0UL);

  /* Fetch the type code for the RowsEventT template parameter */
  int const general_type_code= RowsEventT::TYPE_CODE;

  /* Ensure that all events in a GTID group are in the same cache */
  if (variables.option_bits & OPTION_GTID_BEGIN)
    is_transactional= 1;

  /*
    There is no good place to set up the transactional data, so we
    have to do it here.
  */
  if (binlog_setup_trx_data() == NULL)
    DBUG_RETURN(NULL);

  Rows_log_event* pending= binlog_get_pending_rows_event(is_transactional);

  if (unlikely(pending && !pending->is_valid()))
    DBUG_RETURN(NULL);

  /*
    Check if the current event is non-NULL and a write-rows
    event. Also check if the table provided is mapped: if it is not,
    then we have switched to writing to a new table.
    If there is no pending event, we need to create one. If there is a pending
    event, but it's not about the same table id, or not of the same type
    (between Write, Update and Delete), or not the same affected columns, or
    going to be too big, flush this event to disk and create a new pending
    event.
  */
  if (!pending ||
      pending->server_id != serv_id || 
      pending->get_table_id() != table->s->table_map_id ||
      pending->get_general_type_code() != general_type_code || 
      pending->get_data_size() + needed > opt_binlog_rows_event_max_size || 
      pending->get_width() != colcnt ||
      !bitmap_cmp(pending->get_cols(), cols)) 
  {
    /* Create a new RowsEventT... */
    Rows_log_event* const
	ev= new RowsEventT(this, table, table->s->table_map_id, cols,
                           is_transactional);
    if (unlikely(!ev))
      DBUG_RETURN(NULL);
    ev->server_id= serv_id; // I don't like this, it's too easy to forget.
    /*
      flush the pending event and replace it with the newly created
      event...
    */
    if (unlikely(
        mysql_bin_log.flush_and_set_pending_rows_event(this, ev,
                                                       is_transactional)))
    {
      delete ev;
      DBUG_RETURN(NULL);
    }

    DBUG_RETURN(ev);               /* This is the new pending event */
  }
  DBUG_RETURN(pending);        /* This is the current pending event */
}

/* Declare in unnamed namespace. */
CPP_UNNAMED_NS_START
  /**
     Class to handle temporary allocation of memory for row data.

     The responsibilities of the class is to provide memory for
     packing one or two rows of packed data (depending on what
     constructor is called).

     In order to make the allocation more efficient for "simple" rows,
     i.e., rows that do not contain any blobs, a pointer to the
     allocated memory is of memory is stored in the table structure
     for simple rows.  If memory for a table containing a blob field
     is requested, only memory for that is allocated, and subsequently
     released when the object is destroyed.

   */
  class Row_data_memory {
  public:
    /**
      Build an object to keep track of a block-local piece of memory
      for storing a row of data.

      @param table
      Table where the pre-allocated memory is stored.

      @param length
      Length of data that is needed, if the record contain blobs.
     */
    Row_data_memory(TABLE *table, size_t const len1)
      : m_memory(0)
    {
#ifndef DBUG_OFF
      m_alloc_checked= FALSE;
#endif
      allocate_memory(table, len1);
      m_ptr[0]= has_memory() ? m_memory : 0;
      m_ptr[1]= 0;
    }

    Row_data_memory(TABLE *table, size_t const len1, size_t const len2)
      : m_memory(0)
    {
#ifndef DBUG_OFF
      m_alloc_checked= FALSE;
#endif
      allocate_memory(table, len1 + len2);
      m_ptr[0]= has_memory() ? m_memory        : 0;
      m_ptr[1]= has_memory() ? m_memory + len1 : 0;
    }

    ~Row_data_memory()
    {
      if (m_memory != 0 && m_release_memory_on_destruction)
        my_free(m_memory);
    }

    /**
       Is there memory allocated?

       @retval true There is memory allocated
       @retval false Memory allocation failed
     */
    bool has_memory() const {
#ifndef DBUG_OFF
      m_alloc_checked= TRUE;
#endif
      return m_memory != 0;
    }

    uchar *slot(uint s)
    {
      DBUG_ASSERT(s < sizeof(m_ptr)/sizeof(*m_ptr));
      DBUG_ASSERT(m_ptr[s] != 0);
      DBUG_ASSERT(m_alloc_checked == TRUE);
      return m_ptr[s];
    }

  private:
    void allocate_memory(TABLE *const table, size_t const total_length)
    {
      if (table->s->blob_fields == 0)
      {
        /*
          The maximum length of a packed record is less than this
          length. We use this value instead of the supplied length
          when allocating memory for records, since we don't know how
          the memory will be used in future allocations.

          Since table->s->reclength is for unpacked records, we have
          to add two bytes for each field, which can potentially be
          added to hold the length of a packed field.
        */
        size_t const maxlen= table->s->reclength + 2 * table->s->fields;

        /*
          Allocate memory for two records if memory hasn't been
          allocated. We allocate memory for two records so that it can
          be used when processing update rows as well.
        */
        if (table->write_row_record == 0)
          table->write_row_record=
            (uchar *) alloc_root(&table->mem_root, 2 * maxlen);
        m_memory= table->write_row_record;
        m_release_memory_on_destruction= FALSE;
      }
      else
      {
        m_memory= (uchar *) my_malloc(total_length, MYF(MY_WME));
        m_release_memory_on_destruction= TRUE;
      }
    }

#ifndef DBUG_OFF
    mutable bool m_alloc_checked;
#endif
    bool m_release_memory_on_destruction;
    uchar *m_memory;
    uchar *m_ptr[2];
  };

CPP_UNNAMED_NS_END

int THD::binlog_write_row(TABLE* table, bool is_trans, 
                          MY_BITMAP const* cols, size_t colcnt, 
                          uchar const *record) 
{

  DBUG_ASSERT(is_current_stmt_binlog_format_row() &&
           ((WSREP(this) && wsrep_emulate_bin_log) || mysql_bin_log.is_open()));
  /*
    Pack records into format for transfer. We are allocating more
    memory than needed, but that doesn't matter.
  */
  Row_data_memory memory(table, max_row_length(table, record));
  if (!memory.has_memory())
    return HA_ERR_OUT_OF_MEM;

  uchar *row_data= memory.slot(0);

  size_t const len= pack_row(table, cols, row_data, record);

  /* Ensure that all events in a GTID group are in the same cache */
  if (variables.option_bits & OPTION_GTID_BEGIN)
    is_trans= 1;

  Rows_log_event* const ev=
    binlog_prepare_pending_rows_event(table, variables.server_id, cols, colcnt,
                                      len, is_trans,
                                      static_cast<Write_rows_log_event*>(0));

  if (unlikely(ev == 0))
    return HA_ERR_OUT_OF_MEM;

  return ev->add_row_data(row_data, len);
}

int THD::binlog_update_row(TABLE* table, bool is_trans,
                           MY_BITMAP const* cols, size_t colcnt,
                           const uchar *before_record,
                           const uchar *after_record)
{
  DBUG_ASSERT(is_current_stmt_binlog_format_row() &&
            ((WSREP(this) && wsrep_emulate_bin_log) || mysql_bin_log.is_open()));

  size_t const before_maxlen = max_row_length(table, before_record);
  size_t const after_maxlen  = max_row_length(table, after_record);

  Row_data_memory row_data(table, before_maxlen, after_maxlen);
  if (!row_data.has_memory())
    return HA_ERR_OUT_OF_MEM;

  uchar *before_row= row_data.slot(0);
  uchar *after_row= row_data.slot(1);

  size_t const before_size= pack_row(table, cols, before_row,
                                        before_record);
  size_t const after_size= pack_row(table, cols, after_row,
                                       after_record);

  /* Ensure that all events in a GTID group are in the same cache */
  if (variables.option_bits & OPTION_GTID_BEGIN)
    is_trans= 1;

  /*
    Don't print debug messages when running valgrind since they can
    trigger false warnings.
   */
#ifndef HAVE_valgrind
  DBUG_DUMP("before_record", before_record, table->s->reclength);
  DBUG_DUMP("after_record",  after_record, table->s->reclength);
  DBUG_DUMP("before_row",    before_row, before_size);
  DBUG_DUMP("after_row",     after_row, after_size);
#endif

  Rows_log_event* const ev=
    binlog_prepare_pending_rows_event(table, variables.server_id, cols, colcnt,
				      before_size + after_size, is_trans,
				      static_cast<Update_rows_log_event*>(0));

  if (unlikely(ev == 0))
    return HA_ERR_OUT_OF_MEM;

  return
    ev->add_row_data(before_row, before_size) ||
    ev->add_row_data(after_row, after_size);
}

int THD::binlog_delete_row(TABLE* table, bool is_trans, 
                           MY_BITMAP const* cols, size_t colcnt,
                           uchar const *record)
{
  DBUG_ASSERT(is_current_stmt_binlog_format_row() &&
            ((WSREP(this) && wsrep_emulate_bin_log) || mysql_bin_log.is_open()));

  /* 
     Pack records into format for transfer. We are allocating more
     memory than needed, but that doesn't matter.
  */
  Row_data_memory memory(table, max_row_length(table, record));
  if (unlikely(!memory.has_memory()))
    return HA_ERR_OUT_OF_MEM;

  uchar *row_data= memory.slot(0);

  size_t const len= pack_row(table, cols, row_data, record);

  /* Ensure that all events in a GTID group are in the same cache */
  if (variables.option_bits & OPTION_GTID_BEGIN)
    is_trans= 1;

  Rows_log_event* const ev=
    binlog_prepare_pending_rows_event(table, variables.server_id, cols, colcnt,
				      len, is_trans,
				      static_cast<Delete_rows_log_event*>(0));

  if (unlikely(ev == 0))
    return HA_ERR_OUT_OF_MEM;

  return ev->add_row_data(row_data, len);
}


int THD::binlog_remove_pending_rows_event(bool clear_maps,
                                          bool is_transactional)
{
  DBUG_ENTER("THD::binlog_remove_pending_rows_event");

  if(!WSREP_EMULATE_BINLOG(this) && !mysql_bin_log.is_open())
    DBUG_RETURN(0);

  /* Ensure that all events in a GTID group are in the same cache */
  if (variables.option_bits & OPTION_GTID_BEGIN)
    is_transactional= 1;

  mysql_bin_log.remove_pending_rows_event(this, is_transactional);

  if (clear_maps)
    binlog_table_maps= 0;

  DBUG_RETURN(0);
}

int THD::binlog_flush_pending_rows_event(bool stmt_end, bool is_transactional)
{
  DBUG_ENTER("THD::binlog_flush_pending_rows_event");
  /*
    We shall flush the pending event even if we are not in row-based
    mode: it might be the case that we left row-based mode before
    flushing anything (e.g., if we have explicitly locked tables).
   */
  if(!WSREP_EMULATE_BINLOG(this) && !mysql_bin_log.is_open())
    DBUG_RETURN(0);

  /* Ensure that all events in a GTID group are in the same cache */
  if (variables.option_bits & OPTION_GTID_BEGIN)
    is_transactional= 1;

  /*
    Mark the event as the last event of a statement if the stmt_end
    flag is set.
  */
  int error= 0;
  if (Rows_log_event *pending= binlog_get_pending_rows_event(is_transactional))
  {
    if (stmt_end)
    {
      pending->set_flags(Rows_log_event::STMT_END_F);
      binlog_table_maps= 0;
    }

    error= mysql_bin_log.flush_and_set_pending_rows_event(this, 0,
                                                          is_transactional);
  }

  DBUG_RETURN(error);
}


#if !defined(DBUG_OFF) && !defined(_lint)
static const char *
show_query_type(THD::enum_binlog_query_type qtype)
{
  switch (qtype) {
  case THD::ROW_QUERY_TYPE:
    return "ROW";
  case THD::STMT_QUERY_TYPE:
    return "STMT";
  case THD::QUERY_TYPE_COUNT:
  default:
    DBUG_ASSERT(0 <= qtype && qtype < THD::QUERY_TYPE_COUNT);
  }
  static char buf[64];
  sprintf(buf, "UNKNOWN#%d", qtype);
  return buf;
}
#endif

/*
  Constants required for the limit unsafe warnings suppression
*/
//seconds after which the limit unsafe warnings suppression will be activated
#define LIMIT_UNSAFE_WARNING_ACTIVATION_TIMEOUT 5*60
//number of limit unsafe warnings after which the suppression will be activated
#define LIMIT_UNSAFE_WARNING_ACTIVATION_THRESHOLD_COUNT 10

static ulonglong unsafe_suppression_start_time= 0;
static bool unsafe_warning_suppression_active[LEX::BINLOG_STMT_UNSAFE_COUNT];
static ulong unsafe_warnings_count[LEX::BINLOG_STMT_UNSAFE_COUNT];
static ulong total_unsafe_warnings_count;

/**
  Auxiliary function to reset the limit unsafety warning suppression.
  This is done without mutex protection, but this should be good
  enough as it doesn't matter if we loose a couple of suppressed
  messages or if this is called multiple times.
*/

static void reset_binlog_unsafe_suppression(ulonglong now)
{
  uint i;
  DBUG_ENTER("reset_binlog_unsafe_suppression");

  unsafe_suppression_start_time= now;
  total_unsafe_warnings_count= 0;

  for (i= 0 ; i < LEX::BINLOG_STMT_UNSAFE_COUNT ; i++)
  {
    unsafe_warnings_count[i]= 0;
    unsafe_warning_suppression_active[i]= 0;
  }
  DBUG_VOID_RETURN;
}

/**
  Auxiliary function to print warning in the error log.
*/
static void print_unsafe_warning_to_log(int unsafe_type, char* buf,
                                 char* query)
{
  DBUG_ENTER("print_unsafe_warning_in_log");
  sprintf(buf, ER(ER_BINLOG_UNSAFE_STATEMENT),
          ER(LEX::binlog_stmt_unsafe_errcode[unsafe_type]));
  sql_print_warning(ER(ER_MESSAGE_AND_STATEMENT), buf, query);
  DBUG_VOID_RETURN;
}

/**
  Auxiliary function to check if the warning for unsafe repliction statements
  should be thrown or suppressed.

  Logic is:
  - If we get more than LIMIT_UNSAFE_WARNING_ACTIVATION_THRESHOLD_COUNT errors
    of one type, that type of errors will be suppressed for
    LIMIT_UNSAFE_WARNING_ACTIVATION_TIMEOUT.
  - When the time limit has been reached, all suppression is reset.

  This means that if one gets many different types of errors, some of them
  may be reset less than LIMIT_UNSAFE_WARNING_ACTIVATION_TIMEOUT. However at
  least one error is disable for this time.

  SYNOPSIS:
  @params
   unsafe_type - The type of unsafety.

  RETURN:
    0   0k to log
    1   Message suppressed
*/

static bool protect_against_unsafe_warning_flood(int unsafe_type)
{
  ulong count;
  ulonglong now= my_interval_timer()/1000000000ULL;
  DBUG_ENTER("protect_against_unsafe_warning_flood");

  count= ++unsafe_warnings_count[unsafe_type];
  total_unsafe_warnings_count++;

  /*
    INITIALIZING:
    If this is the first time this function is called with log warning
    enabled, the monitoring the unsafe warnings should start.
  */
  if (unsafe_suppression_start_time == 0)
  {
    reset_binlog_unsafe_suppression(now);
    DBUG_RETURN(0);
  }

  /*
    The following is true if we got too many errors or if the error was
    already suppressed
  */
  if (count >= LIMIT_UNSAFE_WARNING_ACTIVATION_THRESHOLD_COUNT)
  {
    ulonglong diff_time= (now - unsafe_suppression_start_time);

    if (!unsafe_warning_suppression_active[unsafe_type])
    {
      /*
        ACTIVATION:
        We got LIMIT_UNSAFE_WARNING_ACTIVATION_THRESHOLD_COUNT warnings in
        less than LIMIT_UNSAFE_WARNING_ACTIVATION_TIMEOUT we activate the
        suppression.
      */
      if (diff_time <= LIMIT_UNSAFE_WARNING_ACTIVATION_TIMEOUT)
      {
        unsafe_warning_suppression_active[unsafe_type]= 1;
        sql_print_information("Suppressing warnings of type '%s' for up to %d seconds because of flooding",
                              ER(LEX::binlog_stmt_unsafe_errcode[unsafe_type]),
                              LIMIT_UNSAFE_WARNING_ACTIVATION_TIMEOUT);
      }
      else
      {
        /*
          There is no flooding till now, therefore we restart the monitoring
        */
        reset_binlog_unsafe_suppression(now);
      }
    }
    else
    {
      /* This type of warnings was suppressed */
      if (diff_time > LIMIT_UNSAFE_WARNING_ACTIVATION_TIMEOUT)
      {
        ulong save_count= total_unsafe_warnings_count;
        /* Print a suppression note and remove the suppression */
        reset_binlog_unsafe_suppression(now);
        sql_print_information("Suppressed %lu unsafe warnings during "
                              "the last %d seconds",
                              save_count, (int) diff_time);
      }
    }
  }
  DBUG_RETURN(unsafe_warning_suppression_active[unsafe_type]);
}

/**
  Auxiliary method used by @c binlog_query() to raise warnings.

  The type of warning and the type of unsafeness is stored in
  THD::binlog_unsafe_warning_flags.
*/
void THD::issue_unsafe_warnings()
{
  char buf[MYSQL_ERRMSG_SIZE * 2];
  uint32 unsafe_type_flags;
  DBUG_ENTER("issue_unsafe_warnings");
  /*
    Ensure that binlog_unsafe_warning_flags is big enough to hold all
    bits.  This is actually a constant expression.
  */
  DBUG_ASSERT(LEX::BINLOG_STMT_UNSAFE_COUNT <=
              sizeof(binlog_unsafe_warning_flags) * CHAR_BIT);
  
  if (!(unsafe_type_flags= binlog_unsafe_warning_flags))
    DBUG_VOID_RETURN;                           // Nothing to do

  /*
    For each unsafe_type, check if the statement is unsafe in this way
    and issue a warning.
  */
  for (int unsafe_type=0;
       unsafe_type < LEX::BINLOG_STMT_UNSAFE_COUNT;
       unsafe_type++)
  {
    if ((unsafe_type_flags & (1 << unsafe_type)) != 0)
    {
      push_warning_printf(this, Sql_condition::WARN_LEVEL_NOTE,
                          ER_BINLOG_UNSAFE_STATEMENT,
                          ER(ER_BINLOG_UNSAFE_STATEMENT),
                          ER(LEX::binlog_stmt_unsafe_errcode[unsafe_type]));
      if (global_system_variables.log_warnings > 0 &&
          !protect_against_unsafe_warning_flood(unsafe_type))
        print_unsafe_warning_to_log(unsafe_type, buf, query());
    }
  }
  DBUG_VOID_RETURN;
}

/**
  Log the current query.

  The query will be logged in either row format or statement format
  depending on the value of @c current_stmt_binlog_format_row field and
  the value of the @c qtype parameter.

  This function must be called:

  - After the all calls to ha_*_row() functions have been issued.

  - After any writes to system tables. Rationale: if system tables
    were written after a call to this function, and the master crashes
    after the call to this function and before writing the system
    tables, then the master and slave get out of sync.

  - Before tables are unlocked and closed.

  @see decide_logging_format

  @retval 0 Success

  @retval nonzero If there is a failure when writing the query (e.g.,
  write failure), then the error code is returned.
*/
int THD::binlog_query(THD::enum_binlog_query_type qtype, char const *query_arg,
                      ulong query_len, bool is_trans, bool direct, 
                      bool suppress_use, int errcode)
{
  DBUG_ENTER("THD::binlog_query");
  DBUG_PRINT("enter", ("qtype: %s  query: '%-.*s'",
                       show_query_type(qtype), (int) query_len, query_arg));

  DBUG_ASSERT(query_arg &&
                        (WSREP_EMULATE_BINLOG(this) || mysql_bin_log.is_open()));

  /* If this is withing a BEGIN ... COMMIT group, don't log it */
  if (variables.option_bits & OPTION_GTID_BEGIN)
  {
    direct= 0;
    is_trans= 1;
  }
  DBUG_PRINT("info", ("is_trans: %d  direct: %d", is_trans, direct));

  if (get_binlog_local_stmt_filter() == BINLOG_FILTER_SET)
  {
    /*
      The current statement is to be ignored, and not written to
      the binlog. Do not call issue_unsafe_warnings().
    */
    DBUG_RETURN(0);
  }

  /*
    If we are not in prelocked mode, mysql_unlock_tables() will be
    called after this binlog_query(), so we have to flush the pending
    rows event with the STMT_END_F set to unlock all tables at the
    slave side as well.

    If we are in prelocked mode, the flushing will be done inside the
    top-most close_thread_tables().
  */
  if (this->locked_tables_mode <= LTM_LOCK_TABLES)
    if (int error= binlog_flush_pending_rows_event(TRUE, is_trans))
      DBUG_RETURN(error);

  /*
    Warnings for unsafe statements logged in statement format are
    printed in three places instead of in decide_logging_format().
    This is because the warnings should be printed only if the statement
    is actually logged. When executing decide_logging_format(), we cannot
    know for sure if the statement will be logged:

    1 - sp_head::execute_procedure which prints out warnings for calls to
    stored procedures.

    2 - sp_head::execute_function which prints out warnings for calls
    involving functions.

    3 - THD::binlog_query (here) which prints warning for top level
    statements not covered by the two cases above: i.e., if not insided a
    procedure and a function.

    Besides, we should not try to print these warnings if it is not
    possible to write statements to the binary log as it happens when
    the execution is inside a function, or generaly speaking, when
    the variables.option_bits & OPTION_BIN_LOG is false.
    
  */
  if ((variables.option_bits & OPTION_BIN_LOG) &&
      spcont == NULL && !binlog_evt_union.do_union)
    issue_unsafe_warnings();

  switch (qtype) {
    /*
      ROW_QUERY_TYPE means that the statement may be logged either in
      row format or in statement format.  If
      current_stmt_binlog_format is row, it means that the
      statement has already been logged in row format and hence shall
      not be logged again.
    */
  case THD::ROW_QUERY_TYPE:
    DBUG_PRINT("debug",
               ("is_current_stmt_binlog_format_row: %d",
                is_current_stmt_binlog_format_row()));
    if (is_current_stmt_binlog_format_row())
      DBUG_RETURN(0);
    /* Fall through */

    /*
      STMT_QUERY_TYPE means that the query must be logged in statement
      format; it cannot be logged in row format.  This is typically
      used by DDL statements.  It is an error to use this query type
      if current_stmt_binlog_format_row is row.

      @todo Currently there are places that call this method with
      STMT_QUERY_TYPE and current_stmt_binlog_format is row.  Fix those
      places and add assert to ensure correct behavior. /Sven
    */
  case THD::STMT_QUERY_TYPE:
    /*
      The MYSQL_LOG::write() function will set the STMT_END_F flag and
      flush the pending rows event if necessary.
    */
    {
      Query_log_event qinfo(this, query_arg, query_len, is_trans, direct,
                            suppress_use, errcode);
      /*
        Binlog table maps will be irrelevant after a Query_log_event
        (they are just removed on the slave side) so after the query
        log event is written to the binary log, we pretend that no
        table maps were written.
       */
      int error= mysql_bin_log.write(&qinfo);
      binlog_table_maps= 0;
      DBUG_RETURN(error);
    }

  case THD::QUERY_TYPE_COUNT:
  default:
    DBUG_ASSERT(qtype < QUERY_TYPE_COUNT);
  }
  DBUG_RETURN(0);
}

void
THD::wait_for_wakeup_ready()
{
  mysql_mutex_lock(&LOCK_wakeup_ready);
  while (!wakeup_ready)
    mysql_cond_wait(&COND_wakeup_ready, &LOCK_wakeup_ready);
  mysql_mutex_unlock(&LOCK_wakeup_ready);
}

void
THD::signal_wakeup_ready()
{
  mysql_mutex_lock(&LOCK_wakeup_ready);
  wakeup_ready= true;
  mysql_mutex_unlock(&LOCK_wakeup_ready);
  mysql_cond_signal(&COND_wakeup_ready);
}


void THD::rgi_lock_temporary_tables()
{
  mysql_mutex_lock(&rgi_slave->rli->data_lock);
  temporary_tables= rgi_slave->rli->save_temporary_tables;
}

void THD::rgi_unlock_temporary_tables()
{
  rgi_slave->rli->save_temporary_tables= temporary_tables;
  mysql_mutex_unlock(&rgi_slave->rli->data_lock);
}

bool THD::rgi_have_temporary_tables()
{
  return rgi_slave->rli->save_temporary_tables != 0;
}


void
wait_for_commit::reinit()
{
  subsequent_commits_list= NULL;
  next_subsequent_commit= NULL;
  waitee= NULL;
  opaque_pointer= NULL;
  wakeup_error= 0;
  wakeup_subsequent_commits_running= false;
}


wait_for_commit::wait_for_commit()
{
  mysql_mutex_init(key_LOCK_wait_commit, &LOCK_wait_commit, MY_MUTEX_INIT_FAST);
  mysql_cond_init(key_COND_wait_commit, &COND_wait_commit, 0);
  reinit();
}


wait_for_commit::~wait_for_commit()
{
  /*
    Since we do a dirty read of the waiting_for_commit flag in
    wait_for_prior_commit() and in unregister_wait_for_prior_commit(), we need
    to take extra care before freeing the wait_for_commit object.

    It is possible for the waitee to be pre-empted inside wakeup(), just after
    it has cleared the waiting_for_commit flag and before it has released the
    LOCK_wait_commit mutex. And then it is possible for the waiter to find the
    flag cleared in wait_for_prior_commit() and go finish up things and
    de-allocate the LOCK_wait_commit and COND_wait_commit objects before the
    waitee has time to be re-scheduled and finish unlocking the mutex and
    signalling the condition. This would lead to the waitee accessing no
    longer valid memory.

    To prevent this, we do an extra lock/unlock of the mutex here before
    deallocation; this makes certain that any waitee has completed wakeup()
    first.
  */
  mysql_mutex_lock(&LOCK_wait_commit);
  mysql_mutex_unlock(&LOCK_wait_commit);

  mysql_mutex_destroy(&LOCK_wait_commit);
  mysql_cond_destroy(&COND_wait_commit);
}


void
wait_for_commit::wakeup(int wakeup_error)
{
  /*
    We signal each waiter on their own condition and mutex (rather than using
    pthread_cond_broadcast() or something like that).

    Otherwise we would need to somehow ensure that they were done
    waking up before we could allow this THD to be destroyed, which would
    be annoying and unnecessary.

    Note that wakeup_subsequent_commits2() depends on this function being a
    full memory barrier (it is, because it takes a mutex lock).

  */
  mysql_mutex_lock(&LOCK_wait_commit);
  waitee= NULL;
  this->wakeup_error= wakeup_error;
  /*
    Note that it is critical that the mysql_cond_signal() here is done while
    still holding the mutex. As soon as we release the mutex, the waiter might
    deallocate the condition object.
  */
  mysql_cond_signal(&COND_wait_commit);
  mysql_mutex_unlock(&LOCK_wait_commit);
}


/*
  Register that the next commit of this THD should wait to complete until
  commit in another THD (the waitee) has completed.

  The wait may occur explicitly, with the waiter sitting in
  wait_for_prior_commit() until the waitee calls wakeup_subsequent_commits().

  Alternatively, the TC (eg. binlog) may do the commits of both waitee and
  waiter at once during group commit, resolving both of them in the right
  order.

  Only one waitee can be registered for a waiter; it must be removed by
  wait_for_prior_commit() or unregister_wait_for_prior_commit() before a new
  one is registered. But it is ok for several waiters to register a wait for
  the same waitee. It is also permissible for one THD to be both a waiter and
  a waitee at the same time.
*/
void
wait_for_commit::register_wait_for_prior_commit(wait_for_commit *waitee)
{
  DBUG_ASSERT(!this->waitee /* No prior registration allowed */);
  wakeup_error= 0;
  this->waitee= waitee;

  mysql_mutex_lock(&waitee->LOCK_wait_commit);
  /*
    If waitee is in the middle of wakeup, then there is nothing to wait for,
    so we need not register. This is necessary to avoid a race in unregister,
    see comments on wakeup_subsequent_commits2() for details.
  */
  if (waitee->wakeup_subsequent_commits_running)
    this->waitee= NULL;
  else
  {
    /*
      Put ourself at the head of the waitee's list of transactions that must
      wait for it to commit first.
     */
    this->next_subsequent_commit= waitee->subsequent_commits_list;
    waitee->subsequent_commits_list= this;
  }
  mysql_mutex_unlock(&waitee->LOCK_wait_commit);
}


/*
  Wait for commit of another transaction to complete, as already registered
  with register_wait_for_prior_commit(). If the commit already completed,
  returns immediately.
*/
int
wait_for_commit::wait_for_prior_commit2(THD *thd)
{
  PSI_stage_info old_stage;
  wait_for_commit *loc_waitee;

  mysql_mutex_lock(&LOCK_wait_commit);
  DEBUG_SYNC(thd, "wait_for_prior_commit_waiting");
  thd->ENTER_COND(&COND_wait_commit, &LOCK_wait_commit,
                  &stage_waiting_for_prior_transaction_to_commit,
                  &old_stage);
  while ((loc_waitee= this->waitee) && !thd->check_killed())
    mysql_cond_wait(&COND_wait_commit, &LOCK_wait_commit);
  if (!loc_waitee)
  {
    if (wakeup_error)
      my_error(ER_PRIOR_COMMIT_FAILED, MYF(0));
    goto end;
  }
  /*
    Wait was interrupted by kill. We need to unregister our wait and give the
    error. But if a wakeup is already in progress, then we must ignore the
    kill and not give error, otherwise we get inconsistency between waitee and
    waiter as to whether we succeed or fail (eg. we may roll back but waitee
    might attempt to commit both us and any subsequent commits waiting for us).
  */
  mysql_mutex_lock(&loc_waitee->LOCK_wait_commit);
  if (loc_waitee->wakeup_subsequent_commits_running)
  {
    /* We are being woken up; ignore the kill and just wait. */
    mysql_mutex_unlock(&loc_waitee->LOCK_wait_commit);
    do
    {
      mysql_cond_wait(&COND_wait_commit, &LOCK_wait_commit);
    } while (this->waitee);
    if (wakeup_error)
      my_error(ER_PRIOR_COMMIT_FAILED, MYF(0));
    goto end;
  }
  remove_from_list(&loc_waitee->subsequent_commits_list);
  mysql_mutex_unlock(&loc_waitee->LOCK_wait_commit);
  this->waitee= NULL;

  wakeup_error= thd->killed_errno();
  if (!wakeup_error)
    wakeup_error= ER_QUERY_INTERRUPTED;
  my_message(wakeup_error, ER(wakeup_error), MYF(0));
  thd->EXIT_COND(&old_stage);
  /*
    Must do the DEBUG_SYNC() _after_ exit_cond(), as DEBUG_SYNC is not safe to
    use within enter_cond/exit_cond.
  */
  DEBUG_SYNC(thd, "wait_for_prior_commit_killed");
  return wakeup_error;

end:
  thd->EXIT_COND(&old_stage);
  return wakeup_error;
}


/*
  Wakeup anyone waiting for us to have committed.

  Note about locking:

  We have a potential race or deadlock between wakeup_subsequent_commits() in
  the waitee and unregister_wait_for_prior_commit() in the waiter.

  Both waiter and waitee needs to take their own lock before it is safe to take
  a lock on the other party - else the other party might disappear and invalid
  memory data could be accessed. But if we take the two locks in different
  order, we may end up in a deadlock.

  The waiter needs to lock the waitee to delete itself from the list in
  unregister_wait_for_prior_commit(). Thus wakeup_subsequent_commits() can not
  hold its own lock while locking waiters, as this could lead to deadlock.

  So we need to prevent unregister_wait_for_prior_commit() running while wakeup
  is in progress - otherwise the unregister could complete before the wakeup,
  leading to incorrect spurious wakeup or accessing invalid memory.

  However, if we are in the middle of running wakeup_subsequent_commits(), then
  there is no need for unregister_wait_for_prior_commit() in the first place -
  the waiter can just do a normal wait_for_prior_commit(), as it will be
  immediately woken up.

  So the solution to the potential race/deadlock is to set a flag in the waitee
  that wakeup_subsequent_commits() is in progress. When this flag is set,
  unregister_wait_for_prior_commit() becomes just wait_for_prior_commit().

  Then also register_wait_for_prior_commit() needs to check if
  wakeup_subsequent_commits() is running, and skip the registration if
  so. This is needed in case a new waiter manages to register itself and
  immediately try to unregister while wakeup_subsequent_commits() is
  running. Else the new waiter would also wait rather than unregister, but it
  would not be woken up until next wakeup, which could be potentially much
  later than necessary.
*/

void
wait_for_commit::wakeup_subsequent_commits2(int wakeup_error)
{
  wait_for_commit *waiter;

  mysql_mutex_lock(&LOCK_wait_commit);
  wakeup_subsequent_commits_running= true;
  waiter= subsequent_commits_list;
  subsequent_commits_list= NULL;
  mysql_mutex_unlock(&LOCK_wait_commit);

  while (waiter)
  {
    /*
      Important: we must grab the next pointer before waking up the waiter;
      once the wakeup is done, the field could be invalidated at any time.
    */
    wait_for_commit *next= waiter->next_subsequent_commit;
    waiter->wakeup(wakeup_error);
    waiter= next;
  }

  /*
    We need a full memory barrier between walking the list above, and clearing
    the flag wakeup_subsequent_commits_running below. This barrier is needed
    to ensure that no other thread will start to modify the list pointers
    before we are done traversing the list.

    But wait_for_commit::wakeup() does a full memory barrier already (it locks
    a mutex), so no extra explicit barrier is needed here.
  */
  wakeup_subsequent_commits_running= false;
}


/* Cancel a previously registered wait for another THD to commit before us. */
void
wait_for_commit::unregister_wait_for_prior_commit2()
{
  wait_for_commit *loc_waitee;

  mysql_mutex_lock(&LOCK_wait_commit);
  if ((loc_waitee= this->waitee))
  {
    mysql_mutex_lock(&loc_waitee->LOCK_wait_commit);
    if (loc_waitee->wakeup_subsequent_commits_running)
    {
      /*
        When a wakeup is running, we cannot safely remove ourselves from the
        list without corrupting it. Instead we can just wait, as wakeup is
        already in progress and will thus be immediate.

        See comments on wakeup_subsequent_commits2() for more details.
      */
      mysql_mutex_unlock(&loc_waitee->LOCK_wait_commit);
      while (this->waitee)
        mysql_cond_wait(&COND_wait_commit, &LOCK_wait_commit);
    }
    else
    {
      /* Remove ourselves from the list in the waitee. */
      remove_from_list(&loc_waitee->subsequent_commits_list);
      mysql_mutex_unlock(&loc_waitee->LOCK_wait_commit);
      this->waitee= NULL;
    }
  }
  wakeup_error= 0;
  mysql_mutex_unlock(&LOCK_wait_commit);
}


bool Discrete_intervals_list::append(ulonglong start, ulonglong val,
                                 ulonglong incr)
{
  DBUG_ENTER("Discrete_intervals_list::append");
  /* first, see if this can be merged with previous */
  if ((head == NULL) || tail->merge_if_contiguous(start, val, incr))
  {
    /* it cannot, so need to add a new interval */
    Discrete_interval *new_interval= new Discrete_interval(start, val, incr);
    DBUG_RETURN(append(new_interval));
  }
  DBUG_RETURN(0);
}

bool Discrete_intervals_list::append(Discrete_interval *new_interval)
{
  DBUG_ENTER("Discrete_intervals_list::append");
  if (unlikely(new_interval == NULL))
    DBUG_RETURN(1);
  DBUG_PRINT("info",("adding new auto_increment interval"));
  if (head == NULL)
    head= current= new_interval;
  else
    tail->next= new_interval;
  tail= new_interval;
  elements++;
  DBUG_RETURN(0);
}

#endif /* !defined(MYSQL_CLIENT) */<|MERGE_RESOLUTION|>--- conflicted
+++ resolved
@@ -2370,14 +2370,11 @@
 int THD::send_explain_fields(select_result *result, uint8 explain_flags, bool is_analyze)
 {
   List<Item> field_list;
-<<<<<<< HEAD
-  make_explain_field_list(field_list, explain_flags, is_analyze);
-=======
   if (lex->explain_json)
     make_explain_json_field_list(field_list);
   else
-    make_explain_field_list(field_list);
->>>>>>> 3c5ce8a0
+    make_explain_field_list(field_list, explain_flags, is_analyze);
+
   result->prepare(field_list, NULL);
   return (result->send_result_set_metadata(field_list,
                                            Protocol::SEND_NUM_ROWS | 
