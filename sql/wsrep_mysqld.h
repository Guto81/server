--- conflicted
+++ resolved
@@ -219,13 +219,8 @@
 
 /* use xxxxxx_NNULL macros when thd pointer is guaranteed to be non-null to
  * avoid compiler warnings (GCC 6 and later) */
-<<<<<<< HEAD
-#define WSREP_NNULL(thd) \
-  (thd->variables.wsrep_on && WSREP_ON)
-=======
 
 #define WSREP_NNULL(thd) (WSREP_ON && thd->variables.wsrep_on)
->>>>>>> a1978252
 
 #define WSREP(thd) \
   (thd && WSREP_NNULL(thd))
