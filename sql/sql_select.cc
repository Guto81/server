/* Copyright (C) 2000-2004 MySQL AB & MySQL Finland AB & TCX DataKonsult AB

   This program is free software; you can redistribute it and/or modify
   it under the terms of the GNU General Public License as published by
   the Free Software Foundation; either version 2 of the License, or
   (at your option) any later version.

   This program is distributed in the hope that it will be useful,
   but WITHOUT ANY WARRANTY; without even the implied warranty of
   MERCHANTABILITY or FITNESS FOR A PARTICULAR PURPOSE.  See the
   GNU General Public License for more details.

   You should have received a copy of the GNU General Public License
   along with this program; if not, write to the Free Software
   Foundation, Inc., 59 Temple Place, Suite 330, Boston, MA  02111-1307  USA */


/* mysql_select and join optimization */

#ifdef USE_PRAGMA_IMPLEMENTATION
#pragma implementation				// gcc: Class implementation
#endif

#include "mysql_priv.h"
#include "sql_select.h"
#include "sql_cursor.h"

#include <m_ctype.h>
#include <hash.h>
#include <ft_global.h>

const char *join_type_str[]={ "UNKNOWN","system","const","eq_ref","ref",
			      "MAYBE_REF","ALL","range","index","fulltext",
			      "ref_or_null","unique_subquery","index_subquery",
                              "index_merge"
};

static void optimize_keyuse(JOIN *join, DYNAMIC_ARRAY *keyuse_array);
static bool make_join_statistics(JOIN *join, TABLE_LIST *leaves, COND *conds,
				 DYNAMIC_ARRAY *keyuse);
static bool update_ref_and_keys(THD *thd, DYNAMIC_ARRAY *keyuse,
				JOIN_TAB *join_tab,
                                uint tables, COND *conds,
                                COND_EQUAL *cond_equal,
				table_map table_map, SELECT_LEX *select_lex);
static int sort_keyuse(KEYUSE *a,KEYUSE *b);
static void set_position(JOIN *join,uint index,JOIN_TAB *table,KEYUSE *key);
static bool create_ref_for_key(JOIN *join, JOIN_TAB *j, KEYUSE *org_keyuse,
			       table_map used_tables);
static void choose_plan(JOIN *join,table_map join_tables);

static void best_access_path(JOIN *join, JOIN_TAB *s, THD *thd,
                             table_map remaining_tables, uint idx,
                             double record_count, double read_time);
static void optimize_straight_join(JOIN *join, table_map join_tables);
static void greedy_search(JOIN *join, table_map remaining_tables,
                             uint depth, uint prune_level);
static void best_extension_by_limited_search(JOIN *join,
                                             table_map remaining_tables,
                                             uint idx, double record_count,
                                             double read_time, uint depth,
                                             uint prune_level);
static uint determine_search_depth(JOIN* join);
static int join_tab_cmp(const void* ptr1, const void* ptr2);
static int join_tab_cmp_straight(const void* ptr1, const void* ptr2);
/*
  TODO: 'find_best' is here only temporarily until 'greedy_search' is
  tested and approved.
*/
static void find_best(JOIN *join,table_map rest_tables,uint index,
		      double record_count,double read_time);
static uint cache_record_length(JOIN *join,uint index);
static double prev_record_reads(JOIN *join,table_map found_ref);
static bool get_best_combination(JOIN *join);
static store_key *get_store_key(THD *thd,
				KEYUSE *keyuse, table_map used_tables,
				KEY_PART_INFO *key_part, char *key_buff,
				uint maybe_null);
static bool make_simple_join(JOIN *join,TABLE *tmp_table);
static void make_outerjoin_info(JOIN *join);
static bool make_join_select(JOIN *join,SQL_SELECT *select,COND *item);
static void make_join_readinfo(JOIN *join,uint options);
static bool only_eq_ref_tables(JOIN *join, ORDER *order, table_map tables);
static void update_depend_map(JOIN *join);
static void update_depend_map(JOIN *join, ORDER *order);
static ORDER *remove_const(JOIN *join,ORDER *first_order,COND *cond,
			   bool change_list, bool *simple_order);
static int return_zero_rows(JOIN *join, select_result *res,TABLE_LIST *tables,
                            List<Item> &fields, bool send_row,
                            uint select_options, const char *info,
                            Item *having);
static COND *build_equal_items(THD *thd, COND *cond,
                               COND_EQUAL *inherited,
                               List<TABLE_LIST> *join_list,
                               COND_EQUAL **cond_equal_ref);
static COND* substitute_for_best_equal_field(COND *cond,
                                             COND_EQUAL *cond_equal,
                                             void *table_join_idx);
static COND *simplify_joins(JOIN *join, List<TABLE_LIST> *join_list,
                            COND *conds, bool top);
static bool check_interleaving_with_nj(JOIN_TAB *last, JOIN_TAB *next);
static void restore_prev_nj_state(JOIN_TAB *last);
static void reset_nj_counters(List<TABLE_LIST> *join_list);
static uint build_bitmap_for_nested_joins(List<TABLE_LIST> *join_list,
                                          uint first_unused);

static COND *optimize_cond(JOIN *join, COND *conds,
                           List<TABLE_LIST> *join_list,
			   Item::cond_result *cond_value);
static bool resolve_nested_join (TABLE_LIST *table);
static bool const_expression_in_where(COND *conds,Item *item, Item **comp_item);
static bool open_tmp_table(TABLE *table);
static bool create_myisam_tmp_table(TABLE *table,TMP_TABLE_PARAM *param,
				    ulong options);
static int do_select(JOIN *join,List<Item> *fields,TABLE *tmp_table,
		     Procedure *proc);

static enum_nested_loop_state
evaluate_join_record(JOIN *join, JOIN_TAB *join_tab,
                     int error, my_bool *report_error);
static enum_nested_loop_state
evaluate_null_complemented_join_record(JOIN *join, JOIN_TAB *join_tab);
static enum_nested_loop_state
flush_cached_records(JOIN *join, JOIN_TAB *join_tab, bool skip_last);
static enum_nested_loop_state
end_send(JOIN *join, JOIN_TAB *join_tab, bool end_of_records);
static enum_nested_loop_state
end_send_group(JOIN *join, JOIN_TAB *join_tab, bool end_of_records);
static enum_nested_loop_state
end_write(JOIN *join, JOIN_TAB *join_tab, bool end_of_records);
static enum_nested_loop_state
end_update(JOIN *join, JOIN_TAB *join_tab, bool end_of_records);
static enum_nested_loop_state
end_unique_update(JOIN *join, JOIN_TAB *join_tab, bool end_of_records);
static enum_nested_loop_state
end_write_group(JOIN *join, JOIN_TAB *join_tab, bool end_of_records);

static int test_if_group_changed(List<Cached_item> &list);
static int join_read_const_table(JOIN_TAB *tab, POSITION *pos);
static int join_read_system(JOIN_TAB *tab);
static int join_read_const(JOIN_TAB *tab);
static int join_read_key(JOIN_TAB *tab);
static int join_read_always_key(JOIN_TAB *tab);
static int join_read_last_key(JOIN_TAB *tab);
static int join_no_more_records(READ_RECORD *info);
static int join_read_next(READ_RECORD *info);
static int join_init_quick_read_record(JOIN_TAB *tab);
static int test_if_quick_select(JOIN_TAB *tab);
static int join_init_read_record(JOIN_TAB *tab);
static int join_read_first(JOIN_TAB *tab);
static int join_read_next(READ_RECORD *info);
static int join_read_next_same(READ_RECORD *info);
static int join_read_last(JOIN_TAB *tab);
static int join_read_prev_same(READ_RECORD *info);
static int join_read_prev(READ_RECORD *info);
static int join_ft_read_first(JOIN_TAB *tab);
static int join_ft_read_next(READ_RECORD *info);
static int join_read_always_key_or_null(JOIN_TAB *tab);
static int join_read_next_same_or_null(READ_RECORD *info);
static COND *make_cond_for_table(COND *cond,table_map table,
				 table_map used_table);
static Item* part_of_refkey(TABLE *form,Field *field);
uint find_shortest_key(TABLE *table, const key_map *usable_keys);
static bool test_if_skip_sort_order(JOIN_TAB *tab,ORDER *order,
				    ha_rows select_limit, bool no_changes);
static int create_sort_index(THD *thd, JOIN *join, ORDER *order,
			     ha_rows filesort_limit, ha_rows select_limit);
static int remove_duplicates(JOIN *join,TABLE *entry,List<Item> &fields,
			     Item *having);
static int remove_dup_with_compare(THD *thd, TABLE *entry, Field **field,
				   ulong offset,Item *having);
static int remove_dup_with_hash_index(THD *thd,TABLE *table,
				      uint field_count, Field **first_field,

				      ulong key_length,Item *having);
static int join_init_cache(THD *thd,JOIN_TAB *tables,uint table_count);
static ulong used_blob_length(CACHE_FIELD **ptr);
static bool store_record_in_cache(JOIN_CACHE *cache);
static void reset_cache_read(JOIN_CACHE *cache);
static void reset_cache_write(JOIN_CACHE *cache);
static void read_cached_record(JOIN_TAB *tab);
static bool cmp_buffer_with_ref(JOIN_TAB *tab);
static bool setup_new_fields(THD *thd, List<Item> &fields,
			     List<Item> &all_fields, ORDER *new_order);
static ORDER *create_distinct_group(THD *thd, Item **ref_pointer_array,
                                    ORDER *order, List<Item> &fields,
				    bool *all_order_by_fields_used);
static bool test_if_subpart(ORDER *a,ORDER *b);
static TABLE *get_sort_by_table(ORDER *a,ORDER *b,TABLE_LIST *tables);
static void calc_group_buffer(JOIN *join,ORDER *group);
static bool make_group_fields(JOIN *main_join, JOIN *curr_join);
static bool alloc_group_fields(JOIN *join,ORDER *group);
// Create list for using with tempory table
static bool change_to_use_tmp_fields(THD *thd, Item **ref_pointer_array,
				     List<Item> &new_list1,
				     List<Item> &new_list2,
				     uint elements, List<Item> &items);
// Create list for using with tempory table
static bool change_refs_to_tmp_fields(THD *thd, Item **ref_pointer_array,
				      List<Item> &new_list1,
				      List<Item> &new_list2,
				      uint elements, List<Item> &items);
static void init_tmptable_sum_functions(Item_sum **func);
static void update_tmptable_sum_func(Item_sum **func,TABLE *tmp_table);
static void copy_sum_funcs(Item_sum **func_ptr, Item_sum **end);
static bool add_ref_to_table_cond(THD *thd, JOIN_TAB *join_tab);
static bool setup_sum_funcs(THD *thd, Item_sum **func_ptr);
static bool init_sum_functions(Item_sum **func, Item_sum **end);
static bool update_sum_func(Item_sum **func);
static void select_describe(JOIN *join, bool need_tmp_table,bool need_order,
			    bool distinct, const char *message=NullS);
static Item *remove_additional_cond(Item* conds);
static void add_group_and_distinct_keys(JOIN *join, JOIN_TAB *join_tab);


/*
  This handles SELECT with and without UNION
*/

bool handle_select(THD *thd, LEX *lex, select_result *result,
                   ulong setup_tables_done_option)
{
  bool res;
  register SELECT_LEX *select_lex = &lex->select_lex;
  DBUG_ENTER("handle_select");

  if (select_lex->next_select())
    res= mysql_union(thd, lex, result, &lex->unit, setup_tables_done_option);
  else
  {
    SELECT_LEX_UNIT *unit= &lex->unit;
    unit->set_limit(unit->global_parameters);
    /*
      'options' of mysql_select will be set in JOIN, as far as JOIN for
      every PS/SP execution new, we will not need reset this flag if 
      setup_tables_done_option changed for next rexecution
    */
    res= mysql_select(thd, &select_lex->ref_pointer_array,
		      (TABLE_LIST*) select_lex->table_list.first,
		      select_lex->with_wild, select_lex->item_list,
		      select_lex->where,
		      select_lex->order_list.elements +
		      select_lex->group_list.elements,
		      (ORDER*) select_lex->order_list.first,
		      (ORDER*) select_lex->group_list.first,
		      select_lex->having,
		      (ORDER*) lex->proc_list.first,
		      select_lex->options | thd->options |
                      setup_tables_done_option,
		      result, unit, select_lex);
  }
  DBUG_PRINT("info",("res: %d  report_error: %d", res,
		     thd->net.report_error));
  res|= thd->net.report_error;
  if (unlikely(res))
  {
    /* If we had a another error reported earlier then this will be ignored */
    result->send_error(ER_UNKNOWN_ERROR, ER(ER_UNKNOWN_ERROR));
    result->abort();
  }
  DBUG_RETURN(res);
}


/*
  Function to setup clauses without sum functions
*/
inline int setup_without_group(THD *thd, Item **ref_pointer_array,
			       TABLE_LIST *tables,
			       TABLE_LIST *leaves,
			       List<Item> &fields,
			       List<Item> &all_fields,
			       COND **conds,
			       ORDER *order,
			       ORDER *group, bool *hidden_group_fields)
{
  int res;
  nesting_map save_allow_sum_func=thd->lex->allow_sum_func ;
  DBUG_ENTER("setup_without_group");

  thd->lex->allow_sum_func&= ~(1 << thd->lex->current_select->nest_level);
  res= setup_conds(thd, tables, leaves, conds);

  thd->lex->allow_sum_func|= 1 << thd->lex->current_select->nest_level;
  res= res || setup_order(thd, ref_pointer_array, tables, fields, all_fields,
                          order);
  thd->lex->allow_sum_func&= ~(1 << thd->lex->current_select->nest_level);
  res= res || setup_group(thd, ref_pointer_array, tables, fields, all_fields,
                          group, hidden_group_fields);
  thd->lex->allow_sum_func= save_allow_sum_func;
  DBUG_RETURN(res);
}

/*****************************************************************************
  Check fields, find best join, do the select and output fields.
  mysql_select assumes that all tables are already opened
*****************************************************************************/

/*
  Prepare of whole select (including sub queries in future).
  return -1 on error
          0 on success
*/
int
JOIN::prepare(Item ***rref_pointer_array,
	      TABLE_LIST *tables_init,
	      uint wild_num, COND *conds_init, uint og_num,
	      ORDER *order_init, ORDER *group_init,
	      Item *having_init,
	      ORDER *proc_param_init, SELECT_LEX *select_lex_arg,
	      SELECT_LEX_UNIT *unit_arg)
{
  DBUG_ENTER("JOIN::prepare");

  // to prevent double initialization on EXPLAIN
  if (optimized)
    DBUG_RETURN(0);

  conds= conds_init;
  order= order_init;
  group_list= group_init;
  having= having_init;
  proc_param= proc_param_init;
  tables_list= tables_init;
  select_lex= select_lex_arg;
  select_lex->join= this;
  join_list= &select_lex->top_join_list;
  union_part= (unit_arg->first_select()->next_select() != 0);

  /*
    If we have already executed SELECT, then it have not sense to prevent
    its table from update (see unique_table())
  */
  if (thd->derived_tables_processing)
    select_lex->exclude_from_table_unique_test= TRUE;

  /* Check that all tables, fields, conds and order are ok */

  if ((!(select_options & OPTION_SETUP_TABLES_DONE) &&
       setup_tables(thd, &select_lex->context, join_list,
                    tables_list, &conds, &select_lex->leaf_tables,
                    FALSE)) ||
      setup_wild(thd, tables_list, fields_list, &all_fields, wild_num) ||
      select_lex->setup_ref_array(thd, og_num) ||
      setup_fields(thd, (*rref_pointer_array), fields_list, 1,
		   &all_fields, 1) ||
      setup_without_group(thd, (*rref_pointer_array), tables_list,
			  select_lex->leaf_tables, fields_list,
			  all_fields, &conds, order, group_list,
			  &hidden_group_fields))
    DBUG_RETURN(-1);				/* purecov: inspected */

  ref_pointer_array= *rref_pointer_array;
  
  if (having)
  {
    nesting_map save_allow_sum_func= thd->lex->allow_sum_func;
    thd->where="having clause";
    thd->lex->allow_sum_func|= 1 << select_lex_arg->nest_level;
    select_lex->having_fix_field= 1;
    bool having_fix_rc= (!having->fixed &&
			 (having->fix_fields(thd, &having) ||
			  having->check_cols(1)));
    select_lex->having_fix_field= 0;
    if (having_fix_rc || thd->net.report_error)
      DBUG_RETURN(-1);				/* purecov: inspected */
    if (having->with_sum_func)
<<<<<<< HEAD
      having->split_sum_func(thd, ref_pointer_array, all_fields);
    thd->lex->allow_sum_func= save_allow_sum_func;
  }
  if (select_lex->inner_sum_func_list)
  {
    Item_sum *end=select_lex->inner_sum_func_list;
    Item_sum *item_sum= end;  
    do
    { 
      item_sum= item_sum->next;
      item_sum->split_sum_func2(thd, ref_pointer_array,
                                all_fields, item_sum->ref_by, FALSE);
    } while (item_sum != end);
=======
      having->split_sum_func2(thd, ref_pointer_array, all_fields, &having);
>>>>>>> 7bb07fd4
  }

  if (!thd->lex->view_prepare_mode)
  {
    Item_subselect *subselect;
    /* Is it subselect? */
    if ((subselect= select_lex->master_unit()->item))
    {
      Item_subselect::trans_res res;
      if ((res= subselect->select_transformer(this)) !=
	  Item_subselect::RES_OK)
      {
        select_lex->fix_prepare_information(thd, &conds);
	DBUG_RETURN((res == Item_subselect::RES_ERROR));
      }
    }
  }

  if (setup_ftfuncs(select_lex)) /* should be after having->fix_fields */
    DBUG_RETURN(-1);
  

  /*
    Check if one one uses a not constant column with group functions
    and no GROUP BY.
    TODO:  Add check of calculation of GROUP functions and fields:
	   SELECT COUNT(*)+table.col1 from table1;
  */
  {
    if (!group_list)
    {
      uint flag=0;
      List_iterator_fast<Item> it(fields_list);
      Item *item;
      while ((item= it++))
      {
	if (item->with_sum_func)
	  flag|=1;
	else if (!(flag & 2) && !item->const_during_execution())
	  flag|=2;
      }
      if (flag == 3)
      {
	my_message(ER_MIX_OF_GROUP_FUNC_AND_FIELDS,
                   ER(ER_MIX_OF_GROUP_FUNC_AND_FIELDS), MYF(0));
	DBUG_RETURN(-1);
      }
    }
    TABLE_LIST *table_ptr;
    for (table_ptr= select_lex->leaf_tables;
	 table_ptr;
	 table_ptr= table_ptr->next_leaf)
      tables++;
  }
  {
    /* Caclulate the number of groups */
    send_group_parts= 0;
    for (ORDER *group_tmp= group_list ; group_tmp ; group_tmp= group_tmp->next)
      send_group_parts++;
  }
  
  procedure= setup_procedure(thd, proc_param, result, fields_list, &error);
  if (error)
    goto err;					/* purecov: inspected */
  if (procedure)
  {
    if (setup_new_fields(thd, fields_list, all_fields,
			 procedure->param_fields))
	goto err;				/* purecov: inspected */
    if (procedure->group)
    {
      if (!test_if_subpart(procedure->group,group_list))
      {						/* purecov: inspected */
	my_message(ER_DIFF_GROUPS_PROC, ER(ER_DIFF_GROUPS_PROC),
                   MYF(0));                     /* purecov: inspected */
	goto err;				/* purecov: inspected */
      }
    }
#ifdef NOT_NEEDED
    else if (!group_list && procedure->flags & PROC_GROUP)
    {
      my_message(ER_NO_GROUP_FOR_PROC, MYF(0));
      goto err;
    }
#endif
    if (order && (procedure->flags & PROC_NO_SORT))
    {						/* purecov: inspected */
      my_message(ER_ORDER_WITH_PROC, ER(ER_ORDER_WITH_PROC),
                 MYF(0));                       /* purecov: inspected */
      goto err;					/* purecov: inspected */
    }
  }

  /* Init join struct */
  count_field_types(&tmp_table_param, all_fields, 0);
  ref_pointer_array_size= all_fields.elements*sizeof(Item*);
  this->group= group_list != 0;
  unit= unit_arg;

#ifdef RESTRICTED_GROUP
  if (sum_func_count && !group_list && (func_count || field_count))
  {
    my_message(ER_WRONG_SUM_SELECT,ER(ER_WRONG_SUM_SELECT),MYF(0));
    goto err;
  }
#endif
  if (!procedure && result && result->prepare(fields_list, unit_arg))
    goto err;					/* purecov: inspected */

  if (select_lex->olap == ROLLUP_TYPE && rollup_init())
    goto err;
  if (alloc_func_list())
    goto err;

  select_lex->fix_prepare_information(thd, &conds);
  DBUG_RETURN(0); // All OK

err:
  delete procedure;				/* purecov: inspected */
  procedure= 0;
  DBUG_RETURN(-1);				/* purecov: inspected */
}

/*
  test if it is known for optimisation IN subquery

  SYNOPSYS
    JOIN::test_in_subselect
    where - pointer for variable in which conditions should be
            stored if subquery is known

  RETURN
    1 - known
    0 - unknown
*/

bool JOIN::test_in_subselect(Item **where)
{
  if (conds->type() == Item::FUNC_ITEM &&
      ((Item_func *)this->conds)->functype() == Item_func::EQ_FUNC &&
      ((Item_func *)conds)->arguments()[0]->type() == Item::REF_ITEM &&
      ((Item_func *)conds)->arguments()[1]->type() == Item::FIELD_ITEM)
  {
    join_tab->info= "Using index";
    *where= 0;
    return 1;
  }
  if (conds->type() == Item::COND_ITEM &&
      ((class Item_func *)this->conds)->functype() ==
      Item_func::COND_AND_FUNC)
  {
    if ((*where= remove_additional_cond(conds)))
      join_tab->info= "Using index; Using where";
    else
      join_tab->info= "Using index";
    return 1;
  }
  return 0;
}


/*
  global select optimisation.
  return 0 - success
         1 - error
  error code saved in field 'error'
*/

int
JOIN::optimize()
{
  DBUG_ENTER("JOIN::optimize");
  // to prevent double initialization on EXPLAIN
  if (optimized)
    DBUG_RETURN(0);
  optimized= 1;

  if (thd->lex->orig_sql_command != SQLCOM_SHOW_STATUS)
    thd->status_var.last_query_cost= 0.0;

  row_limit= ((select_distinct || order || group_list) ? HA_POS_ERROR :
	      unit->select_limit_cnt);
  /* select_limit is used to decide if we are likely to scan the whole table */
  select_limit= unit->select_limit_cnt;
  if (having || (select_options & OPTION_FOUND_ROWS))
    select_limit= HA_POS_ERROR;
  do_send_rows = (unit->select_limit_cnt) ? 1 : 0;
  // Ignore errors of execution if option IGNORE present
  if (thd->lex->ignore)
    thd->lex->current_select->no_error= 1;
#ifdef HAVE_REF_TO_FIELDS			// Not done yet
  /* Add HAVING to WHERE if possible */
  if (having && !group_list && !sum_func_count)
  {
    if (!conds)
    {
      conds= having;
      having= 0;
    }
    else if ((conds=new Item_cond_and(conds,having)))
    {
      /*
        Item_cond_and can't be fixed after creation, so we do not check
        conds->fixed
      */
      conds->fix_fields(thd, &conds);
      conds->change_ref_to_fields(thd, tables_list);
      conds->top_level_item();
      having= 0;
    }
  }
#endif
  SELECT_LEX *sel= thd->lex->current_select;
  if (sel->first_cond_optimization)
  {
    /*
      The following code will allocate the new items in a permanent
      MEMROOT for prepared statements and stored procedures.
    */

    Query_arena *arena= thd->stmt_arena, backup;
    if (arena->is_conventional())
      arena= 0;                                   // For easier test
    else
      thd->set_n_backup_active_arena(arena, &backup);

    sel->first_cond_optimization= 0;

    /* Convert all outer joins to inner joins if possible */
    conds= simplify_joins(this, join_list, conds, TRUE);
    build_bitmap_for_nested_joins(join_list, 0);

    sel->prep_where= conds ? conds->copy_andor_structure(thd) : 0;

    if (arena)
      thd->restore_active_arena(arena, &backup);
  }

  conds= optimize_cond(this, conds, join_list, &cond_value);   
  if (thd->net.report_error)
  {
    error= 1;
    DBUG_PRINT("error",("Error from optimize_cond"));
    DBUG_RETURN(1);
  }

  if (cond_value == Item::COND_FALSE ||
      (!unit->select_limit_cnt && !(select_options & OPTION_FOUND_ROWS)))
  {						/* Impossible cond */
    DBUG_PRINT("info", ("Impossible WHERE"));
    zero_result_cause= "Impossible WHERE";
    error= 0;
    DBUG_RETURN(0);
  }

  /* Optimize count(*), min() and max() */
  if (tables_list && tmp_table_param.sum_func_count && ! group_list)
  {
    int res;
    /*
      opt_sum_query() returns -1 if no rows match to the WHERE conditions,
      or 1 if all items were resolved, or 0, or an error number HA_ERR_...
    */
    if ((res=opt_sum_query(select_lex->leaf_tables, all_fields, conds)))
    {
      if (res > 1)
      {
        DBUG_PRINT("error",("Error from opt_sum_query"));
	DBUG_RETURN(1);
      }
      if (res < 0)
      {
        DBUG_PRINT("info",("No matching min/max row"));
	zero_result_cause= "No matching min/max row";
	error=0;
	DBUG_RETURN(0);
      }
      DBUG_PRINT("info",("Select tables optimized away"));
      zero_result_cause= "Select tables optimized away";
      tables_list= 0;				// All tables resolved
    }
  }
  if (!tables_list)
  {
    DBUG_PRINT("info",("No tables"));
    error= 0;
    DBUG_RETURN(0);
  }
  error= -1;					// Error is sent to client
  sort_by_table= get_sort_by_table(order, group_list, select_lex->leaf_tables);

  /* Calculate how to do the join */
  thd->proc_info= "statistics";
  if (make_join_statistics(this, select_lex->leaf_tables, conds, &keyuse) ||
      thd->is_fatal_error)
  {
    DBUG_PRINT("error",("Error: make_join_statistics() failed"));
    DBUG_RETURN(1);
  }

  /* Remove distinct if only const tables */
  select_distinct= select_distinct && (const_tables != tables);
  thd->proc_info= "preparing";
  if (result->initialize_tables(this))
  {
    DBUG_PRINT("error",("Error: initialize_tables() failed"));
    DBUG_RETURN(1);				// error == -1
  }
  if (const_table_map != found_const_table_map &&
      !(select_options & SELECT_DESCRIBE) &&
      (!conds ||
       !(conds->used_tables() & RAND_TABLE_BIT) ||
       select_lex->master_unit() == &thd->lex->unit)) // upper level SELECT
  {
    zero_result_cause= "no matching row in const table";
    DBUG_PRINT("error",("Error: %s", zero_result_cause));
    error= 0;
    DBUG_RETURN(0);
  }
  if (!(thd->options & OPTION_BIG_SELECTS) &&
      best_read > (double) thd->variables.max_join_size &&
      !(select_options & SELECT_DESCRIBE))
  {						/* purecov: inspected */
    my_message(ER_TOO_BIG_SELECT, ER(ER_TOO_BIG_SELECT), MYF(0));
    error= -1;
    DBUG_RETURN(1);
  }
  if (const_tables && !thd->locked_tables &&
      !(select_options & SELECT_NO_UNLOCK))
    mysql_unlock_some_tables(thd, table, const_tables);
  if (!conds && outer_join)
  {
    /* Handle the case where we have an OUTER JOIN without a WHERE */
    conds=new Item_int((longlong) 1,1);	// Always true
  }
  select= make_select(*table, const_table_map,
                      const_table_map, conds, 1, &error);
  if (error)
  {						/* purecov: inspected */
    error= -1;					/* purecov: inspected */
    DBUG_PRINT("error",("Error: make_select() failed"));
    DBUG_RETURN(1);
  }
  
  reset_nj_counters(join_list);
  make_outerjoin_info(this);

  /*
    Among the equal fields belonging to the same multiple equality
    choose the one that is to be retrieved first and substitute
    all references to these in where condition for a reference for
    the selected field.
  */
  if (conds)
  {
    conds= substitute_for_best_equal_field(conds, cond_equal, map2table);
    conds->update_used_tables();
    DBUG_EXECUTE("where", print_where(conds, "after substitute_best_equal"););
  }
  /*
    Permorm the the optimization on fields evaluation mentioned above
    for all on expressions.
  */ 
  for (JOIN_TAB *tab= join_tab + const_tables; tab < join_tab + tables ; tab++)
  {
    if (*tab->on_expr_ref)
    {
      *tab->on_expr_ref= substitute_for_best_equal_field(*tab->on_expr_ref,
                                                         tab->cond_equal,
                                                         map2table);
      (*tab->on_expr_ref)->update_used_tables();
    }
  }

  if (make_join_select(this, select, conds))
  {
    zero_result_cause=
      "Impossible WHERE noticed after reading const tables";
    DBUG_RETURN(0);				// error == 0
  }

  error= -1;					/* if goto err */

  /* Optimize distinct away if possible */
  {
    ORDER *org_order= order;
    order=remove_const(this, order,conds,1, &simple_order);
    /*
      If we are using ORDER BY NULL or ORDER BY const_expression,
      return result in any order (even if we are using a GROUP BY)
    */
    if (!order && org_order)
      skip_sort_order= 1;
  }
  if (group_list || tmp_table_param.sum_func_count)
  {
    if (! hidden_group_fields && rollup.state == ROLLUP::STATE_NONE)
      select_distinct=0;
  }
  else if (select_distinct && tables - const_tables == 1)
  {
    /*
      We are only using one table. In this case we change DISTINCT to a
      GROUP BY query if:
      - The GROUP BY can be done through indexes (no sort) and the ORDER
        BY only uses selected fields.
	(In this case we can later optimize away GROUP BY and ORDER BY)
      - We are scanning the whole table without LIMIT
        This can happen if:
        - We are using CALC_FOUND_ROWS
        - We are using an ORDER BY that can't be optimized away.

      We don't want to use this optimization when we are using LIMIT
      because in this case we can just create a temporary table that
      holds LIMIT rows and stop when this table is full.
    */
    JOIN_TAB *tab= &join_tab[const_tables];
    bool all_order_fields_used;
    if (order)
      skip_sort_order= test_if_skip_sort_order(tab, order, select_limit, 1);
    if ((group_list=create_distinct_group(thd, select_lex->ref_pointer_array,
                                          order, fields_list,
				          &all_order_fields_used)))
    {
      bool skip_group= (skip_sort_order &&
			test_if_skip_sort_order(tab, group_list, select_limit,
						1) != 0);
      if ((skip_group && all_order_fields_used) ||
	  select_limit == HA_POS_ERROR ||
	  (order && !skip_sort_order))
      {
	/*  Change DISTINCT to GROUP BY */
	select_distinct= 0;
	no_order= !order;
	if (all_order_fields_used)
	{
	  if (order && skip_sort_order)
	  {
	    /*
	      Force MySQL to read the table in sorted order to get result in
	      ORDER BY order.
	    */
	    tmp_table_param.quick_group=0;
	  }
	  order=0;
        }
	group=1;				// For end_write_group
      }
      else
	group_list= 0;
    }
    else if (thd->is_fatal_error)			// End of memory
      DBUG_RETURN(1);
  }
  simple_group= 0;
  {
    ORDER *old_group_list;
    group_list= remove_const(this, (old_group_list= group_list), conds,
                             rollup.state == ROLLUP::STATE_NONE,
			     &simple_group);
    if (old_group_list && !group_list)
      select_distinct= 0;
  }
  if (!group_list && group)
  {
    order=0;					// The output has only one row
    simple_order=1;
    select_distinct= 0;                       // No need in distinct for 1 row
  }

  calc_group_buffer(this, group_list);
  send_group_parts= tmp_table_param.group_parts; /* Save org parts */
  if (procedure && procedure->group)
  {
    group_list= procedure->group= remove_const(this, procedure->group, conds,
					       1, &simple_group);
    calc_group_buffer(this, group_list);
  }

  if (test_if_subpart(group_list, order) ||
      (!group_list && tmp_table_param.sum_func_count))
    order=0;

  // Can't use sort on head table if using row cache
  if (full_join)
  {
    if (group_list)
      simple_group=0;
    if (order)
      simple_order=0;
  }

  /*
    Check if we need to create a temporary table.
    This has to be done if all tables are not already read (const tables)
    and one of the following conditions holds:
    - We are using DISTINCT (simple distinct's are already optimized away)
    - We are using an ORDER BY or GROUP BY on fields not in the first table
    - We are using different ORDER BY and GROUP BY orders
    - The user wants us to buffer the result.
  */
  need_tmp= (const_tables != tables &&
	     ((select_distinct || !simple_order || !simple_group) ||
	      (group_list && order) ||
	      test(select_options & OPTION_BUFFER_RESULT)));

  // No cache for MATCH
  make_join_readinfo(this,
		     (select_options & (SELECT_DESCRIBE |
					SELECT_NO_JOIN_CACHE)) |
		     (select_lex->ftfunc_list->elements ?
		      SELECT_NO_JOIN_CACHE : 0));

  /* Perform FULLTEXT search before all regular searches */
  if (!(select_options & SELECT_DESCRIBE))
    init_ftfuncs(thd, select_lex, test(order));

  /*
    is this simple IN subquery?
  */
  if (!group_list && !order &&
      unit->item && unit->item->substype() == Item_subselect::IN_SUBS &&
      tables == 1 && conds &&
      !unit->first_select()->next_select())
  {
    if (!having)
    {
      Item *where= 0;
      if (join_tab[0].type == JT_EQ_REF &&
	  join_tab[0].ref.items[0]->name == in_left_expr_name)
      {
	if (test_in_subselect(&where))
	{
	  join_tab[0].type= JT_UNIQUE_SUBQUERY;
	  error= 0;
	  DBUG_RETURN(unit->item->
		      change_engine(new
				    subselect_uniquesubquery_engine(thd,
								    join_tab,
								    unit->item,
								    where)));
	}
      }
      else if (join_tab[0].type == JT_REF &&
	       join_tab[0].ref.items[0]->name == in_left_expr_name)
      {
	if (test_in_subselect(&where))
	{
	  join_tab[0].type= JT_INDEX_SUBQUERY;
	  error= 0;
	  DBUG_RETURN(unit->item->
		      change_engine(new
				    subselect_indexsubquery_engine(thd,
								   join_tab,
								   unit->item,
								   where,
								   0)));
	}
      }
    } else if (join_tab[0].type == JT_REF_OR_NULL &&
	       join_tab[0].ref.items[0]->name == in_left_expr_name &&
	       having->type() == Item::FUNC_ITEM &&
	       ((Item_func *) having)->functype() ==
	       Item_func::ISNOTNULLTEST_FUNC)
    {
      join_tab[0].type= JT_INDEX_SUBQUERY;
      error= 0;

      if ((conds= remove_additional_cond(conds)))
	join_tab->info= "Using index; Using where";
      else
	join_tab->info= "Using index";

      DBUG_RETURN(unit->item->
		  change_engine(new subselect_indexsubquery_engine(thd,
								   join_tab,
								   unit->item,
								   conds,
								   1)));
    }

  }
  /*
    Need to tell Innobase that to play it safe, it should fetch all
    columns of the tables: this is because MySQL may build row
    pointers for the rows, and for all columns of the primary key the
    field->query_id has not necessarily been set to thd->query_id by
    MySQL.
  */

#ifdef HAVE_INNOBASE_DB
  if (need_tmp || select_distinct || group_list || order)
  {
    for (uint i_h = const_tables; i_h < tables; i_h++)
    {
      TABLE* table_h = join_tab[i_h].table;
      table_h->file->extra(HA_EXTRA_RETRIEVE_PRIMARY_KEY);
    }
  }
#endif

  DBUG_EXECUTE("info",TEST_join(this););

  if (const_tables != tables)
  {
    /*
      Because filesort always does a full table scan or a quick range scan
      we must add the removed reference to the select for the table.
      We only need to do this when we have a simple_order or simple_group
      as in other cases the join is done before the sort.
    */
    if ((order || group_list) &&
        join_tab[const_tables].type != JT_ALL &&
        join_tab[const_tables].type != JT_FT &&
        join_tab[const_tables].type != JT_REF_OR_NULL &&
        (order && simple_order || group_list && simple_group))
    {
      if (add_ref_to_table_cond(thd,&join_tab[const_tables]))
        DBUG_RETURN(1);
    }
    
    if (!(select_options & SELECT_BIG_RESULT) &&
        ((group_list &&
          (!simple_group ||
           !test_if_skip_sort_order(&join_tab[const_tables], group_list,
                                    unit->select_limit_cnt, 0))) ||
         select_distinct) &&
        tmp_table_param.quick_group && !procedure)
    {
      need_tmp=1; simple_order=simple_group=0;	// Force tmp table without sort
    }
  }

  tmp_having= having;
  if (select_options & SELECT_DESCRIBE)
  {
    error= 0;
    DBUG_RETURN(0);
  }
  having= 0;

  /*
    The loose index scan access method guarantees that all grouping or
    duplicate row elimination (for distinct) is already performed
    during data retrieval, and that all MIN/MAX functions are already
    computed for each group. Thus all MIN/MAX functions should be
    treated as regular functions, and there is no need to perform
    grouping in the main execution loop.
    Notice that currently loose index scan is applicable only for
    single table queries, thus it is sufficient to test only the first
    join_tab element of the plan for its access method.
  */
  if (join_tab->is_using_loose_index_scan())
    tmp_table_param.precomputed_group_by= TRUE;

  /* Create a tmp table if distinct or if the sort is too complicated */
  if (need_tmp)
  {
    DBUG_PRINT("info",("Creating tmp table"));
    thd->proc_info="Creating tmp table";

    init_items_ref_array();

    tmp_table_param.hidden_field_count= (all_fields.elements -
					 fields_list.elements);
    if (!(exec_tmp_table1 =
	  create_tmp_table(thd, &tmp_table_param, all_fields,
			   ((!simple_group && !procedure &&
			     !(test_flags & TEST_NO_KEY_GROUP)) ?
			    group_list : (ORDER*) 0),
			   group_list ? 0 : select_distinct,
			   group_list && simple_group,
			   select_options,
			   (order == 0 || skip_sort_order) ? select_limit :
			   HA_POS_ERROR,
			   (char *) "")))
      DBUG_RETURN(1);

    /*
      We don't have to store rows in temp table that doesn't match HAVING if:
      - we are sorting the table and writing complete group rows to the
        temp table.
      - We are using DISTINCT without resolving the distinct as a GROUP BY
        on all columns.
      
      If having is not handled here, it will be checked before the row
      is sent to the client.
    */    
    if (tmp_having && 
	(sort_and_group || (exec_tmp_table1->distinct && !group_list)))
      having= tmp_having;

    /* if group or order on first table, sort first */
    if (group_list && simple_group)
    {
      DBUG_PRINT("info",("Sorting for group"));
      thd->proc_info="Sorting for group";
      if (create_sort_index(thd, this, group_list,
			    HA_POS_ERROR, HA_POS_ERROR) ||
	  alloc_group_fields(this, group_list) ||
          make_sum_func_list(all_fields, fields_list, 1) ||
          setup_sum_funcs(thd, sum_funcs))
	DBUG_RETURN(1);
      group_list=0;
    }
    else
    {
      if (make_sum_func_list(all_fields, fields_list, 0) ||
          setup_sum_funcs(thd, sum_funcs))
	DBUG_RETURN(1);
      if (!group_list && ! exec_tmp_table1->distinct && order && simple_order)
      {
	DBUG_PRINT("info",("Sorting for order"));
	thd->proc_info="Sorting for order";
	if (create_sort_index(thd, this, order,
                              HA_POS_ERROR, HA_POS_ERROR))
	  DBUG_RETURN(1);
	order=0;
      }
    }
    
    /*
      Optimize distinct when used on some of the tables
      SELECT DISTINCT t1.a FROM t1,t2 WHERE t1.b=t2.b
      In this case we can stop scanning t2 when we have found one t1.a
    */

    if (exec_tmp_table1->distinct)
    {
      table_map used_tables= thd->used_tables;
      JOIN_TAB *last_join_tab= join_tab+tables-1;
      do
      {
	if (used_tables & last_join_tab->table->map)
	  break;
	last_join_tab->not_used_in_distinct=1;
      } while (last_join_tab-- != join_tab);
      /* Optimize "select distinct b from t1 order by key_part_1 limit #" */
      if (order && skip_sort_order)
      {
 	/* Should always succeed */
	if (test_if_skip_sort_order(&join_tab[const_tables],
				    order, unit->select_limit_cnt, 0))
	  order=0;
      }
    }

    if (select_lex->uncacheable && !is_top_level_join())
    {
      /* If this join belongs to an uncacheable subquery */
      if (!(tmp_join= (JOIN*)thd->alloc(sizeof(JOIN))))
	DBUG_RETURN(-1);
      error= 0;				// Ensure that tmp_join.error= 0
      restore_tmp();
    }
  }

  error= 0;
  DBUG_RETURN(0);
}


/*
  Restore values in temporary join
*/
void JOIN::restore_tmp()
{
  memcpy(tmp_join, this, (size_t) sizeof(JOIN));
}


int
JOIN::reinit()
{
  DBUG_ENTER("JOIN::reinit");
  first_record= 0;

  if (exec_tmp_table1)
  {
    exec_tmp_table1->file->extra(HA_EXTRA_RESET_STATE);
    exec_tmp_table1->file->delete_all_rows();
    free_io_cache(exec_tmp_table1);
    filesort_free_buffers(exec_tmp_table1);
  }
  if (exec_tmp_table2)
  {
    exec_tmp_table2->file->extra(HA_EXTRA_RESET_STATE);
    exec_tmp_table2->file->delete_all_rows();
    free_io_cache(exec_tmp_table2);
    filesort_free_buffers(exec_tmp_table2);
  }
  if (items0)
    set_items_ref_array(items0);

  if (join_tab_save)
    memcpy(join_tab, join_tab_save, sizeof(JOIN_TAB) * tables);

  if (tmp_join)
    restore_tmp();

  /* Reset of sum functions */
  if (sum_funcs)
  {
    Item_sum *func, **func_ptr= sum_funcs;
    while ((func= *(func_ptr++)))
      func->clear();
  }

  DBUG_RETURN(0);
}


bool
JOIN::save_join_tab()
{
  if (!join_tab_save && select_lex->master_unit()->uncacheable)
  {
    if (!(join_tab_save= (JOIN_TAB*)thd->memdup((gptr) join_tab,
						sizeof(JOIN_TAB) * tables)))
      return 1;
  }
  return 0;
}


/*
  Exec select
*/
void
JOIN::exec()
{
  List<Item> *columns_list= &fields_list;
  int      tmp_error;
  DBUG_ENTER("JOIN::exec");

  error= 0;
  if (procedure)
  {
    procedure_fields_list= fields_list;
    if (procedure->change_columns(procedure_fields_list) ||
	result->prepare(procedure_fields_list, unit))
    {
      thd->limit_found_rows= thd->examined_row_count= 0;
      DBUG_VOID_RETURN;
    }
    columns_list= &procedure_fields_list;
  }
  (void) result->prepare2(); // Currently, this cannot fail.

  if (!tables_list)
  {                                           // Only test of functions
    if (select_options & SELECT_DESCRIBE)
      select_describe(this, FALSE, FALSE, FALSE,
		      (zero_result_cause?zero_result_cause:"No tables used"));
    else
    {
      result->send_fields(*columns_list,
                          Protocol::SEND_NUM_ROWS | Protocol::SEND_EOF);
      /*
        We have to test for 'conds' here as the WHERE may not be constant
        even if we don't have any tables for prepared statements or if
        conds uses something like 'rand()'.
      */
      if (cond_value != Item::COND_FALSE &&
          (!conds || conds->val_int()) &&
          (!having || having->val_int()))
      {
	if (do_send_rows &&
            (procedure ? (procedure->send_row(procedure_fields_list) ||
             procedure->end_of_records()) : result->send_data(fields_list)))
	  error= 1;
	else
	{
	  error= (int) result->send_eof();
	  send_records= ((select_options & OPTION_FOUND_ROWS) ? 1 :
                         thd->sent_row_count);
	}
      }
      else
      {
	error=(int) result->send_eof();
        send_records= 0;
      }
    }
    /* Single select (without union) always returns 0 or 1 row */
    thd->limit_found_rows= send_records;
    thd->examined_row_count= 0;
    DBUG_VOID_RETURN;
  }
  thd->limit_found_rows= thd->examined_row_count= 0;

  if (zero_result_cause)
  {
    (void) return_zero_rows(this, result, select_lex->leaf_tables,
                            *columns_list,
			    send_row_on_empty_set(),
			    select_options,
			    zero_result_cause,
			    having);
    DBUG_VOID_RETURN;
  }

  if (select_options & SELECT_DESCRIBE)
  {
    /*
      Check if we managed to optimize ORDER BY away and don't use temporary
      table to resolve ORDER BY: in that case, we only may need to do
      filesort for GROUP BY.
    */
    if (!order && !no_order && (!skip_sort_order || !need_tmp))
    {
      /*
	Reset 'order' to 'group_list' and reinit variables describing
	'order'
      */
      order= group_list;
      simple_order= simple_group;
      skip_sort_order= 0;
    }
    if (order &&
	(const_tables == tables ||
 	 ((simple_order || skip_sort_order) &&
	  test_if_skip_sort_order(&join_tab[const_tables], order,
				  select_limit, 0))))
      order=0;
    having= tmp_having;
    select_describe(this, need_tmp,
		    order != 0 && !skip_sort_order,
		    select_distinct);
    DBUG_VOID_RETURN;
  }

  JOIN *curr_join= this;
  List<Item> *curr_all_fields= &all_fields;
  List<Item> *curr_fields_list= &fields_list;
  TABLE *curr_tmp_table= 0;

  if ((curr_join->select_lex->options & OPTION_SCHEMA_TABLE) &&
      get_schema_tables_result(curr_join))
  {
    DBUG_VOID_RETURN;
  }

  /* Create a tmp table if distinct or if the sort is too complicated */
  if (need_tmp)
  {
    if (tmp_join)
    {
      /*
        We are in a non cacheable sub query. Get the saved join structure
        after optimization.
        (curr_join may have been modified during last exection and we need
        to reset it)
      */
      curr_join= tmp_join;
    }
    curr_tmp_table= exec_tmp_table1;

    /* Copy data to the temporary table */
    thd->proc_info= "Copying to tmp table";
    DBUG_PRINT("info", ("%s", thd->proc_info));
    if ((tmp_error= do_select(curr_join, (List<Item> *) 0, curr_tmp_table, 0)))
    {
      error= tmp_error;
      DBUG_VOID_RETURN;
    }
    curr_tmp_table->file->info(HA_STATUS_VARIABLE);
    
    if (curr_join->having)
      curr_join->having= curr_join->tmp_having= 0; // Allready done
    
    /* Change sum_fields reference to calculated fields in tmp_table */
    curr_join->all_fields= *curr_all_fields;
    if (!items1)
    {
      items1= items0 + all_fields.elements;
      if (sort_and_group || curr_tmp_table->group)
      {
	if (change_to_use_tmp_fields(thd, items1,
				     tmp_fields_list1, tmp_all_fields1,
				     fields_list.elements, all_fields))
	  DBUG_VOID_RETURN;
      }
      else
      {
	if (change_refs_to_tmp_fields(thd, items1,
				      tmp_fields_list1, tmp_all_fields1,
				      fields_list.elements, all_fields))
	  DBUG_VOID_RETURN;
      }
      curr_join->tmp_all_fields1= tmp_all_fields1;
      curr_join->tmp_fields_list1= tmp_fields_list1;
      curr_join->items1= items1;
    }
    curr_all_fields= &tmp_all_fields1;
    curr_fields_list= &tmp_fields_list1;
    curr_join->set_items_ref_array(items1);
    
    if (sort_and_group || curr_tmp_table->group)
    {
      curr_join->tmp_table_param.field_count+= 
	curr_join->tmp_table_param.sum_func_count+
	curr_join->tmp_table_param.func_count;
      curr_join->tmp_table_param.sum_func_count= 
	curr_join->tmp_table_param.func_count= 0;
    }
    else
    {
      curr_join->tmp_table_param.field_count+= 
	curr_join->tmp_table_param.func_count;
      curr_join->tmp_table_param.func_count= 0;
    }
    
    // procedure can't be used inside subselect => we do nothing special for it
    if (procedure)
      procedure->update_refs();
    
    if (curr_tmp_table->group)
    {						// Already grouped
      if (!curr_join->order && !curr_join->no_order && !skip_sort_order)
	curr_join->order= curr_join->group_list;  /* order by group */
      curr_join->group_list= 0;
    }
    
    /*
      If we have different sort & group then we must sort the data by group
      and copy it to another tmp table
      This code is also used if we are using distinct something
      we haven't been able to store in the temporary table yet
      like SEC_TO_TIME(SUM(...)).
    */

    if (curr_join->group_list && (!test_if_subpart(curr_join->group_list,
						   curr_join->order) || 
				  curr_join->select_distinct) ||
	(curr_join->select_distinct &&
	 curr_join->tmp_table_param.using_indirect_summary_function))
    {					/* Must copy to another table */
      DBUG_PRINT("info",("Creating group table"));
      
      /* Free first data from old join */
      curr_join->join_free();
      if (make_simple_join(curr_join, curr_tmp_table))
	DBUG_VOID_RETURN;
      calc_group_buffer(curr_join, group_list);
      count_field_types(&curr_join->tmp_table_param,
			curr_join->tmp_all_fields1,
			curr_join->select_distinct && !curr_join->group_list);
      curr_join->tmp_table_param.hidden_field_count= 
	(curr_join->tmp_all_fields1.elements-
	 curr_join->tmp_fields_list1.elements);
      
      
      if (exec_tmp_table2)
	curr_tmp_table= exec_tmp_table2;
      else
      {
	/* group data to new table */

        /*
          If the access method is loose index scan then all MIN/MAX
          functions are precomputed, and should be treated as regular
          functions. See extended comment in JOIN::exec.
        */
        if (curr_join->join_tab->is_using_loose_index_scan())
          curr_join->tmp_table_param.precomputed_group_by= TRUE;

	if (!(curr_tmp_table=
	      exec_tmp_table2= create_tmp_table(thd,
						&curr_join->tmp_table_param,
						*curr_all_fields,
						(ORDER*) 0,
						curr_join->select_distinct && 
						!curr_join->group_list,
						1, curr_join->select_options,
						HA_POS_ERROR,
						(char *) "")))
	  DBUG_VOID_RETURN;
	curr_join->exec_tmp_table2= exec_tmp_table2;
      }
      if (curr_join->group_list)
      {
	thd->proc_info= "Creating sort index";
	if (curr_join->join_tab == join_tab && save_join_tab())
	{
	  DBUG_VOID_RETURN;
	}
	if (create_sort_index(thd, curr_join, curr_join->group_list,
			      HA_POS_ERROR, HA_POS_ERROR) ||
	    make_group_fields(this, curr_join))
	{
	  DBUG_VOID_RETURN;
	}
      }
      
      thd->proc_info="Copying to group table";
      DBUG_PRINT("info", ("%s", thd->proc_info));
      tmp_error= -1;
      if (curr_join != this)
      {
	if (sum_funcs2)
	{
	  curr_join->sum_funcs= sum_funcs2;
	  curr_join->sum_funcs_end= sum_funcs_end2; 
	}
	else
	{
	  curr_join->alloc_func_list();
	  sum_funcs2= curr_join->sum_funcs;
	  sum_funcs_end2= curr_join->sum_funcs_end;
	}
      }
      if (curr_join->make_sum_func_list(*curr_all_fields, *curr_fields_list,
					1, TRUE))
        DBUG_VOID_RETURN;
      curr_join->group_list= 0;
      if (setup_sum_funcs(curr_join->thd, curr_join->sum_funcs) ||
	  (tmp_error= do_select(curr_join, (List<Item> *) 0, curr_tmp_table,
				0)))
      {
	error= tmp_error;
	DBUG_VOID_RETURN;
      }
      end_read_record(&curr_join->join_tab->read_record);
      curr_join->const_tables= curr_join->tables; // Mark free for cleanup()
      curr_join->join_tab[0].table= 0;           // Table is freed
      
      // No sum funcs anymore
      if (!items2)
      {
	items2= items1 + all_fields.elements;
	if (change_to_use_tmp_fields(thd, items2,
				     tmp_fields_list2, tmp_all_fields2, 
				     fields_list.elements, tmp_all_fields1))
	  DBUG_VOID_RETURN;
	curr_join->tmp_fields_list2= tmp_fields_list2;
	curr_join->tmp_all_fields2= tmp_all_fields2;
      }
      curr_fields_list= &curr_join->tmp_fields_list2;
      curr_all_fields= &curr_join->tmp_all_fields2;
      curr_join->set_items_ref_array(items2);
      curr_join->tmp_table_param.field_count+= 
	curr_join->tmp_table_param.sum_func_count;
      curr_join->tmp_table_param.sum_func_count= 0;
    }
    if (curr_tmp_table->distinct)
      curr_join->select_distinct=0;		/* Each row is unique */
    
    curr_join->join_free();			/* Free quick selects */
    if (curr_join->select_distinct && ! curr_join->group_list)
    {
      thd->proc_info="Removing duplicates";
      if (curr_join->tmp_having)
	curr_join->tmp_having->update_used_tables();
      if (remove_duplicates(curr_join, curr_tmp_table,
			    *curr_fields_list, curr_join->tmp_having))
	DBUG_VOID_RETURN;
      curr_join->tmp_having=0;
      curr_join->select_distinct=0;
    }
    curr_tmp_table->reginfo.lock_type= TL_UNLOCK;
    if (make_simple_join(curr_join, curr_tmp_table))
      DBUG_VOID_RETURN;
    calc_group_buffer(curr_join, curr_join->group_list);
    count_field_types(&curr_join->tmp_table_param, *curr_all_fields, 0);
    
  }
  if (procedure)
    count_field_types(&curr_join->tmp_table_param, *curr_all_fields, 0);
  
  if (curr_join->group || curr_join->tmp_table_param.sum_func_count ||
      (procedure && (procedure->flags & PROC_GROUP)))
  {
    if (make_group_fields(this, curr_join))
    {
      DBUG_VOID_RETURN;
    }
    if (!items3)
    {
      if (!items0)
	init_items_ref_array();
      items3= ref_pointer_array + (all_fields.elements*4);
      setup_copy_fields(thd, &curr_join->tmp_table_param,
			items3, tmp_fields_list3, tmp_all_fields3,
			curr_fields_list->elements, *curr_all_fields);
      tmp_table_param.save_copy_funcs= curr_join->tmp_table_param.copy_funcs;
      tmp_table_param.save_copy_field= curr_join->tmp_table_param.copy_field;
      tmp_table_param.save_copy_field_end=
	curr_join->tmp_table_param.copy_field_end;
      curr_join->tmp_all_fields3= tmp_all_fields3;
      curr_join->tmp_fields_list3= tmp_fields_list3;
    }
    else
    {
      curr_join->tmp_table_param.copy_funcs= tmp_table_param.save_copy_funcs;
      curr_join->tmp_table_param.copy_field= tmp_table_param.save_copy_field;
      curr_join->tmp_table_param.copy_field_end=
	tmp_table_param.save_copy_field_end;
    }
    curr_fields_list= &tmp_fields_list3;
    curr_all_fields= &tmp_all_fields3;
    curr_join->set_items_ref_array(items3);

    if (curr_join->make_sum_func_list(*curr_all_fields, *curr_fields_list,
				      1, TRUE) || 
        setup_sum_funcs(curr_join->thd, curr_join->sum_funcs) ||
        thd->is_fatal_error)
      DBUG_VOID_RETURN;
  }
  if (curr_join->group_list || curr_join->order)
  {
    DBUG_PRINT("info",("Sorting for send_fields"));
    thd->proc_info="Sorting result";
    /* If we have already done the group, add HAVING to sorted table */
    if (curr_join->tmp_having && ! curr_join->group_list && 
	! curr_join->sort_and_group)
    {
      // Some tables may have been const
      curr_join->tmp_having->update_used_tables();
      JOIN_TAB *curr_table= &curr_join->join_tab[curr_join->const_tables];
      table_map used_tables= (curr_join->const_table_map |
			      curr_table->table->map);

      Item* sort_table_cond= make_cond_for_table(curr_join->tmp_having,
						 used_tables,
						 used_tables);
      if (sort_table_cond)
      {
	if (!curr_table->select)
	  if (!(curr_table->select= new SQL_SELECT))
	    DBUG_VOID_RETURN;
	if (!curr_table->select->cond)
	  curr_table->select->cond= sort_table_cond;
	else					// This should never happen
	{
	  if (!(curr_table->select->cond=
		new Item_cond_and(curr_table->select->cond,
				  sort_table_cond)))
	    DBUG_VOID_RETURN;
	  /*
	    Item_cond_and do not need fix_fields for execution, its parameters
	    are fixed or do not need fix_fields, too
	  */
	  curr_table->select->cond->quick_fix_field();
	}
	curr_table->select_cond= curr_table->select->cond;
	curr_table->select_cond->top_level_item();
	DBUG_EXECUTE("where",print_where(curr_table->select->cond,
					 "select and having"););
	curr_join->tmp_having= make_cond_for_table(curr_join->tmp_having,
						   ~ (table_map) 0,
						   ~used_tables);
	DBUG_EXECUTE("where",print_where(curr_join->tmp_having,
                                         "having after sort"););
      }
    }
    {
      if (group)
	curr_join->select_limit= HA_POS_ERROR;
      else
      {
	/*
	  We can abort sorting after thd->select_limit rows if we there is no
	  WHERE clause for any tables after the sorted one.
	*/
	JOIN_TAB *curr_table= &curr_join->join_tab[curr_join->const_tables+1];
	JOIN_TAB *end_table= &curr_join->join_tab[curr_join->tables];
	for (; curr_table < end_table ; curr_table++)
	{
	  /*
	    table->keyuse is set in the case there was an original WHERE clause
	    on the table that was optimized away.
	  */
	  if (curr_table->select_cond ||
	      (curr_table->keyuse && !curr_table->first_inner))
	  {
	    /* We have to sort all rows */
	    curr_join->select_limit= HA_POS_ERROR;
	    break;
	  }
	}
      }
      if (curr_join->join_tab == join_tab && save_join_tab())
      {
	DBUG_VOID_RETURN;
      }
      /*
	Here we sort rows for ORDER BY/GROUP BY clause, if the optimiser
	chose FILESORT to be faster than INDEX SCAN or there is no 
	suitable index present.
	Note, that create_sort_index calls test_if_skip_sort_order and may
	finally replace sorting with index scan if there is a LIMIT clause in
	the query. XXX: it's never shown in EXPLAIN!
	OPTION_FOUND_ROWS supersedes LIMIT and is taken into account.
      */
      if (create_sort_index(thd, curr_join,
			    curr_join->group_list ? 
			    curr_join->group_list : curr_join->order,
			    curr_join->select_limit,
			    (select_options & OPTION_FOUND_ROWS ?
			     HA_POS_ERROR : unit->select_limit_cnt)))
	DBUG_VOID_RETURN;
    }
  }
  /* XXX: When can we have here thd->net.report_error not zero? */
  if (thd->net.report_error)
  {
    error= thd->net.report_error;
    DBUG_VOID_RETURN;
  }
  curr_join->having= curr_join->tmp_having;
  curr_join->fields= curr_fields_list;
  curr_join->procedure= procedure;

  if (is_top_level_join() && thd->cursor && tables != const_tables)
  {
    /*
      We are here if this is JOIN::exec for the last select of the main unit
      and the client requested to open a cursor.
      We check that not all tables are constant because this case is not
      handled by do_select() separately, and this case is not implemented
      for cursors yet.
    */
    DBUG_ASSERT(error == 0);
    /*
      curr_join is used only for reusable joins - that is, 
      to perform SELECT for each outer row (like in subselects).
      This join is main, so we know for sure that curr_join == join.
    */
    DBUG_ASSERT(curr_join == this);
    /* Open cursor for the last join sweep */
    error= thd->cursor->open(this);
  }
  else
  {
    thd->proc_info="Sending data";
    DBUG_PRINT("info", ("%s", thd->proc_info));
    result->send_fields((procedure ? curr_join->procedure_fields_list :
                         *curr_fields_list),
                        Protocol::SEND_NUM_ROWS | Protocol::SEND_EOF);
    error= do_select(curr_join, curr_fields_list, NULL, procedure);
    thd->limit_found_rows= curr_join->send_records;
    thd->examined_row_count= curr_join->examined_rows;
  }

  DBUG_VOID_RETURN;
}


/*
  Clean up join. Return error that hold JOIN.
*/

int
JOIN::destroy()
{
  DBUG_ENTER("JOIN::destroy");
  select_lex->join= 0;

  if (tmp_join)
  {
    if (join_tab != tmp_join->join_tab)
    {
      JOIN_TAB *tab, *end;
      for (tab= join_tab, end= tab+tables ; tab != end ; tab++)
      {
	tab->cleanup();
      }
    }
    tmp_join->tmp_join= 0;
    tmp_table_param.copy_field=0;
    DBUG_RETURN(tmp_join->destroy());
  }
  cond_equal= 0;

  cleanup(1);
  if (exec_tmp_table1)
    free_tmp_table(thd, exec_tmp_table1);
  if (exec_tmp_table2)
    free_tmp_table(thd, exec_tmp_table2);
  delete select;
  delete_dynamic(&keyuse);
  delete procedure;
  DBUG_RETURN(error);
}

/*
  An entry point to single-unit select (a select without UNION).

  SYNOPSIS
    mysql_select()

    thd                  thread handler
    rref_pointer_array   a reference to ref_pointer_array of
                         the top-level select_lex for this query
    tables               list of all tables used in this query.
                         The tables have been pre-opened.
    wild_num             number of wildcards used in the top level 
                         select of this query.
                         For example statement
                         SELECT *, t1.*, catalog.t2.* FROM t0, t1, t2;
                         has 3 wildcards.
    fields               list of items in SELECT list of the top-level
                         select
                         e.g. SELECT a, b, c FROM t1 will have Item_field
                         for a, b and c in this list.
    conds                top level item of an expression representing
                         WHERE clause of the top level select
    og_num               total number of ORDER BY and GROUP BY clauses
                         arguments
    order                linked list of ORDER BY agruments
    group                linked list of GROUP BY arguments
    having               top level item of HAVING expression
    proc_param           list of PROCEDUREs
    select_options       select options (BIG_RESULT, etc)
    result               an instance of result set handling class.
                         This object is responsible for send result
                         set rows to the client or inserting them
                         into a table.
    select_lex           the only SELECT_LEX of this query
    unit                 top-level UNIT of this query
                         UNIT is an artificial object created by the parser
                         for every SELECT clause.
                         e.g. SELECT * FROM t1 WHERE a1 IN (SELECT * FROM t2)
                         has 2 unions.

  RETURN VALUE
   FALSE  success
   TRUE   an error
*/

bool
mysql_select(THD *thd, Item ***rref_pointer_array,
	     TABLE_LIST *tables, uint wild_num, List<Item> &fields,
	     COND *conds, uint og_num,  ORDER *order, ORDER *group,
	     Item *having, ORDER *proc_param, ulong select_options,
	     select_result *result, SELECT_LEX_UNIT *unit,
	     SELECT_LEX *select_lex)
{
  bool err;
  bool free_join= 1;
  DBUG_ENTER("mysql_select");

  select_lex->context.resolve_in_select_list= TRUE;
  JOIN *join;
  if (select_lex->join != 0)
  {
    join= select_lex->join;
    /*
      is it single SELECT in derived table, called in derived table
      creation
    */
    if (select_lex->linkage != DERIVED_TABLE_TYPE ||
	(select_options & SELECT_DESCRIBE))
    {
      if (select_lex->linkage != GLOBAL_OPTIONS_TYPE)
      {
	//here is EXPLAIN of subselect or derived table
	if (join->change_result(result))
	{
	  DBUG_RETURN(TRUE);
	}
      }
      else
      {
        if (err= join->prepare(rref_pointer_array, tables, wild_num,
                               conds, og_num, order, group, having, proc_param,
                               select_lex, unit))
	{
	  goto err;
	}
      }
    }
    free_join= 0;
    join->select_options= select_options;
  }
  else
  {
    if (!(join= new JOIN(thd, fields, select_options, result)))
	DBUG_RETURN(TRUE);
    thd->proc_info="init";
    thd->used_tables=0;                         // Updated by setup_fields
    if (err= join->prepare(rref_pointer_array, tables, wild_num,
                           conds, og_num, order, group, having, proc_param,
                           select_lex, unit))
    {
      goto err;
    }
  }

  if ((err= join->optimize()))
  {
    goto err;					// 1
  }

  if (thd->lex->describe & DESCRIBE_EXTENDED)
  {
    join->conds_history= join->conds;
    join->having_history= (join->having?join->having:join->tmp_having);
  }

  if (thd->net.report_error)
    goto err;

  join->exec();

  if (thd->cursor && thd->cursor->is_open())
  {
    /*
      A cursor was opened for the last sweep in exec().
      We are here only if this is mysql_select for top-level SELECT_LEX_UNIT
      and there were no error.
    */
    free_join= 0;
  }

  if (thd->lex->describe & DESCRIBE_EXTENDED)
  {
    select_lex->where= join->conds_history;
    select_lex->having= join->having_history;
  }

err:
  if (free_join)
  {
    thd->proc_info="end";
    err|= select_lex->cleanup();
    DBUG_RETURN(err || thd->net.report_error);
  }
  DBUG_RETURN(join->error);
}

/*****************************************************************************
  Create JOIN_TABS, make a guess about the table types,
  Approximate how many records will be used in each table
*****************************************************************************/

static ha_rows get_quick_record_count(THD *thd, SQL_SELECT *select,
				      TABLE *table,
				      const key_map *keys,ha_rows limit)
{
  int error;
  DBUG_ENTER("get_quick_record_count");
  if (select)
  {
    select->head=table;
    table->reginfo.impossible_range=0;
    if ((error= select->test_quick_select(thd, *(key_map *)keys,(table_map) 0,
                                          limit, 0)) == 1)
      DBUG_RETURN(select->quick->records);
    if (error == -1)
    {
      table->reginfo.impossible_range=1;
      DBUG_RETURN(0);
    }
    DBUG_PRINT("warning",("Couldn't use record count on const keypart"));
  }
  DBUG_RETURN(HA_POS_ERROR);			/* This shouldn't happend */
}


/*
  Calculate the best possible join and initialize the join structure

  RETURN VALUES
  0	ok
  1	Fatal error
*/

static bool
make_join_statistics(JOIN *join, TABLE_LIST *tables, COND *conds,
		     DYNAMIC_ARRAY *keyuse_array)
{
  int error;
  TABLE *table;
  uint i,table_count,const_count,key;
  table_map found_const_table_map, all_table_map, found_ref, refs;
  key_map const_ref, eq_part;
  TABLE **table_vector;
  JOIN_TAB *stat,*stat_end,*s,**stat_ref;
  KEYUSE *keyuse,*start_keyuse;
  table_map outer_join=0;
  JOIN_TAB *stat_vector[MAX_TABLES+1];
  DBUG_ENTER("make_join_statistics");

  table_count=join->tables;
  stat=(JOIN_TAB*) join->thd->calloc(sizeof(JOIN_TAB)*table_count);
  stat_ref=(JOIN_TAB**) join->thd->alloc(sizeof(JOIN_TAB*)*MAX_TABLES);
  table_vector=(TABLE**) join->thd->alloc(sizeof(TABLE*)*(table_count*2));
  if (!stat || !stat_ref || !table_vector)
    DBUG_RETURN(1);				// Eom /* purecov: inspected */

  join->best_ref=stat_vector;

  stat_end=stat+table_count;
  found_const_table_map= all_table_map=0;
  const_count=0;

  for (s= stat, i= 0;
       tables;
       s++, tables= tables->next_leaf, i++)
  {
    TABLE_LIST *embedding= tables->embedding;
    stat_vector[i]=s;
    s->keys.init();
    s->const_keys.init();
    s->checked_keys.init();
    s->needed_reg.init();
    table_vector[i]=s->table=table=tables->table;
    table->pos_in_table_list= tables;
    table->file->info(HA_STATUS_VARIABLE | HA_STATUS_NO_LOCK);// record count
    table->quick_keys.clear_all();
    table->reginfo.join_tab=s;
    table->reginfo.not_exists_optimize=0;
    bzero((char*) table->const_key_parts, sizeof(key_part_map)*table->s->keys);
    all_table_map|= table->map;
    s->join=join;
    s->info=0;					// For describe

    s->dependent= tables->dep_tables;
    s->key_dependent= 0;
    if (tables->schema_table)
      table->file->records= 2;

    s->on_expr_ref= &tables->on_expr;
    if (*s->on_expr_ref)
    {
      /* s is the only inner table of an outer join */
      if (!table->file->records && !embedding)
      {						// Empty table
        s->dependent= 0;                        // Ignore LEFT JOIN depend.
	set_position(join,const_count++,s,(KEYUSE*) 0);
	continue;
      }
      outer_join|= table->map;
      s->embedding_map= 0;
      for (;embedding; embedding= embedding->embedding)
        s->embedding_map|= embedding->nested_join->nj_map;
      continue;
    }
    if (embedding)
    {
      /* s belongs to a nested join, maybe to several embedded joins */
      s->embedding_map= 0;
      do
      {
        NESTED_JOIN *nested_join= embedding->nested_join;
        s->embedding_map|=nested_join->nj_map;
        s->dependent|= embedding->dep_tables;
        embedding= embedding->embedding;
        outer_join|= nested_join->used_tables;
      }
      while (embedding);
      continue;
    }

    if ((table->s->system || table->file->records <= 1) && ! s->dependent &&
	!(table->file->table_flags() & HA_NOT_EXACT_COUNT) &&
        !table->fulltext_searched)
    {
      set_position(join,const_count++,s,(KEYUSE*) 0);
    }
  }
  stat_vector[i]=0;
  join->outer_join=outer_join;

  if (join->outer_join)
  {
    /* 
       Build transitive closure for relation 'to be dependent on'.
       This will speed up the plan search for many cases with outer joins,
       as well as allow us to catch illegal cross references/
       Warshall's algorithm is used to build the transitive closure.
       As we use bitmaps to represent the relation the complexity
       of the algorithm is O((number of tables)^2). 
    */
    for (i= 0, s= stat ; i < table_count ; i++, s++)
    {
      for (uint j= 0 ; j < table_count ; j++)
      {
        table= stat[j].table;
        if (s->dependent & table->map)
          s->dependent |= table->reginfo.join_tab->dependent;
      }
      if (s->dependent)
        s->table->maybe_null= 1;
    }
    /* Catch illegal cross references for outer joins */
    for (i= 0, s= stat ; i < table_count ; i++, s++)
    {
      if (s->dependent & s->table->map)
      {
        join->tables=0;			// Don't use join->table
        my_message(ER_WRONG_OUTER_JOIN, ER(ER_WRONG_OUTER_JOIN), MYF(0));
        DBUG_RETURN(1);
      }
      s->key_dependent= s->dependent;
    }
  }

  if (conds || outer_join)
    if (update_ref_and_keys(join->thd, keyuse_array, stat, join->tables,
                            conds, join->cond_equal,
                            ~outer_join, join->select_lex))
      DBUG_RETURN(1);

  /* Read tables with 0 or 1 rows (system tables) */
  join->const_table_map= 0;

  for (POSITION *p_pos=join->positions, *p_end=p_pos+const_count;
       p_pos < p_end ;
       p_pos++)
  {
    int tmp;
    s= p_pos->table;
    s->type=JT_SYSTEM;
    join->const_table_map|=s->table->map;
    if ((tmp=join_read_const_table(s, p_pos)))
    {
      if (tmp > 0)
	DBUG_RETURN(1);			// Fatal error
    }
    else
      found_const_table_map|= s->table->map;
  }

  /* loop until no more const tables are found */
  int ref_changed;
  do
  {
    ref_changed = 0;
    found_ref=0;

    /*
      We only have to loop from stat_vector + const_count as
      set_position() will move all const_tables first in stat_vector
    */

    for (JOIN_TAB **pos=stat_vector+const_count ; (s= *pos) ; pos++)
    {
      table=s->table;
      if (s->dependent)				// If dependent on some table
      {
	// All dep. must be constants
	if (s->dependent & ~(found_const_table_map))
	  continue;
	if (table->file->records <= 1L &&
	    !(table->file->table_flags() & HA_NOT_EXACT_COUNT) &&
            !table->pos_in_table_list->embedding)
	{					// system table
	  int tmp= 0;
	  s->type=JT_SYSTEM;
	  join->const_table_map|=table->map;
	  set_position(join,const_count++,s,(KEYUSE*) 0);
	  if ((tmp= join_read_const_table(s,join->positions+const_count-1)))
	  {
	    if (tmp > 0)
	      DBUG_RETURN(1);			// Fatal error
	  }
	  else
	    found_const_table_map|= table->map;
	  continue;
	}
      }
      /* check if table can be read by key or table only uses const refs */
      if ((keyuse=s->keyuse))
      {
	s->type= JT_REF;
	while (keyuse->table == table)
	{
	  start_keyuse=keyuse;
	  key=keyuse->key;
	  s->keys.set_bit(key);               // QQ: remove this ?

	  refs=0;
          const_ref.clear_all();
	  eq_part.clear_all();
	  do
	  {
	    if (keyuse->val->type() != Item::NULL_ITEM && !keyuse->optimize)
	    {
	      if (!((~found_const_table_map) & keyuse->used_tables))
		const_ref.set_bit(keyuse->keypart);
	      else
		refs|=keyuse->used_tables;
	      eq_part.set_bit(keyuse->keypart);
	    }
	    keyuse++;
	  } while (keyuse->table == table && keyuse->key == key);

	  if (eq_part.is_prefix(table->key_info[key].key_parts) &&
	      ((table->key_info[key].flags & (HA_NOSAME | HA_END_SPACE_KEY)) ==
	       HA_NOSAME) &&
              !table->fulltext_searched)
	  {
	    if (const_ref == eq_part)
	    {					// Found everything for ref.
	      int tmp;
	      ref_changed = 1;
	      s->type= JT_CONST;
	      join->const_table_map|=table->map;
	      set_position(join,const_count++,s,start_keyuse);
	      if (create_ref_for_key(join, s, start_keyuse,
				     found_const_table_map))
		DBUG_RETURN(1);
	      if ((tmp=join_read_const_table(s,
					     join->positions+const_count-1)))
	      {
		if (tmp > 0)
		  DBUG_RETURN(1);			// Fatal error
	      }
	      else
		found_const_table_map|= table->map;
	      break;
	    }
	    else
	      found_ref|= refs;		// Table is const if all refs are const
	  }
	}
      }
    }
  } while (join->const_table_map & found_ref && ref_changed);

  /* Calc how many (possible) matched records in each table */

  for (s=stat ; s < stat_end ; s++)
  {
    if (s->type == JT_SYSTEM || s->type == JT_CONST)
    {
      /* Only one matching row */
      s->found_records=s->records=s->read_time=1; s->worst_seeks=1.0;
      continue;
    }
    /* Approximate found rows and time to read them */
    s->found_records=s->records=s->table->file->records;
    s->read_time=(ha_rows) s->table->file->scan_time();

    /*
      Set a max range of how many seeks we can expect when using keys
      This is can't be to high as otherwise we are likely to use
      table scan.
    */
    s->worst_seeks= min((double) s->found_records / 10,
			(double) s->read_time*3);
    if (s->worst_seeks < 2.0)			// Fix for small tables
      s->worst_seeks=2.0;

    /*
      Add to stat->const_keys those indexes for which all group fields or
      all select distinct fields participate in one index.
    */
    add_group_and_distinct_keys(join, s);

    if (!s->const_keys.is_clear_all() &&
        !s->table->pos_in_table_list->embedding)
    {
      ha_rows records;
      SQL_SELECT *select;
      select= make_select(s->table, found_const_table_map,
			  found_const_table_map,
			  *s->on_expr_ref ? *s->on_expr_ref : conds,
			  1, &error);
      if (!select)
        DBUG_RETURN(1);
      records= get_quick_record_count(join->thd, select, s->table,
				      &s->const_keys, join->row_limit);
      s->quick=select->quick;
      s->needed_reg=select->needed_reg;
      select->quick=0;
      if (records == 0 && s->table->reginfo.impossible_range)
      {
	/*
	  Impossible WHERE or ON expression
	  In case of ON, we mark that the we match one empty NULL row.
	  In case of WHERE, don't set found_const_table_map to get the
	  caller to abort with a zero row result.
	*/
	join->const_table_map|= s->table->map;
	set_position(join,const_count++,s,(KEYUSE*) 0);
	s->type= JT_CONST;
	if (*s->on_expr_ref)
	{
	  /* Generate empty row */
	  s->info= "Impossible ON condition";
	  found_const_table_map|= s->table->map;
	  s->type= JT_CONST;
	  mark_as_null_row(s->table);		// All fields are NULL
	}
      }
      if (records != HA_POS_ERROR)
      {
	s->found_records=records;
	s->read_time= (ha_rows) (s->quick ? s->quick->read_time : 0.0);
      }
      delete select;
    }
  }

  join->join_tab=stat;
  join->map2table=stat_ref;
  join->table= join->all_tables=table_vector;
  join->const_tables=const_count;
  join->found_const_table_map=found_const_table_map;

  /* Find an optimal join order of the non-constant tables. */
  if (join->const_tables != join->tables)
  {
    optimize_keyuse(join, keyuse_array);
    choose_plan(join, all_table_map & ~join->const_table_map);
  }
  else
  {
    memcpy((gptr) join->best_positions,(gptr) join->positions,
	   sizeof(POSITION)*join->const_tables);
    join->best_read=1.0;
  }
  /* Generate an execution plan from the found optimal join order. */
  DBUG_RETURN(join->thd->killed || get_best_combination(join));
}


/*****************************************************************************
  Check with keys are used and with tables references with tables
  Updates in stat:
	  keys	     Bitmap of all used keys
	  const_keys Bitmap of all keys with may be used with quick_select
	  keyuse     Pointer to possible keys
*****************************************************************************/

typedef struct key_field_t {		// Used when finding key fields
  Field		*field;
  Item		*val;			// May be empty if diff constant
  uint		level;
  uint		optimize;
  bool		eq_func;
  /*
    If true, the condition this struct represents will not be satisfied
    when val IS NULL.
  */
  bool          null_rejecting; 
} KEY_FIELD;

/* Values in optimize */
#define KEY_OPTIMIZE_EXISTS		1
#define KEY_OPTIMIZE_REF_OR_NULL	2

/*
  Merge new key definitions to old ones, remove those not used in both

  This is called for OR between different levels

  To be able to do 'ref_or_null' we merge a comparison of a column
  and 'column IS NULL' to one test.  This is useful for sub select queries
  that are internally transformed to something like:

  SELECT * FROM t1 WHERE t1.key=outer_ref_field or t1.key IS NULL 

  KEY_FIELD::null_rejecting is processed as follows:
  result has null_rejecting=true if it is set for both ORed references.
  for example:
    (t2.key = t1.field OR t2.key  =  t1.field) -> null_rejecting=true
    (t2.key = t1.field OR t2.key <=> t1.field) -> null_rejecting=false
*/

static KEY_FIELD *
merge_key_fields(KEY_FIELD *start,KEY_FIELD *new_fields,KEY_FIELD *end,
		 uint and_level)
{
  if (start == new_fields)
    return start;				// Impossible or
  if (new_fields == end)
    return start;				// No new fields, skip all

  KEY_FIELD *first_free=new_fields;

  /* Mark all found fields in old array */
  for (; new_fields != end ; new_fields++)
  {
    for (KEY_FIELD *old=start ; old != first_free ; old++)
    {
      if (old->field == new_fields->field)
      {
	if (new_fields->val->used_tables())
	{
	  /*
	    If the value matches, we can use the key reference.
	    If not, we keep it until we have examined all new values
	  */
	  if (old->val->eq(new_fields->val, old->field->binary()))
	  {
	    old->level= and_level;
	    old->optimize= ((old->optimize & new_fields->optimize &
			     KEY_OPTIMIZE_EXISTS) |
			    ((old->optimize | new_fields->optimize) &
			     KEY_OPTIMIZE_REF_OR_NULL));
            old->null_rejecting= (old->null_rejecting &&
                                  new_fields->null_rejecting);
	  }
	}
	else if (old->eq_func && new_fields->eq_func &&
		 old->val->eq(new_fields->val, old->field->binary()))

	{
	  old->level= and_level;
	  old->optimize= ((old->optimize & new_fields->optimize &
			   KEY_OPTIMIZE_EXISTS) |
			  ((old->optimize | new_fields->optimize) &
			   KEY_OPTIMIZE_REF_OR_NULL));
          old->null_rejecting= (old->null_rejecting &&
                                new_fields->null_rejecting);
	}
	else if (old->eq_func && new_fields->eq_func &&
		 (old->val->is_null() || new_fields->val->is_null()))
	{
	  /* field = expression OR field IS NULL */
	  old->level= and_level;
	  old->optimize= KEY_OPTIMIZE_REF_OR_NULL;
	  /* Remember the NOT NULL value */
	  if (old->val->is_null())
	    old->val= new_fields->val;
          /* The referred expression can be NULL: */ 
          old->null_rejecting= 0;
	}
	else
	{
	  /*
	    We are comparing two different const.  In this case we can't
	    use a key-lookup on this so it's better to remove the value
	    and let the range optimzier handle it
	  */
	  if (old == --first_free)		// If last item
	    break;
	  *old= *first_free;			// Remove old value
	  old--;				// Retry this value
	}
      }
    }
  }
  /* Remove all not used items */
  for (KEY_FIELD *old=start ; old != first_free ;)
  {
    if (old->level != and_level)
    {						// Not used in all levels
      if (old == --first_free)
	break;
      *old= *first_free;			// Remove old value
      continue;
    }
    old++;
  }
  return first_free;
}


/*
  Add a possible key to array of possible keys if it's usable as a key

  SYNPOSIS
    add_key_field()
    key_fields			Pointer to add key, if usable
    and_level			And level, to be stored in KEY_FIELD
    cond                        Condition predicate
    field			Field used in comparision
    eq_func			True if we used =, <=> or IS NULL
    value			Value used for comparison with field
    usable_tables		Tables which can be used for key optimization

  NOTES
    If we are doing a NOT NULL comparison on a NOT NULL field in a outer join
    table, we store this to be able to do not exists optimization later.

  RETURN
    *key_fields is incremented if we stored a key in the array
*/

static void
add_key_field(KEY_FIELD **key_fields,uint and_level, Item_func *cond,
	      Field *field, bool eq_func, Item **value, uint num_values,
	      table_map usable_tables)
{
  uint exists_optimize= 0;
  if (!(field->flags & PART_KEY_FLAG))
  {
    // Don't remove column IS NULL on a LEFT JOIN table
    if (!eq_func || (*value)->type() != Item::NULL_ITEM ||
        !field->table->maybe_null || field->null_ptr)
      return;					// Not a key. Skip it
    exists_optimize= KEY_OPTIMIZE_EXISTS;
    DBUG_ASSERT(num_values == 1);
  }
  else
  {
    table_map used_tables=0;
    bool optimizable=0;
    for (uint i=0; i<num_values; i++)
    {
      used_tables|=(value[i])->used_tables();
      if (!((value[i])->used_tables() & (field->table->map | RAND_TABLE_BIT)))
        optimizable=1;
    }
    if (!optimizable)
      return;
    if (!(usable_tables & field->table->map))
    {
      if (!eq_func || (*value)->type() != Item::NULL_ITEM ||
          !field->table->maybe_null || field->null_ptr)
	return;					// Can't use left join optimize
      exists_optimize= KEY_OPTIMIZE_EXISTS;
    }
    else
    {
      JOIN_TAB *stat=field->table->reginfo.join_tab;
      key_map possible_keys=field->key_start;
      possible_keys.intersect(field->table->keys_in_use_for_query);
      stat[0].keys.merge(possible_keys);             // Add possible keys

      /*
	Save the following cases:
	Field op constant
	Field LIKE constant where constant doesn't start with a wildcard
	Field = field2 where field2 is in a different table
	Field op formula
	Field IS NULL
	Field IS NOT NULL
         Field BETWEEN ...
         Field IN ...
      */
      stat[0].key_dependent|=used_tables;

      bool is_const=1;
      for (uint i=0; i<num_values; i++)
        is_const&= value[i]->const_item();
      if (is_const)
        stat[0].const_keys.merge(possible_keys);
      /*
	We can't always use indexes when comparing a string index to a
	number. cmp_type() is checked to allow compare of dates to numbers.
        eq_func is NEVER true when num_values > 1
       */
      if (!eq_func)
      {
        /* 
          Additional optimization: if we're processing
          "t.key BETWEEN c1 AND c1" then proceed as if we were processing
          "t.key = c1".
          TODO: This is a very limited fix. A more generic fix is possible. 
          There are 2 options:
          A) Make equality propagation code be able to handle BETWEEN
             (including cases like t1.key BETWEEN t2.key AND t3.key)
          B) Make range optimizer to infer additional "t.key = c" equalities
             and use them in equality propagation process (see details in
             OptimizerKBAndTodo)
        */
        if ((cond->functype() != Item_func::BETWEEN) ||
            ((Item_func_between*) cond)->negated ||
            !value[0]->eq(value[1], field->binary()))
          return;
        eq_func= TRUE;
      }

      if (field->result_type() == STRING_RESULT)
      {
        if ((*value)->result_type() != STRING_RESULT)
        {
          if (field->cmp_type() != (*value)->result_type())
            return;
        }
        else
        {
          /*
            We can't use indexes if the effective collation
            of the operation differ from the field collation.

            We also cannot use index on a text column, as the column may
            contain 'x' 'x\t' 'x ' and 'read_next_same' will stop after
            'x' when searching for WHERE col='x '
          */
          if (field->cmp_type() == STRING_RESULT &&
              (((Field_str*)field)->charset() != cond->compare_collation() ||
               ((*value)->type() != Item::NULL_ITEM &&
                (field->flags & BLOB_FLAG) && !field->binary())))
            return;
        }
      }
    }
  }
  /*
    For the moment eq_func is always true. This slot is reserved for future
    extensions where we want to remembers other things than just eq comparisons
  */
  DBUG_ASSERT(eq_func);
  /* Store possible eq field */
  (*key_fields)->field=		field;
  (*key_fields)->eq_func=	eq_func;
  (*key_fields)->val=		*value;
  (*key_fields)->level=		and_level;
  (*key_fields)->optimize=	exists_optimize;
  /*
    If the condition has form "tbl.keypart = othertbl.field" and 
    othertbl.field can be NULL, there will be no matches if othertbl.field 
    has NULL value.
    We use null_rejecting in add_not_null_conds() to add
    'othertbl.field IS NOT NULL' to tab->select_cond.
  */
  (*key_fields)->null_rejecting= ((cond->functype() == Item_func::EQ_FUNC) &&
                                  ((*value)->type() == Item::FIELD_ITEM) &&
                                  ((Item_field*)*value)->field->maybe_null());
  (*key_fields)++;
}

/*
  Add possible keys to array of possible keys originated from a simple predicate

  SYNPOSIS
    add_key_equal_fields()
    key_fields			Pointer to add key, if usable
    and_level			And level, to be stored in KEY_FIELD
    cond                        Condition predicate
    field			Field used in comparision
    eq_func			True if we used =, <=> or IS NULL
    value			Value used for comparison with field
				Is NULL for BETWEEN and IN    
    usable_tables		Tables which can be used for key optimization

  NOTES
    If field items f1 and f2 belong to the same multiple equality and
    a key is added for f1, the the same key is added for f2.

  RETURN
    *key_fields is incremented if we stored a key in the array
*/

static void
add_key_equal_fields(KEY_FIELD **key_fields, uint and_level,
                     Item_func *cond, Item_field *field_item,
                     bool eq_func, Item **val,
                     uint num_values, table_map usable_tables)
{
  Field *field= field_item->field;
  add_key_field(key_fields, and_level, cond, field,
                eq_func, val, num_values, usable_tables);
  Item_equal *item_equal= field_item->item_equal;
  if (item_equal)
  { 
    /*
      Add to the set of possible key values every substitution of
      the field for an equal field included into item_equal
    */
    Item_equal_iterator it(*item_equal);
    Item_field *item;
    while ((item= it++))
    {
      if (!field->eq(item->field))
      {
        add_key_field(key_fields, and_level, cond, item->field,
                      eq_func, val, num_values, usable_tables);
      }
    }
  }
}

static void
add_key_fields(KEY_FIELD **key_fields,uint *and_level,
	       COND *cond, table_map usable_tables)
{
  if (cond->type() == Item_func::COND_ITEM)
  {
    List_iterator_fast<Item> li(*((Item_cond*) cond)->argument_list());
    KEY_FIELD *org_key_fields= *key_fields;

    if (((Item_cond*) cond)->functype() == Item_func::COND_AND_FUNC)
    {
      Item *item;
      while ((item=li++))
	add_key_fields(key_fields,and_level,item,usable_tables);
      for (; org_key_fields != *key_fields ; org_key_fields++)
	org_key_fields->level= *and_level;
    }
    else
    {
      (*and_level)++;
      add_key_fields(key_fields,and_level,li++,usable_tables);
      Item *item;
      while ((item=li++))
      {
	KEY_FIELD *start_key_fields= *key_fields;
	(*and_level)++;
	add_key_fields(key_fields,and_level,item,usable_tables);
	*key_fields=merge_key_fields(org_key_fields,start_key_fields,
				     *key_fields,++(*and_level));
      }
    }
    return;
  }
  /* If item is of type 'field op field/constant' add it to key_fields */

  if (cond->type() != Item::FUNC_ITEM)
    return;
  Item_func *cond_func= (Item_func*) cond;
  switch (cond_func->select_optimize()) {
  case Item_func::OPTIMIZE_NONE:
    break;
  case Item_func::OPTIMIZE_KEY:
  {
    // BETWEEN, IN, NE
    if (cond_func->key_item()->real_item()->type() == Item::FIELD_ITEM &&
	!(cond_func->used_tables() & OUTER_REF_TABLE_BIT))
    {
      Item **values= cond_func->arguments()+1;
      if (cond_func->functype() == Item_func::NE_FUNC &&
        cond_func->arguments()[1]->real_item()->type() == Item::FIELD_ITEM &&
	     !(cond_func->arguments()[0]->used_tables() & OUTER_REF_TABLE_BIT))
        values--;
      DBUG_ASSERT(cond_func->functype() != Item_func::IN_FUNC ||
                  cond_func->argument_count() != 2);
      add_key_equal_fields(key_fields, *and_level, cond_func,
                           (Item_field*) (cond_func->key_item()->real_item()),
                           0, values,
                           cond_func->argument_count()-1,
                           usable_tables);
    }
    break;
  }
  case Item_func::OPTIMIZE_OP:
  {
    bool equal_func=(cond_func->functype() == Item_func::EQ_FUNC ||
		     cond_func->functype() == Item_func::EQUAL_FUNC);

    if (cond_func->arguments()[0]->real_item()->type() == Item::FIELD_ITEM &&
	!(cond_func->arguments()[0]->used_tables() & OUTER_REF_TABLE_BIT))
    {
      add_key_equal_fields(key_fields, *and_level, cond_func,
	                (Item_field*) (cond_func->arguments()[0])->real_item(),
		           equal_func,
		           cond_func->arguments()+1, 1, usable_tables);
    }
    if (cond_func->arguments()[1]->real_item()->type() == Item::FIELD_ITEM &&
	cond_func->functype() != Item_func::LIKE_FUNC &&
	!(cond_func->arguments()[1]->used_tables() & OUTER_REF_TABLE_BIT))
    {
      add_key_equal_fields(key_fields, *and_level, cond_func, 
                       (Item_field*) (cond_func->arguments()[1])->real_item(),
		           equal_func,
		           cond_func->arguments(),1,usable_tables);
    }
    break;
  }
  case Item_func::OPTIMIZE_NULL:
    /* column_name IS [NOT] NULL */
    if (cond_func->arguments()[0]->real_item()->type() == Item::FIELD_ITEM &&
	!(cond_func->used_tables() & OUTER_REF_TABLE_BIT))
    {
      Item *tmp=new Item_null;
      if (unlikely(!tmp))                       // Should never be true
	return;
      add_key_equal_fields(key_fields, *and_level, cond_func,
		    (Item_field*) (cond_func->arguments()[0])->real_item(),
		    cond_func->functype() == Item_func::ISNULL_FUNC,
		    &tmp, 1, usable_tables);
    }
    break;
  case Item_func::OPTIMIZE_EQUAL:
    Item_equal *item_equal= (Item_equal *) cond;
    Item *const_item= item_equal->get_const();
    Item_equal_iterator it(*item_equal);
    Item_field *item;
    if (const_item)
    {
      /*
        For each field field1 from item_equal consider the equality 
        field1=const_item as a condition allowing an index access of the table
        with field1 by the keys value of field1.
      */   
      while ((item= it++))
      {
        add_key_field(key_fields, *and_level, cond_func, item->field,
                      TRUE, &const_item, 1, usable_tables);
      }
    }
    else 
    {
      /*
        Consider all pairs of different fields included into item_equal.
        For each of them (field1, field1) consider the equality 
        field1=field2 as a condition allowing an index access of the table
        with field1 by the keys value of field2.
      */   
      Item_equal_iterator fi(*item_equal);
      while ((item= fi++))
      {
        Field *field= item->field;
        while ((item= it++))
        {
          if (!field->eq(item->field))
          {
            add_key_field(key_fields, *and_level, cond_func, field,
                          TRUE, (Item **) &item, 1, usable_tables);
          }
        }
        it.rewind();
      }
    }
    break;
  }
}

/*
  Add all keys with uses 'field' for some keypart
  If field->and_level != and_level then only mark key_part as const_part
*/

static uint
max_part_bit(key_part_map bits)
{
  uint found;
  for (found=0; bits & 1 ; found++,bits>>=1) ;
  return found;
}

static void
add_key_part(DYNAMIC_ARRAY *keyuse_array,KEY_FIELD *key_field)
{
  Field *field=key_field->field;
  TABLE *form= field->table;
  KEYUSE keyuse;

  if (key_field->eq_func && !(key_field->optimize & KEY_OPTIMIZE_EXISTS))
  {
    for (uint key=0 ; key < form->s->keys ; key++)
    {
      if (!(form->keys_in_use_for_query.is_set(key)))
	continue;
      if (form->key_info[key].flags & HA_FULLTEXT)
	continue;    // ToDo: ft-keys in non-ft queries.   SerG

      uint key_parts= (uint) form->key_info[key].key_parts;
      for (uint part=0 ; part <  key_parts ; part++)
      {
	if (field->eq(form->key_info[key].key_part[part].field))
	{
	  keyuse.table= field->table;
	  keyuse.val =  key_field->val;
	  keyuse.key =  key;
	  keyuse.keypart=part;
	  keyuse.keypart_map= (key_part_map) 1 << part;
	  keyuse.used_tables=key_field->val->used_tables();
	  keyuse.optimize= key_field->optimize & KEY_OPTIMIZE_REF_OR_NULL;
          keyuse.null_rejecting= key_field->null_rejecting;
	  VOID(insert_dynamic(keyuse_array,(gptr) &keyuse));
	}
      }
    }
  }
}


#define FT_KEYPART   (MAX_REF_PARTS+10)

static void
add_ft_keys(DYNAMIC_ARRAY *keyuse_array,
            JOIN_TAB *stat,COND *cond,table_map usable_tables)
{
  Item_func_match *cond_func=NULL;

  if (!cond)
    return;

  if (cond->type() == Item::FUNC_ITEM)
  {
    Item_func *func=(Item_func *)cond;
    Item_func::Functype functype=  func->functype();
    if (functype == Item_func::FT_FUNC)
      cond_func=(Item_func_match *)cond;
    else if (func->arg_count == 2)
    {
      Item_func *arg0=(Item_func *)(func->arguments()[0]),
                *arg1=(Item_func *)(func->arguments()[1]);
      if (arg1->const_item()  &&
          ((functype == Item_func::GE_FUNC && arg1->val_real() > 0) ||
           (functype == Item_func::GT_FUNC && arg1->val_real() >=0))  &&
           arg0->type() == Item::FUNC_ITEM            &&
           arg0->functype() == Item_func::FT_FUNC)
        cond_func=(Item_func_match *) arg0;
      else if (arg0->const_item() &&
               ((functype == Item_func::LE_FUNC && arg0->val_real() > 0) ||
                (functype == Item_func::LT_FUNC && arg0->val_real() >=0)) &&
                arg1->type() == Item::FUNC_ITEM          &&
                arg1->functype() == Item_func::FT_FUNC)
        cond_func=(Item_func_match *) arg1;
    }
  }
  else if (cond->type() == Item::COND_ITEM)
  {
    List_iterator_fast<Item> li(*((Item_cond*) cond)->argument_list());

    if (((Item_cond*) cond)->functype() == Item_func::COND_AND_FUNC)
    {
      Item *item;
      while ((item=li++))
        add_ft_keys(keyuse_array,stat,item,usable_tables);
    }
  }

  if (!cond_func || cond_func->key == NO_SUCH_KEY ||
      !(usable_tables & cond_func->table->map))
    return;

  KEYUSE keyuse;
  keyuse.table= cond_func->table;
  keyuse.val =  cond_func;
  keyuse.key =  cond_func->key;
  keyuse.keypart= FT_KEYPART;
  keyuse.used_tables=cond_func->key_item()->used_tables();
  keyuse.optimize= 0;
  keyuse.keypart_map= 0;
  VOID(insert_dynamic(keyuse_array,(gptr) &keyuse));
}


static int
sort_keyuse(KEYUSE *a,KEYUSE *b)
{
  int res;
  if (a->table->tablenr != b->table->tablenr)
    return (int) (a->table->tablenr - b->table->tablenr);
  if (a->key != b->key)
    return (int) (a->key - b->key);
  if (a->keypart != b->keypart)
    return (int) (a->keypart - b->keypart);
  // Place const values before other ones
  if ((res= test((a->used_tables & ~OUTER_REF_TABLE_BIT)) -
       test((b->used_tables & ~OUTER_REF_TABLE_BIT))))
    return res;
  /* Place rows that are not 'OPTIMIZE_REF_OR_NULL' first */
  return (int) ((a->optimize & KEY_OPTIMIZE_REF_OR_NULL) -
		(b->optimize & KEY_OPTIMIZE_REF_OR_NULL));
}


/*
  Update keyuse array with all possible keys we can use to fetch rows
  
  SYNOPSIS
    update_ref_and_keys()
      thd 
      keyuse     OUT Put here ordered array of KEYUSE structures
      join_tab       Array in tablenr_order
      tables         Number of tables in join
      cond           WHERE condition (note that the function analyzes 
                     join_tab[i]->on_expr too)
      normal_tables  tables not inner w.r.t some outer join (ones for which
                     we can make ref access based the WHERE clause)
      select_lex     current SELECT
      
  RETURN 
   0 - OK
   1 - Out of memory.
*/

static bool
update_ref_and_keys(THD *thd, DYNAMIC_ARRAY *keyuse,JOIN_TAB *join_tab,
		    uint tables, COND *cond, COND_EQUAL *cond_equal,
                    table_map normal_tables, SELECT_LEX *select_lex)
{
  uint	and_level,i,found_eq_constant;
  KEY_FIELD *key_fields, *end, *field;
  uint m= 1;
  
  if (cond_equal && cond_equal->max_members)
    m= cond_equal->max_members;

  if (!(key_fields=(KEY_FIELD*)
	thd->alloc(sizeof(key_fields[0])*
		   (thd->lex->current_select->cond_count+1)*2*m)))
    return TRUE; /* purecov: inspected */
  and_level= 0;
  field= end= key_fields;
  if (my_init_dynamic_array(keyuse,sizeof(KEYUSE),20,64))
    return TRUE;
  if (cond)
  {
    add_key_fields(&end,&and_level,cond,normal_tables);
    for (; field != end ; field++)
    {
      add_key_part(keyuse,field);
      /* Mark that we can optimize LEFT JOIN */
      if (field->val->type() == Item::NULL_ITEM &&
	  !field->field->real_maybe_null())
	field->field->table->reginfo.not_exists_optimize=1;
    }
  }
  for (i=0 ; i < tables ; i++)
  {
    /*
      Block the creation of keys for inner tables of outer joins.
      Here only the outer joins that can not be converted to
      inner joins are left and all nests that can be eliminated
      are flattened.
      In the future when we introduce conditional accesses
      for inner tables in outer joins these keys will be taken
      into account as well.
    */ 
    if (*join_tab[i].on_expr_ref)
    {
      add_key_fields(&end,&and_level,*join_tab[i].on_expr_ref,
		     join_tab[i].table->map);
    }
    else 
    {
      TABLE_LIST *tab= join_tab[i].table->pos_in_table_list;
      TABLE_LIST *embedding= tab->embedding;
      if (embedding)
      {
        NESTED_JOIN *nested_join= embedding->nested_join;
        if (nested_join->join_list.head() == tab)
          add_key_fields(&end, &and_level, embedding->on_expr,
                         nested_join->used_tables);
      }
    }
  }
  /* fill keyuse with found key parts */
  for ( ; field != end ; field++)
    add_key_part(keyuse,field);

  if (select_lex->ftfunc_list->elements)
  {
    add_ft_keys(keyuse,join_tab,cond,normal_tables);
  }

  /*
    Sort the array of possible keys and remove the following key parts:
    - ref if there is a keypart which is a ref and a const.
      (e.g. if there is a key(a,b) and the clause is a=3 and b=7 and b=t2.d,
      then we skip the key part corresponding to b=t2.d)
    - keyparts without previous keyparts
      (e.g. if there is a key(a,b,c) but only b < 5 (or a=2 and c < 3) is
      used in the query, we drop the partial key parts from consideration).
    Special treatment for ft-keys.
  */
  if (keyuse->elements)
  {
    KEYUSE end,*prev,*save_pos,*use;

    qsort(keyuse->buffer,keyuse->elements,sizeof(KEYUSE),
	  (qsort_cmp) sort_keyuse);

    bzero((char*) &end,sizeof(end));		/* Add for easy testing */
    VOID(insert_dynamic(keyuse,(gptr) &end));

    use=save_pos=dynamic_element(keyuse,0,KEYUSE*);
    prev=&end;
    found_eq_constant=0;
    for (i=0 ; i < keyuse->elements-1 ; i++,use++)
    {
      if (!use->used_tables)
	use->table->const_key_parts[use->key]|= use->keypart_map;
      if (use->keypart != FT_KEYPART)
      {
	if (use->key == prev->key && use->table == prev->table)
	{
	  if (prev->keypart+1 < use->keypart ||
	      prev->keypart == use->keypart && found_eq_constant)
	    continue;				/* remove */
	}
	else if (use->keypart != 0)		// First found must be 0
	  continue;
      }

      *save_pos= *use;
      prev=use;
      found_eq_constant= !use->used_tables;
      /* Save ptr to first use */
      if (!use->table->reginfo.join_tab->keyuse)
	use->table->reginfo.join_tab->keyuse=save_pos;
      use->table->reginfo.join_tab->checked_keys.set_bit(use->key);
      save_pos++;
    }
    i=(uint) (save_pos-(KEYUSE*) keyuse->buffer);
    VOID(set_dynamic(keyuse,(gptr) &end,i));
    keyuse->elements=i;
  }
  return FALSE;
}

/*
  Update some values in keyuse for faster choose_plan() loop
*/

static void optimize_keyuse(JOIN *join, DYNAMIC_ARRAY *keyuse_array)
{
  KEYUSE *end,*keyuse= dynamic_element(keyuse_array, 0, KEYUSE*);

  for (end= keyuse+ keyuse_array->elements ; keyuse < end ; keyuse++)
  {
    table_map map;
    /*
      If we find a ref, assume this table matches a proportional
      part of this table.
      For example 100 records matching a table with 5000 records
      gives 5000/100 = 50 records per key
      Constant tables are ignored.
      To avoid bad matches, we don't make ref_table_rows less than 100.
    */
    keyuse->ref_table_rows= ~(ha_rows) 0;	// If no ref
    if (keyuse->used_tables &
	(map= (keyuse->used_tables & ~join->const_table_map &
	       ~OUTER_REF_TABLE_BIT)))
    {
      uint tablenr;
      for (tablenr=0 ; ! (map & 1) ; map>>=1, tablenr++) ;
      if (map == 1)			// Only one table
      {
	TABLE *tmp_table=join->all_tables[tablenr];
	keyuse->ref_table_rows= max(tmp_table->file->records, 100);
      }
    }
    /*
      Outer reference (external field) is constant for single executing
      of subquery
    */
    if (keyuse->used_tables == OUTER_REF_TABLE_BIT)
      keyuse->ref_table_rows= 1;
  }
}


/*
  Discover the indexes that can be used for GROUP BY or DISTINCT queries.

  SYNOPSIS
    add_group_and_distinct_keys()
    join
    join_tab

  DESCRIPTION
    If the query has a GROUP BY clause, find all indexes that contain all
    GROUP BY fields, and add those indexes to join->const_keys.
    If the query has a DISTINCT clause, find all indexes that contain all
    SELECT fields, and add those indexes to join->const_keys.
    This allows later on such queries to be processed by a
    QUICK_GROUP_MIN_MAX_SELECT.

  RETURN
    None
*/

static void
add_group_and_distinct_keys(JOIN *join, JOIN_TAB *join_tab)
{
  List<Item_field> indexed_fields;
  List_iterator<Item_field> indexed_fields_it(indexed_fields);
  ORDER      *cur_group;
  Item_field *cur_item;
  key_map possible_keys(0);

  if (join->group_list)
  { /* Collect all query fields referenced in the GROUP clause. */
    for (cur_group= join->group_list; cur_group; cur_group= cur_group->next)
      (*cur_group->item)->walk(&Item::collect_item_field_processor,
                               (byte*) &indexed_fields);
  }
  else if (join->select_distinct)
  { /* Collect all query fields referenced in the SELECT clause. */
    List<Item> &select_items= join->fields_list;
    List_iterator<Item> select_items_it(select_items);
    Item *item;
    while ((item= select_items_it++))
      item->walk(&Item::collect_item_field_processor, (byte*) &indexed_fields);
  }
  else
    return;

  if (indexed_fields.elements == 0)
    return;

  /* Intersect the keys of all group fields. */
  cur_item= indexed_fields_it++;
  possible_keys.merge(cur_item->field->part_of_key);
  while ((cur_item= indexed_fields_it++))
  {
    possible_keys.intersect(cur_item->field->part_of_key);
  }

  if (!possible_keys.is_clear_all())
    join_tab->const_keys.merge(possible_keys);
}


/*****************************************************************************
  Go through all combinations of not marked tables and find the one
  which uses least records
*****************************************************************************/

/* Save const tables first as used tables */

static void
set_position(JOIN *join,uint idx,JOIN_TAB *table,KEYUSE *key)
{
  join->positions[idx].table= table;
  join->positions[idx].key=key;
  join->positions[idx].records_read=1.0;	/* This is a const table */

  /* Move the const table as down as possible in best_ref */
  JOIN_TAB **pos=join->best_ref+idx+1;
  JOIN_TAB *next=join->best_ref[idx];
  for (;next != table ; pos++)
  {
    JOIN_TAB *tmp=pos[0];
    pos[0]=next;
    next=tmp;
  }
  join->best_ref[idx]=table;
}


/*
  Find the best access path for an extension of a partial execution plan and
  add this path to the plan.

  SYNOPSIS
    best_access_path()
    join             pointer to the structure providing all context info
                     for the query
    s                the table to be joined by the function
    thd              thread for the connection that submitted the query
    remaining_tables set of tables not included into the partial plan yet
    idx              the length of the partial plan
    record_count     estimate for the number of records returned by the partial
                     plan
    read_time        the cost of the partial plan

  DESCRIPTION
    The function finds the best access path to table 's' from the passed
    partial plan where an access path is the general term for any means to
    access the data in 's'. An access path may use either an index or a scan,
    whichever is cheaper. The input partial plan is passed via the array
    'join->positions' of length 'idx'. The chosen access method for 's' and its
    cost are stored in 'join->positions[idx]'.

  RETURN
    None
*/

static void
best_access_path(JOIN      *join,
                 JOIN_TAB  *s,
                 THD       *thd,
                 table_map remaining_tables,
                 uint      idx,
                 double    record_count,
                 double    read_time)
{
  KEYUSE *best_key=         0;
  uint best_max_key_part=   0;
  my_bool found_constraint= 0;
  double best=              DBL_MAX;
  double best_time=         DBL_MAX;
  double records=           DBL_MAX;
  double tmp;
  ha_rows rec;

  DBUG_ENTER("best_access_path");

  if (s->keyuse)
  {                                            /* Use key if possible */
    TABLE *table= s->table;
    KEYUSE *keyuse,*start_key=0;
    double best_records= DBL_MAX;
    uint max_key_part=0;

    /* Test how we can use keys */
    rec= s->records/MATCHING_ROWS_IN_OTHER_TABLE;  // Assumed records/key
    for (keyuse=s->keyuse ; keyuse->table == table ;)
    {
      key_part_map found_part= 0;
      table_map found_ref=     0;
      uint found_ref_or_null=  0;
      uint key=     keyuse->key;
      KEY *keyinfo= table->key_info+key;
      bool ft_key=  (keyuse->keypart == FT_KEYPART);

      /* Calculate how many key segments of the current key we can use */
      start_key= keyuse;
      do
      { /* for each keypart */
        uint keypart= keyuse->keypart;
        uint found_part_ref_or_null= KEY_OPTIMIZE_REF_OR_NULL;
        do
        {
          if (!(remaining_tables & keyuse->used_tables) &&
              !(found_ref_or_null & keyuse->optimize))
          {
            found_part|= keyuse->keypart_map;
            found_ref|=  keyuse->used_tables;
            if (rec > keyuse->ref_table_rows)
              rec= keyuse->ref_table_rows;
            found_part_ref_or_null&= keyuse->optimize;
          }
          keyuse++;
          found_ref_or_null|= found_part_ref_or_null;
        } while (keyuse->table == table && keyuse->key == key &&
                 keyuse->keypart == keypart);
      } while (keyuse->table == table && keyuse->key == key);

      /*
        Assume that that each key matches a proportional part of table.
      */
      if (!found_part && !ft_key)
        continue;                               // Nothing usable found

      if (rec < MATCHING_ROWS_IN_OTHER_TABLE)
        rec= MATCHING_ROWS_IN_OTHER_TABLE;      // Fix for small tables

      /*
        ft-keys require special treatment
      */
      if (ft_key)
      {
        /*
          Really, there should be records=0.0 (yes!)
          but 1.0 would be probably safer
        */
        tmp= prev_record_reads(join, found_ref);
        records= 1.0;
      }
      else
      {
        found_constraint= 1;
        /*
          Check if we found full key
        */
        if (found_part == PREV_BITS(uint,keyinfo->key_parts) &&
            !found_ref_or_null)
        {                                         /* use eq key */
          max_key_part= (uint) ~0;
          if ((keyinfo->flags & (HA_NOSAME | HA_NULL_PART_KEY)) == HA_NOSAME)
          {
            tmp = prev_record_reads(join, found_ref);
            records=1.0;
          }
          else
          {
            if (!found_ref)
            {                                     /* We found a const key */
              if (table->quick_keys.is_set(key))
                records= (double) table->quick_rows[key];
              else
              {
                /* quick_range couldn't use key! */
                records= (double) s->records/rec;
              }
            }
            else
            {
              if (!(records=keyinfo->rec_per_key[keyinfo->key_parts-1]))
              {                                   /* Prefer longer keys */
                records=
                  ((double) s->records / (double) rec *
                   (1.0 +
                    ((double) (table->s->max_key_length-keyinfo->key_length) /
                     (double) table->s->max_key_length)));
                if (records < 2.0)
                  records=2.0;               /* Can't be as good as a unique */
              }
            }
            /* Limit the number of matched rows */
            tmp = records;
            set_if_smaller(tmp, (double) thd->variables.max_seeks_for_key);
            if (table->used_keys.is_set(key))
            {
              /* we can use only index tree */
              uint keys_per_block= table->file->block_size/2/
                (keyinfo->key_length+table->file->ref_length)+1;
              tmp = record_count*(tmp+keys_per_block-1)/keys_per_block;
            }
            else
              tmp = record_count*min(tmp,s->worst_seeks);
          }
        }
        else
        {
          /*
            Use as much key-parts as possible and a uniq key is better
            than a not unique key
            Set tmp to (previous record count) * (records / combination)
          */
          if ((found_part & 1) &&
              (!(table->file->index_flags(key, 0, 0) & HA_ONLY_WHOLE_INDEX) ||
               found_part == PREV_BITS(uint,keyinfo->key_parts)))
          {
            max_key_part=max_part_bit(found_part);
            /*
              Check if quick_range could determinate how many rows we
              will match
            */
            if (table->quick_keys.is_set(key) &&
                table->quick_key_parts[key] == max_key_part)
              tmp= records= (double) table->quick_rows[key];
            else
            {
              /* Check if we have statistic about the distribution */
              if ((records = keyinfo->rec_per_key[max_key_part-1]))
                tmp = records;
              else
              {
                /*
                  Assume that the first key part matches 1% of the file
                  and that the whole key matches 10 (duplicates) or 1
                  (unique) records.
                  Assume also that more key matches proportionally more
                  records
                  This gives the formula:
                  records = (x * (b-a) + a*c-b)/(c-1)

                  b = records matched by whole key
                  a = records matched by first key part (1% of all records?)
                  c = number of key parts in key
                  x = used key parts (1 <= x <= c)
                */
                double rec_per_key;
                if (!(rec_per_key=(double)
                      keyinfo->rec_per_key[keyinfo->key_parts-1]))
                  rec_per_key=(double) s->records/rec+1;

                if (!s->records)
                  tmp = 0;
                else if (rec_per_key/(double) s->records >= 0.01)
                  tmp = rec_per_key;
                else
                {
                  double a=s->records*0.01;
                  if (keyinfo->key_parts > 1)
                    tmp= (max_key_part * (rec_per_key - a) +
                          a*keyinfo->key_parts - rec_per_key)/
                         (keyinfo->key_parts-1);
                  else
                    tmp= a;
                  set_if_bigger(tmp,1.0);
                }
                records = (ulong) tmp;
              }
              /*
                If quick_select was used on a part of this key, we know
                the maximum number of rows that the key can match.
              */
              if (table->quick_keys.is_set(key) &&
                  table->quick_key_parts[key] <= max_key_part &&
                  records > (double) table->quick_rows[key])
                tmp= records= (double) table->quick_rows[key];
              else if (found_ref_or_null)
              {
                /* We need to do two key searches to find key */
                tmp *= 2.0;
                records *= 2.0;
              }
            }
            /* Limit the number of matched rows */
            set_if_smaller(tmp, (double) thd->variables.max_seeks_for_key);
            if (table->used_keys.is_set(key))
            {
              /* we can use only index tree */
              uint keys_per_block= table->file->block_size/2/
                (keyinfo->key_length+table->file->ref_length)+1;
              tmp = record_count*(tmp+keys_per_block-1)/keys_per_block;
            }
            else
              tmp = record_count*min(tmp,s->worst_seeks);
          }
          else
            tmp = best_time;                    // Do nothing
        }
      } /* not ft_key */
      if (tmp < best_time - records/(double) TIME_FOR_COMPARE)
      {
        best_time= tmp + records/(double) TIME_FOR_COMPARE;
        best= tmp;
        best_records= records;
        best_key= start_key;
        best_max_key_part= max_key_part;
      }
    }
    records= best_records;
  }

  /*
    Don't test table scan if it can't be better.
    Prefer key lookup if we would use the same key for scanning.

    Don't do a table scan on InnoDB tables, if we can read the used
    parts of the row from any of the used index.
    This is because table scans uses index and we would not win
    anything by using a table scan.
  */
  if ((records >= s->found_records || best > s->read_time) &&
      !(s->quick && best_key && s->quick->index == best_key->key &&
        best_max_key_part >= s->table->quick_key_parts[best_key->key]) &&
      !((s->table->file->table_flags() & HA_TABLE_SCAN_ON_INDEX) &&
        ! s->table->used_keys.is_clear_all() && best_key) &&
      !(s->table->force_index && best_key))
  {                                             // Check full join
    ha_rows rnd_records= s->found_records;
    /*
      If there is a restriction on the table, assume that 25% of the
      rows can be skipped on next part.
      This is to force tables that this table depends on before this
      table
    */
    if (found_constraint)
      rnd_records-= rnd_records/4;

    /*
      Range optimizer never proposes a RANGE if it isn't better
      than FULL: so if RANGE is present, it's always preferred to FULL.
      Here we estimate its cost.
    */
    if (s->quick)
    {
      /*
        For each record we:
        - read record range through 'quick'
        - skip rows which does not satisfy WHERE constraints
      */
      tmp= record_count *
        (s->quick->read_time +
         (s->found_records - rnd_records)/(double) TIME_FOR_COMPARE);
    }
    else
    {
      /* Estimate cost of reading table. */
      tmp= s->table->file->scan_time();
      if (s->table->map & join->outer_join)     // Can't use join cache
      {
        /*
          For each record we have to:
          - read the whole table record 
          - skip rows which does not satisfy join condition
        */
        tmp= record_count *
          (tmp +
           (s->records - rnd_records)/(double) TIME_FOR_COMPARE);
      }
      else
      {
        /* We read the table as many times as join buffer becomes full. */
        tmp*= (1.0 + floor((double) cache_record_length(join,idx) *
                           record_count /
                           (double) thd->variables.join_buff_size));
        /* 
            We don't make full cartesian product between rows in the scanned
           table and existing records because we skip all rows from the
           scanned table, which does not satisfy join condition when 
           we read the table (see flush_cached_records for details). Here we
           take into account cost to read and skip these records.
        */
        tmp+= (s->records - rnd_records)/(double) TIME_FOR_COMPARE;
      }
    }

    /*
      We estimate the cost of evaluating WHERE clause for found records
      as record_count * rnd_records / TIME_FOR_COMPARE. This cost plus
      tmp give us total cost of using TABLE SCAN
    */
    if (best == DBL_MAX ||
        (tmp  + record_count/(double) TIME_FOR_COMPARE*rnd_records <
         best + record_count/(double) TIME_FOR_COMPARE*records))
    {
      /*
        If the table has a range (s->quick is set) make_join_select()
        will ensure that this will be used
      */
      best= tmp;
      records= rows2double(rnd_records);
      best_key= 0;
    }
  }

  /* Update the cost information for the current partial plan */
  join->positions[idx].records_read= records;
  join->positions[idx].read_time=    best;
  join->positions[idx].key=          best_key;
  join->positions[idx].table=        s;

  if (!best_key &&
      idx == join->const_tables &&
      s->table == join->sort_by_table &&
      join->unit->select_limit_cnt >= records)
    join->sort_by_table= (TABLE*) 1;  // Must use temporary table

  DBUG_VOID_RETURN;
}


/*
  Selects and invokes a search strategy for an optimal query plan.

  SYNOPSIS
    choose_plan()
    join        pointer to the structure providing all context info for
                the query
    join_tables set of the tables in the query

  DESCRIPTION
    The function checks user-configurable parameters that control the search
    strategy for an optimal plan, selects the search method and then invokes
    it. Each specific optimization procedure stores the final optimal plan in
    the array 'join->best_positions', and the cost of the plan in
    'join->best_read'.

  RETURN
    None
*/

static void
choose_plan(JOIN *join, table_map join_tables)
{
  uint search_depth= join->thd->variables.optimizer_search_depth;
  uint prune_level=  join->thd->variables.optimizer_prune_level;
  bool straight_join= join->select_options & SELECT_STRAIGHT_JOIN;
  DBUG_ENTER("choose_plan");

  join->cur_embedding_map= 0;
  reset_nj_counters(join->join_list);
  /*
    if (SELECT_STRAIGHT_JOIN option is set)
      reorder tables so dependent tables come after tables they depend 
      on, otherwise keep tables in the order they were specified in the query 
    else
      Apply heuristic: pre-sort all access plans with respect to the number of
      records accessed.
  */
  qsort(join->best_ref + join->const_tables, join->tables - join->const_tables,
        sizeof(JOIN_TAB*), straight_join?join_tab_cmp_straight:join_tab_cmp);
  
  if (straight_join)
  {
    optimize_straight_join(join, join_tables);
  }
  else
  {
    if (search_depth == MAX_TABLES+2)
    { /*
        TODO: 'MAX_TABLES+2' denotes the old implementation of find_best before
        the greedy version. Will be removed when greedy_search is approved.
      */
      join->best_read= DBL_MAX;
      find_best(join, join_tables, join->const_tables, 1.0, 0.0);
    } 
    else
    {
      if (search_depth == 0)
        /* Automatically determine a reasonable value for 'search_depth' */
        search_depth= determine_search_depth(join);
      greedy_search(join, join_tables, search_depth, prune_level);
    }
  }

  /* 
    Store the cost of this query into a user variable
    Don't update last_query_cost for 'show status' command
  */
  if (join->thd->lex->orig_sql_command != SQLCOM_SHOW_STATUS)
    join->thd->status_var.last_query_cost= join->best_read;
  DBUG_VOID_RETURN;
}


/*
  Compare two JOIN_TAB objects based on the number of accessed records.

  SYNOPSIS
    join_tab_cmp()
    ptr1 pointer to first JOIN_TAB object
    ptr2 pointer to second JOIN_TAB object

  RETURN
    1  if first is bigger
    -1 if second is bigger
    0  if equal
*/

static int
join_tab_cmp(const void* ptr1, const void* ptr2)
{
  JOIN_TAB *jt1= *(JOIN_TAB**) ptr1;
  JOIN_TAB *jt2= *(JOIN_TAB**) ptr2;

  if (jt1->dependent & jt2->table->map)
    return 1;
  if (jt2->dependent & jt1->table->map)
    return -1;  
  if (jt1->found_records > jt2->found_records)
    return 1;
  if (jt1->found_records < jt2->found_records)
    return -1; 
  return jt1 > jt2 ? 1 : (jt1 < jt2 ? -1 : 0);
}


/* 
  Same as join_tab_cmp, but for use with SELECT_STRAIGHT_JOIN.
*/

static int
join_tab_cmp_straight(const void* ptr1, const void* ptr2)
{
  JOIN_TAB *jt1= *(JOIN_TAB**) ptr1;
  JOIN_TAB *jt2= *(JOIN_TAB**) ptr2;

  if (jt1->dependent & jt2->table->map)
    return 1;
  if (jt2->dependent & jt1->table->map)
    return -1;
  return jt1 > jt2 ? 1 : (jt1 < jt2 ? -1 : 0);
}

/*
  Heuristic procedure to automatically guess a reasonable degree of
  exhaustiveness for the greedy search procedure.

  SYNOPSIS
    determine_search_depth()
    join   pointer to the structure providing all context info for the query

  DESCRIPTION
    The procedure estimates the optimization time and selects a search depth
    big enough to result in a near-optimal QEP, that doesn't take too long to
    find. If the number of tables in the query exceeds some constant, then
    search_depth is set to this constant.

  NOTES
    This is an extremely simplistic implementation that serves as a stub for a
    more advanced analysis of the join. Ideally the search depth should be
    determined by learning from previous query optimizations, because it will
    depend on the CPU power (and other factors).

  RETURN
    A positive integer that specifies the search depth (and thus the
    exhaustiveness) of the depth-first search algorithm used by
    'greedy_search'.
*/

static uint
determine_search_depth(JOIN *join)
{
  uint table_count=  join->tables - join->const_tables;
  uint search_depth;
  /* TODO: this value should be determined dynamically, based on statistics: */
  uint max_tables_for_exhaustive_opt= 7;

  if (table_count <= max_tables_for_exhaustive_opt)
    search_depth= table_count+1; // use exhaustive for small number of tables
  else
    /*
      TODO: this value could be determined by some mapping of the form:
      depth : table_count -> [max_tables_for_exhaustive_opt..MAX_EXHAUSTIVE]
    */
    search_depth= max_tables_for_exhaustive_opt; // use greedy search

  return search_depth;
}


/*
  Select the best ways to access the tables in a query without reordering them.

  SYNOPSIS
    optimize_straight_join()
    join          pointer to the structure providing all context info for
                  the query
    join_tables   set of the tables in the query

  DESCRIPTION
    Find the best access paths for each query table and compute their costs
    according to their order in the array 'join->best_ref' (thus without
    reordering the join tables). The function calls sequentially
    'best_access_path' for each table in the query to select the best table
    access method. The final optimal plan is stored in the array
    'join->best_positions', and the corresponding cost in 'join->best_read'.

  NOTES
    This function can be applied to:
    - queries with STRAIGHT_JOIN
    - internally to compute the cost of an arbitrary QEP
    Thus 'optimize_straight_join' can be used at any stage of the query
    optimization process to finalize a QEP as it is.

  RETURN
    None
*/

static void
optimize_straight_join(JOIN *join, table_map join_tables)
{
  JOIN_TAB *s;
  uint idx= join->const_tables;
  double    record_count= 1.0;
  double    read_time=    0.0;
 
  for (JOIN_TAB **pos= join->best_ref + idx ; (s= *pos) ; pos++)
  {
    /* Find the best access method from 's' to the current partial plan */
    best_access_path(join, s, join->thd, join_tables, idx, record_count, read_time);
    /* compute the cost of the new plan extended with 's' */
    record_count*= join->positions[idx].records_read;
    read_time+=    join->positions[idx].read_time;
    join_tables&= ~(s->table->map);
    ++idx;
  }

  read_time+= record_count / (double) TIME_FOR_COMPARE;
  if (join->sort_by_table &&
      join->sort_by_table != join->positions[join->const_tables].table->table)
    read_time+= record_count;  // We have to make a temp table
  memcpy((gptr) join->best_positions, (gptr) join->positions,
         sizeof(POSITION)*idx);
  join->best_read= read_time;
}


/*
  Find a good, possibly optimal, query execution plan (QEP) by a greedy search.

  SYNOPSIS
    join             pointer to the structure providing all context info
                     for the query
    remaining_tables set of tables not included into the partial plan yet
    search_depth     controlls the exhaustiveness of the search
    prune_level      the pruning heuristics that should be applied during
                     search

  DESCRIPTION
    The search procedure uses a hybrid greedy/exhaustive search with controlled
    exhaustiveness. The search is performed in N = card(remaining_tables)
    steps. Each step evaluates how promising is each of the unoptimized tables,
    selects the most promising table, and extends the current partial QEP with
    that table.  Currenly the most 'promising' table is the one with least
    expensive extension.
    There are two extreme cases:
    1. When (card(remaining_tables) < search_depth), the estimate finds the best
       complete continuation of the partial QEP. This continuation can be
       used directly as a result of the search.
    2. When (search_depth == 1) the 'best_extension_by_limited_search'
       consideres the extension of the current QEP with each of the remaining
       unoptimized tables.
    All other cases are in-between these two extremes. Thus the parameter
    'search_depth' controlls the exhaustiveness of the search. The higher the
    value, the longer the optimizaton time and possibly the better the
    resulting plan. The lower the value, the fewer alternative plans are
    estimated, but the more likely to get a bad QEP.

    All intermediate and final results of the procedure are stored in 'join':
    join->positions      modified for every partial QEP that is explored
    join->best_positions modified for the current best complete QEP
    join->best_read      modified for the current best complete QEP
    join->best_ref       might be partially reordered
    The final optimal plan is stored in 'join->best_positions', and its
    corresponding cost in 'join->best_read'.

  NOTES
    The following pseudocode describes the algorithm of 'greedy_search':

    procedure greedy_search
    input: remaining_tables
    output: pplan;
    {
      pplan = <>;
      do {
        (t, a) = best_extension(pplan, remaining_tables);
        pplan = concat(pplan, (t, a));
        remaining_tables = remaining_tables - t;
      } while (remaining_tables != {})
      return pplan;
    }

    where 'best_extension' is a placeholder for a procedure that selects the
    most "promising" of all tables in 'remaining_tables'.
    Currently this estimate is performed by calling
    'best_extension_by_limited_search' to evaluate all extensions of the
    current QEP of size 'search_depth', thus the complexity of 'greedy_search'
    mainly depends on that of 'best_extension_by_limited_search'.

    If 'best_extension()' == 'best_extension_by_limited_search()', then the
    worst-case complexity of this algorithm is <=
    O(N*N^search_depth/search_depth). When serch_depth >= N, then the
    complexity of greedy_search is O(N!).

    In the future, 'greedy_search' might be extended to support other
    implementations of 'best_extension', e.g. some simpler quadratic procedure.

  RETURN
    None
*/

static void
greedy_search(JOIN      *join,
              table_map remaining_tables,
              uint      search_depth,
              uint      prune_level)
{
  double    record_count= 1.0;
  double    read_time=    0.0;
  uint      idx= join->const_tables; // index into 'join->best_ref'
  uint      best_idx;
  uint      rem_size;    // cardinality of remaining_tables
  POSITION  best_pos;
  JOIN_TAB  *best_table; // the next plan node to be added to the curr QEP

  DBUG_ENTER("greedy_search");

  /* number of tables that remain to be optimized */
  rem_size= my_count_bits(remaining_tables);

  do {
    /* Find the extension of the current QEP with the lowest cost */
    join->best_read= DBL_MAX;
    best_extension_by_limited_search(join, remaining_tables, idx, record_count,
                                     read_time, search_depth, prune_level);

    if (rem_size <= search_depth)
    {
      /*
        'join->best_positions' contains a complete optimal extension of the
        current partial QEP.
      */
      DBUG_EXECUTE("opt", print_plan(join, read_time, record_count,
                                     join->tables, "optimal"););
      DBUG_VOID_RETURN;
    }

    /* select the first table in the optimal extension as most promising */
    best_pos= join->best_positions[idx];
    best_table= best_pos.table;
    /*
      Each subsequent loop of 'best_extension_by_limited_search' uses
      'join->positions' for cost estimates, therefore we have to update its
      value.
    */
    join->positions[idx]= best_pos;

    /* find the position of 'best_table' in 'join->best_ref' */
    best_idx= idx;
    JOIN_TAB *pos= join->best_ref[best_idx];
    while (pos && best_table != pos)
      pos= join->best_ref[++best_idx];
    DBUG_ASSERT((pos != NULL)); // should always find 'best_table'
    /* move 'best_table' at the first free position in the array of joins */
    swap_variables(JOIN_TAB*, join->best_ref[idx], join->best_ref[best_idx]);

    /* compute the cost of the new plan extended with 'best_table' */
    record_count*= join->positions[idx].records_read;
    read_time+=    join->positions[idx].read_time;

    remaining_tables&= ~(best_table->table->map);
    --rem_size;
    ++idx;

    DBUG_EXECUTE("opt",
                 print_plan(join, read_time, record_count, idx, "extended"););
  } while (TRUE);
}


/*
  Find a good, possibly optimal, query execution plan (QEP) by a possibly
  exhaustive search.

  SYNOPSIS
    best_extension_by_limited_search()
    join             pointer to the structure providing all context info for
                     the query
    remaining_tables set of tables not included into the partial plan yet
    idx              length of the partial QEP in 'join->positions';
                     since a depth-first search is used, also corresponds to
                     the current depth of the search tree;
                     also an index in the array 'join->best_ref';
    record_count     estimate for the number of records returned by the best
                     partial plan
    read_time        the cost of the best partial plan
    search_depth     maximum depth of the recursion and thus size of the found
                     optimal plan (0 < search_depth <= join->tables+1).
    prune_level      pruning heuristics that should be applied during optimization
                     (values: 0 = EXHAUSTIVE, 1 = PRUNE_BY_TIME_OR_ROWS)

  DESCRIPTION
    The procedure searches for the optimal ordering of the query tables in set
    'remaining_tables' of size N, and the corresponding optimal access paths to each
    table. The choice of a table order and an access path for each table
    constitutes a query execution plan (QEP) that fully specifies how to
    execute the query.
   
    The maximal size of the found plan is controlled by the parameter
    'search_depth'. When search_depth == N, the resulting plan is complete and
    can be used directly as a QEP. If search_depth < N, the found plan consists
    of only some of the query tables. Such "partial" optimal plans are useful
    only as input to query optimization procedures, and cannot be used directly
    to execute a query.

    The algorithm begins with an empty partial plan stored in 'join->positions'
    and a set of N tables - 'remaining_tables'. Each step of the algorithm
    evaluates the cost of the partial plan extended by all access plans for
    each of the relations in 'remaining_tables', expands the current partial
    plan with the access plan that results in lowest cost of the expanded
    partial plan, and removes the corresponding relation from
    'remaining_tables'. The algorithm continues until it either constructs a
    complete optimal plan, or constructs an optimal plartial plan with size =
    search_depth.

    The final optimal plan is stored in 'join->best_positions'. The
    corresponding cost of the optimal plan is in 'join->best_read'.

  NOTES
    The procedure uses a recursive depth-first search where the depth of the
    recursion (and thus the exhaustiveness of the search) is controlled by the
    parameter 'search_depth'.

    The pseudocode below describes the algorithm of
    'best_extension_by_limited_search'. The worst-case complexity of this
    algorithm is O(N*N^search_depth/search_depth). When serch_depth >= N, then
    the complexity of greedy_search is O(N!).

    procedure best_extension_by_limited_search(
      pplan in,             // in, partial plan of tables-joined-so-far
      pplan_cost,           // in, cost of pplan
      remaining_tables,     // in, set of tables not referenced in pplan
      best_plan_so_far,     // in/out, best plan found so far
      best_plan_so_far_cost,// in/out, cost of best_plan_so_far
      search_depth)         // in, maximum size of the plans being considered
    {
      for each table T from remaining_tables
      {
        // Calculate the cost of using table T as above
        cost = complex-series-of-calculations;

        // Add the cost to the cost so far.
        pplan_cost+= cost;

        if (pplan_cost >= best_plan_so_far_cost)
          // pplan_cost already too great, stop search
          continue;

        pplan= expand pplan by best_access_method;
        remaining_tables= remaining_tables - table T;
        if (remaining_tables is not an empty set
            and
            search_depth > 1)
        {
          best_extension_by_limited_search(pplan, pplan_cost,
                                           remaining_tables,
                                           best_plan_so_far,
                                           best_plan_so_far_cost,
                                           search_depth - 1);
        }
        else
        {
          best_plan_so_far_cost= pplan_cost;
          best_plan_so_far= pplan;
        }
      }
    }

  IMPLEMENTATION
    When 'best_extension_by_limited_search' is called for the first time,
    'join->best_read' must be set to the largest possible value (e.g. DBL_MAX).
    The actual implementation provides a way to optionally use pruning
    heuristic (controlled by the parameter 'prune_level') to reduce the search
    space by skipping some partial plans.
    The parameter 'search_depth' provides control over the recursion
    depth, and thus the size of the resulting optimal plan.

  RETURN
    None
*/

static void
best_extension_by_limited_search(JOIN      *join,
                                 table_map remaining_tables,
                                 uint      idx,
                                 double    record_count,
                                 double    read_time,
                                 uint      search_depth,
                                 uint      prune_level)
{
  THD *thd= join->thd;
  if (thd->killed)  // Abort
    return;

  DBUG_ENTER("best_extension_by_limited_search");

  /* 
     'join' is a partial plan with lower cost than the best plan so far,
     so continue expanding it further with the tables in 'remaining_tables'.
  */
  JOIN_TAB *s;
  double best_record_count= DBL_MAX;
  double best_read_time=    DBL_MAX;

  DBUG_EXECUTE("opt",
               print_plan(join, read_time, record_count, idx, "part_plan"););

  for (JOIN_TAB **pos= join->best_ref + idx ; (s= *pos) ; pos++)
  {
    table_map real_table_bit= s->table->map;
    if ((remaining_tables & real_table_bit) && 
        !(remaining_tables & s->dependent) && 
        (!idx || !check_interleaving_with_nj(join->positions[idx-1].table, s)))
    {
      double current_record_count, current_read_time;

      /* Find the best access method from 's' to the current partial plan */
      best_access_path(join, s, thd, remaining_tables, idx, record_count, read_time);
      /* Compute the cost of extending the plan with 's' */
      current_record_count= record_count * join->positions[idx].records_read;
      current_read_time=    read_time + join->positions[idx].read_time;

      /* Expand only partial plans with lower cost than the best QEP so far */
      if ((current_read_time +
           current_record_count / (double) TIME_FOR_COMPARE) >= join->best_read)
      {
        DBUG_EXECUTE("opt", print_plan(join, read_time, record_count, idx,
                                       "prune_by_cost"););
        restore_prev_nj_state(s);
        continue;
      }

      /*
        Prune some less promising partial plans. This heuristic may miss
        the optimal QEPs, thus it results in a non-exhaustive search.
      */
      if (prune_level == 1)
      {
        if (best_record_count > current_record_count ||
            best_read_time > current_read_time ||
            idx == join->const_tables &&  // 's' is the first table in the QEP
            s->table == join->sort_by_table)
        {
          if (best_record_count >= current_record_count &&
              best_read_time >= current_read_time &&
              /* TODO: What is the reasoning behind this condition? */
              (!(s->key_dependent & remaining_tables) ||
               join->positions[idx].records_read < 2.0))
          {
            best_record_count= current_record_count;
            best_read_time=    current_read_time;
          }
        }
        else
        {
          DBUG_EXECUTE("opt", print_plan(join, read_time, record_count, idx,
                                         "pruned_by_heuristic"););
          restore_prev_nj_state(s);
          continue;
        }
      }

      if ( (search_depth > 1) && (remaining_tables & ~real_table_bit) )
      { /* Recursively expand the current partial plan */
        swap_variables(JOIN_TAB*, join->best_ref[idx], *pos);
        best_extension_by_limited_search(join,
                                         remaining_tables & ~real_table_bit,
                                         idx + 1,
                                         current_record_count,
                                         current_read_time,
                                         search_depth - 1,
                                         prune_level);
        if (thd->killed)
          DBUG_VOID_RETURN;
        swap_variables(JOIN_TAB*, join->best_ref[idx], *pos);
      }
      else
      { /*
          'join' is either the best partial QEP with 'search_depth' relations,
          or the best complete QEP so far, whichever is smaller.
        */
        current_read_time+= current_record_count / (double) TIME_FOR_COMPARE;
        if (join->sort_by_table &&
            join->sort_by_table != join->positions[join->const_tables].table->table)
          /* We have to make a temp table */
          current_read_time+= current_record_count;
        if ((search_depth == 1) || (current_read_time < join->best_read))
        {
          memcpy((gptr) join->best_positions, (gptr) join->positions,
                 sizeof(POSITION) * (idx + 1));
          join->best_read= current_read_time - 0.001;
        }
        DBUG_EXECUTE("opt", print_plan(join, current_read_time, 
                                       current_record_count, idx, 
                                       "full_plan"););
      }
      restore_prev_nj_state(s);
    }
  }
  DBUG_VOID_RETURN;
}


/*
  TODO: this function is here only temporarily until 'greedy_search' is
  tested and accepted.
*/
static void
find_best(JOIN *join,table_map rest_tables,uint idx,double record_count,
	  double read_time)
{
  ha_rows rec;
  double tmp;
  THD *thd= join->thd;

  if (!rest_tables)
  {
    DBUG_PRINT("best",("read_time: %g  record_count: %g",read_time,
		       record_count));

    read_time+=record_count/(double) TIME_FOR_COMPARE;
    if (join->sort_by_table &&
	join->sort_by_table !=
	join->positions[join->const_tables].table->table)
      read_time+=record_count;			// We have to make a temp table
    if (read_time < join->best_read)
    {
      memcpy((gptr) join->best_positions,(gptr) join->positions,
	     sizeof(POSITION)*idx);
      join->best_read= read_time - 0.001;
    }
    return;
  }
  if (read_time+record_count/(double) TIME_FOR_COMPARE >= join->best_read)
    return;					/* Found better before */

  JOIN_TAB *s;
  double best_record_count=DBL_MAX,best_read_time=DBL_MAX;
  for (JOIN_TAB **pos=join->best_ref+idx ; (s=*pos) ; pos++)
  {
    table_map real_table_bit=s->table->map;
    if ((rest_tables & real_table_bit) && !(rest_tables & s->dependent) &&
        (!idx|| !check_interleaving_with_nj(join->positions[idx-1].table, s)))
    {
      double best,best_time,records;
      best=best_time=records=DBL_MAX;
      KEYUSE *best_key=0;
      uint best_max_key_part=0;
      my_bool found_constraint= 0;

      if (s->keyuse)
      {						/* Use key if possible */
	TABLE *table=s->table;
	KEYUSE *keyuse,*start_key=0;
	double best_records=DBL_MAX;
	uint max_key_part=0;

	/* Test how we can use keys */
	rec= s->records/MATCHING_ROWS_IN_OTHER_TABLE;  // Assumed records/key
	for (keyuse=s->keyuse ; keyuse->table == table ;)
	{
	  key_part_map found_part=0;
	  table_map found_ref=0;
	  uint key=keyuse->key;
	  KEY *keyinfo=table->key_info+key;
          bool ft_key=(keyuse->keypart == FT_KEYPART);
	  uint found_ref_or_null= 0;

	  /* Calculate how many key segments of the current key we can use */
	  start_key=keyuse;
	  do
	  {
            uint keypart=keyuse->keypart;
            table_map best_part_found_ref= 0;
            double best_prev_record_reads= DBL_MAX;
	    do
	    {
	      if (!(rest_tables & keyuse->used_tables) &&
		  !(found_ref_or_null & keyuse->optimize))
	      {
		found_part|=keyuse->keypart_map;
                double tmp= prev_record_reads(join,
					      (found_ref |
					       keyuse->used_tables));
                if (tmp < best_prev_record_reads)
                {
                  best_part_found_ref= keyuse->used_tables;
                  best_prev_record_reads= tmp;
                }
		if (rec > keyuse->ref_table_rows)
		  rec= keyuse->ref_table_rows;
		/*
		  If there is one 'key_column IS NULL' expression, we can
		  use this ref_or_null optimisation of this field
		*/
		found_ref_or_null|= (keyuse->optimize &
				     KEY_OPTIMIZE_REF_OR_NULL);
              }
	      keyuse++;
	    } while (keyuse->table == table && keyuse->key == key &&
		     keyuse->keypart == keypart);
	    found_ref|= best_part_found_ref;
	  } while (keyuse->table == table && keyuse->key == key);

	  /*
	    Assume that that each key matches a proportional part of table.
	  */
          if (!found_part && !ft_key)
	    continue;				// Nothing usable found
	  if (rec < MATCHING_ROWS_IN_OTHER_TABLE)
	    rec= MATCHING_ROWS_IN_OTHER_TABLE;	// Fix for small tables

          /*
	    ft-keys require special treatment
          */
          if (ft_key)
          {
            /*
	      Really, there should be records=0.0 (yes!)
	      but 1.0 would be probably safer
            */
            tmp=prev_record_reads(join,found_ref);
            records=1.0;
          }
          else
          {
	  found_constraint= 1;
	  /*
	    Check if we found full key
	  */
	  if (found_part == PREV_BITS(uint,keyinfo->key_parts) &&
	      !found_ref_or_null)
	  {				/* use eq key */
	    max_key_part= (uint) ~0;
	    if ((keyinfo->flags & (HA_NOSAME | HA_NULL_PART_KEY |
				   HA_END_SPACE_KEY)) == HA_NOSAME)
	    {
	      tmp=prev_record_reads(join,found_ref);
	      records=1.0;
	    }
	    else
	    {
	      if (!found_ref)
	      {					// We found a const key
		if (table->quick_keys.is_set(key))
		  records= (double) table->quick_rows[key];
		else
		{
		  /* quick_range couldn't use key! */
		  records= (double) s->records/rec;
		}
	      }
	      else
	      {
		if (!(records=keyinfo->rec_per_key[keyinfo->key_parts-1]))
		{				// Prefere longer keys
		  records=
		    ((double) s->records / (double) rec *
		     (1.0 +
		      ((double) (table->s->max_key_length-keyinfo->key_length) /
		       (double) table->s->max_key_length)));
		  if (records < 2.0)
		    records=2.0;		// Can't be as good as a unique
		}
	      }
	      /* Limit the number of matched rows */
	      tmp= records;
	      set_if_smaller(tmp, (double) thd->variables.max_seeks_for_key);
	      if (table->used_keys.is_set(key))
	      {
		/* we can use only index tree */
		uint keys_per_block= table->file->block_size/2/
		  (keyinfo->key_length+table->file->ref_length)+1;
		tmp=record_count*(tmp+keys_per_block-1)/keys_per_block;
	      }
	      else
		tmp=record_count*min(tmp,s->worst_seeks);
	    }
	  }
	  else
	  {
	    /*
	      Use as much key-parts as possible and a uniq key is better
	      than a not unique key
	      Set tmp to (previous record count) * (records / combination)
	    */
	    if ((found_part & 1) &&
		(!(table->file->index_flags(key,0,0) & HA_ONLY_WHOLE_INDEX) ||
		 found_part == PREV_BITS(uint,keyinfo->key_parts)))
	    {
	      max_key_part=max_part_bit(found_part);
	      /*
		Check if quick_range could determinate how many rows we
		will match
	      */
	      if (table->quick_keys.is_set(key) &&
		  table->quick_key_parts[key] == max_key_part)
		tmp=records= (double) table->quick_rows[key];
	      else
	      {
		/* Check if we have statistic about the distribution */
		if ((records=keyinfo->rec_per_key[max_key_part-1]))
		  tmp=records;
		else
		{
		  /*
		    Assume that the first key part matches 1% of the file
		    and that the whole key matches 10 (duplicates) or 1
		    (unique) records.
		    Assume also that more key matches proportionally more
		    records
		    This gives the formula:
		    records= (x * (b-a) + a*c-b)/(c-1)

		    b = records matched by whole key
		    a = records matched by first key part (10% of all records?)
		    c = number of key parts in key
		    x = used key parts (1 <= x <= c)
		  */
		  double rec_per_key;
                  rec_per_key= keyinfo->rec_per_key[keyinfo->key_parts-1] ?
		    (double) keyinfo->rec_per_key[keyinfo->key_parts-1] :
		    (double) s->records/rec+1;   
		  if (!s->records)
		    tmp=0;
		  else if (rec_per_key/(double) s->records >= 0.01)
		    tmp=rec_per_key;
		  else
		  {
		    double a=s->records*0.01;
		    tmp=(max_key_part * (rec_per_key - a) +
			 a*keyinfo->key_parts - rec_per_key)/
		      (keyinfo->key_parts-1);
		    set_if_bigger(tmp,1.0);
		  }
		  records=(ulong) tmp;
		}
		/*
		  If quick_select was used on a part of this key, we know
		  the maximum number of rows that the key can match.
		*/
		if (table->quick_keys.is_set(key) &&
		    table->quick_key_parts[key] <= max_key_part &&
		    records > (double) table->quick_rows[key])
		  tmp= records= (double) table->quick_rows[key];
		else if (found_ref_or_null)
		{
		  /* We need to do two key searches to find key */
		  tmp*= 2.0;
		  records*= 2.0;
		}
	      }
	      /* Limit the number of matched rows */
	      set_if_smaller(tmp, (double) thd->variables.max_seeks_for_key);
	      if (table->used_keys.is_set(key))
	      {
		/* we can use only index tree */
		uint keys_per_block= table->file->block_size/2/
		  (keyinfo->key_length+table->file->ref_length)+1;
		tmp=record_count*(tmp+keys_per_block-1)/keys_per_block;
	      }
	      else
		tmp=record_count*min(tmp,s->worst_seeks);
	    }
	    else
	      tmp=best_time;			// Do nothing
	  }
          } /* not ft_key */
	  if (tmp < best_time - records/(double) TIME_FOR_COMPARE)
	  {
	    best_time=tmp + records/(double) TIME_FOR_COMPARE;
	    best=tmp;
	    best_records=records;
	    best_key=start_key;
	    best_max_key_part=max_key_part;
	  }
	}
	records=best_records;
      }

      /*
	Don't test table scan if it can't be better.
	Prefer key lookup if we would use the same key for scanning.

	Don't do a table scan on InnoDB tables, if we can read the used
	parts of the row from any of the used index.
	This is because table scans uses index and we would not win
	anything by using a table scan.
      */
      if ((records >= s->found_records || best > s->read_time) &&
	  !(s->quick && best_key && s->quick->index == best_key->key &&
	    best_max_key_part >= s->table->quick_key_parts[best_key->key]) &&
	  !((s->table->file->table_flags() & HA_TABLE_SCAN_ON_INDEX) &&
	    ! s->table->used_keys.is_clear_all() && best_key) &&
	  !(s->table->force_index && best_key))
      {						// Check full join
        ha_rows rnd_records= s->found_records;
        /*
          If there is a restriction on the table, assume that 25% of the
          rows can be skipped on next part.
          This is to force tables that this table depends on before this
          table
        */
        if (found_constraint)
          rnd_records-= rnd_records/4;

        /*
          Range optimizer never proposes a RANGE if it isn't better
          than FULL: so if RANGE is present, it's always preferred to FULL.
          Here we estimate its cost.
        */
        if (s->quick)
        {
          /*
            For each record we:
             - read record range through 'quick'
             - skip rows which does not satisfy WHERE constraints
           */
          tmp= record_count *
               (s->quick->read_time +
               (s->found_records - rnd_records)/(double) TIME_FOR_COMPARE);
        }
        else
        {
          /* Estimate cost of reading table. */
          tmp= s->table->file->scan_time();
          if (s->table->map  & join->outer_join)      // Can't use join cache
          {
            /*
              For each record we have to:
              - read the whole table record 
              - skip rows which does not satisfy join condition
            */
            tmp= record_count *
                 (tmp +     
                 (s->records - rnd_records)/(double) TIME_FOR_COMPARE);
          }
          else
          {
            /* We read the table as many times as join buffer becomes full. */
            tmp*= (1.0 + floor((double) cache_record_length(join,idx) *
                               record_count /
                               (double) thd->variables.join_buff_size));
            /* 
              We don't make full cartesian product between rows in the scanned
              table and existing records because we skip all rows from the
              scanned table, which does not satisfy join condition when 
              we read the table (see flush_cached_records for details). Here we
              take into account cost to read and skip these records.
            */
            tmp+= (s->records - rnd_records)/(double) TIME_FOR_COMPARE;
          }
        }

        /*
          We estimate the cost of evaluating WHERE clause for found records
          as record_count * rnd_records / TIME_FOR_COMPARE. This cost plus
          tmp give us total cost of using TABLE SCAN
        */
	if (best == DBL_MAX ||
	    (tmp  + record_count/(double) TIME_FOR_COMPARE*rnd_records <
	     best + record_count/(double) TIME_FOR_COMPARE*records))
	{
	  /*
	    If the table has a range (s->quick is set) make_join_select()
	    will ensure that this will be used
	  */
	  best=tmp;
	  records= rows2double(rnd_records);
	  best_key=0;
	}
      }
      join->positions[idx].records_read= records;
      join->positions[idx].key=best_key;
      join->positions[idx].table= s;
      if (!best_key && idx == join->const_tables &&
	  s->table == join->sort_by_table &&
	  join->unit->select_limit_cnt >= records)
	join->sort_by_table= (TABLE*) 1;	// Must use temporary table

      /*
	Go to the next level only if there hasn't been a better key on
	this level! This will cut down the search for a lot simple cases!
      */
      double current_record_count=record_count*records;
      double current_read_time=read_time+best;
      if (best_record_count > current_record_count ||
	  best_read_time > current_read_time ||
	  idx == join->const_tables && s->table == join->sort_by_table)
      {
	if (best_record_count >= current_record_count &&
	    best_read_time >= current_read_time &&
	    (!(s->key_dependent & rest_tables) || records < 2.0))
	{
	  best_record_count=current_record_count;
	  best_read_time=current_read_time;
	}
	swap_variables(JOIN_TAB*, join->best_ref[idx], *pos);
	find_best(join,rest_tables & ~real_table_bit,idx+1,
		  current_record_count,current_read_time);
        if (thd->killed)
          return;
	swap_variables(JOIN_TAB*, join->best_ref[idx], *pos);
      }
      restore_prev_nj_state(s);
      if (join->select_options & SELECT_STRAIGHT_JOIN)
	break;				// Don't test all combinations
    }
  }
}


/*
  Find how much space the prevous read not const tables takes in cache
*/

static void calc_used_field_length(THD *thd, JOIN_TAB *join_tab)
{
  uint null_fields,blobs,fields,rec_length;
  null_fields=blobs=fields=rec_length=0;

  Field **f_ptr,*field;
  for (f_ptr=join_tab->table->field ; (field= *f_ptr) ; f_ptr++)
  {
    if (field->query_id == thd->query_id)
    {
      uint flags=field->flags;
      fields++;
      rec_length+=field->pack_length();
      if (flags & BLOB_FLAG)
	blobs++;
      if (!(flags & NOT_NULL_FLAG))
	null_fields++;
    }
  }
  if (null_fields)
    rec_length+=(join_tab->table->s->null_fields+7)/8;
  if (join_tab->table->maybe_null)
    rec_length+=sizeof(my_bool);
  if (blobs)
  {
    uint blob_length=(uint) (join_tab->table->file->mean_rec_length-
			     (join_tab->table->s->reclength- rec_length));
    rec_length+=(uint) max(4,blob_length);
  }
  join_tab->used_fields=fields;
  join_tab->used_fieldlength=rec_length;
  join_tab->used_blobs=blobs;
}


static uint
cache_record_length(JOIN *join,uint idx)
{
  uint length=0;
  JOIN_TAB **pos,**end;
  THD *thd=join->thd;

  for (pos=join->best_ref+join->const_tables,end=join->best_ref+idx ;
       pos != end ;
       pos++)
  {
    JOIN_TAB *join_tab= *pos;
    if (!join_tab->used_fieldlength)		/* Not calced yet */
      calc_used_field_length(thd, join_tab);
    length+=join_tab->used_fieldlength;
  }
  return length;
}


static double
prev_record_reads(JOIN *join,table_map found_ref)
{
  double found=1.0;
  found_ref&= ~OUTER_REF_TABLE_BIT;
  for (POSITION *pos=join->positions ; found_ref ; pos++)
  {
    if (pos->table->table->map & found_ref)
    {
      found_ref&= ~pos->table->table->map;
      found*=pos->records_read;
    }
  }
  return found;
}


/*****************************************************************************
  Set up join struct according to best position.
*****************************************************************************/

static bool
get_best_combination(JOIN *join)
{
  uint i,tablenr;
  table_map used_tables;
  JOIN_TAB *join_tab,*j;
  KEYUSE *keyuse;
  uint table_count;
  THD *thd=join->thd;
  DBUG_ENTER("get_best_combination");

  table_count=join->tables;
  if (!(join->join_tab=join_tab=
	(JOIN_TAB*) thd->alloc(sizeof(JOIN_TAB)*table_count)))
    DBUG_RETURN(TRUE);

  join->full_join=0;

  used_tables= OUTER_REF_TABLE_BIT;		// Outer row is already read
  for (j=join_tab, tablenr=0 ; tablenr < table_count ; tablenr++,j++)
  {
    TABLE *form;
    *j= *join->best_positions[tablenr].table;
    form=join->table[tablenr]=j->table;
    used_tables|= form->map;
    form->reginfo.join_tab=j;
    if (!*j->on_expr_ref)
      form->reginfo.not_exists_optimize=0;	// Only with LEFT JOIN
    DBUG_PRINT("info",("type: %d", j->type));
    if (j->type == JT_CONST)
      continue;					// Handled in make_join_stat..

    j->ref.key = -1;
    j->ref.key_parts=0;

    if (j->type == JT_SYSTEM)
      continue;
    if (j->keys.is_clear_all() || !(keyuse= join->best_positions[tablenr].key))
    {
      j->type=JT_ALL;
      if (tablenr != join->const_tables)
	join->full_join=1;
    }
    else if (create_ref_for_key(join, j, keyuse, used_tables))
      DBUG_RETURN(TRUE);                        // Something went wrong
  }

  for (i=0 ; i < table_count ; i++)
    join->map2table[join->join_tab[i].table->tablenr]=join->join_tab+i;
  update_depend_map(join);
  DBUG_RETURN(0);
}


static bool create_ref_for_key(JOIN *join, JOIN_TAB *j, KEYUSE *org_keyuse,
			       table_map used_tables)
{
  KEYUSE *keyuse=org_keyuse;
  bool ftkey=(keyuse->keypart == FT_KEYPART);
  THD  *thd= join->thd;
  uint keyparts,length,key;
  TABLE *table;
  KEY *keyinfo;
  DBUG_ENTER("create_ref_for_key");

  /*  Use best key from find_best */
  table=j->table;
  key=keyuse->key;
  keyinfo=table->key_info+key;

  if (ftkey)
  {
    Item_func_match *ifm=(Item_func_match *)keyuse->val;

    length=0;
    keyparts=1;
    ifm->join_key=1;
  }
  else
  {
    keyparts=length=0;
    uint found_part_ref_or_null= 0;
    /*
      Calculate length for the used key
      Stop if there is a missing key part or when we find second key_part
      with KEY_OPTIMIZE_REF_OR_NULL
    */
    do
    {
      if (!(~used_tables & keyuse->used_tables))
      {
	if (keyparts == keyuse->keypart &&
	    !(found_part_ref_or_null & keyuse->optimize))
	{
	  keyparts++;
	  length+= keyinfo->key_part[keyuse->keypart].store_length;
	  found_part_ref_or_null|= keyuse->optimize;
	}
      }
      keyuse++;
    } while (keyuse->table == table && keyuse->key == key);
  } /* not ftkey */

  /* set up fieldref */
  keyinfo=table->key_info+key;
  j->ref.key_parts=keyparts;
  j->ref.key_length=length;
  j->ref.key=(int) key;
  if (!(j->ref.key_buff= (byte*) thd->calloc(ALIGN_SIZE(length)*2)) ||
      !(j->ref.key_copy= (store_key**) thd->alloc((sizeof(store_key*) *
						   (keyparts+1)))) ||
      !(j->ref.items=    (Item**) thd->alloc(sizeof(Item*)*keyparts)))
  {
    DBUG_RETURN(TRUE);
  }
  j->ref.key_buff2=j->ref.key_buff+ALIGN_SIZE(length);
  j->ref.key_err=1;
  j->ref.null_rejecting= 0;
  keyuse=org_keyuse;

  store_key **ref_key= j->ref.key_copy;
  byte *key_buff=j->ref.key_buff, *null_ref_key= 0;
  bool keyuse_uses_no_tables= TRUE;
  if (ftkey)
  {
    j->ref.items[0]=((Item_func*)(keyuse->val))->key_item();
    if (keyuse->used_tables)
      DBUG_RETURN(TRUE);                        // not supported yet. SerG

    j->type=JT_FT;
  }
  else
  {
    uint i;
    for (i=0 ; i < keyparts ; keyuse++,i++)
    {
      while (keyuse->keypart != i ||
	     ((~used_tables) & keyuse->used_tables))
	keyuse++;				/* Skip other parts */

      uint maybe_null= test(keyinfo->key_part[i].null_bit);
      j->ref.items[i]=keyuse->val;		// Save for cond removal
      if (keyuse->null_rejecting) 
        j->ref.null_rejecting |= 1 << i;
      keyuse_uses_no_tables= keyuse_uses_no_tables && !keyuse->used_tables;
      if (!keyuse->used_tables &&
	  !(join->select_options & SELECT_DESCRIBE))
      {					// Compare against constant
	store_key_item tmp(thd, keyinfo->key_part[i].field,
                           (char*)key_buff + maybe_null,
                           maybe_null ?  (char*) key_buff : 0,
                           keyinfo->key_part[i].length, keyuse->val);
	if (thd->is_fatal_error)
	  DBUG_RETURN(TRUE);
	tmp.copy();
      }
      else
	*ref_key++= get_store_key(thd,
				  keyuse,join->const_table_map,
				  &keyinfo->key_part[i],
				  (char*) key_buff,maybe_null);
      /*
	Remember if we are going to use REF_OR_NULL
	But only if field _really_ can be null i.e. we force JT_REF
	instead of JT_REF_OR_NULL in case if field can't be null
      */
      if ((keyuse->optimize & KEY_OPTIMIZE_REF_OR_NULL) && maybe_null)
	null_ref_key= key_buff;
      key_buff+=keyinfo->key_part[i].store_length;
    }
  } /* not ftkey */
  *ref_key=0;				// end_marker
  if (j->type == JT_FT)
    DBUG_RETURN(0);
  if (j->type == JT_CONST)
    j->table->const_table= 1;
  else if (((keyinfo->flags & (HA_NOSAME | HA_NULL_PART_KEY |
			       HA_END_SPACE_KEY)) != HA_NOSAME) ||
	   keyparts != keyinfo->key_parts || null_ref_key)
  {
    /* Must read with repeat */
    j->type= null_ref_key ? JT_REF_OR_NULL : JT_REF;
    j->ref.null_ref_key= null_ref_key;
  }
  else if (keyuse_uses_no_tables)
  {
    /*
      This happen if we are using a constant expression in the ON part
      of an LEFT JOIN.
      SELECT * FROM a LEFT JOIN b ON b.key=30
      Here we should not mark the table as a 'const' as a field may
      have a 'normal' value or a NULL value.
    */
    j->type=JT_CONST;
  }
  else
    j->type=JT_EQ_REF;
  DBUG_RETURN(0);
}



static store_key *
get_store_key(THD *thd, KEYUSE *keyuse, table_map used_tables,
	      KEY_PART_INFO *key_part, char *key_buff, uint maybe_null)
{
  if (!((~used_tables) & keyuse->used_tables))		// if const item
  {
    return new store_key_const_item(thd,
				    key_part->field,
				    key_buff + maybe_null,
				    maybe_null ? key_buff : 0,
				    key_part->length,
				    keyuse->val);
  }
  else if (keyuse->val->type() == Item::FIELD_ITEM)
    return new store_key_field(thd,
			       key_part->field,
			       key_buff + maybe_null,
			       maybe_null ? key_buff : 0,
			       key_part->length,
			       ((Item_field*) keyuse->val)->field,
			       keyuse->val->full_name());
  return new store_key_item(thd,
			    key_part->field,
			    key_buff + maybe_null,
			    maybe_null ? key_buff : 0,
			    key_part->length,
			    keyuse->val);
}

/*
  This function is only called for const items on fields which are keys
  returns 1 if there was some conversion made when the field was stored.
*/

bool
store_val_in_field(Field *field,Item *item)
{
  bool error;
  THD *thd= field->table->in_use;
  ha_rows cuted_fields=thd->cuted_fields;
  /*
    we should restore old value of count_cuted_fields because
    store_val_in_field can be called from mysql_insert 
    with select_insert, which make count_cuted_fields= 1
   */
  enum_check_fields old_count_cuted_fields= thd->count_cuted_fields;
  thd->count_cuted_fields= CHECK_FIELD_WARN;
  error= item->save_in_field(field, 1);
  thd->count_cuted_fields= old_count_cuted_fields;
  return error || cuted_fields != thd->cuted_fields;
}


static bool
make_simple_join(JOIN *join,TABLE *tmp_table)
{
  TABLE **tableptr;
  JOIN_TAB *join_tab;
  DBUG_ENTER("make_simple_join");

  if (!(tableptr=(TABLE**) join->thd->alloc(sizeof(TABLE*))) ||
      !(join_tab=(JOIN_TAB*) join->thd->alloc(sizeof(JOIN_TAB))))
    DBUG_RETURN(TRUE);
  join->join_tab=join_tab;
  join->table=tableptr; tableptr[0]=tmp_table;
  join->tables=1;
  join->const_tables=0;
  join->const_table_map=0;
  join->tmp_table_param.field_count= join->tmp_table_param.sum_func_count=
    join->tmp_table_param.func_count=0;
  join->tmp_table_param.copy_field=join->tmp_table_param.copy_field_end=0;
  join->first_record=join->sort_and_group=0;
  join->send_records=(ha_rows) 0;
  join->group=0;
  join->row_limit=join->unit->select_limit_cnt;
  join->do_send_rows = (join->row_limit) ? 1 : 0;

  join_tab->cache.buff=0;			/* No caching */
  join_tab->table=tmp_table;
  join_tab->select=0;
  join_tab->select_cond=0;
  join_tab->quick=0;
  join_tab->type= JT_ALL;			/* Map through all records */
  join_tab->keys.init();
  join_tab->keys.set_all();                     /* test everything in quick */
  join_tab->info=0;
  join_tab->on_expr_ref=0;
  join_tab->last_inner= 0;
  join_tab->first_unmatched= 0;
  join_tab->ref.key = -1;
  join_tab->not_used_in_distinct=0;
  join_tab->read_first_record= join_init_read_record;
  join_tab->join=join;
  join_tab->ref.key_parts= 0;
  bzero((char*) &join_tab->read_record,sizeof(join_tab->read_record));
  tmp_table->status=0;
  tmp_table->null_row=0;
  DBUG_RETURN(FALSE);
}


inline void add_cond_and_fix(Item **e1, Item *e2)
{
  if (*e1)
  {
    Item *res;
    if ((res= new Item_cond_and(*e1, e2)))
    {
      *e1= res;
      res->quick_fix_field();
    }
  }
  else
    *e1= e2;
}


/*
  Add to join_tab->select_cond[i] "table.field IS NOT NULL" conditions we've
  inferred from ref/eq_ref access performed.

  SYNOPSIS
    add_not_null_conds()
      join  Join to process

  NOTES
    This function is a part of "Early NULL-values filtering for ref access"
    optimization.

    Example of this optimization:
      For query SELECT * FROM t1,t2 WHERE t2.key=t1.field
      and plan " any-access(t1), ref(t2.key=t1.field) "
      add "t1.field IS NOT NULL" to t1's table condition.
    Description of the optimization:
    
      We look through equalities choosen to perform ref/eq_ref access,
      pick equalities that have form "tbl.part_of_key = othertbl.field"
      (where othertbl is a non-const table and othertbl.field may be NULL)
      and add them to conditions on correspoding tables (othertbl in this
      example).

      Exception from that is the case when referred_tab->join != join.
      I.e. don't add NOT NULL constraints from any embedded subquery.
      Consider this query:
      SELECT A.f2 FROM t1 LEFT JOIN t2 A ON A.f2 = f1
      WHERE A.f3=(SELECT MIN(f3) FROM  t2 C WHERE A.f4 = C.f4) OR A.f3 IS NULL;
      Here condition A.f3 IS NOT NULL is going to be added to the WHERE
      condition of the embedding query.
      Another example:
      SELECT * FROM t10, t11 WHERE (t10.a < 10 OR t10.a IS NULL)
      AND t11.b <=> t10.b AND (t11.a = (SELECT MAX(a) FROM t12
      WHERE t12.b = t10.a ));
      Here condition t10.a IS NOT NULL is going to be added.
      In both cases addition of NOT NULL condition will erroneously reject
      some rows of the result set.
      referred_tab->join != join constraint would disallow such additions.

      This optimization doesn't affect the choices that ref, range, or join
      optimizer make. This was intentional because this was added after 4.1
      was GA.
      
    Implementation overview
      1. update_ref_and_keys() accumulates info about null-rejecting
         predicates in in KEY_FIELD::null_rejecting
      1.1 add_key_part saves these to KEYUSE.
      2. create_ref_for_key copies them to TABLE_REF.
      3. add_not_null_conds adds "x IS NOT NULL" to join_tab->select_cond of
         appropiate JOIN_TAB members.
*/

static void add_not_null_conds(JOIN *join)
{
  DBUG_ENTER("add_not_null_conds");
  for (uint i=join->const_tables ; i < join->tables ; i++)
  {
    JOIN_TAB *tab=join->join_tab+i;
    if ((tab->type == JT_REF || tab->type == JT_REF_OR_NULL) &&
         !tab->table->maybe_null)
    {
      for (uint keypart= 0; keypart < tab->ref.key_parts; keypart++)
      {
        if (tab->ref.null_rejecting & (1 << keypart))
        {
          Item *item= tab->ref.items[keypart];
          Item *notnull;
          DBUG_ASSERT(item->type() == Item::FIELD_ITEM);
          Item_field *not_null_item= (Item_field*)item;
          JOIN_TAB *referred_tab= not_null_item->field->table->reginfo.join_tab;
          /*
            For UPDATE queries such as:
            UPDATE t1 SET t1.f2=(SELECT MAX(t2.f4) FROM t2 WHERE t2.f3=t1.f1);
            not_null_item is the t1.f1, but it's referred_tab is 0.
          */
          if (!referred_tab || referred_tab->join != join)
            continue;
          if (!(notnull= new Item_func_isnotnull(not_null_item)))
            DBUG_VOID_RETURN;
          /*
            We need to do full fix_fields() call here in order to have correct
            notnull->const_item(). This is needed e.g. by test_quick_select 
            when it is called from make_join_select after this function is 
            called.
          */
          if (notnull->fix_fields(join->thd, &notnull))
            DBUG_VOID_RETURN;
          DBUG_EXECUTE("where",print_where(notnull,
                                           referred_tab->table->alias););
          add_cond_and_fix(&referred_tab->select_cond, notnull);
        }
      }
    }
  }
  DBUG_VOID_RETURN;
}

/*
  Build a predicate guarded by match variables for embedding outer joins

  SYNOPSIS
    add_found_match_trig_cond()
    tab       the first inner table for most nested outer join
    cond      the predicate to be guarded
    root_tab  the first inner table to stop

  DESCRIPTION
    The function recursively adds guards for predicate cond
    assending from tab to the first inner table  next embedding
    nested outer join and so on until it reaches root_tab
    (root_tab can be 0).

  RETURN VALUE
    pointer to the guarded predicate, if success
    0, otherwise
*/ 

static COND*
add_found_match_trig_cond(JOIN_TAB *tab, COND *cond, JOIN_TAB *root_tab)
{
  COND *tmp;
  if (tab == root_tab || !cond)
    return cond;
  if ((tmp= add_found_match_trig_cond(tab->first_upper, cond, root_tab)))
  {
    tmp= new Item_func_trig_cond(tmp, &tab->found);
  }
  if (tmp)
  {
    tmp->quick_fix_field();
    tmp->update_used_tables();
  }
  return tmp;
}


/*
   Fill in outer join related info for the execution plan structure

  SYNOPSIS
    make_outerjoin_info()
    join - reference to the info fully describing the query

  DESCRIPTION
    For each outer join operation left after simplification of the
    original query the function set up the following pointers in the linear
    structure join->join_tab representing the selected execution plan.
    The first inner table t0 for the operation is set to refer to the last
    inner table tk through the field t0->last_inner.
    Any inner table ti for the operation are set to refer to the first
    inner table ti->first_inner.
    The first inner table t0 for the operation is set to refer to the
    first inner table of the embedding outer join operation, if there is any,
    through the field t0->first_upper.
    The on expression for the outer join operation is attached to the
    corresponding first inner table through the field t0->on_expr_ref.
    Here ti are structures of the JOIN_TAB type.

  EXAMPLE
    For the query: 
      SELECT * FROM t1
                    LEFT JOIN
                    (t2, t3 LEFT JOIN t4 ON t3.a=t4.a)
                    ON (t1.a=t2.a AND t1.b=t3.b)
        WHERE t1.c > 5,
    given the execution plan with the table order t1,t2,t3,t4
    is selected, the following references will be set;
    t4->last_inner=[t4], t4->first_inner=[t4], t4->first_upper=[t2]
    t2->last_inner=[t4], t2->first_inner=t3->first_inner=[t2],
    on expression (t1.a=t2.a AND t1.b=t3.b) will be attached to 
    *t2->on_expr_ref, while t3.a=t4.a will be attached to *t4->on_expr_ref.
            
  NOTES
    The function assumes that the simplification procedure has been
    already applied to the join query (see simplify_joins).
    This function can be called only after the execution plan
    has been chosen.
*/

static void
make_outerjoin_info(JOIN *join)
{
  DBUG_ENTER("make_outerjoin_info");
  for (uint i=join->const_tables ; i < join->tables ; i++)
  {
    JOIN_TAB *tab=join->join_tab+i;
    TABLE *table=tab->table;
    TABLE_LIST *tbl= table->pos_in_table_list;
    TABLE_LIST *embedding= tbl->embedding;

    if (tbl->outer_join)
    {
      /* 
        Table tab is the only one inner table for outer join.
        (Like table t4 for the table reference t3 LEFT JOIN t4 ON t3.a=t4.a
        is in the query above.)
      */
      tab->last_inner= tab->first_inner= tab;
      tab->on_expr_ref= &tbl->on_expr;
      tab->cond_equal= tbl->cond_equal;
      if (embedding)
        tab->first_upper= embedding->nested_join->first_nested;
    }    
    for ( ; embedding ; embedding= embedding->embedding)
    {
      NESTED_JOIN *nested_join= embedding->nested_join;
      if (!nested_join->counter)
      {
        /* 
          Table tab is the first inner table for nested_join.
          Save reference to it in the nested join structure.
        */ 
        nested_join->first_nested= tab;
        tab->on_expr_ref= &embedding->on_expr;
        tab->cond_equal= tbl->cond_equal;
        if (embedding->embedding)
          tab->first_upper= embedding->embedding->nested_join->first_nested;
      }
      if (!tab->first_inner)  
        tab->first_inner= nested_join->first_nested;
      if (++nested_join->counter < nested_join->join_list.elements)
        break;
      /* Table tab is the last inner table for nested join. */
      nested_join->first_nested->last_inner= tab;
    }
  }
  DBUG_VOID_RETURN;
}


static bool
make_join_select(JOIN *join,SQL_SELECT *select,COND *cond)
{
  THD *thd= join->thd;
  DBUG_ENTER("make_join_select");
  if (select)
  {
    add_not_null_conds(join);
    table_map used_tables;
    if (cond)                /* Because of QUICK_GROUP_MIN_MAX_SELECT */
    {                        /* there may be a select without a cond. */    
      if (join->tables > 1)
        cond->update_used_tables();		// Tablenr may have changed
      if (join->const_tables == join->tables &&
	  thd->lex->current_select->master_unit() ==
	  &thd->lex->unit)		// not upper level SELECT
        join->const_table_map|=RAND_TABLE_BIT;
      {						// Check const tables
        COND *const_cond=
	  make_cond_for_table(cond,
                              join->const_table_map,
                              (table_map) 0);
        DBUG_EXECUTE("where",print_where(const_cond,"constants"););
        for (JOIN_TAB *tab= join->join_tab+join->const_tables;
             tab < join->join_tab+join->tables ; tab++)
        {
          if (*tab->on_expr_ref)
          {
            JOIN_TAB *cond_tab= tab->first_inner;
            COND *tmp= make_cond_for_table(*tab->on_expr_ref,
                                           join->const_table_map,
                                         (  table_map) 0);
            if (!tmp)
              continue;
            tmp= new Item_func_trig_cond(tmp, &cond_tab->not_null_compl);
            if (!tmp)
              DBUG_RETURN(1);
            tmp->quick_fix_field();
            cond_tab->select_cond= !cond_tab->select_cond ? tmp :
	                            new Item_cond_and(cond_tab->select_cond,tmp);
            if (!cond_tab->select_cond)
	      DBUG_RETURN(1);
            cond_tab->select_cond->quick_fix_field();
          }       
        }
        if (const_cond && !const_cond->val_int())
        {
	  DBUG_PRINT("info",("Found impossible WHERE condition"));
	  DBUG_RETURN(1);	 // Impossible const condition
        }
      }
    }
    used_tables=((select->const_tables=join->const_table_map) |
		 OUTER_REF_TABLE_BIT | RAND_TABLE_BIT);
    for (uint i=join->const_tables ; i < join->tables ; i++)
    {
      JOIN_TAB *tab=join->join_tab+i;
      JOIN_TAB *first_inner_tab= tab->first_inner; 
      table_map current_map= tab->table->map;
      bool use_quick_range=0;
      COND *tmp;

      /*
	Following force including random expression in last table condition.
	It solve problem with select like SELECT * FROM t1 WHERE rand() > 0.5
      */
      if (i == join->tables-1)
	current_map|= OUTER_REF_TABLE_BIT | RAND_TABLE_BIT;
      used_tables|=current_map;

      if (tab->type == JT_REF && tab->quick &&
	  (uint) tab->ref.key == tab->quick->index &&
	  tab->ref.key_length < tab->quick->max_used_key_length)
      {
	/* Range uses longer key;  Use this instead of ref on key */
	tab->type=JT_ALL;
	use_quick_range=1;
	tab->use_quick=1;
        tab->ref.key= -1;
	tab->ref.key_parts=0;		// Don't use ref key.
	join->best_positions[i].records_read= rows2double(tab->quick->records);
      }

      tmp= NULL;
      if (cond)
        tmp= make_cond_for_table(cond,used_tables,current_map);
      if (cond && !tmp && tab->quick)
      {						// Outer join
        if (tab->type != JT_ALL)
        {
          /*
            Don't use the quick method
            We come here in the case where we have 'key=constant' and
            the test is removed by make_cond_for_table()
          */
          delete tab->quick;
          tab->quick= 0;
        }
        else
        {
          /*
            Hack to handle the case where we only refer to a table
            in the ON part of an OUTER JOIN. In this case we want the code
            below to check if we should use 'quick' instead.
          */
          DBUG_PRINT("info", ("Item_int"));
          tmp= new Item_int((longlong) 1,1);	// Always true
          DBUG_PRINT("info", ("Item_int 0x%lx", (ulong)tmp));
        }

      }
      if (tmp || !cond)
      {
	DBUG_EXECUTE("where",print_where(tmp,tab->table->alias););
	SQL_SELECT *sel=tab->select=(SQL_SELECT*)
	  thd->memdup((gptr) select, sizeof(SQL_SELECT));
	if (!sel)
	  DBUG_RETURN(1);			// End of memory
        /*
          If tab is an inner table of an outer join operation,
          add a match guard to the pushed down predicate.
          The guard will turn the predicate on only after
          the first match for outer tables is encountered.
	*/        
        if (cond)
        {
          /*
            Because of QUICK_GROUP_MIN_MAX_SELECT there may be a select without
            a cond, so neutralize the hack above.
          */
          if (!(tmp= add_found_match_trig_cond(first_inner_tab, tmp, 0)))
            DBUG_RETURN(1);
          tab->select_cond=sel->cond=tmp;
          /* Push condition to storage engine if this is enabled
             and the condition is not guarded */
          tab->table->file->pushed_cond= NULL;
	  if (thd->variables.engine_condition_pushdown)
          {
            COND *push_cond= 
              make_cond_for_table(tmp, current_map, current_map);
            if (push_cond)
            {
              /* Push condition to handler */
              if (!tab->table->file->cond_push(push_cond))
                tab->table->file->pushed_cond= push_cond;
            }
          }
        }
        else
          tab->select_cond= sel->cond= NULL;

	sel->head=tab->table;
	DBUG_EXECUTE("where",print_where(tmp,tab->table->alias););
	if (tab->quick)
	{
	  /* Use quick key read if it's a constant and it's not used
	     with key reading */
	  if (tab->needed_reg.is_clear_all() && tab->type != JT_EQ_REF
	      && tab->type != JT_FT && (tab->type != JT_REF ||
               (uint) tab->ref.key == tab->quick->index))
	  {
	    sel->quick=tab->quick;		// Use value from get_quick_...
	    sel->quick_keys.clear_all();
	    sel->needed_reg.clear_all();
	  }
	  else
	  {
	    delete tab->quick;
	  }
	  tab->quick=0;
	}
	uint ref_key=(uint) sel->head->reginfo.join_tab->ref.key+1;
	if (i == join->const_tables && ref_key)
	{
	  if (!tab->const_keys.is_clear_all() &&
              tab->table->reginfo.impossible_range)
	    DBUG_RETURN(1);
	}
	else if (tab->type == JT_ALL && ! use_quick_range)
	{
	  if (!tab->const_keys.is_clear_all() &&
	      tab->table->reginfo.impossible_range)
	    DBUG_RETURN(1);				// Impossible range
	  /*
	    We plan to scan all rows.
	    Check again if we should use an index.
	    We could have used an column from a previous table in
	    the index if we are using limit and this is the first table
	  */

	  if (cond &&
              (!tab->keys.is_subset(tab->const_keys) && i > 0) ||
	      (!tab->const_keys.is_clear_all() && i == join->const_tables &&
	       join->unit->select_limit_cnt <
	       join->best_positions[i].records_read &&
	       !(join->select_options & OPTION_FOUND_ROWS)))
	  {
	    /* Join with outer join condition */
	    COND *orig_cond=sel->cond;
	    sel->cond= and_conds(sel->cond, *tab->on_expr_ref);

	    /*
              We can't call sel->cond->fix_fields,
              as it will break tab->on_expr if it's AND condition
              (fix_fields currently removes extra AND/OR levels).
              Yet attributes of the just built condition are not needed.
              Thus we call sel->cond->quick_fix_field for safety.
	    */
	    if (sel->cond && !sel->cond->fixed)
	      sel->cond->quick_fix_field();

	    if (sel->test_quick_select(thd, tab->keys,
				       used_tables & ~ current_map,
				       (join->select_options &
					OPTION_FOUND_ROWS ?
					HA_POS_ERROR :
					join->unit->select_limit_cnt), 0) < 0)
            {
	      /*
		Before reporting "Impossible WHERE" for the whole query
		we have to check isn't it only "impossible ON" instead
	      */
              sel->cond=orig_cond;
              if (!*tab->on_expr_ref ||
                  sel->test_quick_select(thd, tab->keys,
                                         used_tables & ~ current_map,
                                         (join->select_options &
                                          OPTION_FOUND_ROWS ?
                                          HA_POS_ERROR :
                                          join->unit->select_limit_cnt),0) < 0)
		DBUG_RETURN(1);			// Impossible WHERE
            }
            else
	      sel->cond=orig_cond;

	    /* Fix for EXPLAIN */
	    if (sel->quick)
	      join->best_positions[i].records_read= sel->quick->records;
	  }
	  else
	  {
	    sel->needed_reg=tab->needed_reg;
	    sel->quick_keys.clear_all();
	  }
	  if (!sel->quick_keys.is_subset(tab->checked_keys) ||
              !sel->needed_reg.is_subset(tab->checked_keys))
	  {
	    tab->keys=sel->quick_keys;
            tab->keys.merge(sel->needed_reg);
	    tab->use_quick= (!sel->needed_reg.is_clear_all() &&
			     (select->quick_keys.is_clear_all() ||
			      (select->quick &&
			       (select->quick->records >= 100L)))) ?
	      2 : 1;
	    sel->read_tables= used_tables & ~current_map;
	  }
	  if (i != join->const_tables && tab->use_quick != 2)
	  {					/* Read with cache */
	    if (cond &&
                (tmp=make_cond_for_table(cond,
					 join->const_table_map |
					 current_map,
					 current_map)))
	    {
	      DBUG_EXECUTE("where",print_where(tmp,"cache"););
	      tab->cache.select=(SQL_SELECT*)
		thd->memdup((gptr) sel, sizeof(SQL_SELECT));
	      tab->cache.select->cond=tmp;
	      tab->cache.select->read_tables=join->const_table_map;
	    }
	  }
	}
      }
      
      /* 
        Push down all predicates from on expressions.
        Each of these predicated are guarded by a variable
        that turns if off just before null complemented row for
        outer joins is formed. Thus, the predicates from an
        'on expression' are guaranteed not to be checked for
        the null complemented row.
      */ 
      JOIN_TAB *last_tab= tab;
      while (first_inner_tab && first_inner_tab->last_inner == last_tab)
      {  
        /* 
          Table tab is the last inner table of an outer join.
          An on expression is always attached to it.
	*/     
        COND *on_expr= *first_inner_tab->on_expr_ref;

        table_map used_tables= join->const_table_map |
		               OUTER_REF_TABLE_BIT | RAND_TABLE_BIT;
	for (tab= join->join_tab+join->const_tables; tab <= last_tab ; tab++)
        {
          current_map= tab->table->map;
          used_tables|= current_map;
          COND *tmp= make_cond_for_table(on_expr, used_tables, current_map);
          if (tmp)
          {
            JOIN_TAB *cond_tab= tab < first_inner_tab ? first_inner_tab : tab;
            /*
              First add the guards for match variables of
              all embedding outer join operations.
	    */
            if (!(tmp= add_found_match_trig_cond(cond_tab->first_inner,
                                                 tmp, first_inner_tab)))
              DBUG_RETURN(1);
            /* 
              Now add the guard turning the predicate off for 
              the null complemented row.
	    */ 
            DBUG_PRINT("info", ("Item_func_trig_cond"));
            tmp= new Item_func_trig_cond(tmp, 
                                         &first_inner_tab->not_null_compl);
            DBUG_PRINT("info", ("Item_func_trig_cond 0x%lx", (ulong) tmp));
            if (tmp)
              tmp->quick_fix_field();
	    /* Add the predicate to other pushed down predicates */
            DBUG_PRINT("info", ("Item_cond_and"));
            cond_tab->select_cond= !cond_tab->select_cond ? tmp :
	                          new Item_cond_and(cond_tab->select_cond,tmp);
            DBUG_PRINT("info", ("Item_cond_and 0x%lx",
                                (ulong)cond_tab->select_cond));
            if (!cond_tab->select_cond)
	      DBUG_RETURN(1);
            cond_tab->select_cond->quick_fix_field();
          }              
        }
        first_inner_tab= first_inner_tab->first_upper;       
      }
    }
  }
  DBUG_RETURN(0);
}

static void
make_join_readinfo(JOIN *join, uint options)
{
  uint i;

  bool statistics= test(!(join->select_options & SELECT_DESCRIBE));
  DBUG_ENTER("make_join_readinfo");

  for (i=join->const_tables ; i < join->tables ; i++)
  {
    JOIN_TAB *tab=join->join_tab+i;
    TABLE *table=tab->table;
    tab->read_record.table= table;
    tab->read_record.file=table->file;
    tab->next_select=sub_select;		/* normal select */
    switch (tab->type) {
    case JT_SYSTEM:				// Only happens with left join
      table->status=STATUS_NO_RECORD;
      tab->read_first_record= join_read_system;
      tab->read_record.read_record= join_no_more_records;
      break;
    case JT_CONST:				// Only happens with left join
      table->status=STATUS_NO_RECORD;
      tab->read_first_record= join_read_const;
      tab->read_record.read_record= join_no_more_records;
      if (table->used_keys.is_set(tab->ref.key) &&
          !table->no_keyread)
      {
        table->key_read=1;
        table->file->extra(HA_EXTRA_KEYREAD);
      }
      break;
    case JT_EQ_REF:
      table->status=STATUS_NO_RECORD;
      if (tab->select)
      {
	delete tab->select->quick;
	tab->select->quick=0;
      }
      delete tab->quick;
      tab->quick=0;
      tab->read_first_record= join_read_key;
      tab->read_record.read_record= join_no_more_records;
      if (table->used_keys.is_set(tab->ref.key) &&
	  !table->no_keyread)
      {
	table->key_read=1;
	table->file->extra(HA_EXTRA_KEYREAD);
      }
      break;
    case JT_REF_OR_NULL:
    case JT_REF:
      table->status=STATUS_NO_RECORD;
      if (tab->select)
      {
	delete tab->select->quick;
	tab->select->quick=0;
      }
      delete tab->quick;
      tab->quick=0;
      if (table->used_keys.is_set(tab->ref.key) &&
	  !table->no_keyread)
      {
	table->key_read=1;
	table->file->extra(HA_EXTRA_KEYREAD);
      }
      if (tab->type == JT_REF)
      {
	tab->read_first_record= join_read_always_key;
	tab->read_record.read_record= join_read_next_same;
      }
      else
      {
	tab->read_first_record= join_read_always_key_or_null;
	tab->read_record.read_record= join_read_next_same_or_null;
      }
      break;
    case JT_FT:
      table->status=STATUS_NO_RECORD;
      tab->read_first_record= join_ft_read_first;
      tab->read_record.read_record= join_ft_read_next;
      break;
    case JT_ALL:
      /*
	If previous table use cache
      */
      table->status=STATUS_NO_RECORD;
      if (i != join->const_tables && !(options & SELECT_NO_JOIN_CACHE) &&
          tab->use_quick != 2 && !tab->first_inner)
      {
	if ((options & SELECT_DESCRIBE) ||
	    !join_init_cache(join->thd,join->join_tab+join->const_tables,
			     i-join->const_tables))
	{
	  tab[-1].next_select=sub_select_cache; /* Patch previous */
	}
      }
      /* These init changes read_record */
      if (tab->use_quick == 2)
      {
	join->thd->server_status|=SERVER_QUERY_NO_GOOD_INDEX_USED;
	tab->read_first_record= join_init_quick_read_record;
	if (statistics)
	  statistic_increment(join->thd->status_var.select_range_check_count,
			      &LOCK_status);
      }
      else
      {
	tab->read_first_record= join_init_read_record;
	if (i == join->const_tables)
	{
	  if (tab->select && tab->select->quick)
	  {
	    if (statistics)
	      statistic_increment(join->thd->status_var.select_range_count,
				  &LOCK_status);
	  }
	  else
	  {
	    join->thd->server_status|=SERVER_QUERY_NO_INDEX_USED;
	    if (statistics)
	      statistic_increment(join->thd->status_var.select_scan_count,
				  &LOCK_status);
	  }
	}
	else
	{
	  if (tab->select && tab->select->quick)
	  {
	    if (statistics)
	      statistic_increment(join->thd->status_var.select_full_range_join_count,
				  &LOCK_status);
	  }
	  else
	  {
	    join->thd->server_status|=SERVER_QUERY_NO_INDEX_USED;
	    if (statistics)
	      statistic_increment(join->thd->status_var.select_full_join_count,
				  &LOCK_status);
	  }
	}
	if (!table->no_keyread)
	{
	  if (tab->select && tab->select->quick &&
              tab->select->quick->index != MAX_KEY && //not index_merge
	      table->used_keys.is_set(tab->select->quick->index))
	  {
	    table->key_read=1;
	    table->file->extra(HA_EXTRA_KEYREAD);
	  }
	  else if (!table->used_keys.is_clear_all() &&
		   !(tab->select && tab->select->quick))
	  {					// Only read index tree
	    tab->index=find_shortest_key(table, & table->used_keys);
	    tab->read_first_record= join_read_first;
	    tab->type=JT_NEXT;		// Read with index_first / index_next
	  }
	}
      }
      break;
    default:
      DBUG_PRINT("error",("Table type %d found",tab->type)); /* purecov: deadcode */
      break;					/* purecov: deadcode */
    case JT_UNKNOWN:
    case JT_MAYBE_REF:
      abort();					/* purecov: deadcode */
    }
  }
  join->join_tab[join->tables-1].next_select=0; /* Set by do_select */
  DBUG_VOID_RETURN;
}


/*
  Give error if we some tables are done with a full join

  SYNOPSIS
    error_if_full_join()
    join		Join condition

  USAGE
   This is used by multi_table_update and multi_table_delete when running
   in safe mode

 RETURN VALUES
   0	ok
   1	Error (full join used)
*/

bool error_if_full_join(JOIN *join)
{
  for (JOIN_TAB *tab=join->join_tab, *end=join->join_tab+join->tables;
       tab < end;
       tab++)
  {
    if (tab->type == JT_ALL && (!tab->select || !tab->select->quick))
    {
      my_message(ER_UPDATE_WITHOUT_KEY_IN_SAFE_MODE,
                 ER(ER_UPDATE_WITHOUT_KEY_IN_SAFE_MODE), MYF(0));
      return(1);
    }
  }
  return(0);
}


/*
  cleanup JOIN_TAB

  SYNOPSIS
    JOIN_TAB::cleanup()
*/

void JOIN_TAB::cleanup()
{
  delete select;
  select= 0;
  delete quick;
  quick= 0;
  x_free(cache.buff);
  cache.buff= 0;
  if (table)
  {
    if (table->key_read)
    {
      table->key_read= 0;
      table->file->extra(HA_EXTRA_NO_KEYREAD);
    }
    table->file->ha_index_or_rnd_end();
    /*
      We need to reset this for next select
      (Tested in part_of_refkey)
    */
    table->reginfo.join_tab= 0;
  }
  end_read_record(&read_record);
}


/*
  Partially cleanup JOIN after it has executed: close index or rnd read
  (table cursors), free quick selects.

  DESCRIPTION
    This function is called in the end of execution of a JOIN, before the used
    tables are unlocked and closed.

    For a join that is resolved using a temporary table, the first sweep is
    performed against actual tables and an intermediate result is inserted
    into the temprorary table.
    The last sweep is performed against the temporary table. Therefore,
    the base tables and associated buffers used to fill the temporary table
    are no longer needed, and this function is called to free them.

    For a join that is performed without a temporary table, this function
    is called after all rows are sent, but before EOF packet is sent.

    For a simple SELECT with no subqueries this function performs a full
    cleanup of the JOIN and calls mysql_unlock_read_tables to free used base
    tables.

    If a JOIN is executed for a subquery or if it has a subquery, we can't
    do the full cleanup and need to do a partial cleanup only.
      o If a JOIN is not the top level join, we must not unlock the tables
        because the outer select may not have been evaluated yet, and we
        can't unlock only selected tables of a query.

      o Additionally, if this JOIN corresponds to a correlated subquery, we
        should not free quick selects and join buffers because they will be
        needed for the next execution of the correlated subquery.

      o However, if this is a JOIN for a [sub]select, which is not
        a correlated subquery itself, but has subqueries, we can free it
        fully and also free JOINs of all its subqueries. The exception
        is a subquery in SELECT list, e.g:
        SELECT a, (select max(b) from t1) group by c
        This subquery will not be evaluated at first sweep and its value will
        not be inserted into the temporary table. Instead, it's evaluated
        when selecting from the temporary table. Therefore, it can't be freed
        here even though it's not correlated.
*/

void JOIN::join_free()
{
  SELECT_LEX_UNIT *unit;
  SELECT_LEX *sl;
  /*
    Optimization: if not EXPLAIN and we are done with the JOIN,
    free all tables.
  */
  bool full= (!select_lex->uncacheable && !thd->lex->describe);
  bool can_unlock= full;
  DBUG_ENTER("JOIN::join_free");

  cleanup(full);

  for (unit= select_lex->first_inner_unit(); unit; unit= unit->next_unit())
    for (sl= unit->first_select(); sl; sl= sl->next_select())
    {
      Item_subselect *subselect= sl->master_unit()->item;
      bool full_local= full && (!subselect || subselect->is_evaluated());
      /*
        If this join is evaluated, we can fully clean it up and clean up all
        its underlying joins even if they are correlated -- they will not be
        used any more anyway.
        If this join is not yet evaluated, we still must clean it up to
        close its table cursors -- it may never get evaluated, as in case of
        ... HAVING FALSE OR a IN (SELECT ...))
        but all table cursors must be closed before the unlock.
      */
      sl->cleanup_all_joins(full_local);
      /* Can't unlock if at least one JOIN is still needed */
      can_unlock= can_unlock && full_local;
    }

  /*
    We are not using tables anymore
    Unlock all tables. We may be in an INSERT .... SELECT statement.
  */
  if (can_unlock && lock && thd->lock &&
      !(select_options & SELECT_NO_UNLOCK) &&
      !select_lex->subquery_in_having &&
      (select_lex == (thd->lex->unit.fake_select_lex ?
                      thd->lex->unit.fake_select_lex : &thd->lex->select_lex)))
  {
    /*
      TODO: unlock tables even if the join isn't top level select in the
      tree.
    */
    mysql_unlock_read_tables(thd, lock);           // Don't free join->lock
    lock= 0;
  }

  DBUG_VOID_RETURN;
}


/*
  Free resources of given join

  SYNOPSIS
    JOIN::cleanup()
    fill - true if we should free all resources, call with full==1 should be
           last, before it this function can be called with full==0

  NOTE: with subquery this function definitely will be called several times,
    but even for simple query it can be called several times.
*/

void JOIN::cleanup(bool full)
{
  DBUG_ENTER("JOIN::cleanup");

  if (table)
  {
    JOIN_TAB *tab,*end;
    /*
      Only a sorted table may be cached.  This sorted table is always the
      first non const table in join->table
    */
    if (tables > const_tables) // Test for not-const tables
    {
      free_io_cache(table[const_tables]);
      filesort_free_buffers(table[const_tables]);
    }

    if (full)
    {
      for (tab= join_tab, end= tab+tables; tab != end; tab++)
	tab->cleanup();
      table= 0;
      tables= 0;
    }
    else
    {
      for (tab= join_tab, end= tab+tables; tab != end; tab++)
      {
	if (tab->table)
	    tab->table->file->ha_index_or_rnd_end();
      }
    }
  }
  /*
    We are not using tables anymore
    Unlock all tables. We may be in an INSERT .... SELECT statement.
  */
  if (full)
  {
    if (tmp_join)
      tmp_table_param.copy_field= 0;
    group_fields.delete_elements();
    /*
      We can't call delete_elements() on copy_funcs as this will cause
      problems in free_elements() as some of the elements are then deleted.
    */
    tmp_table_param.copy_funcs.empty();
    tmp_table_param.cleanup();
  }
  DBUG_VOID_RETURN;
}


/*****************************************************************************
  Remove the following expressions from ORDER BY and GROUP BY:
  Constant expressions
  Expression that only uses tables that are of type EQ_REF and the reference
  is in the ORDER list or if all refereed tables are of the above type.

  In the following, the X field can be removed:
  SELECT * FROM t1,t2 WHERE t1.a=t2.a ORDER BY t1.a,t2.X
  SELECT * FROM t1,t2,t3 WHERE t1.a=t2.a AND t2.b=t3.b ORDER BY t1.a,t3.X

  These can't be optimized:
  SELECT * FROM t1,t2 WHERE t1.a=t2.a ORDER BY t2.X,t1.a
  SELECT * FROM t1,t2 WHERE t1.a=t2.a AND t1.b=t2.b ORDER BY t1.a,t2.c
  SELECT * FROM t1,t2 WHERE t1.a=t2.a ORDER BY t2.b,t1.a
*****************************************************************************/

static bool
eq_ref_table(JOIN *join, ORDER *start_order, JOIN_TAB *tab)
{
  if (tab->cached_eq_ref_table)			// If cached
    return tab->eq_ref_table;
  tab->cached_eq_ref_table=1;
  if (tab->type == JT_CONST)			// We can skip const tables
    return (tab->eq_ref_table=1);		/* purecov: inspected */
  if (tab->type != JT_EQ_REF || tab->table->maybe_null)
    return (tab->eq_ref_table=0);		// We must use this
  Item **ref_item=tab->ref.items;
  Item **end=ref_item+tab->ref.key_parts;
  uint found=0;
  table_map map=tab->table->map;

  for (; ref_item != end ; ref_item++)
  {
    if (! (*ref_item)->const_item())
    {						// Not a const ref
      ORDER *order;
      for (order=start_order ; order ; order=order->next)
      {
	if ((*ref_item)->eq(order->item[0],0))
	  break;
      }
      if (order)
      {
	found++;
	DBUG_ASSERT(!(order->used & map));
	order->used|=map;
	continue;				// Used in ORDER BY
      }
      if (!only_eq_ref_tables(join,start_order, (*ref_item)->used_tables()))
	return (tab->eq_ref_table=0);
    }
  }
  /* Check that there was no reference to table before sort order */
  for (; found && start_order ; start_order=start_order->next)
  {
    if (start_order->used & map)
    {
      found--;
      continue;
    }
    if (start_order->depend_map & map)
      return (tab->eq_ref_table=0);
  }
  return tab->eq_ref_table=1;
}


static bool
only_eq_ref_tables(JOIN *join,ORDER *order,table_map tables)
{
  if (specialflag &  SPECIAL_SAFE_MODE)
    return 0;			// skip this optimize /* purecov: inspected */
  for (JOIN_TAB **tab=join->map2table ; tables ; tab++, tables>>=1)
  {
    if (tables & 1 && !eq_ref_table(join, order, *tab))
      return 0;
  }
  return 1;
}


/* Update the dependency map for the tables */

static void update_depend_map(JOIN *join)
{
  JOIN_TAB *join_tab=join->join_tab, *end=join_tab+join->tables;

  for (; join_tab != end ; join_tab++)
  {
    TABLE_REF *ref= &join_tab->ref;
    table_map depend_map=0;
    Item **item=ref->items;
    uint i;
    for (i=0 ; i < ref->key_parts ; i++,item++)
      depend_map|=(*item)->used_tables();
    ref->depend_map=depend_map & ~OUTER_REF_TABLE_BIT;
    depend_map&= ~OUTER_REF_TABLE_BIT;
    for (JOIN_TAB **tab=join->map2table;
	 depend_map ;
	 tab++,depend_map>>=1 )
    {
      if (depend_map & 1)
	ref->depend_map|=(*tab)->ref.depend_map;
    }
  }
}


/* Update the dependency map for the sort order */

static void update_depend_map(JOIN *join, ORDER *order)
{
  for (; order ; order=order->next)
  {
    table_map depend_map;
    order->item[0]->update_used_tables();
    order->depend_map=depend_map=order->item[0]->used_tables();
    // Not item_sum(), RAND() and no reference to table outside of sub select
    if (!(order->depend_map & (OUTER_REF_TABLE_BIT | RAND_TABLE_BIT)))
    {
      for (JOIN_TAB **tab=join->map2table;
	   depend_map ;
	   tab++, depend_map>>=1)
      {
	if (depend_map & 1)
	  order->depend_map|=(*tab)->ref.depend_map;
      }
    }
  }
}


/*
  Remove all constants and check if ORDER only contains simple expressions

  SYNOPSIS
   remove_const()
   join			Join handler
   first_order		List of SORT or GROUP order
   cond			WHERE statement
   change_list		Set to 1 if we should remove things from list
			If this is not set, then only simple_order is
                        calculated   
   simple_order		Set to 1 if we are only using simple expressions

  RETURN
    Returns new sort order

    simple_order is set to 1 if sort_order only uses fields from head table
    and the head table is not a LEFT JOIN table

*/

static ORDER *
remove_const(JOIN *join,ORDER *first_order, COND *cond,
             bool change_list, bool *simple_order)
{
  if (join->tables == join->const_tables)
    return change_list ? 0 : first_order;		// No need to sort

  ORDER *order,**prev_ptr;
  table_map first_table= join->join_tab[join->const_tables].table->map;
  table_map not_const_tables= ~join->const_table_map;
  table_map ref;
  DBUG_ENTER("remove_const");

  prev_ptr= &first_order;
  *simple_order= *join->join_tab[join->const_tables].on_expr_ref ? 0 : 1;

  /* NOTE: A variable of not_const_tables ^ first_table; breaks gcc 2.7 */

  update_depend_map(join, first_order);
  for (order=first_order; order ; order=order->next)
  {
    table_map order_tables=order->item[0]->used_tables();
    if (order->item[0]->with_sum_func)
      *simple_order=0;				// Must do a temp table to sort
    else if (!(order_tables & not_const_tables))
    {
      DBUG_PRINT("info",("removing: %s", order->item[0]->full_name()));
      continue;					// skip const item
    }
    else
    {
      if (order_tables & (RAND_TABLE_BIT | OUTER_REF_TABLE_BIT))
	*simple_order=0;
      else
      {
	Item *comp_item=0;
	if (cond && const_expression_in_where(cond,order->item[0], &comp_item))
	{
	  DBUG_PRINT("info",("removing: %s", order->item[0]->full_name()));
	  continue;
	}
	if ((ref=order_tables & (not_const_tables ^ first_table)))
	{
	  if (!(order_tables & first_table) &&
              only_eq_ref_tables(join,first_order, ref))
	  {
	    DBUG_PRINT("info",("removing: %s", order->item[0]->full_name()));
	    continue;
	  }
	  *simple_order=0;			// Must do a temp table to sort
	}
      }
    }
    if (change_list)
      *prev_ptr= order;				// use this entry
    prev_ptr= &order->next;
  }
  if (change_list)
    *prev_ptr=0;
  if (prev_ptr == &first_order)			// Nothing to sort/group
    *simple_order=1;
  DBUG_PRINT("exit",("simple_order: %d",(int) *simple_order));
  DBUG_RETURN(first_order);
}


static int
return_zero_rows(JOIN *join, select_result *result,TABLE_LIST *tables,
		 List<Item> &fields, bool send_row, uint select_options,
		 const char *info, Item *having)
{
  DBUG_ENTER("return_zero_rows");

  if (select_options & SELECT_DESCRIBE)
  {
    select_describe(join, FALSE, FALSE, FALSE, info);
    DBUG_RETURN(0);
  }

  join->join_free();

  if (send_row)
  {
    for (TABLE_LIST *table= tables; table; table= table->next_leaf)
      mark_as_null_row(table->table);		// All fields are NULL
    if (having && having->val_int() == 0)
      send_row=0;
  }
  if (!(result->send_fields(fields,
                              Protocol::SEND_NUM_ROWS | Protocol::SEND_EOF)))
  {
    if (send_row)
    {
      List_iterator_fast<Item> it(fields);
      Item *item;
      while ((item= it++))
	item->no_rows_in_result();
      result->send_data(fields);
    }
    result->send_eof();				// Should be safe
  }
  /* Update results for FOUND_ROWS */
  join->thd->limit_found_rows= join->thd->examined_row_count= 0;
  DBUG_RETURN(0);
}


static void clear_tables(JOIN *join)
{
  for (uint i=0 ; i < join->tables ; i++)
    mark_as_null_row(join->table[i]);		// All fields are NULL
}

/*****************************************************************************
  Make som simple condition optimization:
  If there is a test 'field = const' change all refs to 'field' to 'const'
  Remove all dummy tests 'item = item', 'const op const'.
  Remove all 'item is NULL', when item can never be null!
  item->marker should be 0 for all items on entry
  Return in cond_value FALSE if condition is impossible (1 = 2)
*****************************************************************************/

class COND_CMP :public ilink {
public:
  static void *operator new(size_t size)
  {
    return (void*) sql_alloc((uint) size);
  }
  static void operator delete(void *ptr __attribute__((unused)),
                              size_t size __attribute__((unused)))
  { TRASH(ptr, size); }

  Item *and_level;
  Item_func *cmp_func;
  COND_CMP(Item *a,Item_func *b) :and_level(a),cmp_func(b) {}
};

#ifdef HAVE_EXPLICIT_TEMPLATE_INSTANTIATION
template class I_List<COND_CMP>;
template class I_List_iterator<COND_CMP>;
template class List<Item_func_match>;
template class List_iterator<Item_func_match>;
#endif


/* 
  Find the multiple equality predicate containing a field
 
  SYNOPSIS
    find_item_equal()
    cond_equal          multiple equalities to search in
    field               field to look for
    inherited_fl  :out  set up to TRUE if multiple equality is found
                        on upper levels (not on current level of cond_equal) 

  DESCRIPTION
    The function retrieves the multiple equalities accessed through
    the con_equal structure from current level and up looking for
    an equality containing field. It stops retrieval as soon as the equality
    is found and set up inherited_fl to TRUE if it's found on upper levels.

  RETURN
    Item_equal for the found multiple equality predicate if a success;
    NULL - otherwise.
*/

Item_equal *find_item_equal(COND_EQUAL *cond_equal, Field *field,
                            bool *inherited_fl)
{
  Item_equal *item= 0;
  bool in_upper_level= FALSE;
  while (cond_equal)
  {
    List_iterator_fast<Item_equal> li(cond_equal->current_level);
    while ((item= li++))
    {
      if (item->contains(field))
        goto finish;
    }
    in_upper_level= TRUE;
    cond_equal= cond_equal->upper_levels;
  }
  in_upper_level= FALSE;
finish:
  *inherited_fl= in_upper_level;
  return item;
}

  
/* 
  Check whether an item is a simple equality predicate and if so
  create/find a multiple equality for this predicate

  SYNOPSIS
    check_equality()
    item       item to check
    cond_equal multiple equalities that must hold together with the predicate

  DESCRIPTION
    This function first checks whether an item is a simple equality i.e.
    the one that equates a field with another field or a constant
    (item=constant_item or item=field_item).
    If this is the case the function looks a for a multiple equality
    in the lists referenced directly or indirectly by cond_equal inferring
    the given simple equality. If it doesn't find any, it builds a multiple
    equality that covers the predicate, i.e. the predicate can be inferred
    from it.
    The built multiple equality could be obtained in such a way:
    create a binary  multiple equality equivalent to the predicate, then
    merge it, if possible, with one of old multiple equalities.
    This guarantees that the set of multiple equalities covering equality
    predicates will
    be minimal.

  EXAMPLE
    For the where condition
    WHERE a=b AND b=c AND
          (b=2 OR f=e)
    the check_equality will be called for the following equality
    predicates a=b, b=c, b=2 and f=e.
    For a=b it will be called with *cond_equal=(0,[]) and will transform
    *cond_equal into (0,[Item_equal(a,b)]). 
    For b=c it will be called with *cond_equal=(0,[Item_equal(a,b)])
    and will transform *cond_equal into CE=(0,[Item_equal(a,b,c)]).
    For b=2 it will be called with *cond_equal=(ptr(CE),[])
    and will transform *cond_equal into (ptr(CE),[Item_equal(2,a,b,c)]).
    For f=e it will be called with *cond_equal=(ptr(CE), [])
    and will transform *cond_equal into (ptr(CE),[Item_equal(f,e)]).

  NOTES
    Now only fields that have the same type defintions (verified by
    the Field::eq_def method) are placed to the same multiple equalities.
    Because of this some equality predicates are not eliminated and
    can be used in the constant propagation procedure.
    We could weeken the equlity test as soon as at least one of the 
    equal fields is to be equal to a constant. It would require a 
    more complicated implementation: we would have to store, in
    general case, its own constant for each fields from the multiple
    equality. But at the same time it would allow us to get rid
    of constant propagation completely: it would be done by the call
    to build_equal_items_for_cond.
    
  IMPLEMENTATION
    The implementation does not follow exactly the above rules to
    build a new multiple equality for the equality predicate.
    If it processes the equality of the form field1=field2, it
    looks for multiple equalities me1 containig field1 and me2 containing
    field2. If only one of them is found the fuction expands it with
    the lacking field. If multiple equalities for both fields are
    found they are merged. If both searches fail a new multiple equality
    containing just field1 and field2 is added to the existing
    multiple equalities.
    If the function processes the predicate of the form field1=const,
    it looks for a multiple equality containing field1. If found, the 
    function checks the constant of the multiple equality. If the value
    is unknown, it is setup to const. Otherwise the value is compared with
    const and the evaluation of the equality predicate is performed.
    When expanding/merging equality predicates from the upper levels
    the function first copies them for the current level. It looks
    acceptable, as this happens rarely. The implementation without
    copying would be much more complicated.

  RETURN
    TRUE  - if the predicate is a simple equality predicate
    FALSE - otherwise
*/

static bool check_equality(Item *item, COND_EQUAL *cond_equal)
{
  if (item->type() == Item::FUNC_ITEM &&
         ((Item_func*) item)->functype() == Item_func::EQ_FUNC)
  {
    Item *left_item= ((Item_func*) item)->arguments()[0];
    Item *right_item= ((Item_func*) item)->arguments()[1];

    if (left_item->type() == Item::REF_ITEM &&
        ((Item_ref*)left_item)->ref_type() == Item_ref::VIEW_REF)
    {
      if (((Item_ref*)left_item)->depended_from)
        return FALSE;
      left_item= left_item->real_item();
    }
    if (right_item->type() == Item::REF_ITEM &&
        ((Item_ref*)right_item)->ref_type() == Item_ref::VIEW_REF)
    {
      if (((Item_ref*)right_item)->depended_from)
        return FALSE;
      right_item= right_item->real_item();
    }
    if (left_item->type() == Item::FIELD_ITEM &&
        right_item->type() == Item::FIELD_ITEM &&
        !((Item_field*)left_item)->depended_from &&
        !((Item_field*)right_item)->depended_from)
    {
      /* The predicate the form field1=field2 is processed */

      Field *left_field= ((Item_field*) left_item)->field;
      Field *right_field= ((Item_field*) right_item)->field;

      if (!left_field->eq_def(right_field))
        return FALSE;

      if (left_field->eq(right_field))  /* f = f */
        return TRUE;
      
      /* Search for multiple equalities containing field1 and/or field2 */
      bool left_copyfl, right_copyfl;
      Item_equal *left_item_equal=
                 find_item_equal(cond_equal, left_field, &left_copyfl);
      Item_equal *right_item_equal= 
                 find_item_equal(cond_equal, right_field, &right_copyfl);

      if (left_item_equal && left_item_equal == right_item_equal)
      {
        /* 
           The equality predicate is inference of one of the existing
           multiple equalities, i.e the condition is already covered
           by upper level equalities
        */
          return TRUE;
      }
      
      /* Copy the found multiple equalities at the current level if needed */
      if (left_copyfl)
      {
        /* left_item_equal of an upper level contains left_item */
        left_item_equal= new Item_equal(left_item_equal);
        cond_equal->current_level.push_back(left_item_equal);
      }
      if (right_copyfl)
      {
        /* right_item_equal of an upper level contains right_item */
        right_item_equal= new Item_equal(right_item_equal);
        cond_equal->current_level.push_back(right_item_equal);
      }

      if (left_item_equal)
      { 
        /* left item was found in the current or one of the upper levels */
        if (! right_item_equal)
          left_item_equal->add((Item_field *) right_item);
        else
        {
          /* Merge two multiple equalities forming a new one */
          left_item_equal->merge(right_item_equal);
          /* Remove the merged multiple equality from the list */
          List_iterator<Item_equal> li(cond_equal->current_level);
          while ((li++) != right_item_equal);
          li.remove();
        }
      }
      else
      { 
        /* left item was not found neither the current nor in upper levels  */
         if (right_item_equal)
           right_item_equal->add((Item_field *) left_item);
         else 
         {
           /* None of the fields was found in multiple equalities */
           Item_equal *item= new Item_equal((Item_field *) left_item,
                                            (Item_field *) right_item);
           cond_equal->current_level.push_back(item);
         }
      }
      return TRUE;
    }

    {
      /* The predicate of the form field=const/const=field is processed */
      Item *const_item= 0;
      Item_field *field_item= 0;
      if (left_item->type() == Item::FIELD_ITEM &&
          !((Item_field*)left_item)->depended_from &&
          right_item->const_item())
      {
        field_item= (Item_field*) left_item;
        const_item= right_item;
      }
      else if (right_item->type() == Item::FIELD_ITEM &&
               !((Item_field*)right_item)->depended_from &&
               left_item->const_item())
      {
        field_item= (Item_field*) right_item;
        const_item= left_item;
      }
      if (const_item &&
          field_item->result_type() == const_item->result_type())
      {
        bool copyfl;

        if (field_item->result_type() == STRING_RESULT)
        {
          CHARSET_INFO *cs= ((Field_str*) field_item->field)->charset();
          if ((cs != ((Item_cond *) item)->compare_collation()) ||
              !cs->coll->propagate(cs, 0, 0))
            return FALSE;
        }

        Item_equal *item_equal = find_item_equal(cond_equal,
                                                 field_item->field, &copyfl);
        if (copyfl)
        {
          item_equal= new Item_equal(item_equal);
          cond_equal->current_level.push_back(item_equal);
        }
        if (item_equal)
        {
          /* 
            The flag cond_false will be set to 1 after this, if item_equal
            already contains a constant and its value is  not equal to
            the value of const_item.
          */
          item_equal->add(const_item);
        }
        else
        {
          item_equal= new Item_equal(const_item, field_item);
          cond_equal->current_level.push_back(item_equal);
        }
        return TRUE;
      }
    }
  }
  return FALSE;
}

/* 
  Replace all equality predicates in a condition by multiple equality items

  SYNOPSIS
    build_equal_items_for_cond()
    cond       condition(expression) where to make replacement
    inherited  path to all inherited multiple equality items

  DESCRIPTION
    At each 'and' level the function detects items for equality predicates
    and replaced them by a set of multiple equality items of class Item_equal,
    taking into account inherited equalities from upper levels. 
    If an equality predicate is used not in a conjunction it's just
    replaced by a multiple equality predicate.
    For each 'and' level the function set a pointer to the inherited
    multiple equalities in the cond_equal field of the associated
    object of the type Item_cond_and.   
    The function also traverses the cond tree and and for each field reference
    sets a pointer to the multiple equality item containing the field, if there
    is any. If this multiple equality equates fields to a constant the
    function replace the field reference by the constant.
    The function also determines the maximum number of members in 
    equality lists of each Item_cond_and object assigning it to
    cond_equal->max_members of this object and updating accordingly
    the upper levels COND_EQUAL structures.  

  NOTES
    Multiple equality predicate =(f1,..fn) is equivalent to the conjuction of
    f1=f2, .., fn-1=fn. It substitutes any inference from these
    equality predicates that is equivalent to the conjunction.
    Thus, =(a1,a2,a3) can substitute for ((a1=a3) AND (a2=a3) AND (a2=a1)) as
    it is equivalent to ((a1=a2) AND (a2=a3)).
    The function always makes a substitution of all equality predicates occured
    in a conjuction for a minimal set of multiple equality predicates.
    This set can be considered as a canonical representation of the
    sub-conjunction of the equality predicates.
    E.g. (t1.a=t2.b AND t2.b>5 AND t1.a=t3.c) is replaced by 
    (=(t1.a,t2.b,t3.c) AND t2.b>5), not by
    (=(t1.a,t2.b) AND =(t1.a,t3.c) AND t2.b>5);
    while (t1.a=t2.b AND t2.b>5 AND t3.c=t4.d) is replaced by
    (=(t1.a,t2.b) AND =(t3.c=t4.d) AND t2.b>5),
    but if additionally =(t4.d,t2.b) is inherited, it
    will be replaced by (=(t1.a,t2.b,t3.c,t4.d) AND t2.b>5)

  IMPLEMENTATION
    The function performs the substitution in a recursive descent by
    the condtion tree, passing to the next AND level a chain of multiple
    equality predicates which have been built at the upper levels.
    The Item_equal items built at the level are attached to other 
    non-equality conjucts as a sublist. The pointer to the inherited
    multiple equalities is saved in the and condition object (Item_cond_and).
    This chain allows us for any field reference occurence easyly to find a 
    multiple equality that must be held for this occurence.
    For each AND level we do the following:
    - scan it for all equality predicate (=) items
    - join them into disjoint Item_equal() groups
    - process the included OR conditions recursively to do the same for 
      lower AND levels. 
    We need to do things in this order as lower AND levels need to know about
    all possible Item_equal objects in upper levels.

  RETURN
    pointer to the transformed condition
*/

static COND *build_equal_items_for_cond(COND *cond,
                                        COND_EQUAL *inherited)
{
  Item_equal *item_equal;
  uint members;
  COND_EQUAL cond_equal;
  cond_equal.upper_levels= inherited;

  if (cond->type() == Item::COND_ITEM)
  {
    bool and_level= ((Item_cond*) cond)->functype() ==
      Item_func::COND_AND_FUNC;
    List<Item> *args= ((Item_cond*) cond)->argument_list();
    
    List_iterator<Item> li(*args);
    Item *item;

    if (and_level)
    {
      /*
         Retrieve all conjucts of this level detecting the equality
         that are subject to substitution by multiple equality items and
         removing each such predicate from the conjunction after having 
         found/created a multiple equality whose inference the predicate is.
     */      
      while ((item= li++))
      {
        /*
          PS/SP note: we can safely remove a node from AND-OR
          structure here because it's restored before each
          re-execution of any prepared statement/stored procedure.
        */
        if (check_equality(item, &cond_equal))
          li.remove();
      }

      List_iterator_fast<Item_equal> it(cond_equal.current_level);
      while ((item_equal= it++))
      {
        item_equal->fix_length_and_dec();
        item_equal->update_used_tables();
        members= item_equal->members();
        if (cond_equal.max_members < members)
          cond_equal.max_members= members; 
      }
      members= cond_equal.max_members;
      if (inherited && inherited->max_members < members)
      {
        do
        {
	  inherited->max_members= members;
          inherited= inherited->upper_levels;
        }
        while (inherited);
      }

      ((Item_cond_and*)cond)->cond_equal= cond_equal;
      inherited= &(((Item_cond_and*)cond)->cond_equal);
    }
    /*
       Make replacement of equality predicates for lower levels
       of the condition expression.
    */
    li.rewind();
    while ((item= li++))
    { 
      Item *new_item;
      if ((new_item = build_equal_items_for_cond(item, inherited))!= item)
      {
        /* This replacement happens only for standalone equalities */
        /*
          This is ok with PS/SP as the replacement is done for
          arguments of an AND/OR item, which are restored for each
          execution of PS/SP.
        */
        li.replace(new_item);
      }
    }
    if (and_level)
      args->concat((List<Item> *)&cond_equal.current_level);
  }
  else if (cond->type() == Item::FUNC_ITEM)
  {
    /*
      If an equality predicate forms the whole and level,
      we call it standalone equality and it's processed here.
      E.g. in the following where condition
      WHERE a=5 AND (b=5 or a=c)
      (b=5) and (a=c) are standalone equalities.
      In general we can't leave alone standalone eqalities:
      for WHERE a=b AND c=d AND (b=c OR d=5)
      b=c is replaced by =(a,b,c,d).  
     */
    if (check_equality(cond, &cond_equal) &&
        (item_equal= cond_equal.current_level.pop()))
    {
      item_equal->fix_length_and_dec();
      item_equal->update_used_tables();
      return item_equal;
    }
    /* 
      For each field reference in cond, not from equalitym predicates,
      set a pointer to the multiple equality if belongs to (if there is any)
    */ 
    cond= cond->transform(&Item::equal_fields_propagator,
                            (byte *) inherited);
    cond->update_used_tables();
  }
  return cond;
}


/* 
  Build multiple equalities for a condition and all on expressions that
  inherit these multiple equalities

  SYNOPSIS
    build_equal_items()
    thd			Thread handler
    cond                condition to build the multiple equalities for
    inherited           path to all inherited multiple equality items
    join_list           list of join tables to which the condition refers to
    cond_equal_ref :out pointer to the structure to place built equalities in

  DESCRIPTION
    The function first applies the build_equal_items_for_cond function
    to build all multiple equalities for condition cond utilizing equalities
    referred through the parameter inherited. The extended set of
    equalities is returned in the structure referred by the cond_equal_ref
    parameter. After this the function calls itself recursively for
    all on expressions whose direct references can be found in join_list
    and who inherit directly the multiple equalities just having built.

  NOTES
    The on expression used in an outer join operation inherits all equalities
    from the on expression of the embedding join, if there is any, or 
    otherwise - from the where condition.
    This fact is not obvious, but presumably can be proved.
    Consider the following query:
      SELECT * FROM (t1,t2) LEFT JOIN (t3,t4) ON t1.a=t3.a AND t2.a=t4.a
        WHERE t1.a=t2.a;
    If the on expression in the query inherits =(t1.a,t2.a), then we
    can build the multiple equality =(t1.a,t2.a,t3.a,t4.a) that infers
    the equality t3.a=t4.a. Although the on expression
    t1.a=t3.a AND t2.a=t4.a AND t3.a=t4.a is not equivalent to the one
    in the query the latter can be replaced by the former: the new query
    will return the same result set as the original one.

    Interesting that multiple equality =(t1.a,t2.a,t3.a,t4.a) allows us
    to use t1.a=t3.a AND t3.a=t4.a under the on condition:
      SELECT * FROM (t1,t2) LEFT JOIN (t3,t4) ON t1.a=t3.a AND t3.a=t4.a
        WHERE t1.a=t2.a
    This query equivalent to:
      SELECT * FROM (t1 LEFT JOIN (t3,t4) ON t1.a=t3.a AND t3.a=t4.a),t2
        WHERE t1.a=t2.a
    Similarly the original query can be rewritten to the query:
      SELECT * FROM (t1,t2) LEFT JOIN (t3,t4) ON t2.a=t4.a AND t3.a=t4.a
        WHERE t1.a=t2.a
    that is equivalent to:   
      SELECT * FROM (t2 LEFT JOIN (t3,t4)ON t2.a=t4.a AND t3.a=t4.a), t1
        WHERE t1.a=t2.a
    Thus, applying equalities from the where condition we basically
    can get more freedom in performing join operations.
    Althogh we don't use this property now, it probably makes sense to use 
    it in the future.    
         
  RETURN
    pointer to the transformed condition containing multiple equalities
*/
   
static COND *build_equal_items(THD *thd, COND *cond,
                               COND_EQUAL *inherited,
                               List<TABLE_LIST> *join_list,
                               COND_EQUAL **cond_equal_ref)
{
  COND_EQUAL *cond_equal= 0;

  if (cond) 
  {
    cond= build_equal_items_for_cond(cond, inherited);
    cond->update_used_tables();
    if (cond->type() == Item::COND_ITEM &&
        ((Item_cond*) cond)->functype() == Item_func::COND_AND_FUNC)
      cond_equal= &((Item_cond_and*) cond)->cond_equal;
    else if (cond->type() == Item::FUNC_ITEM &&
             ((Item_cond*) cond)->functype() == Item_func::MULT_EQUAL_FUNC)
    {
      cond_equal= new COND_EQUAL;
      cond_equal->current_level.push_back((Item_equal *) cond);
    }
  }
  if (cond_equal)
  {
    cond_equal->upper_levels= inherited;
    inherited= cond_equal;
  }
  *cond_equal_ref= cond_equal;

  if (join_list)
  {
    TABLE_LIST *table;
    List_iterator<TABLE_LIST> li(*join_list);

    while ((table= li++))
    {
      if (table->on_expr)
      {
        List<TABLE_LIST> *join_list= table->nested_join ?
	                             &table->nested_join->join_list : NULL;
        /*
          We can modify table->on_expr because its old value will
          be restored before re-execution of PS/SP.
        */
        table->on_expr= build_equal_items(thd, table->on_expr, inherited,
                                          join_list, &table->cond_equal);
      }
    }
  }

  return cond;
}    


/* 
  Compare field items by table order in the execution plan
 
  SYNOPSIS
    compare_fields_by_table_order()
    field1          first field item to compare
    field2          second field item to compare
    table_join_idx  index to tables determining table order    

  DESCRIPTION
    field1 considered as better than field2 if the table containing
    field1 is accessed earlier than the table containing field2.   
    The function finds out what of two fields is better according
    this criteria.

  RETURN
     1, if field1 is better than field2 
    -1, if field2 is better than field1
     0, otherwise
*/

static int compare_fields_by_table_order(Item_field *field1,
                                  Item_field *field2,
                                  void *table_join_idx)
{
  int cmp= 0;
  bool outer_ref= 0;
  if (field2->used_tables() & OUTER_REF_TABLE_BIT)
  {  
    outer_ref= 1;
    cmp= -1;
  }
  if (field2->used_tables() & OUTER_REF_TABLE_BIT)
  {
    outer_ref= 1;
    cmp++;
  }
  if (outer_ref)
    return cmp;
  JOIN_TAB **idx= (JOIN_TAB **) table_join_idx;
  cmp= idx[field2->field->table->tablenr]-idx[field1->field->table->tablenr];
  return cmp < 0 ? -1 : (cmp ? 1 : 0);
}


/* 
  Generate minimal set of simple equalities equivalent to a multiple equality
 
  SYNOPSIS
    eliminate_item_equal()
    cond            condition to add the generated equality to
    upper_levels    structure to access multiple equality of upper levels
    item_equal      multiple equality to generate simple equality from     

  DESCRIPTION
    The function retrieves the fields of the multiple equality item
    item_equal and  for each field f:
    - if item_equal contains const it generates the equality f=const_item;
    - otherwise, if f is not the first field, generates the equality
      f=item_equal->get_first().
    All generated equality are added to the cond conjunction.

  NOTES
    Before generating an equality function checks that it has not
    been generated for multiple equalies of the upper levels.
    E.g. for the following where condition
    WHERE a=5 AND ((a=b AND b=c) OR  c>4)
    the upper level AND condition will contain =(5,a),
    while the lower level AND condition will contain =(5,a,b,c).
    When splitting =(5,a,b,c) into a separate equality predicates
    we should omit 5=a, as we have it already in the upper level.
    The following where condition gives us a more complicated case:
    WHERE t1.a=t2.b AND t3.c=t4.d AND (t2.b=t3.c OR t4.e>5 ...) AND ...
    Given the tables are accessed in the order t1->t2->t3->t4 for
    the selected query execution plan the lower level multiple
    equality =(t1.a,t2.b,t3.c,t4.d) formally  should be converted to
    t1.a=t2.b AND t1.a=t3.c AND t1.a=t4.d. But t1.a=t2.a will be
    generated for the upper level. Also t3.c=t4.d will be generated there.
    So only t1.a=t3.c should be left in the lower level.
    If cond is equal to 0, then not more then one equality is generated
    and a pointer to it is returned as the result of the function.

  RETURN
    The condition with generated simple equalities or
    a pointer to the simple generated equality, if success.
    0, otherwise.
*/

static Item *eliminate_item_equal(COND *cond, COND_EQUAL *upper_levels,
                                  Item_equal *item_equal)
{
  List<Item> eq_list;
  Item_func_eq *eq_item= 0;
  if (((Item *) item_equal)->const_item() && !item_equal->val_int())
    return new Item_int((longlong) 0,1); 
  Item *item_const= item_equal->get_const();
  Item_equal_iterator it(*item_equal);
  Item *head;
  if (item_const)
    head= item_const;
  else
  {
    head= item_equal->get_first();
    it++;
  }
  Item_field *item_field;
  while ((item_field= it++))
  {
    Item_equal *upper= item_field->find_item_equal(upper_levels);
    Item_field *item= item_field;
    if (upper)
    { 
      if (item_const && upper->get_const())
        item= 0;
      else
      {
        Item_equal_iterator li(*item_equal);
        while ((item= li++) != item_field)
        {
          if (item->find_item_equal(upper_levels) == upper)
            break;
        }
      }
    }
    if (item == item_field)
    {
      if (eq_item)
        eq_list.push_back(eq_item);
      eq_item= new Item_func_eq(item_field, head);
      if (!eq_item)
        return 0;
      eq_item->set_cmp_func();
      eq_item->quick_fix_field();
   }
  }

  if (!cond && !eq_list.head())
  {
    if (!eq_item)
      return new Item_int((longlong) 1,1);
    return eq_item;
  }

  if (eq_item)
    eq_list.push_back(eq_item);
  if (!cond)
    cond= new Item_cond_and(eq_list);
  else
    ((Item_cond *) cond)->add_at_head(&eq_list);

  cond->quick_fix_field();
  cond->update_used_tables();
   
  return cond;
}


/* 
  Substitute every field reference in a condition by the best equal field 
  and eliminate all multiplle equality predicates
 
  SYNOPSIS
    substitute_for_best_equal_field()
    cond            condition to process
    cond_equal      multiple equalities to take into consideration
    table_join_idx  index to tables determining field preference

  DESCRIPTION
    The function retrieves the cond condition and for each encountered
    multiple equality predicate it sorts the field references in it
    according to the order of tables specified by the table_join_idx
    parameter. Then it eliminates the multiple equality predicate it
    replacing it by the conjunction of simple equality predicates 
    equating every field from the multiple equality to the first
    field in it, or to the constant, if there is any.
    After this the function retrieves all other conjuncted
    predicates substitute every field reference by the field reference
    to the first equal field or equal constant if there are any.
 
  NOTES
    At the first glance full sort of fields in multiple equality
    seems to be an overkill. Yet it's not the case due to possible
    new fields in multiple equality item of lower levels. We want
    the order in them to comply with the order of upper levels.

  RETURN
    The transformed condition
*/

static COND* substitute_for_best_equal_field(COND *cond,
                                             COND_EQUAL *cond_equal,
                                             void *table_join_idx)
{
  Item_equal *item_equal;

  if (cond->type() == Item::COND_ITEM)
  {
    List<Item> *cond_list= ((Item_cond*) cond)->argument_list();

    bool and_level= ((Item_cond*) cond)->functype() ==
                      Item_func::COND_AND_FUNC;
    if (and_level)
    {
      cond_equal= &((Item_cond_and *) cond)->cond_equal;
      cond_list->disjoin((List<Item> *) &cond_equal->current_level);

      List_iterator_fast<Item_equal> it(cond_equal->current_level);      
      while ((item_equal= it++))
      {
        item_equal->sort(&compare_fields_by_table_order, table_join_idx);
      }
    }
    
    List_iterator<Item> li(*cond_list);
    Item *item;
    while ((item= li++))
    {
      Item *new_item =substitute_for_best_equal_field(item, cond_equal,
                                                      table_join_idx);
      /*
        This works OK with PS/SP re-execution as changes are made to
        the arguments of AND/OR items only
      */
      if (new_item != item)
        li.replace(new_item);
    }

    if (and_level)
    {
      List_iterator_fast<Item_equal> it(cond_equal->current_level);
      while ((item_equal= it++))
      {
        cond= eliminate_item_equal(cond, cond_equal->upper_levels, item_equal);
      }
    }
  }
  else if (cond->type() == Item::FUNC_ITEM && 
           ((Item_cond*) cond)->functype() == Item_func::MULT_EQUAL_FUNC)
  {
    item_equal= (Item_equal *) cond;
    item_equal->sort(&compare_fields_by_table_order, table_join_idx);
    if (cond_equal && cond_equal->current_level.head() == item_equal)
      cond_equal= 0;
    return eliminate_item_equal(0, cond_equal, item_equal);
  }
  else
    cond->transform(&Item::replace_equal_field, 0);
  return cond;
}


/*
  change field = field to field = const for each found field = const in the
  and_level
*/

static void
change_cond_ref_to_const(THD *thd, I_List<COND_CMP> *save_list,
                         Item *and_father, Item *cond,
                         Item *field, Item *value)
{
  if (cond->type() == Item::COND_ITEM)
  {
    bool and_level= ((Item_cond*) cond)->functype() ==
      Item_func::COND_AND_FUNC;
    List_iterator<Item> li(*((Item_cond*) cond)->argument_list());
    Item *item;
    while ((item=li++))
      change_cond_ref_to_const(thd, save_list,and_level ? cond : item, item,
			       field, value);
    return;
  }
  if (cond->eq_cmp_result() == Item::COND_OK)
    return;					// Not a boolean function

  Item_bool_func2 *func=  (Item_bool_func2*) cond;
  Item **args= func->arguments();
  Item *left_item=  args[0];
  Item *right_item= args[1];
  Item_func::Functype functype=  func->functype();

  if (right_item->eq(field,0) && left_item != value &&
      (left_item->result_type() != STRING_RESULT ||
       value->result_type() != STRING_RESULT ||
       left_item->collation.collation == value->collation.collation))
  {
    Item *tmp=value->new_item();
    if (tmp)
    {
      thd->change_item_tree(args + 1, tmp);
      func->update_used_tables();
      if ((functype == Item_func::EQ_FUNC || functype == Item_func::EQUAL_FUNC)
	  && and_father != cond && !left_item->const_item())
      {
	cond->marker=1;
	COND_CMP *tmp2;
	if ((tmp2=new COND_CMP(and_father,func)))
	  save_list->push_back(tmp2);
      }
      func->set_cmp_func();
    }
  }
  else if (left_item->eq(field,0) && right_item != value &&
           (right_item->result_type() != STRING_RESULT ||
            value->result_type() != STRING_RESULT ||
            right_item->collation.collation == value->collation.collation))
  {
    Item *tmp=value->new_item();
    if (tmp)
    {
      thd->change_item_tree(args, tmp);
      value= tmp;
      func->update_used_tables();
      if ((functype == Item_func::EQ_FUNC || functype == Item_func::EQUAL_FUNC)
	  && and_father != cond && !right_item->const_item())
      {
        args[0]= args[1];                       // For easy check
        thd->change_item_tree(args + 1, value);
	cond->marker=1;
	COND_CMP *tmp2;
	if ((tmp2=new COND_CMP(and_father,func)))
	  save_list->push_back(tmp2);
      }
      func->set_cmp_func();
    }
  }
}

/*
  Remove additional condition inserted by IN/ALL/ANY transformation

  SYNOPSIS
    remove_additional_cond()
    conds - condition for processing

  RETURN VALUES
    new conditions
*/

static Item *remove_additional_cond(Item* conds)
{
  if (conds->name == in_additional_cond)
    return 0;
  if (conds->type() == Item::COND_ITEM)
  {
    Item_cond *cnd= (Item_cond*) conds;
    List_iterator<Item> li(*(cnd->argument_list()));
    Item *item;
    while ((item= li++))
    {
      if (item->name == in_additional_cond)
      {
	li.remove();
	if (cnd->argument_list()->elements == 1)
	  return cnd->argument_list()->head();
	return conds;
      }
    }
  }
  return conds;
}

static void
propagate_cond_constants(THD *thd, I_List<COND_CMP> *save_list,
                         COND *and_father, COND *cond)
{
  if (cond->type() == Item::COND_ITEM)
  {
    bool and_level= ((Item_cond*) cond)->functype() ==
      Item_func::COND_AND_FUNC;
    List_iterator_fast<Item> li(*((Item_cond*) cond)->argument_list());
    Item *item;
    I_List<COND_CMP> save;
    while ((item=li++))
    {
      propagate_cond_constants(thd, &save,and_level ? cond : item, item);
    }
    if (and_level)
    {						// Handle other found items
      I_List_iterator<COND_CMP> cond_itr(save);
      COND_CMP *cond_cmp;
      while ((cond_cmp=cond_itr++))
      {
        Item **args= cond_cmp->cmp_func->arguments();
        if (!args[0]->const_item())
          change_cond_ref_to_const(thd, &save,cond_cmp->and_level,
                                   cond_cmp->and_level, args[0], args[1]);
      }
    }
  }
  else if (and_father != cond && !cond->marker)		// In a AND group
  {
    if (cond->type() == Item::FUNC_ITEM &&
	(((Item_func*) cond)->functype() == Item_func::EQ_FUNC ||
	 ((Item_func*) cond)->functype() == Item_func::EQUAL_FUNC))
    {
      Item_func_eq *func=(Item_func_eq*) cond;
      Item **args= func->arguments();
      bool left_const= args[0]->const_item();
      bool right_const= args[1]->const_item();
      if (!(left_const && right_const) &&
          args[0]->result_type() == args[1]->result_type())
      {
	if (right_const)
	{
          resolve_const_item(thd, &args[1], args[0]);
	  func->update_used_tables();
          change_cond_ref_to_const(thd, save_list, and_father, and_father,
                                   args[0], args[1]);
	}
	else if (left_const)
	{
          resolve_const_item(thd, &args[0], args[1]);
	  func->update_used_tables();
          change_cond_ref_to_const(thd, save_list, and_father, and_father,
                                   args[1], args[0]);
	}
      }
    }
  }
}


/*
  Simplify joins replacing outer joins by inner joins whenever it's possible

  SYNOPSIS
    simplify_joins()
    join        reference to the query info
    join_list   list representation of the join to be converted
    conds       conditions to add on expressions for converted joins
    top         true <=> conds is the where condition  

  DESCRIPTION
    The function, during a retrieval of join_list,  eliminates those
    outer joins that can be converted into inner join, possibly nested.
    It also moves the on expressions for the converted outer joins
    and from inner joins to conds.
    The function also calculates some attributes for nested joins:
    - used_tables    
    - not_null_tables
    - dep_tables.
    - on_expr_dep_tables
    The first two attributes are used to test whether an outer join can
    be substituted for an inner join. The third attribute represents the
    relation 'to be dependent on' for tables. If table t2 is dependent
    on table t1, then in any evaluated execution plan table access to
    table t2 must precede access to table t2. This relation is used also
    to check whether the query contains  invalid cross-references.
    The forth attribute is an auxiliary one and is used to calculate
    dep_tables.
    As the attribute dep_tables qualifies possibles orders of tables in the
    execution plan, the dependencies required by the straight join
    modifiers are reflected in this attribute as well.
    The function also removes all braces that can be removed from the join
    expression without changing its meaning.

  NOTES
    An outer join can be replaced by an inner join if the where condition
    or the on expression for an embedding nested join contains a conjunctive
    predicate rejecting null values for some attribute of the inner tables.

    E.g. in the query:    
      SELECT * FROM t1 LEFT JOIN t2 ON t2.a=t1.a WHERE t2.b < 5
    the predicate t2.b < 5 rejects nulls.
    The query is converted first to:
      SELECT * FROM t1 INNER JOIN t2 ON t2.a=t1.a WHERE t2.b < 5
    then to the equivalent form:
      SELECT * FROM t1, t2 ON t2.a=t1.a WHERE t2.b < 5 AND t2.a=t1.a.

    Similarly the following query:
      SELECT * from t1 LEFT JOIN (t2, t3) ON t2.a=t1.a t3.b=t1.b
        WHERE t2.c < 5  
    is converted to:
      SELECT * FROM t1, (t2, t3) WHERE t2.c < 5 AND t2.a=t1.a t3.b=t1.b 

    One conversion might trigger another:
      SELECT * FROM t1 LEFT JOIN t2 ON t2.a=t1.a
                       LEFT JOIN t3 ON t3.b=t2.b
        WHERE t3 IS NOT NULL =>
      SELECT * FROM t1 LEFT JOIN t2 ON t2.a=t1.a, t3
        WHERE t3 IS NOT NULL AND t3.b=t2.b => 
      SELECT * FROM t1, t2, t3
        WHERE t3 IS NOT NULL AND t3.b=t2.b AND t2.a=t1.a
   
    The function removes all unnecessary braces from the expression
    produced by the conversions.
    E.g. SELECT * FROM t1, (t2, t3) WHERE t2.c < 5 AND t2.a=t1.a AND t3.b=t1.b
    finally is converted to: 
      SELECT * FROM t1, t2, t3 WHERE t2.c < 5 AND t2.a=t1.a AND t3.b=t1.b

    It also will remove braces from the following queries:
      SELECT * from (t1 LEFT JOIN t2 ON t2.a=t1.a) LEFT JOIN t3 ON t3.b=t2.b
      SELECT * from (t1, (t2,t3)) WHERE t1.a=t2.a AND t2.b=t3.b.

    The benefit of this simplification procedure is that it might return 
    a query for which the optimizer can evaluate execution plan with more
    join orders. With a left join operation the optimizer does not
    consider any plan where one of the inner tables is before some of outer
    tables.

  IMPLEMENTATION.
    The function is implemented by a recursive procedure.  On the recursive
    ascent all attributes are calculated, all outer joins that can be
    converted are replaced and then all unnecessary braces are removed.
    As join list contains join tables in the reverse order sequential
    elimination of outer joins does not require extra recursive calls.

  EXAMPLES
    Here is an example of a join query with invalid cross references:
      SELECT * FROM t1 LEFT JOIN t2 ON t2.a=t3.a LEFT JOIN t3 ON t3.b=t1.b 
     
  RETURN VALUE
    The new condition, if success
    0, otherwise  
*/

static COND *
simplify_joins(JOIN *join, List<TABLE_LIST> *join_list, COND *conds, bool top)
{
  TABLE_LIST *table;
  NESTED_JOIN *nested_join;
  TABLE_LIST *prev_table= 0;
  List_iterator<TABLE_LIST> li(*join_list);
  DBUG_ENTER("simplify_joins");

  /* 
    Try to simplify join operations from join_list.
    The most outer join operation is checked for conversion first. 
  */
  while ((table= li++))
  {
    table_map used_tables;
    table_map not_null_tables= (table_map) 0;

    if ((nested_join= table->nested_join))
    {
      /* 
         If the element of join_list is a nested join apply
         the procedure to its nested join list first.
      */
      if (table->on_expr)
      {
        Item *expr= table->prep_on_expr ? table->prep_on_expr : table->on_expr;
        /* 
           If an on expression E is attached to the table, 
           check all null rejected predicates in this expression.
           If such a predicate over an attribute belonging to
           an inner table of an embedded outer join is found,
           the outer join is converted to an inner join and
           the corresponding on expression is added to E. 
	*/ 
        expr= simplify_joins(join, &nested_join->join_list,
                             expr, FALSE);
        table->prep_on_expr= table->on_expr= expr;
      }
      nested_join->used_tables= (table_map) 0;
      nested_join->not_null_tables=(table_map) 0;
      conds= simplify_joins(join, &nested_join->join_list, conds, top);
      used_tables= nested_join->used_tables;
      not_null_tables= nested_join->not_null_tables;  
    }
    else
    {
      if (!(table->prep_on_expr))
        table->prep_on_expr= table->on_expr;
      used_tables= table->table->map;
      if (conds)
        not_null_tables= conds->not_null_tables();
    }
      
    if (table->embedding)
    {
      table->embedding->nested_join->used_tables|= used_tables;
      table->embedding->nested_join->not_null_tables|= not_null_tables;
    }

    if (!table->outer_join || (used_tables & not_null_tables))
    {
      /* 
        For some of the inner tables there are conjunctive predicates
        that reject nulls => the outer join can be replaced by an inner join.
      */
      table->outer_join= 0;
      if (table->on_expr)
      {
        /* Add on expression to the where condition. */
        if (conds)
        {
          conds= and_conds(conds, table->on_expr);
          conds->top_level_item();
          /* conds is always a new item as both cond and on_expr existed */
          DBUG_ASSERT(!conds->fixed);
          conds->fix_fields(join->thd, &conds);
        }
        else
          conds= table->on_expr; 
        table->prep_on_expr= table->on_expr= 0;
      }
    }
    
    if (!top)
      continue;

    /* 
      Only inner tables of non-convertible outer joins
      remain with on_expr.
    */ 
    if (table->on_expr)
    {
      table->dep_tables|= table->on_expr->used_tables(); 
      if (table->embedding)
      {
        table->dep_tables&= ~table->embedding->nested_join->used_tables;   
        /*
           Embedding table depends on tables used
           in embedded on expressions. 
        */
        table->embedding->on_expr_dep_tables|= table->on_expr->used_tables();
      }
      else
        table->dep_tables&= ~table->table->map;
    }

    if (prev_table)
    {
      /* The order of tables is reverse: prev_table follows table */
      if (prev_table->straight)
        prev_table->dep_tables|= used_tables;
      if (prev_table->on_expr)
      {
        prev_table->dep_tables|= table->on_expr_dep_tables;
        table_map prev_used_tables= prev_table->nested_join ?
	                            prev_table->nested_join->used_tables :
	                            prev_table->table->map;
        /* 
          If on expression contains only references to inner tables
          we still make the inner tables dependent on the outer tables.
          It would be enough to set dependency only on one outer table
          for them. Yet this is really a rare case.
	*/  
        if (!(prev_table->on_expr->used_tables() & ~prev_used_tables))
          prev_table->dep_tables|= used_tables;
      }
    }
    prev_table= table;
  }
    
  /* Flatten nested joins that can be flattened. */
  li.rewind();
  while ((table= li++))
  {
    nested_join= table->nested_join;
    if (nested_join && !table->on_expr)
    {
      TABLE_LIST *tbl;
      List_iterator<TABLE_LIST> it(nested_join->join_list);
      while ((tbl= it++))
      {
        tbl->embedding= table->embedding;
        tbl->join_list= table->join_list;
      }      
      li.replace(nested_join->join_list);
    }
  }
  DBUG_RETURN(conds); 
}


/*
  Assign each nested join structure a bit in nested_join_map

  SYNOPSIS
    build_bitmap_for_nested_joins()
      join          Join being processed
      join_list     List of tables
      first_unused  Number of first unused bit in nested_join_map before the
                    call

  DESCRIPTION
    Assign each nested join structure (except "confluent" ones - those that
    embed only one element) a bit in nested_join_map.

  NOTE
    This function is called after simplify_joins(), when there are no
    redundant nested joins, #non_confluent_nested_joins <= #tables_in_join so
    we will not run out of bits in nested_join_map.

  RETURN
    First unused bit in nested_join_map after the call.
*/

static uint build_bitmap_for_nested_joins(List<TABLE_LIST> *join_list, 
                                          uint first_unused)
{
  List_iterator<TABLE_LIST> li(*join_list);
  TABLE_LIST *table;
  DBUG_ENTER("build_bitmap_for_nested_joins");
  while ((table= li++))
  {
    NESTED_JOIN *nested_join;
    if ((nested_join= table->nested_join))
    {
      /*
        It is guaranteed by simplify_joins() function that a nested join
        that has only one child represents a single table VIEW (and the child
        is an underlying table). We don't assign bits to such nested join
        structures because 
        1. it is redundant (a "sequence" of one table cannot be interleaved 
            with anything)
        2. we could run out bits in nested_join_map otherwise.
      */
      if (nested_join->join_list.elements != 1)
      {
        nested_join->nj_map= 1 << first_unused++;
        first_unused= build_bitmap_for_nested_joins(&nested_join->join_list,
                                                    first_unused);
      }
    }
  }
  DBUG_RETURN(first_unused);
}


/*
  Set NESTED_JOIN::counter=0 in all nested joins in passed list

  SYNOPSIS
    reset_nj_counters()
      join_list  List of nested joins to process. It may also contain base
                 tables which will be ignored.

  DESCRIPTION
    Recursively set NESTED_JOIN::counter=0 for all nested joins contained in
    the passed join_list.
*/

static void reset_nj_counters(List<TABLE_LIST> *join_list)
{
  List_iterator<TABLE_LIST> li(*join_list);
  TABLE_LIST *table;
  DBUG_ENTER("reset_nj_counters");
  while ((table= li++))
  {
    NESTED_JOIN *nested_join;
    if ((nested_join= table->nested_join))
    {
      nested_join->counter= 0;
      reset_nj_counters(&nested_join->join_list);
    }
  }
  DBUG_VOID_RETURN;
}


/*
  Check interleaving with an inner tables of an outer join for extension table 

  SYNOPSIS
    check_interleaving_with_nj()
      join       Join being processed
      last_tab   Last table in current partial join order (this function is
                 not called for empty partial join orders)
      next_tab   Table we're going to extend the current partial join with

  DESCRIPTION
    Check if table next_tab can be added to current partial join order, and 
    if yes, record that it has been added.

    The function assumes that both current partial join order and its
    extension with next_tab are valid wrt table dependencies.

  IMPLEMENTATION
    LIMITATIONS ON JOIN ORDER
      The nested [outer] joins executioner algorithm imposes these limitations
      on join order:
      1. "Outer tables first" -  any "outer" table must be before any 
          corresponding "inner" table.
      2. "No interleaving" - tables inside a nested join must form a continuous
         sequence in join order (i.e. the sequence must not be interrupted by 
         tables that are outside of this nested join).

      #1 is checked elsewhere, this function checks #2 provided that #1 has
      been already checked.

    WHY NEED NON-INTERLEAVING
      Consider an example: 
       
        select * from t0 join t1 left join (t2 join t3) on cond1
      
      The join order "t1 t2 t0 t3" is invalid:

      table t0 is outside of the nested join, so WHERE condition for t0 is
      attached directly to t0 (without triggers, and it may be used to access
      t0). Applying WHERE(t0) to (t2,t0,t3) record is invalid as we may miss
      combinations of (t1, t2, t3) that satisfy condition cond1, and produce a
      null-complemented (t1, t2.NULLs, t3.NULLs) row, which should not have
      been produced.
      
      If table t0 is not between t2 and t3, the problem doesn't exist:
      * If t0 is located after (t2,t3), WHERE(t0) is applied after nested join
        processing has finished.
      * If t0 is located before (t2,t3), predicates like WHERE_cond(t0, t2) are
        wrapped into condition triggers, which takes care of correct nested
        join processing.
      
    HOW IT IS IMPLEMENTED
      The limitations on join order can be rephrased as follows: for valid
      join order one must be able to:
        1. write down the used tables in the join order on one line.
        2. for each nested join, put one '(' and one ')' on the said line        
        3. write "LEFT JOIN" and "ON (...)" where appropriate
        4. get a query equivalent to the query we're trying to execute.
      
      Calls to check_interleaving_with_nj() are equivalent to writing the
      above described line from left to right. 
      A single check_interleaving_with_nj(A,B) call is equivalent to writing 
      table B and appropriate brackets on condition that table A and
      appropriate brackets is the last what was written. Graphically the
      transition is as follows:

                           +---- current position
                           |
          ... last_tab ))) | ( next_tab )  )..) | ...
                             X          Y   Z   |
                                                +- need to move to this
                                                   position.

      Notes about the position:
        The caller guarantees that there is no more then one X-bracket by 
        checking "!(remaining_tables & s->dependent)" before calling this 
        function. X-bracket may have a pair in Y-bracket.
       
      When "writing" we store/update this auxilary info about the current
      position:
       1. join->cur_embedding_map - bitmap of pairs of brackets (aka nested
          joins) we've opened but didn't close.
       2. {each NESTED_JOIN structure not simplified away}->counter - number
          of this nested join's children that have already been added to to
          the partial join order.
      
  RETURN
    FALSE  Join order extended, nested joins info about current join order
           (see NOTE section) updated.
    TRUE   Requested join order extension not allowed.
*/

static bool check_interleaving_with_nj(JOIN_TAB *last_tab, JOIN_TAB *next_tab)
{
  TABLE_LIST *next_emb= next_tab->table->pos_in_table_list->embedding;
  JOIN *join= last_tab->join;

  if (join->cur_embedding_map & ~next_tab->embedding_map)
  {
    /* 
      next_tab is outside of the "pair of brackets" we're currently in.
      Cannot add it.
    */
    return TRUE;
  }
   
  /*
    Do update counters for "pairs of brackets" that we've left (marked as
    X,Y,Z in the above picture)
  */
  for (;next_emb; next_emb= next_emb->embedding)
  {
    next_emb->nested_join->counter++;
    if (next_emb->nested_join->counter == 1)
    {
      /* 
        next_emb is the first table inside a nested join we've "entered". In
        the picture above, we're looking at the 'X' bracket. Don't exit yet as
        X bracket might have Y pair bracket.
      */
      join->cur_embedding_map |= next_emb->nested_join->nj_map;
    }
    
    if (next_emb->nested_join->join_list.elements !=
        next_emb->nested_join->counter)
      break;

    /*
      We're currently at Y or Z-bracket as depicted in the above picture.
      Mark that we've left it and continue walking up the brackets hierarchy.
    */
    join->cur_embedding_map &= ~next_emb->nested_join->nj_map;
  }
  return FALSE;
}


/*
  Nested joins perspective: Remove the last table from the join order

  SYNOPSIS
    restore_prev_nj_state()
      last  join table to remove, it is assumed to be the last in current 
            partial join order.
     
  DESCRIPTION
    Remove the last table from the partial join order and update the nested
    joins counters and join->cur_embedding_map. It is ok to call this 
    function for the first table in join order (for which 
    check_interleaving_with_nj has not been called)
*/

static void restore_prev_nj_state(JOIN_TAB *last)
{
  TABLE_LIST *last_emb= last->table->pos_in_table_list->embedding;
  JOIN *join= last->join;
  while (last_emb && !(--last_emb->nested_join->counter))
  {
    join->cur_embedding_map &= last_emb->nested_join->nj_map;
    last_emb= last_emb->embedding;
  }
}


static COND *
optimize_cond(JOIN *join, COND *conds, List<TABLE_LIST> *join_list,
              Item::cond_result *cond_value)
{
  THD *thd= join->thd;
  SELECT_LEX *select= thd->lex->current_select;    
  DBUG_ENTER("optimize_cond");

  if (!conds)
    *cond_value= Item::COND_TRUE;
  else
  {
    /* 
      Build all multiple equality predicates and eliminate equality
      predicates that can be inferred from these multiple equalities.
      For each reference of a field included into a multiple equality
      that occurs in a function set a pointer to the multiple equality
      predicate. Substitute a constant instead of this field if the
      multiple equality contains a constant.
    */ 
    DBUG_EXECUTE("where", print_where(conds, "original"););
    conds= build_equal_items(join->thd, conds, NULL, join_list,
                             &join->cond_equal);
    DBUG_EXECUTE("where",print_where(conds,"after equal_items"););

    /* change field = field to field = const for each found field = const */
    propagate_cond_constants(thd, (I_List<COND_CMP> *) 0, conds, conds);
    /*
      Remove all instances of item == item
      Remove all and-levels where CONST item != CONST item
    */
    DBUG_EXECUTE("where",print_where(conds,"after const change"););
    conds= remove_eq_conds(thd, conds, cond_value) ;
    DBUG_EXECUTE("info",print_where(conds,"after remove"););
  }
  DBUG_RETURN(conds);
}


/*
  Remove const and eq items. Return new item, or NULL if no condition
  cond_value is set to according:
  COND_OK    query is possible (field = constant)
  COND_TRUE  always true	( 1 = 1 )
  COND_FALSE always false	( 1 = 2 )
*/

COND *
remove_eq_conds(THD *thd, COND *cond, Item::cond_result *cond_value)
{
  if (cond->type() == Item::COND_ITEM)
  {
    bool and_level= ((Item_cond*) cond)->functype()
      == Item_func::COND_AND_FUNC;
    List_iterator<Item> li(*((Item_cond*) cond)->argument_list());
    Item::cond_result tmp_cond_value;
    bool should_fix_fields=0;

    *cond_value=Item::COND_UNDEF;
    Item *item;
    while ((item=li++))
    {
      Item *new_item=remove_eq_conds(thd, item, &tmp_cond_value);
      if (!new_item)
	li.remove();
      else if (item != new_item)
      {
	VOID(li.replace(new_item));
	should_fix_fields=1;
      }
      if (*cond_value == Item::COND_UNDEF)
	*cond_value=tmp_cond_value;
      switch (tmp_cond_value) {
      case Item::COND_OK:			// Not TRUE or FALSE
	if (and_level || *cond_value == Item::COND_FALSE)
	  *cond_value=tmp_cond_value;
	break;
      case Item::COND_FALSE:
	if (and_level)
	{
	  *cond_value=tmp_cond_value;
	  return (COND*) 0;			// Always false
	}
	break;
      case Item::COND_TRUE:
	if (!and_level)
	{
	  *cond_value= tmp_cond_value;
	  return (COND*) 0;			// Always true
	}
	break;
      case Item::COND_UNDEF:			// Impossible
	break; /* purecov: deadcode */
      }
    }
    if (should_fix_fields)
      cond->update_used_tables();

    if (!((Item_cond*) cond)->argument_list()->elements ||
	*cond_value != Item::COND_OK)
      return (COND*) 0;
    if (((Item_cond*) cond)->argument_list()->elements == 1)
    {						// Remove list
      item= ((Item_cond*) cond)->argument_list()->head();
      ((Item_cond*) cond)->argument_list()->empty();
      return item;
    }
  }
  else if (cond->type() == Item::FUNC_ITEM &&
	   ((Item_func*) cond)->functype() == Item_func::ISNULL_FUNC)
  {
    /*
      Handles this special case for some ODBC applications:
      The are requesting the row that was just updated with a auto_increment
      value with this construct:

      SELECT * from table_name where auto_increment_column IS NULL
      This will be changed to:
      SELECT * from table_name where auto_increment_column = LAST_INSERT_ID
    */

    Item_func_isnull *func=(Item_func_isnull*) cond;
    Item **args= func->arguments();
    if (args[0]->type() == Item::FIELD_ITEM)
    {
      Field *field=((Item_field*) args[0])->field;
      if (field->flags & AUTO_INCREMENT_FLAG && !field->table->maybe_null &&
	  (thd->options & OPTION_AUTO_IS_NULL) &&
	  thd->insert_id())
      {
#ifdef HAVE_QUERY_CACHE
	query_cache_abort(&thd->net);
#endif
	COND *new_cond;
	if ((new_cond= new Item_func_eq(args[0],
					new Item_int("last_insert_id()",
						     thd->insert_id(),
						     21))))
	{
	  cond=new_cond;
          /*
            Item_func_eq can't be fixed after creation so we do not check
            cond->fixed, also it do not need tables so we use 0 as second
            argument.
          */
	  cond->fix_fields(thd, &cond);
	}
	thd->insert_id(0);		// Clear for next request
      }
      /* fix to replace 'NULL' dates with '0' (shreeve@uci.edu) */
      else if (((field->type() == FIELD_TYPE_DATE) ||
		(field->type() == FIELD_TYPE_DATETIME)) &&
		(field->flags & NOT_NULL_FLAG) &&
	       !field->table->maybe_null)
      {
	COND *new_cond;
	if ((new_cond= new Item_func_eq(args[0],new Item_int("0", 0, 2))))
	{
	  cond=new_cond;
          /*
            Item_func_eq can't be fixed after creation so we do not check
            cond->fixed, also it do not need tables so we use 0 as second
            argument.
          */
	  cond->fix_fields(thd, &cond);
	}
      }
    }
    if (cond->const_item())
    {
      *cond_value= eval_const_cond(cond) ? Item::COND_TRUE : Item::COND_FALSE;
      return (COND*) 0;
    }
  }
  else if (cond->const_item())
  {
    *cond_value= eval_const_cond(cond) ? Item::COND_TRUE : Item::COND_FALSE;
    return (COND*) 0;
  }
  else if ((*cond_value= cond->eq_cmp_result()) != Item::COND_OK)
  {						// boolan compare function
    Item *left_item=	((Item_func*) cond)->arguments()[0];
    Item *right_item= ((Item_func*) cond)->arguments()[1];
    if (left_item->eq(right_item,1))
    {
      if (!left_item->maybe_null ||
	  ((Item_func*) cond)->functype() == Item_func::EQUAL_FUNC)
	return (COND*) 0;			// Compare of identical items
    }
  }
  *cond_value=Item::COND_OK;
  return cond;					// Point at next and level
}

/*
  Return 1 if the item is a const value in all the WHERE clause
*/

static bool
const_expression_in_where(COND *cond, Item *comp_item, Item **const_item)
{
  if (cond->type() == Item::COND_ITEM)
  {
    bool and_level= (((Item_cond*) cond)->functype()
		     == Item_func::COND_AND_FUNC);
    List_iterator_fast<Item> li(*((Item_cond*) cond)->argument_list());
    Item *item;
    while ((item=li++))
    {
      bool res=const_expression_in_where(item, comp_item, const_item);
      if (res)					// Is a const value
      {
	if (and_level)
	  return 1;
      }
      else if (!and_level)
	return 0;
    }
    return and_level ? 0 : 1;
  }
  else if (cond->eq_cmp_result() != Item::COND_OK)
  {						// boolan compare function
    Item_func* func= (Item_func*) cond;
    if (func->functype() != Item_func::EQUAL_FUNC &&
	func->functype() != Item_func::EQ_FUNC)
      return 0;
    Item *left_item=	((Item_func*) cond)->arguments()[0];
    Item *right_item= ((Item_func*) cond)->arguments()[1];
    if (left_item->eq(comp_item,1))
    {
      if (right_item->const_item())
      {
	if (*const_item)
	  return right_item->eq(*const_item, 1);
	*const_item=right_item;
	return 1;
      }
    }
    else if (right_item->eq(comp_item,1))
    {
      if (left_item->const_item())
      {
	if (*const_item)
	  return left_item->eq(*const_item, 1);
	*const_item=left_item;
	return 1;
      }
    }
  }
  return 0;
}

/****************************************************************************
  Create internal temporary table
****************************************************************************/

/*
  Create field for temporary table from given field
  
  SYNOPSIS
    create_tmp_field_from_field()
    thd			Thread handler
    org_field           field from which new field will be created
    name                New field name
    table		Temporary table
    item	        !=NULL if item->result_field should point to new field.
			This is relevant for how fill_record() is going to work:
			If item != NULL then fill_record() will update
			the record in the original table.
			If item == NULL then fill_record() will update
			the temporary table
    convert_blob_length If >0 create a varstring(convert_blob_length) field 
                        instead of blob.

  RETURN
    0			on error
    new_created field
*/

Field* create_tmp_field_from_field(THD *thd, Field* org_field,
                                   const char *name, TABLE *table,
                                   Item_field *item, uint convert_blob_length)
{
  Field *new_field;

  if (convert_blob_length && (org_field->flags & BLOB_FLAG))
    new_field= new Field_varstring(convert_blob_length,
                                   org_field->maybe_null(),
                                   org_field->field_name, table,
                                   org_field->charset());
  else
    new_field= org_field->new_field(thd->mem_root, table);
  if (new_field)
  {
    if (item)
      item->result_field= new_field;
    else
      new_field->field_name= name;
    if (org_field->maybe_null() || (item && item->maybe_null))
      new_field->flags&= ~NOT_NULL_FLAG;	// Because of outer join
    if (org_field->type() == MYSQL_TYPE_VAR_STRING ||
        org_field->type() == MYSQL_TYPE_VARCHAR)
      table->s->db_create_options|= HA_OPTION_PACK_RECORD;
  }
  return new_field;
}

/*
  Create field for temporary table using type of given item
  
  SYNOPSIS
    create_tmp_field_from_item()
    thd			Thread handler
    item		Item to create a field for
    table		Temporary table
    copy_func		If set and item is a function, store copy of item
			in this array
    modify_item		1 if item->result_field should point to new item.
			This is relevent for how fill_record() is going to
			work:
			If modify_item is 1 then fill_record() will update
			the record in the original table.
			If modify_item is 0 then fill_record() will update
			the temporary table
    convert_blob_length If >0 create a varstring(convert_blob_length) field 
                        instead of blob.

  RETURN
    0			on error
    new_created field
*/

static Field *create_tmp_field_from_item(THD *thd, Item *item, TABLE *table,
                                         Item ***copy_func, bool modify_item,
                                         uint convert_blob_length)
{
  bool maybe_null=item->maybe_null;
  Field *new_field;
  LINT_INIT(new_field);

  switch (item->result_type()) {
  case REAL_RESULT:
    new_field=new Field_double(item->max_length, maybe_null,
			       item->name, table, item->decimals);
    break;
  case INT_RESULT:
    new_field=new Field_longlong(item->max_length, maybe_null,
				   item->name, table, item->unsigned_flag);
    break;
  case STRING_RESULT:
    DBUG_ASSERT(item->collation.collation);
  
    enum enum_field_types type;
    /*
      DATE/TIME fields have STRING_RESULT result type. To preserve
      type they needed to be handled separately.
    */
    if ((type= item->field_type()) == MYSQL_TYPE_DATETIME ||
        type == MYSQL_TYPE_TIME || type == MYSQL_TYPE_DATE)
      new_field= item->tmp_table_field_from_field_type(table);
    else if (item->max_length/item->collation.collation->mbmaxlen > 255 &&
             convert_blob_length)
      new_field= new Field_varstring(convert_blob_length, maybe_null,
                                     item->name, table,
                                     item->collation.collation);
    else
      new_field= item->make_string_field(table);
    break;
  case DECIMAL_RESULT:
    new_field= new Field_new_decimal(item->max_length, maybe_null, item->name,
                                     table, item->decimals, item->unsigned_flag);
    break;
  case ROW_RESULT:
  default:
    // This case should never be choosen
    DBUG_ASSERT(0);
    new_field= 0; // to satisfy compiler (uninitialized variable)
    break;
  }
  if (copy_func && item->is_result_field())
    *((*copy_func)++) = item;			// Save for copy_funcs
  if (modify_item)
    item->set_result_field(new_field);
  return new_field;
}


/*
  Create field for information schema table

  SYNOPSIS
    create_tmp_field_for_schema()
    thd			Thread handler
    table		Temporary table
    item		Item to create a field for

  RETURN
    0			on error
    new_created field
*/

Field *create_tmp_field_for_schema(THD *thd, Item *item, TABLE *table)
{
  if (item->field_type() == MYSQL_TYPE_VARCHAR)
  {
    if (item->max_length > MAX_FIELD_VARCHARLENGTH /
        item->collation.collation->mbmaxlen)
      return new Field_blob(item->max_length, item->maybe_null,
                            item->name, table, item->collation.collation);
    return new Field_varstring(item->max_length, item->maybe_null, item->name,
                               table, item->collation.collation);
  }
  return item->tmp_table_field_from_field_type(table);
}


/*
  Create field for temporary table

  SYNOPSIS
    create_tmp_field()
    thd			Thread handler
    table		Temporary table
    item		Item to create a field for
    type		Type of item (normally item->type)
    copy_func		If set and item is a function, store copy of item
			in this array
    from_field          if field will be created using other field as example,
                        pointer example field will be written here
    group		1 if we are going to do a relative group by on result
    modify_item		1 if item->result_field should point to new item.
			This is relevent for how fill_record() is going to
			work:
			If modify_item is 1 then fill_record() will update
			the record in the original table.
			If modify_item is 0 then fill_record() will update
			the temporary table
    convert_blob_length If >0 create a varstring(convert_blob_length) field 
                        instead of blob.

  RETURN
    0			on error
    new_created field
*/

Field *create_tmp_field(THD *thd, TABLE *table,Item *item, Item::Type type,
                        Item ***copy_func, Field **from_field,
                        bool group, bool modify_item,
                        bool table_cant_handle_bit_fields,
                        uint convert_blob_length)
{
  Item::Type orig_type= type;
  Item *orig_item= 0;

  if (type != Item::FIELD_ITEM &&
      item->real_item()->type() == Item::FIELD_ITEM &&
      (item->type() != Item::REF_ITEM ||
       !((Item_ref *) item)->depended_from))
  {
    orig_item= item;
    item= item->real_item();
    type= Item::FIELD_ITEM;
  }
  switch (type) {
  case Item::SUM_FUNC_ITEM:
  {
    Item_sum *item_sum=(Item_sum*) item;
    Field *result= item_sum->create_tmp_field(group, table, convert_blob_length);
    if (!result)
      thd->fatal_error();
    return result;
  }
  case Item::FIELD_ITEM:
  case Item::DEFAULT_VALUE_ITEM:
  {
    Item_field *field= (Item_field*) item;
    bool orig_modify= modify_item;
    Field *result;
    if (orig_type == Item::REF_ITEM)
      modify_item= 0;
    /*
      If item have to be able to store NULLs but underlaid field can't do it,
      create_tmp_field_from_field() can't be used for tmp field creation.
    */
    if (field->maybe_null && !field->field->maybe_null())
    {
      result= create_tmp_field_from_item(thd, item, table, NULL,
                                         modify_item, convert_blob_length);
      *from_field= field->field;
      if (result && modify_item)
        field->result_field= result;
    } 
    else if (table_cant_handle_bit_fields && field->field->type() ==
             FIELD_TYPE_BIT)
    {
      *from_field= field->field;
      result= create_tmp_field_from_item(thd, item, table, copy_func,
                                        modify_item, convert_blob_length);
      if (result && modify_item)
        field->result_field= result;
    }
    else
      result= create_tmp_field_from_field(thd, (*from_field= field->field),
                                          orig_item ? orig_item->name :
                                          item->name,
                                          table,
                                          modify_item ? field :
                                          NULL,
                                          convert_blob_length);
    if (orig_type == Item::REF_ITEM && orig_modify)
      ((Item_ref*)orig_item)->set_result_field(result);
    return result;
  }
  /* Fall through */
  case Item::FUNC_ITEM:
  case Item::COND_ITEM:
  case Item::FIELD_AVG_ITEM:
  case Item::FIELD_STD_ITEM:
  case Item::SUBSELECT_ITEM:
    /* The following can only happen with 'CREATE TABLE ... SELECT' */
  case Item::PROC_ITEM:
  case Item::INT_ITEM:
  case Item::REAL_ITEM:
  case Item::DECIMAL_ITEM:
  case Item::STRING_ITEM:
  case Item::REF_ITEM:
  case Item::NULL_ITEM:
  case Item::VARBIN_ITEM:
    return create_tmp_field_from_item(thd, item, table, copy_func, modify_item,
                                      convert_blob_length);
  case Item::TYPE_HOLDER:
    return ((Item_type_holder *)item)->make_field_by_type(table);
  default:					// Dosen't have to be stored
    return 0;
  }
}


/*
  Create a temp table according to a field list.

  SYNOPSIS
    create_tmp_table()
    thd                  thread handle
    param                a description used as input to create the table
    fields               list of items that will be used to define
                         column types of the table (also see NOTES)
    group                TODO document
    distinct             should table rows be distinct
    save_sum_fields      see NOTES
    select_options
    rows_limit
    table_alias          possible name of the temporary table that can be used
                         for name resolving; can be "".

  DESCRIPTION
    Given field pointers are changed to point at tmp_table for
    send_fields. The table object is self contained: it's
    allocated in its own memory root, as well as Field objects
    created for table columns.
    This function will replace Item_sum items in 'fields' list with
    corresponding Item_field items, pointing at the fields in the
    temporary table, unless this was prohibited by TRUE
    value of argument save_sum_fields. The Item_field objects
    are created in THD memory root.
*/

#define STRING_TOTAL_LENGTH_TO_PACK_ROWS 128
#define AVG_STRING_LENGTH_TO_PACK_ROWS   64
#define RATIO_TO_PACK_ROWS	       2
#define MIN_STRING_LENGTH_TO_PACK_ROWS   10

TABLE *
create_tmp_table(THD *thd,TMP_TABLE_PARAM *param,List<Item> &fields,
		 ORDER *group, bool distinct, bool save_sum_fields,
		 ulonglong select_options, ha_rows rows_limit,
		 char *table_alias)
{
  MEM_ROOT *mem_root_save, own_root;
  TABLE *table;
  uint	i,field_count,null_count,null_pack_length;
  uint  copy_func_count= param->func_count;
  uint  hidden_null_count, hidden_null_pack_length, hidden_field_count;
  uint  blob_count,group_null_items, string_count;
  uint  temp_pool_slot=MY_BIT_NONE;
  ulong reclength, string_total_length;
  bool  using_unique_constraint= 0;
  bool  use_packed_rows= 0;
  bool  not_all_columns= !(select_options & TMP_TABLE_ALL_COLUMNS);
  char	*tmpname,path[FN_REFLEN];
  byte	*pos,*group_buff;
  uchar *null_flags;
  Field **reg_field, **from_field;
  uint *blob_field;
  Copy_field *copy=0;
  KEY *keyinfo;
  KEY_PART_INFO *key_part_info;
  Item **copy_func;
  MI_COLUMNDEF *recinfo;
  uint total_uneven_bit_length= 0;
  DBUG_ENTER("create_tmp_table");
  DBUG_PRINT("enter",("distinct: %d  save_sum_fields: %d  rows_limit: %lu  group: %d",
		      (int) distinct, (int) save_sum_fields,
		      (ulong) rows_limit,test(group)));

  statistic_increment(thd->status_var.created_tmp_tables, &LOCK_status);

  if (use_temp_pool && !(test_flags & TEST_KEEP_TMP_TABLES))
    temp_pool_slot = bitmap_set_next(&temp_pool);

  if (temp_pool_slot != MY_BIT_NONE) // we got a slot
    sprintf(path, "%s_%lx_%i", tmp_file_prefix,
	    current_pid, temp_pool_slot);
  else
  {
    /* if we run out of slots or we are not using tempool */
    sprintf(path,"%s%lx_%lx_%x", tmp_file_prefix,current_pid,
            thd->thread_id, thd->tmp_table++);
  }

  /*
    No need to change table name to lower case as we are only creating
    MyISAM or HEAP tables here
  */
  fn_format(path, path, mysql_tmpdir, "", MY_REPLACE_EXT|MY_UNPACK_FILENAME);

  if (group)
  {
    if (!param->quick_group)
      group=0;					// Can't use group key
    else for (ORDER *tmp=group ; tmp ; tmp=tmp->next)
    {
      (*tmp->item)->marker=4;			// Store null in key
      if ((*tmp->item)->max_length >= CONVERT_IF_BIGGER_TO_BLOB)
	using_unique_constraint=1;
    }
    if (param->group_length >= MAX_BLOB_WIDTH)
      using_unique_constraint=1;
    if (group)
      distinct=0;				// Can't use distinct
  }

  field_count=param->field_count+param->func_count+param->sum_func_count;
  hidden_field_count=param->hidden_field_count;

  /*
    When loose index scan is employed as access method, it already
    computes all groups and the result of all aggregate functions. We
    make space for the items of the aggregate function in the list of
    functions TMP_TABLE_PARAM::items_to_copy, so that the values of
    these items are stored in the temporary table.
  */
  if (param->precomputed_group_by)
    copy_func_count+= param->sum_func_count;
  
  init_sql_alloc(&own_root, TABLE_ALLOC_BLOCK_SIZE, 0);

  if (!multi_alloc_root(&own_root,
                        &table, sizeof(*table),
                        &reg_field, sizeof(Field*) * (field_count+1),
                        &blob_field, sizeof(uint)*(field_count+1),
                        &from_field, sizeof(Field*)*field_count,
                        &copy_func, sizeof(*copy_func)*(copy_func_count+1),
                        &param->keyinfo, sizeof(*param->keyinfo),
                        &key_part_info,
                        sizeof(*key_part_info)*(param->group_parts+1),
                        &param->start_recinfo,
                        sizeof(*param->recinfo)*(field_count*2+4),
                        &tmpname, (uint) strlen(path)+1,
                        &group_buff, group && ! using_unique_constraint ?
                        param->group_length : 0,
                        NullS))
  {
    bitmap_clear_bit(&temp_pool, temp_pool_slot);
    DBUG_RETURN(NULL);				/* purecov: inspected */
  }
  /* Copy_field belongs to TMP_TABLE_PARAM, allocate it in THD mem_root */
  if (!(param->copy_field= copy= new (thd->mem_root) Copy_field[field_count]))
  {
    bitmap_clear_bit(&temp_pool, temp_pool_slot);
    free_root(&own_root, MYF(0));               /* purecov: inspected */
    DBUG_RETURN(NULL);				/* purecov: inspected */
  }
  param->items_to_copy= copy_func;
  strmov(tmpname,path);
  /* make table according to fields */

  bzero((char*) table,sizeof(*table));
  bzero((char*) reg_field,sizeof(Field*)*(field_count+1));
  bzero((char*) from_field,sizeof(Field*)*field_count);

  table->mem_root= own_root;
  mem_root_save= thd->mem_root;
  thd->mem_root= &table->mem_root;

  table->field=reg_field;
  table->alias= table_alias;
  table->reginfo.lock_type=TL_WRITE;	/* Will be updated */
  table->db_stat=HA_OPEN_KEYFILE+HA_OPEN_RNDFILE;
  table->map=1;
  table->temp_pool_slot = temp_pool_slot;
  table->copy_blobs= 1;
  table->in_use= thd;
  table->quick_keys.init();
  table->used_keys.init();
  table->keys_in_use_for_query.init();

  table->s= &table->share_not_to_be_used;
  table->s->blob_field= blob_field;
  table->s->table_name= table->s->path= tmpname;
  table->s->db= "";
  table->s->blob_ptr_size= mi_portable_sizeof_char_ptr;
  table->s->tmp_table= TMP_TABLE;
  table->s->db_low_byte_first=1;                // True for HEAP and MyISAM
  table->s->table_charset= param->table_charset;
  table->s->keys_for_keyread.init();
  table->s->keys_in_use.init();
  /* For easier error reporting */
  table->s->table_cache_key= (char*) (table->s->db= "");


  /* Calculate which type of fields we will store in the temporary table */

  reclength= string_total_length= 0;
  blob_count= string_count= null_count= hidden_null_count= group_null_items= 0;
  param->using_indirect_summary_function=0;

  List_iterator_fast<Item> li(fields);
  Item *item;
  Field **tmp_from_field=from_field;
  while ((item=li++))
  {
    Item::Type type=item->type();
    if (not_all_columns)
    {
      if (item->with_sum_func && type != Item::SUM_FUNC_ITEM)
      {
	/*
	  Mark that the we have ignored an item that refers to a summary
	  function. We need to know this if someone is going to use
	  DISTINCT on the result.
	*/
	param->using_indirect_summary_function=1;
	continue;
      }
      if (item->const_item() && (int) hidden_field_count <= 0)
        continue; // We don't have to store this
    }
    if (type == Item::SUM_FUNC_ITEM && !group && !save_sum_fields)
    {						/* Can't calc group yet */
      ((Item_sum*) item)->result_field=0;
      for (i=0 ; i < ((Item_sum*) item)->arg_count ; i++)
      {
	Item **argp= ((Item_sum*) item)->args + i;
	Item *arg= *argp;
	if (!arg->const_item())
	{
	  Field *new_field=
            create_tmp_field(thd, table, arg, arg->type(), &copy_func,
                             tmp_from_field, group != 0,not_all_columns,
                             distinct,
                             param->convert_blob_length);
	  if (!new_field)
	    goto err;					// Should be OOM
	  tmp_from_field++;
	  reclength+=new_field->pack_length();
	  if (new_field->flags & BLOB_FLAG)
	  {
	    *blob_field++= (uint) (reg_field - table->field);
	    blob_count++;
	  }
          if (new_field->type() == FIELD_TYPE_BIT)
            total_uneven_bit_length+= new_field->field_length & 7;
          new_field->field_index= (uint) (reg_field - table->field);
	  *(reg_field++)= new_field;
          if (new_field->real_type() == MYSQL_TYPE_STRING ||
              new_field->real_type() == MYSQL_TYPE_VARCHAR)
          {
            string_count++;
            string_total_length+= new_field->pack_length();
          }
          thd->mem_root= mem_root_save;
          thd->change_item_tree(argp, new Item_field(new_field));
          thd->mem_root= &table->mem_root;
	  if (!(new_field->flags & NOT_NULL_FLAG))
          {
	    null_count++;
            /*
              new_field->maybe_null() is still false, it will be
              changed below. But we have to setup Item_field correctly
            */
            (*argp)->maybe_null=1;
          }
          new_field->query_id= thd->query_id;
	}
      }
    }
    else
    {
      /*
	The last parameter to create_tmp_field() is a bit tricky:

	We need to set it to 0 in union, to get fill_record() to modify the
	temporary table.
	We need to set it to 1 on multi-table-update and in select to
	write rows to the temporary table.
	We here distinguish between UNION and multi-table-updates by the fact
	that in the later case group is set to the row pointer.

        The test for item->marker == 4 is ensure we don't create a group-by
        key over a bit field as heap tables can't handle that.
      */
      Field *new_field= (param->schema_table) ?
        create_tmp_field_for_schema(thd, item, table) :
        create_tmp_field(thd, table, item, type, &copy_func,
                         tmp_from_field, group != 0,
                         not_all_columns || group != 0,
                         item->marker == 4,
                         param->convert_blob_length);

      if (!new_field)
      {
	if (thd->is_fatal_error)
	  goto err;				// Got OOM
	continue;				// Some kindf of const item
      }
      if (type == Item::SUM_FUNC_ITEM)
	((Item_sum *) item)->result_field= new_field;
      tmp_from_field++;
      reclength+=new_field->pack_length();
      if (!(new_field->flags & NOT_NULL_FLAG))
	null_count++;
      if (new_field->type() == FIELD_TYPE_BIT)
        total_uneven_bit_length+= new_field->field_length & 7;
      if (new_field->flags & BLOB_FLAG)
      {
        *blob_field++= (uint) (reg_field - table->field);
	blob_count++;
      }
      if (item->marker == 4 && item->maybe_null)
      {
	group_null_items++;
	new_field->flags|= GROUP_FLAG;
      }
      new_field->query_id= thd->query_id;
      new_field->field_index= (uint) (reg_field - table->field);
      *(reg_field++) =new_field;
    }
    if (!--hidden_field_count)
    {
      /*
        This was the last hidden field; Remember how many hidden fields could
        have null
      */
      hidden_null_count=null_count;
      null_count= 0;
    }
  }
  DBUG_ASSERT(field_count >= (uint) (reg_field - table->field));
  field_count= (uint) (reg_field - table->field);
  *blob_field= 0;				// End marker

  /* If result table is small; use a heap */
  if (blob_count || using_unique_constraint ||
      (select_options & (OPTION_BIG_TABLES | SELECT_SMALL_RESULT)) ==
      OPTION_BIG_TABLES || (select_options & TMP_TABLE_FORCE_MYISAM))
  {
    table->file= get_new_handler(table, &table->mem_root,
                                 table->s->db_type= DB_TYPE_MYISAM);
    if (group &&
	(param->group_parts > table->file->max_key_parts() ||
	 param->group_length > table->file->max_key_length()))
      using_unique_constraint=1;
  }
  else
  {
    table->file= get_new_handler(table, &table->mem_root,
                                 table->s->db_type= DB_TYPE_HEAP);
  }

  if (!using_unique_constraint)
    reclength+= group_null_items;	// null flag is stored separately

  table->s->blob_fields= blob_count;
  if (blob_count == 0)
  {
    /* We need to ensure that first byte is not 0 for the delete link */
    if (param->hidden_field_count)
      hidden_null_count++;
    else
      null_count++;
  }
  hidden_null_pack_length=(hidden_null_count+7)/8;
  null_pack_length= (hidden_null_pack_length +
                     (null_count + total_uneven_bit_length + 7) / 8);
  reclength+=null_pack_length;
  if (!reclength)
    reclength=1;				// Dummy select
  /* Use packed rows if there is blobs or a lot of space to gain */
  if (blob_count ||
      string_total_length >= STRING_TOTAL_LENGTH_TO_PACK_ROWS &&
      (reclength / string_total_length <= RATIO_TO_PACK_ROWS ||
       string_total_length / string_count >= AVG_STRING_LENGTH_TO_PACK_ROWS))
    use_packed_rows= 1;

  table->s->fields= field_count;
  table->s->reclength= reclength;
  {
    uint alloc_length=ALIGN_SIZE(reclength+MI_UNIQUE_HASH_LENGTH+1);
    table->s->rec_buff_length= alloc_length;
    if (!(table->record[0]= (byte*)
                            alloc_root(&table->mem_root, alloc_length*3)))
      goto err;
    table->record[1]= table->record[0]+alloc_length;
    table->s->default_values= table->record[1]+alloc_length;
  }
  copy_func[0]=0;				// End marker

  recinfo=param->start_recinfo;
  null_flags=(uchar*) table->record[0];
  pos=table->record[0]+ null_pack_length;
  if (null_pack_length)
  {
    bzero((byte*) recinfo,sizeof(*recinfo));
    recinfo->type=FIELD_NORMAL;
    recinfo->length=null_pack_length;
    recinfo++;
    bfill(null_flags,null_pack_length,255);	// Set null fields

    table->null_flags= (uchar*) table->record[0];
    table->s->null_fields= null_count+ hidden_null_count;
    table->s->null_bytes= null_pack_length;
  }
  null_count= (blob_count == 0) ? 1 : 0;
  hidden_field_count=param->hidden_field_count;
  for (i=0,reg_field=table->field; i < field_count; i++,reg_field++,recinfo++)
  {
    Field *field= *reg_field;
    uint length;
    bzero((byte*) recinfo,sizeof(*recinfo));

    if (!(field->flags & NOT_NULL_FLAG))
    {
      if (field->flags & GROUP_FLAG && !using_unique_constraint)
      {
	/*
	  We have to reserve one byte here for NULL bits,
	  as this is updated by 'end_update()'
	*/
	*pos++=0;				// Null is stored here
	recinfo->length=1;
	recinfo->type=FIELD_NORMAL;
	recinfo++;
	bzero((byte*) recinfo,sizeof(*recinfo));
      }
      else
      {
	recinfo->null_bit= 1 << (null_count & 7);
	recinfo->null_pos= null_count/8;
      }
      field->move_field((char*) pos,null_flags+null_count/8,
			1 << (null_count & 7));
      null_count++;
    }
    else
      field->move_field((char*) pos,(uchar*) 0,0);
    if (field->type() == FIELD_TYPE_BIT)
    {
      /* We have to reserve place for extra bits among null bits */
      ((Field_bit*) field)->set_bit_ptr(null_flags + null_count / 8,
                                        null_count & 7);
      null_count+= (field->field_length & 7);
    }
    field->reset();
    if (from_field[i])
    {						/* Not a table Item */
      copy->set(field,from_field[i],save_sum_fields);
      copy++;
    }
    length=field->pack_length();
    pos+= length;

    /* Make entry for create table */
    recinfo->length=length;
    if (field->flags & BLOB_FLAG)
      recinfo->type= (int) FIELD_BLOB;
    else if (use_packed_rows &&
             field->real_type() == MYSQL_TYPE_STRING &&
	     length >= MIN_STRING_LENGTH_TO_PACK_ROWS)
      recinfo->type=FIELD_SKIP_ENDSPACE;
    else
      recinfo->type=FIELD_NORMAL;
    if (!--hidden_field_count)
      null_count=(null_count+7) & ~7;		// move to next byte

    // fix table name in field entry
    field->table_name= &table->alias;
  }

  param->copy_field_end=copy;
  param->recinfo=recinfo;
  store_record(table,s->default_values);        // Make empty default record

  if (thd->variables.tmp_table_size == ~(ulong) 0)		// No limit
    table->s->max_rows= ~(ha_rows) 0;
  else
    table->s->max_rows= (((table->s->db_type == DB_TYPE_HEAP) ?
                          min(thd->variables.tmp_table_size,
                              thd->variables.max_heap_table_size) :
                          thd->variables.tmp_table_size)/ table->s->reclength);
  set_if_bigger(table->s->max_rows,1);		// For dummy start options
  keyinfo= param->keyinfo;

  if (group)
  {
    DBUG_PRINT("info",("Creating group key in temporary table"));
    table->group=group;				/* Table is grouped by key */
    param->group_buff=group_buff;
    table->s->keys=1;
    table->s->uniques= test(using_unique_constraint);
    table->key_info=keyinfo;
    keyinfo->key_part=key_part_info;
    keyinfo->flags=HA_NOSAME;
    keyinfo->usable_key_parts=keyinfo->key_parts= param->group_parts;
    keyinfo->key_length=0;
    keyinfo->rec_per_key=0;
    keyinfo->algorithm= HA_KEY_ALG_UNDEF;
    keyinfo->name= (char*) "group_key";
    for (; group ; group=group->next,key_part_info++)
    {
      Field *field=(*group->item)->get_tmp_table_field();
      bool maybe_null=(*group->item)->maybe_null;
      key_part_info->null_bit=0;
      key_part_info->field=  field;
      key_part_info->offset= field->offset();
      key_part_info->length= (uint16) field->key_length();
      key_part_info->type=   (uint8) field->key_type();
      key_part_info->key_type =
	((ha_base_keytype) key_part_info->type == HA_KEYTYPE_TEXT ||
	 (ha_base_keytype) key_part_info->type == HA_KEYTYPE_VARTEXT1 ||
	 (ha_base_keytype) key_part_info->type == HA_KEYTYPE_VARTEXT2) ?
	0 : FIELDFLAG_BINARY;
      if (!using_unique_constraint)
      {
	group->buff=(char*) group_buff;
	if (!(group->field= field->new_key_field(thd->mem_root,table,
                                                 (char*) group_buff +
                                                 test(maybe_null),
                                                 field->null_ptr,
                                                 field->null_bit)))
	  goto err; /* purecov: inspected */
	if (maybe_null)
	{
	  /*
	    To be able to group on NULL, we reserved place in group_buff
	    for the NULL flag just before the column. (see above).
	    The field data is after this flag.
	    The NULL flag is updated in 'end_update()' and 'end_write()'
	  */
	  keyinfo->flags|= HA_NULL_ARE_EQUAL;	// def. that NULL == NULL
	  key_part_info->null_bit=field->null_bit;
	  key_part_info->null_offset= (uint) (field->null_ptr -
					      (uchar*) table->record[0]);
          group->buff++;                        // Pointer to field data
	  group_buff++;                         // Skipp null flag
	}
        /* In GROUP BY 'a' and 'a ' are equal for VARCHAR fields */
        key_part_info->key_part_flag|= HA_END_SPACE_ARE_EQUAL;
	group_buff+= group->field->pack_length();
      }
      keyinfo->key_length+=  key_part_info->length;
    }
  }

  if (distinct)
  {
    /*
      Create an unique key or an unique constraint over all columns
      that should be in the result.  In the temporary table, there are
      'param->hidden_field_count' extra columns, whose null bits are stored
      in the first 'hidden_null_pack_length' bytes of the row.
    */
    DBUG_PRINT("info",("hidden_field_count: %d", param->hidden_field_count));

    null_pack_length-=hidden_null_pack_length;
    keyinfo->key_parts= ((field_count-param->hidden_field_count)+
			 test(null_pack_length));
    set_if_smaller(table->s->max_rows, rows_limit);
    param->end_write_records= rows_limit;
    table->distinct= 1;
    table->s->keys= 1;
    if (blob_count)
    {
      using_unique_constraint=1;
      table->s->uniques= 1;
    }
    if (!(key_part_info= (KEY_PART_INFO*)
          alloc_root(&table->mem_root,
                     keyinfo->key_parts * sizeof(KEY_PART_INFO))))
      goto err;
    bzero((void*) key_part_info, keyinfo->key_parts * sizeof(KEY_PART_INFO));
    table->key_info=keyinfo;
    keyinfo->key_part=key_part_info;
    keyinfo->flags=HA_NOSAME | HA_NULL_ARE_EQUAL;
    keyinfo->key_length=(uint16) reclength;
    keyinfo->name= (char*) "distinct_key";
    keyinfo->algorithm= HA_KEY_ALG_UNDEF;
    keyinfo->rec_per_key=0;
    if (null_pack_length)
    {
      key_part_info->null_bit=0;
      key_part_info->offset=hidden_null_pack_length;
      key_part_info->length=null_pack_length;
      key_part_info->field=new Field_string((char*) table->record[0],
					    (uint32) key_part_info->length,
					    (uchar*) 0,
					    (uint) 0,
					    Field::NONE,
					    NullS, table, &my_charset_bin);
      key_part_info->key_type=FIELDFLAG_BINARY;
      key_part_info->type=    HA_KEYTYPE_BINARY;
      key_part_info++;
    }
    /* Create a distinct key over the columns we are going to return */
    for (i=param->hidden_field_count, reg_field=table->field + i ;
	 i < field_count;
	 i++, reg_field++, key_part_info++)
    {
      key_part_info->null_bit=0;
      key_part_info->field=    *reg_field;
      key_part_info->offset=   (*reg_field)->offset();
      key_part_info->length=   (uint16) (*reg_field)->pack_length();
      key_part_info->type=     (uint8) (*reg_field)->key_type();
      key_part_info->key_type =
	((ha_base_keytype) key_part_info->type == HA_KEYTYPE_TEXT ||
	 (ha_base_keytype) key_part_info->type == HA_KEYTYPE_VARTEXT1 ||
	 (ha_base_keytype) key_part_info->type == HA_KEYTYPE_VARTEXT2) ?
	0 : FIELDFLAG_BINARY;
    }
  }
  if (thd->is_fatal_error)				// If end of memory
    goto err;					 /* purecov: inspected */
  table->s->db_record_offset= 1;
  if (table->s->db_type == DB_TYPE_MYISAM)
  {
    if (create_myisam_tmp_table(table,param,select_options))
      goto err;
  }
  if (open_tmp_table(table))
    goto err;

  thd->mem_root= mem_root_save;

  DBUG_RETURN(table);

err:
  thd->mem_root= mem_root_save;
  free_tmp_table(thd,table);                    /* purecov: inspected */
  bitmap_clear_bit(&temp_pool, temp_pool_slot);
  DBUG_RETURN(NULL);				/* purecov: inspected */
}


/****************************************************************************/

/*
  Create a reduced TABLE object with properly set up Field list from a
  list of field definitions.

  SYNOPSIS
    create_virtual_tmp_table()
      thd         connection handle
      field_list  list of column definitions

  DESCRIPTION
    The created table doesn't have a table handler assotiated with
    it, has no keys, no group/distinct, no copy_funcs array.
    The sole purpose of this TABLE object is to use the power of Field
    class to read/write data to/from table->record[0]. Then one can store
    the record in any container (RB tree, hash, etc).
    The table is created in THD mem_root, so are the table's fields.
    Consequently, if you don't BLOB fields, you don't need to free it.

  RETURN
    0 if out of memory, TABLE object in case of success
*/

TABLE *create_virtual_tmp_table(THD *thd, List<create_field> &field_list)
{
  uint field_count= field_list.elements;
  uint blob_count= 0;
  Field **field;
  create_field *cdef;                           /* column definition */
  uint record_length= 0;
  uint null_count= 0;                 /* number of columns which may be null */
  uint null_pack_length;              /* NULL representation array length */
  TABLE_SHARE *s;
  /* Create the table and list of all fields */
  TABLE *table= (TABLE*) thd->calloc(sizeof(*table));
  field= (Field**) thd->alloc((field_count + 1) * sizeof(Field*));
  if (!table || !field)
    return 0;

  table->field= field;
  table->s= s= &table->share_not_to_be_used;
  s->fields= field_count;

  if (!(s->blob_field= (uint*)thd->alloc((field_list.elements + 1) *
                                         sizeof(uint))))
    return 0;

  s->blob_ptr_size= mi_portable_sizeof_char_ptr;

  /* Create all fields and calculate the total length of record */
  List_iterator_fast<create_field> it(field_list);
  while ((cdef= it++))
  {
    *field= make_field(0, cdef->length,
                       (uchar*) (f_maybe_null(cdef->pack_flag) ? "" : 0),
                       f_maybe_null(cdef->pack_flag) ? 1 : 0,
                       cdef->pack_flag, cdef->sql_type, cdef->charset,
                       cdef->geom_type, cdef->unireg_check,
                       cdef->interval, cdef->field_name, table);
    if (!*field)
      goto error;
    record_length+= (**field).pack_length();
    if (! ((**field).flags & NOT_NULL_FLAG))
      ++null_count;

    if ((*field)->flags & BLOB_FLAG)
      s->blob_field[blob_count++]= (uint) (field - table->field);

    ++field;
  }
  *field= NULL;                                 /* mark the end of the list */
  s->blob_field[blob_count]= 0;             /* mark the end of the list */
  s->blob_fields= blob_count;

  null_pack_length= (null_count + 7)/8;
  s->reclength= record_length + null_pack_length;
  s->rec_buff_length= ALIGN_SIZE(s->reclength + 1);
  table->record[0]= (byte*) thd->alloc(s->rec_buff_length);
  if (!table->record[0])
    goto error;

  if (null_pack_length)
  {
    table->null_flags= (uchar*) table->record[0];
    s->null_fields= null_count;
    s->null_bytes= null_pack_length;
  }

  table->in_use= thd;           /* field->reset() may access table->in_use */
  {
    /* Set up field pointers */
    byte *null_pos= table->record[0];
    byte *field_pos= null_pos + s->null_bytes;
    uint null_bit= 1;

    for (field= table->field; *field; ++field)
    {
      Field *cur_field= *field;
      if ((cur_field->flags & NOT_NULL_FLAG))
        cur_field->move_field((char*) field_pos);
      else
      {
        cur_field->move_field((char*) field_pos, (uchar*) null_pos, null_bit);
        null_bit<<= 1;
        if (null_bit == (1 << 8))
        {
          ++null_pos;
          null_bit= 1;
        }
      }
      cur_field->reset();

      field_pos+= cur_field->pack_length();
    }
  }
  return table;
error:
  for (field= table->field; *field; ++field)
    delete *field;                         /* just invokes field destructor */
  return 0;
}


static bool open_tmp_table(TABLE *table)
{
  int error;
  if ((error=table->file->ha_open(table->s->table_name,O_RDWR,
                                  HA_OPEN_TMP_TABLE)))
  {
    table->file->print_error(error,MYF(0)); /* purecov: inspected */
    table->db_stat=0;
    return(1);
  }
  (void) table->file->extra(HA_EXTRA_QUICK);		/* Faster */
  return(0);
}


static bool create_myisam_tmp_table(TABLE *table,TMP_TABLE_PARAM *param,
				    ulong options)
{
  int error;
  MI_KEYDEF keydef;
  MI_UNIQUEDEF uniquedef;
  KEY *keyinfo=param->keyinfo;
  DBUG_ENTER("create_myisam_tmp_table");

  if (table->s->keys)
  {						// Get keys for ni_create
    bool using_unique_constraint=0;
    HA_KEYSEG *seg= (HA_KEYSEG*) alloc_root(&table->mem_root,
                                            sizeof(*seg) * keyinfo->key_parts);
    if (!seg)
      goto err;

    bzero(seg, sizeof(*seg) * keyinfo->key_parts);
    if (keyinfo->key_length >= table->file->max_key_length() ||
	keyinfo->key_parts > table->file->max_key_parts() ||
	table->s->uniques)
    {
      /* Can't create a key; Make a unique constraint instead of a key */
      table->s->keys=    0;
      table->s->uniques= 1;
      using_unique_constraint=1;
      bzero((char*) &uniquedef,sizeof(uniquedef));
      uniquedef.keysegs=keyinfo->key_parts;
      uniquedef.seg=seg;
      uniquedef.null_are_equal=1;

      /* Create extra column for hash value */
      bzero((byte*) param->recinfo,sizeof(*param->recinfo));
      param->recinfo->type= FIELD_CHECK;
      param->recinfo->length=MI_UNIQUE_HASH_LENGTH;
      param->recinfo++;
      table->s->reclength+=MI_UNIQUE_HASH_LENGTH;
    }
    else
    {
      /* Create an unique key */
      bzero((char*) &keydef,sizeof(keydef));
      keydef.flag=HA_NOSAME | HA_BINARY_PACK_KEY | HA_PACK_KEY;
      keydef.keysegs=  keyinfo->key_parts;
      keydef.seg= seg;
    }
    for (uint i=0; i < keyinfo->key_parts ; i++,seg++)
    {
      Field *field=keyinfo->key_part[i].field;
      seg->flag=     0;
      seg->language= field->charset()->number;
      seg->length=   keyinfo->key_part[i].length;
      seg->start=    keyinfo->key_part[i].offset;
      if (field->flags & BLOB_FLAG)
      {
	seg->type=
	((keyinfo->key_part[i].key_type & FIELDFLAG_BINARY) ?
	 HA_KEYTYPE_VARBINARY2 : HA_KEYTYPE_VARTEXT2);
	seg->bit_start= (uint8)(field->pack_length() - table->s->blob_ptr_size);
	seg->flag= HA_BLOB_PART;
	seg->length=0;			// Whole blob in unique constraint
      }
      else
      {
	seg->type= keyinfo->key_part[i].type;
        /* Tell handler if it can do suffic space compression */
	if (field->real_type() == MYSQL_TYPE_STRING &&
	    keyinfo->key_part[i].length > 4)
	  seg->flag|= HA_SPACE_PACK;
      }
      if (!(field->flags & NOT_NULL_FLAG))
      {
	seg->null_bit= field->null_bit;
	seg->null_pos= (uint) (field->null_ptr - (uchar*) table->record[0]);
	/*
	  We are using a GROUP BY on something that contains NULL
	  In this case we have to tell MyISAM that two NULL should
	  on INSERT be regarded at the same value
	*/
	if (!using_unique_constraint)
	  keydef.flag|= HA_NULL_ARE_EQUAL;
      }
    }
  }
  MI_CREATE_INFO create_info;
  bzero((char*) &create_info,sizeof(create_info));

  if ((options & (OPTION_BIG_TABLES | SELECT_SMALL_RESULT)) ==
      OPTION_BIG_TABLES)
    create_info.data_file_length= ~(ulonglong) 0;

  if ((error=mi_create(table->s->table_name,table->s->keys,&keydef,
		       (uint) (param->recinfo-param->start_recinfo),
		       param->start_recinfo,
		       table->s->uniques, &uniquedef,
		       &create_info,
		       HA_CREATE_TMP_TABLE)))
  {
    table->file->print_error(error,MYF(0));	/* purecov: inspected */
    table->db_stat=0;
    goto err;
  }
  statistic_increment(table->in_use->status_var.created_tmp_disk_tables,
		      &LOCK_status);
  table->s->db_record_offset= 1;
  DBUG_RETURN(0);
 err:
  DBUG_RETURN(1);
}


void
free_tmp_table(THD *thd, TABLE *entry)
{
  MEM_ROOT own_root= entry->mem_root;
  const char *save_proc_info;
  DBUG_ENTER("free_tmp_table");
  DBUG_PRINT("enter",("table: %s",entry->alias));

  save_proc_info=thd->proc_info;
  thd->proc_info="removing tmp table";

  if (entry->file)
  {
    if (entry->db_stat)
    {
      (void) entry->file->close();
    }
    /*
      We can't call ha_delete_table here as the table may created in mixed case
      here and we have to ensure that delete_table gets the table name in
      the original case.
    */
    if (!(test_flags & TEST_KEEP_TMP_TABLES) ||
        entry->s->db_type == DB_TYPE_HEAP)
      entry->file->delete_table(entry->s->table_name);
    delete entry->file;
  }

  /* free blobs */
  for (Field **ptr=entry->field ; *ptr ; ptr++)
    (*ptr)->free();
  free_io_cache(entry);

  bitmap_clear_bit(&temp_pool, entry->temp_pool_slot);

  free_root(&own_root, MYF(0)); /* the table is allocated in its own root */
  thd->proc_info=save_proc_info;

  DBUG_VOID_RETURN;
}

/*
* If a HEAP table gets full, create a MyISAM table and copy all rows to this
*/

bool create_myisam_from_heap(THD *thd, TABLE *table, TMP_TABLE_PARAM *param,
			     int error, bool ignore_last_dupp_key_error)
{
  TABLE new_table;
  const char *save_proc_info;
  int write_err;
  DBUG_ENTER("create_myisam_from_heap");

  if (table->s->db_type != DB_TYPE_HEAP || error != HA_ERR_RECORD_FILE_FULL)
  {
    table->file->print_error(error,MYF(0));
    DBUG_RETURN(1);
  }
  new_table= *table;
  new_table.s= &new_table.share_not_to_be_used;
  new_table.s->db_type= DB_TYPE_MYISAM;
  if (!(new_table.file= get_new_handler(&new_table, &new_table.mem_root,
                                        DB_TYPE_MYISAM)))
    DBUG_RETURN(1);				// End of memory

  save_proc_info=thd->proc_info;
  thd->proc_info="converting HEAP to MyISAM";

  if (create_myisam_tmp_table(&new_table,param,
			      thd->lex->select_lex.options | thd->options))
    goto err2;
  if (open_tmp_table(&new_table))
    goto err1;
  if (table->file->indexes_are_disabled())
    new_table.file->disable_indexes(HA_KEY_SWITCH_ALL);
  table->file->ha_index_or_rnd_end();
  table->file->ha_rnd_init(1);
  if (table->no_rows)
  {
    new_table.file->extra(HA_EXTRA_NO_ROWS);
    new_table.no_rows=1;
  }

#ifdef TO_BE_DONE_LATER_IN_4_1
  /*
    To use start_bulk_insert() (which is new in 4.1) we need to find
    all places where a corresponding end_bulk_insert() should be put.
  */
  table->file->info(HA_STATUS_VARIABLE); /* update table->file->records */
  new_table.file->start_bulk_insert(table->file->records);
#else
  /* HA_EXTRA_WRITE_CACHE can stay until close, no need to disable it */
  new_table.file->extra(HA_EXTRA_WRITE_CACHE);
#endif

  /* copy all old rows */
  while (!table->file->rnd_next(new_table.record[1]))
  {
    if ((write_err=new_table.file->write_row(new_table.record[1])))
      goto err;
  }
  /* copy row that filled HEAP table */
  if ((write_err=new_table.file->write_row(table->record[0])))
  {
    if (write_err != HA_ERR_FOUND_DUPP_KEY &&
	write_err != HA_ERR_FOUND_DUPP_UNIQUE || !ignore_last_dupp_key_error)
    goto err;
  }

  /* remove heap table and change to use myisam table */
  (void) table->file->ha_rnd_end();
  (void) table->file->close();
  (void) table->file->delete_table(table->s->table_name);
  delete table->file;
  table->file=0;
  *table= new_table;
  table->s= &table->share_not_to_be_used;
  table->file->change_table_ptr(table);
  if (save_proc_info)
    thd->proc_info= (!strcmp(save_proc_info,"Copying to tmp table") ?
                     "Copying to tmp table on disk" : save_proc_info);
  DBUG_RETURN(0);

 err:
  DBUG_PRINT("error",("Got error: %d",write_err));
  table->file->print_error(error,MYF(0));	// Give table is full error
  (void) table->file->ha_rnd_end();
  (void) new_table.file->close();
 err1:
  new_table.file->delete_table(new_table.s->table_name);
  delete new_table.file;
 err2:
  thd->proc_info=save_proc_info;
  DBUG_RETURN(1);
}


/*
  SYNOPSIS
    setup_end_select_func()
    join   join to setup the function for.

  DESCRIPTION
    Rows produced by a join sweep may end up in a temporary table or be sent
    to a client. Setup the function of the nested loop join algorithm which
    handles final fully constructed and matched records.

  RETURN
    end_select function to use. This function can't fail.
*/

Next_select_func setup_end_select_func(JOIN *join)
{
  TABLE *table= join->tmp_table;
  TMP_TABLE_PARAM *tmp_tbl= &join->tmp_table_param;
  Next_select_func end_select;

  /* Set up select_end */
  if (table)
  {
    if (table->group && tmp_tbl->sum_func_count)
    {
      if (table->s->keys)
      {
	DBUG_PRINT("info",("Using end_update"));
	end_select=end_update;
      }
      else
      {
	DBUG_PRINT("info",("Using end_unique_update"));
	end_select=end_unique_update;
      }
    }
    else if (join->sort_and_group && !tmp_tbl->precomputed_group_by)
    {
      DBUG_PRINT("info",("Using end_write_group"));
      end_select=end_write_group;
    }
    else
    {
      DBUG_PRINT("info",("Using end_write"));
      end_select=end_write;
      if (tmp_tbl->precomputed_group_by)
      {
        /*
          A preceding call to create_tmp_table in the case when loose
          index scan is used guarantees that
          TMP_TABLE_PARAM::items_to_copy has enough space for the group
          by functions. It is OK here to use memcpy since we copy
          Item_sum pointers into an array of Item pointers.
        */
        memcpy(tmp_tbl->items_to_copy + tmp_tbl->func_count,
               join->sum_funcs,
               sizeof(Item*)*tmp_tbl->sum_func_count);
        tmp_tbl->items_to_copy[tmp_tbl->func_count+tmp_tbl->sum_func_count]= 0;
      }
    }
  }
  else
  {
    if ((join->sort_and_group ||
         (join->procedure && join->procedure->flags & PROC_GROUP)) &&
        !tmp_tbl->precomputed_group_by)
      end_select= end_send_group;
    else
      end_select= end_send;
  }
  return end_select;
}


/****************************************************************************
  Make a join of all tables and write it on socket or to table
  Return:  0 if ok
           1 if error is sent
          -1 if error should be sent
****************************************************************************/

static int
do_select(JOIN *join,List<Item> *fields,TABLE *table,Procedure *procedure)
{
  int rc= 0;
  enum_nested_loop_state error= NESTED_LOOP_OK;
  JOIN_TAB *join_tab;
  DBUG_ENTER("do_select");

  join->procedure=procedure;
  join->tmp_table= table;			/* Save for easy recursion */
  join->fields= fields;

  if (table)
  {
    VOID(table->file->extra(HA_EXTRA_WRITE_CACHE));
    empty_record(table);
    if (table->group && join->tmp_table_param.sum_func_count &&
        table->s->keys && !table->file->inited)
      table->file->ha_index_init(0);
  }
  /* Set up select_end */
  join->join_tab[join->tables-1].next_select= setup_end_select_func(join);

  join_tab=join->join_tab+join->const_tables;
  join->send_records=0;
  if (join->tables == join->const_tables)
  {
    /*
      HAVING will be checked after processing aggregate functions,
      But WHERE should checkd here (we alredy have read tables)
    */
    if (!join->conds || join->conds->val_int())
    {
      Next_select_func end_select= join->join_tab[join->tables-1].next_select;
      error= (*end_select)(join,join_tab,0);
      if (error == NESTED_LOOP_OK || error == NESTED_LOOP_QUERY_LIMIT)
	error= (*end_select)(join,join_tab,1);
    }
    else if (join->send_row_on_empty_set())
    {
      List<Item> *columns_list= (procedure ? &join->procedure_fields_list :
                                 fields);
      rc= join->result->send_data(*columns_list);
    }
  }
  else
  {
    error= sub_select(join,join_tab,0);
    if (error == NESTED_LOOP_OK || error == NESTED_LOOP_NO_MORE_ROWS)
      error= sub_select(join,join_tab,1);
    if (error == NESTED_LOOP_QUERY_LIMIT)
      error= NESTED_LOOP_OK;                    /* select_limit used */
  }
  if (error == NESTED_LOOP_NO_MORE_ROWS)
    error= NESTED_LOOP_OK;

  if (error == NESTED_LOOP_OK)
  {
    /*
      Sic: this branch works even if rc != 0, e.g. when
      send_data above returns an error.
    */
    if (!table)					// If sending data to client
    {
      /*
	The following will unlock all cursors if the command wasn't an
	update command
      */
      join->join_free();			// Unlock all cursors
      if (join->result->send_eof())
	rc= 1;                                  // Don't send error
    }
    DBUG_PRINT("info",("%ld records output",join->send_records));
  }
  else
    rc= -1;
  if (table)
  {
    int tmp, new_errno= 0;
    if ((tmp=table->file->extra(HA_EXTRA_NO_CACHE)))
    {
      DBUG_PRINT("error",("extra(HA_EXTRA_NO_CACHE) failed"));
      new_errno= tmp;
    }
    if ((tmp=table->file->ha_index_or_rnd_end()))
    {
      DBUG_PRINT("error",("ha_index_or_rnd_end() failed"));
      new_errno= tmp;
    }
    if (new_errno)
      table->file->print_error(new_errno,MYF(0));
  }
#ifndef DBUG_OFF
  if (rc)
  {
    DBUG_PRINT("error",("Error: do_select() failed"));
  }
#endif
  DBUG_RETURN(join->thd->net.report_error ? -1 : rc);
}


enum_nested_loop_state
sub_select_cache(JOIN *join,JOIN_TAB *join_tab,bool end_of_records)
{
  enum_nested_loop_state rc;

  if (end_of_records)
  {
    rc= flush_cached_records(join,join_tab,FALSE);
    if (rc == NESTED_LOOP_OK || rc == NESTED_LOOP_NO_MORE_ROWS)
      rc= sub_select(join,join_tab,end_of_records);
    return rc;
  }
  if (join->thd->killed)		// If aborted by user
  {
    join->thd->send_kill_message();
    return NESTED_LOOP_KILLED;                   /* purecov: inspected */
  }
  if (join_tab->use_quick != 2 || test_if_quick_select(join_tab) <= 0)
  {
    if (!store_record_in_cache(&join_tab->cache))
      return NESTED_LOOP_OK;                     // There is more room in cache
    return flush_cached_records(join,join_tab,FALSE);
  }
  rc= flush_cached_records(join, join_tab, TRUE);
  if (rc == NESTED_LOOP_OK || rc == NESTED_LOOP_NO_MORE_ROWS)
    rc= sub_select(join, join_tab, end_of_records);
  return rc;
}

/*
  Retrieve records ends with a given beginning from the result of a join  

  SYNPOSIS
    sub_select()
    join      pointer to the structure providing all context info for the query
    join_tab  the first next table of the execution plan to be retrieved
    end_records  true when we need to perform final steps of retrival   

  DESCRIPTION
    For a given partial join record consisting of records from the tables 
    preceding the table join_tab in the execution plan, the function
    retrieves all matching full records from the result set and
    send them to the result set stream. 

  NOTES
    The function effectively implements the  final (n-k) nested loops
    of nested loops join algorithm, where k is the ordinal number of
    the join_tab table and n is the total number of tables in the join query.
    It performs nested loops joins with all conjunctive predicates from
    the where condition pushed as low to the tables as possible.
    E.g. for the query
      SELECT * FROM t1,t2,t3 
        WHERE t1.a=t2.a AND t2.b=t3.b AND t1.a BETWEEN 5 AND 9
    the predicate (t1.a BETWEEN 5 AND 9) will be pushed to table t1,
    given the selected plan prescribes to nest retrievals of the
    joined tables in the following order: t1,t2,t3.
    A pushed down predicate are attached to the table which it pushed to,
    at the field select_cond.
    When executing a nested loop of level k the function runs through
    the rows of 'join_tab' and for each row checks the pushed condition
    attached to the table.
    If it is false the function moves to the next row of the
    table. If the condition is true the function recursively executes (n-k-1)
    remaining embedded nested loops.
    The situation becomes more complicated if outer joins are involved in
    the execution plan. In this case the pushed down predicates can be
    checked only at certain conditions.
    Suppose for the query
      SELECT * FROM t1 LEFT JOIN (t2,t3) ON t3.a=t1.a 
        WHERE t1>2 AND (t2.b>5 OR t2.b IS NULL)
    the optimizer has chosen a plan with the table order t1,t2,t3.  
    The predicate P1=t1>2 will be pushed down to the table t1, while the
    predicate P2=(t2.b>5 OR t2.b IS NULL) will be attached to the table
    t2. But the second predicate can not be unconditionally tested right
    after a row from t2 has been read. This can be done only after the
    first row with t3.a=t1.a has been encountered.
    Thus, the second predicate P2 is supplied with a guarded value that are
    stored in the field 'found' of the first inner table for the outer join
    (table t2). When the first row with t3.a=t1.a for the  current row 
    of table t1  appears, the value becomes true. For now on the predicate
    is evaluated immediately after the row of table t2 has been read.
    When the first row with t3.a=t1.a has been encountered all
    conditions attached to the inner tables t2,t3 must be evaluated.
    Only when all of them are true the row is sent to the output stream.
    If not, the function returns to the lowest nest level that has a false
    attached condition.
    The predicates from on expressions are also pushed down. If in the 
    the above example the on expression were (t3.a=t1.a AND t2.a=t1.a),
    then t1.a=t2.a would be pushed down to table t2, and without any
    guard.
    If after the run through all rows of table t2, the first inner table
    for the outer join operation, it turns out that no matches are
    found for the current row of t1, then current row from table t1
    is complemented by nulls  for t2 and t3. Then the pushed down predicates
    are checked for the composed row almost in the same way as it had
    been done for the first row with a match. The only difference is
    the predicates  from on expressions are not checked. 

  IMPLEMENTATION
    The function forms output rows for a current partial join of k
    tables tables recursively.
    For each partial join record ending with a certain row from
    join_tab it calls sub_select that builds all possible matching
    tails from the result set.
    To be able  check predicates conditionally items of the class
    Item_func_trig_cond  are employed.
    An object of  this class is constructed from an item of class COND
    and a pointer to a guarding boolean variable.
    When the value of the guard variable is true the value of the object
    is the same as the value of the predicate, otherwise it's just returns
    true. 
    To carry out a return to a nested loop level of join table t the pointer 
    to t is remembered in the field 'return_tab' of the join structure.
    Consider the following query:
      SELECT * FROM t1,
                    LEFT JOIN
                    (t2, t3 LEFT JOIN (t4,t5) ON t5.a=t3.a)
                    ON t4.a=t2.a
         WHERE (t2.b=5 OR t2.b IS NULL) AND (t4.b=2 OR t4.b IS NULL)
    Suppose the chosen execution plan dictates the order t1,t2,t3,t4,t5
    and suppose for a given joined rows from tables t1,t2,t3 there are
    no rows in the result set yet.
    When first row from t5 that satisfies the on condition
    t5.a=t3.a is found, the pushed down predicate t4.b=2 OR t4.b IS NULL
    becomes 'activated', as well the predicate t4.a=t2.a. But
    the predicate (t2.b=5 OR t2.b IS NULL) can not be checked until
    t4.a=t2.a becomes true. 
    In order not to re-evaluate the predicates that were already evaluated
    as attached pushed down predicates, a pointer to the the first
    most inner unmatched table is maintained in join_tab->first_unmatched.
    Thus, when the first row from t5 with t5.a=t3.a is found
    this pointer for t5 is changed from t4 to t2.             

  STRUCTURE NOTES
    join_tab->first_unmatched points always backwards to the first inner
    table of the embedding nested join, if any.

  RETURN
    return one of enum_nested_loop_state, except NESTED_LOOP_NO_MORE_ROWS.
*/

enum_nested_loop_state
sub_select(JOIN *join,JOIN_TAB *join_tab,bool end_of_records)
{
  join_tab->table->null_row=0;
  if (end_of_records)
    return (*join_tab->next_select)(join,join_tab+1,end_of_records);

  int error;
  enum_nested_loop_state rc;
  my_bool *report_error= &(join->thd->net.report_error);
  READ_RECORD *info= &join_tab->read_record;

  if (join->resume_nested_loop)
  {
    /* If not the last table, plunge down the nested loop */
    if (join_tab < join->join_tab + join->tables - 1)
      rc= (*join_tab->next_select)(join, join_tab + 1, 0);
    else
    {
      join->resume_nested_loop= FALSE;
      rc= NESTED_LOOP_OK;
    }
  }
  else
  {
    join->return_tab= join_tab;

    if (join_tab->last_inner)
    {
      /* join_tab is the first inner table for an outer join operation. */

      /* Set initial state of guard variables for this table.*/
      join_tab->found=0;
      join_tab->not_null_compl= 1;

      /* Set first_unmatched for the last inner table of this group */
      join_tab->last_inner->first_unmatched= join_tab;
    }
    join->thd->row_count= 0;

    error= (*join_tab->read_first_record)(join_tab);
    rc= evaluate_join_record(join, join_tab, error, report_error);
  }

  while (rc == NESTED_LOOP_OK)
  {
    error= info->read_record(info);
    rc= evaluate_join_record(join, join_tab, error, report_error);
  }

  if (rc == NESTED_LOOP_NO_MORE_ROWS &&
      join_tab->last_inner && !join_tab->found)
    rc= evaluate_null_complemented_join_record(join, join_tab);

  if (rc == NESTED_LOOP_NO_MORE_ROWS)
    rc= NESTED_LOOP_OK;
  return rc;
}


/*
  Process one record of the nested loop join.

  DESCRIPTION
    This function will evaluate parts of WHERE/ON clauses that are
    applicable to the partial record on hand and in case of success
    submit this record to the next level of the nested loop.
*/

static enum_nested_loop_state
evaluate_join_record(JOIN *join, JOIN_TAB *join_tab,
                     int error, my_bool *report_error)
{
  bool not_exists_optimize= join_tab->table->reginfo.not_exists_optimize;
  bool not_used_in_distinct=join_tab->not_used_in_distinct;
  ha_rows found_records=join->found_records;
  COND *select_cond= join_tab->select_cond;

  if (error > 0 || (*report_error))				// Fatal error
    return NESTED_LOOP_ERROR;
  if (error < 0)
    return NESTED_LOOP_NO_MORE_ROWS;
  if (join->thd->killed)			// Aborted by user
  {
    join->thd->send_kill_message();
    return NESTED_LOOP_KILLED;               /* purecov: inspected */
  }
  DBUG_PRINT("info", ("select cond 0x%lx", (ulong)select_cond));
  if (!select_cond || select_cond->val_int())
  {
    /*
      There is no select condition or the attached pushed down
      condition is true => a match is found.
    */
    bool found= 1;
    while (join_tab->first_unmatched && found)
    {
      /*
        The while condition is always false if join_tab is not
        the last inner join table of an outer join operation.
      */
      JOIN_TAB *first_unmatched= join_tab->first_unmatched;
      /*
        Mark that a match for current outer table is found.
        This activates push down conditional predicates attached
        to the all inner tables of the outer join.
      */
      first_unmatched->found= 1;
      for (JOIN_TAB *tab= first_unmatched; tab <= join_tab; tab++)
      {
        /* Check all predicates that has just been activated. */
        /*
          Actually all predicates non-guarded by first_unmatched->found
          will be re-evaluated again. It could be fixed, but, probably,
          it's not worth doing now.
        */
        if (tab->select_cond && !tab->select_cond->val_int())
        {
          /* The condition attached to table tab is false */
          if (tab == join_tab)
            found= 0;
          else
          {
            /*
              Set a return point if rejected predicate is attached
              not to the last table of the current nest level.
            */
            join->return_tab= tab;
            return NESTED_LOOP_OK;
          }
        }
      }
      /*
        Check whether join_tab is not the last inner table
        for another embedding outer join.
      */
      if ((first_unmatched= first_unmatched->first_upper) &&
          first_unmatched->last_inner != join_tab)
        first_unmatched= 0;
      join_tab->first_unmatched= first_unmatched;
    }

    /*
      It was not just a return to lower loop level when one
      of the newly activated predicates is evaluated as false
      (See above join->return_tab= tab).
    */
    join->examined_rows++;
    join->thd->row_count++;

    if (found)
    {
      enum enum_nested_loop_state rc;
      if (not_exists_optimize)
        return NESTED_LOOP_NO_MORE_ROWS;
      /* A match from join_tab is found for the current partial join. */
      rc= (*join_tab->next_select)(join, join_tab+1, 0);
      if (rc != NESTED_LOOP_OK && rc != NESTED_LOOP_NO_MORE_ROWS)
        return rc;
      if (join->return_tab < join_tab)
        return NESTED_LOOP_OK;
      /*
        Test if this was a SELECT DISTINCT query on a table that
        was not in the field list;  In this case we can abort if
        we found a row, as no new rows can be added to the result.
      */
      if (not_used_in_distinct && found_records != join->found_records)
        return NESTED_LOOP_OK;
    }
    else
      join_tab->read_record.file->unlock_row();
  }
  else
  {
    /*
      The condition pushed down to the table join_tab rejects all rows
      with the beginning coinciding with the current partial join.
    */
    join->examined_rows++;
    join->thd->row_count++;
  }
  return NESTED_LOOP_OK;
}


/*
  DESCRIPTION
    Construct a NULL complimented partial join record and feed it to the next
    level of the nested loop. This function is used in case we have
    an OUTER join and no matching record was found.
*/

static enum_nested_loop_state
evaluate_null_complemented_join_record(JOIN *join, JOIN_TAB *join_tab)
{
  /*
    The table join_tab is the first inner table of a outer join operation
    and no matches has been found for the current outer row.
  */
  JOIN_TAB *last_inner_tab= join_tab->last_inner;
  /* Cache variables for faster loop */
  COND *select_cond;
  for ( ; join_tab <= last_inner_tab ; join_tab++)
  {
    /* Change the the values of guard predicate variables. */
    join_tab->found= 1;
    join_tab->not_null_compl= 0;
    /* The outer row is complemented by nulls for each inner tables */
    restore_record(join_tab->table,s->default_values);  // Make empty record
    mark_as_null_row(join_tab->table);       // For group by without error
    select_cond= join_tab->select_cond;
    /* Check all attached conditions for inner table rows. */
    if (select_cond && !select_cond->val_int())
      return NESTED_LOOP_OK;
  }
  join_tab--;
  /*
    The row complemented by nulls might be the first row
    of embedding outer joins.
    If so, perform the same actions as in the code
    for the first regular outer join row above.
  */
  for ( ; ; )
  {
    JOIN_TAB *first_unmatched= join_tab->first_unmatched;
    if ((first_unmatched= first_unmatched->first_upper) &&
        first_unmatched->last_inner != join_tab)
      first_unmatched= 0;
    join_tab->first_unmatched= first_unmatched;
    if (!first_unmatched)
      break;
    first_unmatched->found= 1;
    for (JOIN_TAB *tab= first_unmatched; tab <= join_tab; tab++)
    {
      if (tab->select_cond && !tab->select_cond->val_int())
      {
        join->return_tab= tab;
        return NESTED_LOOP_OK;
      }
    }
  }
  /*
    The row complemented by nulls satisfies all conditions
    attached to inner tables.
    Send the row complemented by nulls to be joined with the
    remaining tables.
  */
  return (*join_tab->next_select)(join, join_tab+1, 0);
}


static enum_nested_loop_state
flush_cached_records(JOIN *join,JOIN_TAB *join_tab,bool skip_last)
{
  enum_nested_loop_state rc= NESTED_LOOP_OK;
  int error;
  READ_RECORD *info;

  if (!join_tab->cache.records)
    return NESTED_LOOP_OK;                      /* Nothing to do */
  if (skip_last)
    (void) store_record_in_cache(&join_tab->cache); // Must save this for later
  if (join_tab->use_quick == 2)
  {
    if (join_tab->select->quick)
    {					/* Used quick select last. reset it */
      delete join_tab->select->quick;
      join_tab->select->quick=0;
    }
  }
 /* read through all records */
  if ((error=join_init_read_record(join_tab)))
  {
    reset_cache_write(&join_tab->cache);
    return error < 0 ? NESTED_LOOP_NO_MORE_ROWS: NESTED_LOOP_ERROR;
  }

  for (JOIN_TAB *tmp=join->join_tab; tmp != join_tab ; tmp++)
  {
    tmp->status=tmp->table->status;
    tmp->table->status=0;
  }

  info= &join_tab->read_record;
  do
  {
    if (join->thd->killed)
    {
      join->thd->send_kill_message();
      return NESTED_LOOP_KILLED; // Aborted by user /* purecov: inspected */
    }
    SQL_SELECT *select=join_tab->select;
    if (rc == NESTED_LOOP_OK &&
        (!join_tab->cache.select || !join_tab->cache.select->skip_record()))
    {
      uint i;
      reset_cache_read(&join_tab->cache);
      for (i=(join_tab->cache.records- (skip_last ? 1 : 0)) ; i-- > 0 ;)
      {
	read_cached_record(join_tab);
	if (!select || !select->skip_record())
        {
          rc= (join_tab->next_select)(join,join_tab+1,0);
	  if (rc != NESTED_LOOP_OK && rc != NESTED_LOOP_NO_MORE_ROWS)
          {
            reset_cache_write(&join_tab->cache);
            return rc;
          }
        }
      }
    }
  } while (!(error=info->read_record(info)));

  if (skip_last)
    read_cached_record(join_tab);		// Restore current record
  reset_cache_write(&join_tab->cache);
  if (error > 0)				// Fatal error
    return NESTED_LOOP_ERROR;                   /* purecov: inspected */
  for (JOIN_TAB *tmp2=join->join_tab; tmp2 != join_tab ; tmp2++)
    tmp2->table->status=tmp2->status;
  return NESTED_LOOP_OK;
}


/*****************************************************************************
  The different ways to read a record
  Returns -1 if row was not found, 0 if row was found and 1 on errors
*****************************************************************************/

/* Help function when we get some an error from the table handler */

int report_error(TABLE *table, int error)
{
  if (error == HA_ERR_END_OF_FILE || error == HA_ERR_KEY_NOT_FOUND)
  {
    table->status= STATUS_GARBAGE;
    return -1;					// key not found; ok
  }
  /*
    Locking reads can legally return also these errors, do not
    print them to the .err log
  */
  if (error != HA_ERR_LOCK_DEADLOCK && error != HA_ERR_LOCK_WAIT_TIMEOUT)
    sql_print_error("Got error %d when reading table '%s'",
		    error, table->s->path);
  table->file->print_error(error,MYF(0));
  return 1;
}


int safe_index_read(JOIN_TAB *tab)
{
  int error;
  TABLE *table= tab->table;
  if ((error=table->file->index_read(table->record[0],
				     tab->ref.key_buff,
				     tab->ref.key_length, HA_READ_KEY_EXACT)))
    return report_error(table, error);
  return 0;
}


static int
join_read_const_table(JOIN_TAB *tab, POSITION *pos)
{
  int error;
  DBUG_ENTER("join_read_const_table");
  TABLE *table=tab->table;
  table->const_table=1;
  table->null_row=0;
  table->status=STATUS_NO_RECORD;
  
  if (tab->type == JT_SYSTEM)
  {
    if ((error=join_read_system(tab)))
    {						// Info for DESCRIBE
      tab->info="const row not found";
      /* Mark for EXPLAIN that the row was not found */
      pos->records_read=0.0;
      if (!table->maybe_null || error > 0)
	DBUG_RETURN(error);
    }
  }
  else
  {
    if (!table->key_read && table->used_keys.is_set(tab->ref.key) &&
	!table->no_keyread &&
        (int) table->reginfo.lock_type <= (int) TL_READ_HIGH_PRIORITY)
    {
      table->key_read=1;
      table->file->extra(HA_EXTRA_KEYREAD);
      tab->index= tab->ref.key;
    }
    error=join_read_const(tab);
    if (table->key_read)
    {
      table->key_read=0;
      table->file->extra(HA_EXTRA_NO_KEYREAD);
    }
    if (error)
    {
      tab->info="unique row not found";
      /* Mark for EXPLAIN that the row was not found */
      pos->records_read=0.0;
      if (!table->maybe_null || error > 0)
	DBUG_RETURN(error);
    }
  }
  if (*tab->on_expr_ref && !table->null_row)
  {
    if ((table->null_row= test((*tab->on_expr_ref)->val_int() == 0)))
      mark_as_null_row(table);  
  }
  if (!table->null_row)
    table->maybe_null=0;
  DBUG_RETURN(0);
}


static int
join_read_system(JOIN_TAB *tab)
{
  TABLE *table= tab->table;
  int error;
  if (table->status & STATUS_GARBAGE)		// If first read
  {
    if ((error=table->file->read_first_row(table->record[0],
					   table->s->primary_key)))
    {
      if (error != HA_ERR_END_OF_FILE)
	return report_error(table, error);
      mark_as_null_row(tab->table);
      empty_record(table);			// Make empty record
      return -1;
    }
    store_record(table,record[1]);
  }
  else if (!table->status)			// Only happens with left join
    restore_record(table,record[1]);			// restore old record
  table->null_row=0;
  return table->status ? -1 : 0;
}


/*
  Read a table when there is at most one matching row

  SYNOPSIS
    join_read_const()
    tab			Table to read

  RETURN
    0	Row was found
    -1  Row was not found
   1    Got an error (other than row not found) during read
*/

static int
join_read_const(JOIN_TAB *tab)
{
  int error;
  TABLE *table= tab->table;
  if (table->status & STATUS_GARBAGE)		// If first read
  {
    table->status= 0;
    if (cp_buffer_from_ref(tab->join->thd, &tab->ref))
      error=HA_ERR_KEY_NOT_FOUND;
    else
    {
      error=table->file->index_read_idx(table->record[0],tab->ref.key,
					(byte*) tab->ref.key_buff,
					tab->ref.key_length,HA_READ_KEY_EXACT);
    }
    if (error)
    {
      table->status= STATUS_NOT_FOUND;
      mark_as_null_row(tab->table);
      empty_record(table);
      if (error != HA_ERR_KEY_NOT_FOUND)
	return report_error(table, error);
      return -1;
    }
    store_record(table,record[1]);
  }
  else if (!(table->status & ~STATUS_NULL_ROW))	// Only happens with left join
  {
    table->status=0;
    restore_record(table,record[1]);			// restore old record
  }
  table->null_row=0;
  return table->status ? -1 : 0;
}


static int
join_read_key(JOIN_TAB *tab)
{
  int error;
  TABLE *table= tab->table;

  if (!table->file->inited)
    table->file->ha_index_init(tab->ref.key);
  if (cmp_buffer_with_ref(tab) ||
      (table->status & (STATUS_GARBAGE | STATUS_NO_PARENT | STATUS_NULL_ROW)))
  {
    if (tab->ref.key_err)
    {
      table->status=STATUS_NOT_FOUND;
      return -1;
    }
    error=table->file->index_read(table->record[0],
				  tab->ref.key_buff,
				  tab->ref.key_length,HA_READ_KEY_EXACT);
    if (error && error != HA_ERR_KEY_NOT_FOUND)
      return report_error(table, error);
  }
  table->null_row=0;
  return table->status ? -1 : 0;
}


static int
join_read_always_key(JOIN_TAB *tab)
{
  int error;
  TABLE *table= tab->table;

  for (uint i= 0 ; i < tab->ref.key_parts ; i++)
  {
    if ((tab->ref.null_rejecting & 1 << i) && tab->ref.items[i]->is_null())
        return -1;
  } 
  if (!table->file->inited)
    table->file->ha_index_init(tab->ref.key);
  if (cp_buffer_from_ref(tab->join->thd, &tab->ref))
    return -1;
  if ((error=table->file->index_read(table->record[0],
				     tab->ref.key_buff,
				     tab->ref.key_length,HA_READ_KEY_EXACT)))
  {
    if (error != HA_ERR_KEY_NOT_FOUND)
      return report_error(table, error);
    return -1; /* purecov: inspected */
  }
  return 0;
}


/*
  This function is used when optimizing away ORDER BY in 
  SELECT * FROM t1 WHERE a=1 ORDER BY a DESC,b DESC
*/
  
static int
join_read_last_key(JOIN_TAB *tab)
{
  int error;
  TABLE *table= tab->table;

  if (!table->file->inited)
    table->file->ha_index_init(tab->ref.key);
  if (cp_buffer_from_ref(tab->join->thd, &tab->ref))
    return -1;
  if ((error=table->file->index_read_last(table->record[0],
					  tab->ref.key_buff,
					  tab->ref.key_length)))
  {
    if (error != HA_ERR_KEY_NOT_FOUND)
      return report_error(table, error);
    return -1; /* purecov: inspected */
  }
  return 0;
}


	/* ARGSUSED */
static int
join_no_more_records(READ_RECORD *info __attribute__((unused)))
{
  return -1;
}


static int
join_read_next_same(READ_RECORD *info)
{
  int error;
  TABLE *table= info->table;
  JOIN_TAB *tab=table->reginfo.join_tab;

  if ((error=table->file->index_next_same(table->record[0],
					  tab->ref.key_buff,
					  tab->ref.key_length)))
  {
    if (error != HA_ERR_END_OF_FILE)
      return report_error(table, error);
    table->status= STATUS_GARBAGE;
    return -1;
  }
  return 0;
}


static int
join_read_prev_same(READ_RECORD *info)
{
  int error;
  TABLE *table= info->table;
  JOIN_TAB *tab=table->reginfo.join_tab;

  if ((error=table->file->index_prev(table->record[0])))
    return report_error(table, error);
  if (key_cmp_if_same(table, tab->ref.key_buff, tab->ref.key,
                      tab->ref.key_length))
  {
    table->status=STATUS_NOT_FOUND;
    error= -1;
  }
  return error;
}


static int
join_init_quick_read_record(JOIN_TAB *tab)
{
  if (test_if_quick_select(tab) == -1)
    return -1;					/* No possible records */
  return join_init_read_record(tab);
}


static int
test_if_quick_select(JOIN_TAB *tab)
{
  delete tab->select->quick;
  tab->select->quick=0;
  return tab->select->test_quick_select(tab->join->thd, tab->keys,
					(table_map) 0, HA_POS_ERROR, 0);
}


static int
join_init_read_record(JOIN_TAB *tab)
{
  if (tab->select && tab->select->quick && tab->select->quick->reset())
    return 1;
  init_read_record(&tab->read_record, tab->join->thd, tab->table,
		   tab->select,1,1);
  return (*tab->read_record.read_record)(&tab->read_record);
}


static int
join_read_first(JOIN_TAB *tab)
{
  int error;
  TABLE *table=tab->table;
  if (!table->key_read && table->used_keys.is_set(tab->index) &&
      !table->no_keyread)
  {
    table->key_read=1;
    table->file->extra(HA_EXTRA_KEYREAD);
  }
  tab->table->status=0;
  tab->read_record.read_record=join_read_next;
  tab->read_record.table=table;
  tab->read_record.file=table->file;
  tab->read_record.index=tab->index;
  tab->read_record.record=table->record[0];
  if (!table->file->inited)
    table->file->ha_index_init(tab->index);
  if ((error=tab->table->file->index_first(tab->table->record[0])))
  {
    if (error != HA_ERR_KEY_NOT_FOUND && error != HA_ERR_END_OF_FILE)
      report_error(table, error);
    return -1;
  }
  return 0;
}


static int
join_read_next(READ_RECORD *info)
{
  int error;
  if ((error=info->file->index_next(info->record)))
    return report_error(info->table, error);
  return 0;
}


static int
join_read_last(JOIN_TAB *tab)
{
  TABLE *table=tab->table;
  int error;
  if (!table->key_read && table->used_keys.is_set(tab->index) &&
      !table->no_keyread)
  {
    table->key_read=1;
    table->file->extra(HA_EXTRA_KEYREAD);
  }
  tab->table->status=0;
  tab->read_record.read_record=join_read_prev;
  tab->read_record.table=table;
  tab->read_record.file=table->file;
  tab->read_record.index=tab->index;
  tab->read_record.record=table->record[0];
  if (!table->file->inited)
    table->file->ha_index_init(tab->index);
  if ((error= tab->table->file->index_last(tab->table->record[0])))
    return report_error(table, error);
  return 0;
}


static int
join_read_prev(READ_RECORD *info)
{
  int error;
  if ((error= info->file->index_prev(info->record)))
    return report_error(info->table, error);
  return 0;
}


static int
join_ft_read_first(JOIN_TAB *tab)
{
  int error;
  TABLE *table= tab->table;

  if (!table->file->inited)
    table->file->ha_index_init(tab->ref.key);
#if NOT_USED_YET
  if (cp_buffer_from_ref(tab->join->thd, &tab->ref)) // as ft-key doesn't use store_key's
    return -1;                             // see also FT_SELECT::init()
#endif
  table->file->ft_init();

  if ((error= table->file->ft_read(table->record[0])))
    return report_error(table, error);
  return 0;
}

static int
join_ft_read_next(READ_RECORD *info)
{
  int error;
  if ((error= info->file->ft_read(info->table->record[0])))
    return report_error(info->table, error);
  return 0;
}


/*
  Reading of key with key reference and one part that may be NULL
*/

static int
join_read_always_key_or_null(JOIN_TAB *tab)
{
  int res;

  /* First read according to key which is NOT NULL */
  *tab->ref.null_ref_key= 0;			// Clear null byte
  if ((res= join_read_always_key(tab)) >= 0)
    return res;

  /* Then read key with null value */
  *tab->ref.null_ref_key= 1;			// Set null byte
  return safe_index_read(tab);
}


static int
join_read_next_same_or_null(READ_RECORD *info)
{
  int error;
  if ((error= join_read_next_same(info)) >= 0)
    return error;
  JOIN_TAB *tab= info->table->reginfo.join_tab;

  /* Test if we have already done a read after null key */
  if (*tab->ref.null_ref_key)
    return -1;					// All keys read
  *tab->ref.null_ref_key= 1;			// Set null byte
  return safe_index_read(tab);			// then read null keys
}


/*****************************************************************************
  DESCRIPTION
    Functions that end one nested loop iteration. Different functions
    are used to support GROUP BY clause and to redirect records
    to a table (e.g. in case of SELECT into a temporary table) or to the
    network client.

  RETURN VALUES
    NESTED_LOOP_OK           - the record has been successfully handled
    NESTED_LOOP_ERROR        - a fatal error (like table corruption)
                               was detected
    NESTED_LOOP_KILLED       - thread shutdown was requested while processing
                               the record
    NESTED_LOOP_QUERY_LIMIT  - the record has been successfully handled;
                               additionally, the nested loop produced the
                               number of rows specified in the LIMIT clause
                               for the query
    NESTED_LOOP_CURSOR_LIMIT - the record has been successfully handled;
                               additionally, there is a cursor and the nested
                               loop algorithm produced the number of rows
                               that is specified for current cursor fetch
                               operation.
   All return values except NESTED_LOOP_OK abort the nested loop.
*****************************************************************************/

/* ARGSUSED */
static enum_nested_loop_state
end_send(JOIN *join, JOIN_TAB *join_tab __attribute__((unused)),
	 bool end_of_records)
{
  DBUG_ENTER("end_send");
  if (!end_of_records)
  {
    int error;
    if (join->having && join->having->val_int() == 0)
      DBUG_RETURN(NESTED_LOOP_OK);               // Didn't match having
    error=0;
    if (join->procedure)
      error=join->procedure->send_row(join->procedure_fields_list);
    else if (join->do_send_rows)
      error=join->result->send_data(*join->fields);
    if (error)
      DBUG_RETURN(NESTED_LOOP_ERROR); /* purecov: inspected */
    if (++join->send_records >= join->unit->select_limit_cnt &&
	join->do_send_rows)
    {
      if (join->select_options & OPTION_FOUND_ROWS)
      {
	JOIN_TAB *jt=join->join_tab;
	if ((join->tables == 1) && !join->tmp_table && !join->sort_and_group
	    && !join->send_group_parts && !join->having && !jt->select_cond &&
	    !(jt->select && jt->select->quick) &&
	    !(jt->table->file->table_flags() & HA_NOT_EXACT_COUNT) &&
            (jt->ref.key < 0))
	{
	  /* Join over all rows in table;  Return number of found rows */
	  TABLE *table=jt->table;

	  join->select_options ^= OPTION_FOUND_ROWS;
	  if (table->sort.record_pointers ||
	      (table->sort.io_cache && my_b_inited(table->sort.io_cache)))
	  {
	    /* Using filesort */
	    join->send_records= table->sort.found_records;
	  }
	  else
	  {
	    table->file->info(HA_STATUS_VARIABLE);
	    join->send_records = table->file->records;
	  }
	}
	else 
	{
	  join->do_send_rows= 0;
	  if (join->unit->fake_select_lex)
	    join->unit->fake_select_lex->select_limit= 0;
	  DBUG_RETURN(NESTED_LOOP_OK);
	}
      }
      DBUG_RETURN(NESTED_LOOP_QUERY_LIMIT);      // Abort nicely
    }
    else if (join->send_records >= join->fetch_limit)
    {
      /*
        There is a server side cursor and all rows for
        this fetch request are sent.
      */
      DBUG_RETURN(NESTED_LOOP_CURSOR_LIMIT);
    }
  }
  else
  {
    if (join->procedure && join->procedure->end_of_records())
      DBUG_RETURN(NESTED_LOOP_ERROR);
  }
  DBUG_RETURN(NESTED_LOOP_OK);
}


	/* ARGSUSED */
static enum_nested_loop_state
end_send_group(JOIN *join, JOIN_TAB *join_tab __attribute__((unused)),
	       bool end_of_records)
{
  int idx= -1;
  enum_nested_loop_state ok_code= NESTED_LOOP_OK;
  DBUG_ENTER("end_send_group");

  if (!join->first_record || end_of_records ||
      (idx=test_if_group_changed(join->group_fields)) >= 0)
  {
    if (join->first_record || (end_of_records && !join->group))
    {
      if (join->procedure)
	join->procedure->end_group();
      if (idx < (int) join->send_group_parts)
      {
	int error=0;
	if (join->procedure)
	{
	  if (join->having && join->having->val_int() == 0)
	    error= -1;				// Didn't satisfy having
 	  else
	  {
	    if (join->do_send_rows)
	      error=join->procedure->send_row(*join->fields) ? 1 : 0;
	    join->send_records++;
	  }
	  if (end_of_records && join->procedure->end_of_records())
	    error= 1;				// Fatal error
	}
	else
	{
	  if (!join->first_record)
	  {
	    /* No matching rows for group function */
	    join->clear();
	  }
	  if (join->having && join->having->val_int() == 0)
	    error= -1;				// Didn't satisfy having
	  else
	  {
	    if (join->do_send_rows)
	      error=join->result->send_data(*join->fields) ? 1 : 0;
	    join->send_records++;
	  }
	  if (join->rollup.state != ROLLUP::STATE_NONE && error <= 0)
	  {
	    if (join->rollup_send_data((uint) (idx+1)))
	      error= 1;
	  }
	}
	if (error > 0)
          DBUG_RETURN(NESTED_LOOP_ERROR);        /* purecov: inspected */
	if (end_of_records)
	  DBUG_RETURN(NESTED_LOOP_OK);
	if (join->send_records >= join->unit->select_limit_cnt &&
	    join->do_send_rows)
	{
	  if (!(join->select_options & OPTION_FOUND_ROWS))
	    DBUG_RETURN(NESTED_LOOP_QUERY_LIMIT); // Abort nicely
	  join->do_send_rows=0;
	  join->unit->select_limit_cnt = HA_POS_ERROR;
        }
        else if (join->send_records >= join->fetch_limit)
        {
          /*
            There is a server side cursor and all rows
            for this fetch request are sent.
          */
          /*
            Preventing code duplication. When finished with the group reset
            the group functions and copy_fields. We fall through. bug #11904
          */
          ok_code= NESTED_LOOP_CURSOR_LIMIT;
        }
      }
    }
    else
    {
      if (end_of_records)
	DBUG_RETURN(NESTED_LOOP_OK);
      join->first_record=1;
      VOID(test_if_group_changed(join->group_fields));
    }
    if (idx < (int) join->send_group_parts)
    {
      /*
        This branch is executed also for cursors which have finished their
        fetch limit - the reason for ok_code.
      */
      copy_fields(&join->tmp_table_param);
      if (init_sum_functions(join->sum_funcs, join->sum_funcs_end[idx+1]))
	DBUG_RETURN(NESTED_LOOP_ERROR);
      if (join->procedure)
	join->procedure->add();
      DBUG_RETURN(ok_code);
    }
  }
  if (update_sum_func(join->sum_funcs))
    DBUG_RETURN(NESTED_LOOP_ERROR);
  if (join->procedure)
    join->procedure->add();
  DBUG_RETURN(NESTED_LOOP_OK);
}


	/* ARGSUSED */
static enum_nested_loop_state
end_write(JOIN *join, JOIN_TAB *join_tab __attribute__((unused)),
	  bool end_of_records)
{
  TABLE *table=join->tmp_table;
  DBUG_ENTER("end_write");

  if (join->thd->killed)			// Aborted by user
  {
    join->thd->send_kill_message();
    DBUG_RETURN(NESTED_LOOP_KILLED);             /* purecov: inspected */
  }
  if (!end_of_records)
  {
    copy_fields(&join->tmp_table_param);
    copy_funcs(join->tmp_table_param.items_to_copy);
#ifdef TO_BE_DELETED
    if (!table->uniques)			// If not unique handling
    {
      /* Copy null values from group to row */
      ORDER   *group;
      for (group=table->group ; group ; group=group->next)
      {
	Item *item= *group->item;
	if (item->maybe_null)
	{
	  Field *field=item->get_tmp_table_field();
	  field->ptr[-1]= (byte) (field->is_null() ? 1 : 0);
	}
      }
    }
#endif
    if (!join->having || join->having->val_int())
    {
      int error;
      join->found_records++;
      if ((error=table->file->write_row(table->record[0])))
      {
	if (error == HA_ERR_FOUND_DUPP_KEY ||
	    error == HA_ERR_FOUND_DUPP_UNIQUE)
	  goto end;
	if (create_myisam_from_heap(join->thd, table, &join->tmp_table_param,
				    error,1))
	  DBUG_RETURN(NESTED_LOOP_ERROR);        // Not a table_is_full error
	table->s->uniques=0;			// To ensure rows are the same
      }
      if (++join->send_records >= join->tmp_table_param.end_write_records &&
	  join->do_send_rows)
      {
	if (!(join->select_options & OPTION_FOUND_ROWS))
	  DBUG_RETURN(NESTED_LOOP_QUERY_LIMIT);
	join->do_send_rows=0;
	join->unit->select_limit_cnt = HA_POS_ERROR;
	DBUG_RETURN(NESTED_LOOP_OK);
      }
    }
  }
end:
  DBUG_RETURN(NESTED_LOOP_OK);
}

/* Group by searching after group record and updating it if possible */
/* ARGSUSED */

static enum_nested_loop_state
end_update(JOIN *join, JOIN_TAB *join_tab __attribute__((unused)),
	   bool end_of_records)
{
  TABLE *table=join->tmp_table;
  ORDER   *group;
  int	  error;
  DBUG_ENTER("end_update");

  if (end_of_records)
    DBUG_RETURN(NESTED_LOOP_OK);
  if (join->thd->killed)			// Aborted by user
  {
    join->thd->send_kill_message();
    DBUG_RETURN(NESTED_LOOP_KILLED);             /* purecov: inspected */
  }

  join->found_records++;
  copy_fields(&join->tmp_table_param);		// Groups are copied twice.
  /* Make a key of group index */
  for (group=table->group ; group ; group=group->next)
  {
    Item *item= *group->item;
    item->save_org_in_field(group->field);
    /* Store in the used key if the field was 0 */
    if (item->maybe_null)
      group->buff[-1]= (char) group->field->is_null();
  }
  if (!table->file->index_read(table->record[1],
			       join->tmp_table_param.group_buff,0,
			       HA_READ_KEY_EXACT))
  {						/* Update old record */
    restore_record(table,record[1]);
    update_tmptable_sum_func(join->sum_funcs,table);
    if ((error=table->file->update_row(table->record[1],
				       table->record[0])))
    {
      table->file->print_error(error,MYF(0));	/* purecov: inspected */
      DBUG_RETURN(NESTED_LOOP_ERROR);            /* purecov: inspected */
    }
    DBUG_RETURN(NESTED_LOOP_OK);
  }

  /*
    Copy null bits from group key to table
    We can't copy all data as the key may have different format
    as the row data (for example as with VARCHAR keys)
  */
  KEY_PART_INFO *key_part;
  for (group=table->group,key_part=table->key_info[0].key_part;
       group ;
       group=group->next,key_part++)
  {
    if (key_part->null_bit)
      memcpy(table->record[0]+key_part->offset, group->buff, 1);
  }
  init_tmptable_sum_functions(join->sum_funcs);
  copy_funcs(join->tmp_table_param.items_to_copy);
  if ((error=table->file->write_row(table->record[0])))
  {
    if (create_myisam_from_heap(join->thd, table, &join->tmp_table_param,
				error, 0))
      DBUG_RETURN(NESTED_LOOP_ERROR);            // Not a table_is_full error
    /* Change method to update rows */
    table->file->ha_index_init(0);
    join->join_tab[join->tables-1].next_select=end_unique_update;
  }
  join->send_records++;
  DBUG_RETURN(NESTED_LOOP_OK);
}


/* Like end_update, but this is done with unique constraints instead of keys */

static enum_nested_loop_state
end_unique_update(JOIN *join, JOIN_TAB *join_tab __attribute__((unused)),
		  bool end_of_records)
{
  TABLE *table=join->tmp_table;
  int	  error;
  DBUG_ENTER("end_unique_update");

  if (end_of_records)
    DBUG_RETURN(NESTED_LOOP_OK);
  if (join->thd->killed)			// Aborted by user
  {
    join->thd->send_kill_message();
    DBUG_RETURN(NESTED_LOOP_KILLED);             /* purecov: inspected */
  }

  init_tmptable_sum_functions(join->sum_funcs);
  copy_fields(&join->tmp_table_param);		// Groups are copied twice.
  copy_funcs(join->tmp_table_param.items_to_copy);

  if (!(error=table->file->write_row(table->record[0])))
    join->send_records++;			// New group
  else
  {
    if ((int) table->file->get_dup_key(error) < 0)
    {
      table->file->print_error(error,MYF(0));	/* purecov: inspected */
      DBUG_RETURN(NESTED_LOOP_ERROR);            /* purecov: inspected */
    }
    if (table->file->rnd_pos(table->record[1],table->file->dupp_ref))
    {
      table->file->print_error(error,MYF(0));	/* purecov: inspected */
      DBUG_RETURN(NESTED_LOOP_ERROR);            /* purecov: inspected */
    }
    restore_record(table,record[1]);
    update_tmptable_sum_func(join->sum_funcs,table);
    if ((error=table->file->update_row(table->record[1],
				       table->record[0])))
    {
      table->file->print_error(error,MYF(0));	/* purecov: inspected */
      DBUG_RETURN(NESTED_LOOP_ERROR);            /* purecov: inspected */
    }
  }
  DBUG_RETURN(NESTED_LOOP_OK);
}


	/* ARGSUSED */
static enum_nested_loop_state
end_write_group(JOIN *join, JOIN_TAB *join_tab __attribute__((unused)),
		bool end_of_records)
{
  TABLE *table=join->tmp_table;
  int	  idx= -1;
  DBUG_ENTER("end_write_group");

  if (join->thd->killed)
  {						// Aborted by user
    join->thd->send_kill_message();
    DBUG_RETURN(NESTED_LOOP_KILLED);             /* purecov: inspected */
  }
  if (!join->first_record || end_of_records ||
      (idx=test_if_group_changed(join->group_fields)) >= 0)
  {
    if (join->first_record || (end_of_records && !join->group))
    {
      if (join->procedure)
	join->procedure->end_group();
      int send_group_parts= join->send_group_parts;
      if (idx < send_group_parts)
      {
	if (!join->first_record)
	{
	  /* No matching rows for group function */
	  join->clear();
	}
        copy_sum_funcs(join->sum_funcs,
                       join->sum_funcs_end[send_group_parts]);
	if (!join->having || join->having->val_int())
	{
          int error= table->file->write_row(table->record[0]);
          if (error && create_myisam_from_heap(join->thd, table,
                                               &join->tmp_table_param,
                                               error, 0))
	    DBUG_RETURN(NESTED_LOOP_ERROR);
        }
        if (join->rollup.state != ROLLUP::STATE_NONE)
	{
	  if (join->rollup_write_data((uint) (idx+1), table))
	    DBUG_RETURN(NESTED_LOOP_ERROR);
	}
	if (end_of_records)
	  DBUG_RETURN(NESTED_LOOP_OK);
      }
    }
    else
    {
      if (end_of_records)
	DBUG_RETURN(NESTED_LOOP_OK);
      join->first_record=1;
      VOID(test_if_group_changed(join->group_fields));
    }
    if (idx < (int) join->send_group_parts)
    {
      copy_fields(&join->tmp_table_param);
      copy_funcs(join->tmp_table_param.items_to_copy);
      if (init_sum_functions(join->sum_funcs, join->sum_funcs_end[idx+1]))
	DBUG_RETURN(NESTED_LOOP_ERROR);
      if (join->procedure)
	join->procedure->add();
      DBUG_RETURN(NESTED_LOOP_OK);
    }
  }
  if (update_sum_func(join->sum_funcs))
    DBUG_RETURN(NESTED_LOOP_ERROR);
  if (join->procedure)
    join->procedure->add();
  DBUG_RETURN(NESTED_LOOP_OK);
}


/*****************************************************************************
  Remove calculation with tables that aren't yet read. Remove also tests
  against fields that are read through key where the table is not a
  outer join table.
  We can't remove tests that are made against columns which are stored
  in sorted order.
*****************************************************************************/

/* Return 1 if right_item is used removable reference key on left_item */

static bool test_if_ref(Item_field *left_item,Item *right_item)
{
  Field *field=left_item->field;
  // No need to change const test. We also have to keep tests on LEFT JOIN
  if (!field->table->const_table && !field->table->maybe_null)
  {
    Item *ref_item=part_of_refkey(field->table,field);
    if (ref_item && ref_item->eq(right_item,1))
    {
      if (right_item->type() == Item::FIELD_ITEM)
	return (field->eq_def(((Item_field *) right_item)->field));
      if (right_item->const_item() && !(right_item->is_null()))
      {
	/*
	  We can remove binary fields and numerical fields except float,
	  as float comparison isn't 100 % secure
	  We have to keep normal strings to be able to check for end spaces
	*/
	if (field->binary() &&
	    field->real_type() != MYSQL_TYPE_STRING &&
	    field->real_type() != MYSQL_TYPE_VARCHAR &&
	    (field->type() != FIELD_TYPE_FLOAT || field->decimals() == 0))
	{
	  return !store_val_in_field(field,right_item);
	}
      }
    }
  }
  return 0;					// keep test
}


static COND *
make_cond_for_table(COND *cond, table_map tables, table_map used_table)
{
  if (used_table && !(cond->used_tables() & used_table))
    return (COND*) 0;				// Already checked
  if (cond->type() == Item::COND_ITEM)
  {
    if (((Item_cond*) cond)->functype() == Item_func::COND_AND_FUNC)
    {
      /* Create new top level AND item */
      Item_cond_and *new_cond=new Item_cond_and;
      if (!new_cond)
	return (COND*) 0;			// OOM /* purecov: inspected */
      List_iterator<Item> li(*((Item_cond*) cond)->argument_list());
      Item *item;
      while ((item=li++))
      {
	Item *fix=make_cond_for_table(item,tables,used_table);
	if (fix)
	  new_cond->argument_list()->push_back(fix);
      }
      switch (new_cond->argument_list()->elements) {
      case 0:
	return (COND*) 0;			// Always true
      case 1:
	return new_cond->argument_list()->head();
      default:
	/*
	  Item_cond_and do not need fix_fields for execution, its parameters
	  are fixed or do not need fix_fields, too
	*/
	new_cond->quick_fix_field();
	new_cond->used_tables_cache=
	  ((Item_cond_and*) cond)->used_tables_cache &
	  tables;
	return new_cond;
      }
    }
    else
    {						// Or list
      Item_cond_or *new_cond=new Item_cond_or;
      if (!new_cond)
	return (COND*) 0;			// OOM /* purecov: inspected */
      List_iterator<Item> li(*((Item_cond*) cond)->argument_list());
      Item *item;
      while ((item=li++))
      {
	Item *fix=make_cond_for_table(item,tables,0L);
	if (!fix)
	  return (COND*) 0;			// Always true
	new_cond->argument_list()->push_back(fix);
      }
      /*
	Item_cond_and do not need fix_fields for execution, its parameters
	are fixed or do not need fix_fields, too
      */
      new_cond->quick_fix_field();
      new_cond->used_tables_cache= ((Item_cond_or*) cond)->used_tables_cache;
      new_cond->top_level_item();
      return new_cond;
    }
  }

  /*
    Because the following test takes a while and it can be done
    table_count times, we mark each item that we have examined with the result
    of the test
  */

  if (cond->marker == 3 || (cond->used_tables() & ~tables))
    return (COND*) 0;				// Can't check this yet
  if (cond->marker == 2 || cond->eq_cmp_result() == Item::COND_OK)
    return cond;				// Not boolean op

  if (((Item_func*) cond)->functype() == Item_func::EQ_FUNC)
  {
    Item *left_item=	((Item_func*) cond)->arguments()[0];
    Item *right_item= ((Item_func*) cond)->arguments()[1];
    if (left_item->type() == Item::FIELD_ITEM &&
	test_if_ref((Item_field*) left_item,right_item))
    {
      cond->marker=3;			// Checked when read
      return (COND*) 0;
    }
    if (right_item->type() == Item::FIELD_ITEM &&
	test_if_ref((Item_field*) right_item,left_item))
    {
      cond->marker=3;			// Checked when read
      return (COND*) 0;
    }
  }
  cond->marker=2;
  return cond;
}

static Item *
part_of_refkey(TABLE *table,Field *field)
{
  if (!table->reginfo.join_tab)
    return (Item*) 0;             // field from outer non-select (UPDATE,...)

  uint ref_parts=table->reginfo.join_tab->ref.key_parts;
  if (ref_parts)
  {
    KEY_PART_INFO *key_part=
      table->key_info[table->reginfo.join_tab->ref.key].key_part;

    for (uint part=0 ; part < ref_parts ; part++,key_part++)
      if (field->eq(key_part->field) &&
	  !(key_part->key_part_flag & HA_PART_KEY_SEG))
	return table->reginfo.join_tab->ref.items[part];
  }
  return (Item*) 0;
}


/*****************************************************************************
  Test if one can use the key to resolve ORDER BY

  SYNOPSIS
    test_if_order_by_key()
    order		Sort order
    table		Table to sort
    idx			Index to check
    used_key_parts	Return value for used key parts.


  NOTES
    used_key_parts is set to correct key parts used if return value != 0
    (On other cases, used_key_part may be changed)

  RETURN
    1   key is ok.
    0   Key can't be used
    -1  Reverse key can be used
*****************************************************************************/

static int test_if_order_by_key(ORDER *order, TABLE *table, uint idx,
				uint *used_key_parts)
{
  KEY_PART_INFO *key_part,*key_part_end;
  key_part=table->key_info[idx].key_part;
  key_part_end=key_part+table->key_info[idx].key_parts;
  key_part_map const_key_parts=table->const_key_parts[idx];
  int reverse=0;
  DBUG_ENTER("test_if_order_by_key");

  for (; order ; order=order->next, const_key_parts>>=1)
  {
    Field *field=((Item_field*) (*order->item)->real_item())->field;
    int flag;

    /*
      Skip key parts that are constants in the WHERE clause.
      These are already skipped in the ORDER BY by const_expression_in_where()
    */
    for (; const_key_parts & 1 ; const_key_parts>>= 1)
      key_part++; 

    if (key_part == key_part_end || key_part->field != field)
      DBUG_RETURN(0);

    /* set flag to 1 if we can use read-next on key, else to -1 */
    flag= ((order->asc == !(key_part->key_part_flag & HA_REVERSE_SORT)) ?
           1 : -1);
    if (reverse && flag != reverse)
      DBUG_RETURN(0);
    reverse=flag;				// Remember if reverse
    key_part++;
  }
  *used_key_parts= (uint) (key_part - table->key_info[idx].key_part);
  if (reverse == -1 && !(table->file->index_flags(idx, *used_key_parts-1, 1) &
                         HA_READ_PREV))
    reverse= 0;                                 // Index can't be used
  DBUG_RETURN(reverse);
}


uint find_shortest_key(TABLE *table, const key_map *usable_keys)
{
  uint min_length= (uint) ~0;
  uint best= MAX_KEY;
  if (!usable_keys->is_clear_all())
  {
    for (uint nr=0; nr < table->s->keys ; nr++)
    {
      if (usable_keys->is_set(nr))
      {
        if (table->key_info[nr].key_length < min_length)
        {
          min_length=table->key_info[nr].key_length;
          best=nr;
        }
      }
    }
  }
  return best;
}

/*
  Test if a second key is the subkey of the first one.

  SYNOPSIS
    is_subkey()
    key_part		First key parts
    ref_key_part	Second key parts
    ref_key_part_end	Last+1 part of the second key

  NOTE
    Second key MUST be shorter than the first one.

  RETURN
    1	is a subkey
    0	no sub key
*/

inline bool 
is_subkey(KEY_PART_INFO *key_part, KEY_PART_INFO *ref_key_part,
	  KEY_PART_INFO *ref_key_part_end)
{
  for (; ref_key_part < ref_key_part_end; key_part++, ref_key_part++)
    if (!key_part->field->eq(ref_key_part->field))
      return 0;
  return 1;
}

/*
  Test if we can use one of the 'usable_keys' instead of 'ref' key for sorting

  SYNOPSIS
    test_if_subkey()
    ref			Number of key, used for WHERE clause
    usable_keys		Keys for testing

  RETURN
    MAX_KEY			If we can't use other key
    the number of found key	Otherwise
*/

static uint
test_if_subkey(ORDER *order, TABLE *table, uint ref, uint ref_key_parts,
	       const key_map *usable_keys)
{
  uint nr;
  uint min_length= (uint) ~0;
  uint best= MAX_KEY;
  uint not_used;
  KEY_PART_INFO *ref_key_part= table->key_info[ref].key_part;
  KEY_PART_INFO *ref_key_part_end= ref_key_part + ref_key_parts;

  for (nr= 0 ; nr < table->s->keys ; nr++)
  {
    if (usable_keys->is_set(nr) &&
	table->key_info[nr].key_length < min_length &&
	table->key_info[nr].key_parts >= ref_key_parts &&
	is_subkey(table->key_info[nr].key_part, ref_key_part,
		  ref_key_part_end) &&
	test_if_order_by_key(order, table, nr, &not_used))
    {
      min_length= table->key_info[nr].key_length;
      best= nr;
    }
  }
  return best;
}

/*
  Test if we can skip the ORDER BY by using an index.

  If we can use an index, the JOIN_TAB / tab->select struct
  is changed to use the index.

  Return:
     0 We have to use filesort to do the sorting
     1 We can use an index.
*/

static bool
test_if_skip_sort_order(JOIN_TAB *tab,ORDER *order,ha_rows select_limit,
			bool no_changes)
{
  int ref_key;
  uint ref_key_parts;
  TABLE *table=tab->table;
  SQL_SELECT *select=tab->select;
  key_map usable_keys;
  DBUG_ENTER("test_if_skip_sort_order");
  LINT_INIT(ref_key_parts);

  /*
    Check which keys can be used to resolve ORDER BY.
    We must not try to use disabled keys.
  */
  usable_keys= table->s->keys_in_use;

  for (ORDER *tmp_order=order; tmp_order ; tmp_order=tmp_order->next)
  {
    Item *item= (*tmp_order->item)->real_item();
    if (item->type() != Item::FIELD_ITEM)
    {
      usable_keys.clear_all();
      DBUG_RETURN(0);
    }
    usable_keys.intersect(((Item_field*) item)->field->part_of_sortkey);
    if (usable_keys.is_clear_all())
      DBUG_RETURN(0);					// No usable keys
  }

  ref_key= -1;
  /* Test if constant range in WHERE */
  if (tab->ref.key >= 0 && tab->ref.key_parts)
  {
    ref_key=	   tab->ref.key;
    ref_key_parts= tab->ref.key_parts;
    if (tab->type == JT_REF_OR_NULL || tab->type == JT_FT)
      DBUG_RETURN(0);
  }
  else if (select && select->quick)		// Range found by opt_range
  {
    int quick_type= select->quick->get_type();
    /* 
      assume results are not ordered when index merge is used 
      TODO: sergeyp: Results of all index merge selects actually are ordered 
      by clustered PK values.
    */
  
    if (quick_type == QUICK_SELECT_I::QS_TYPE_INDEX_MERGE || 
        quick_type == QUICK_SELECT_I::QS_TYPE_ROR_UNION || 
        quick_type == QUICK_SELECT_I::QS_TYPE_ROR_INTERSECT)
      DBUG_RETURN(0);
    ref_key=	   select->quick->index;
    ref_key_parts= select->quick->used_key_parts;
  }

  if (ref_key >= 0)
  {
    /*
      We come here when there is a REF key.
    */
    int order_direction;
    uint used_key_parts;
    if (!usable_keys.is_set(ref_key))
    {
      /*
	We come here when ref_key is not among usable_keys
      */
      uint new_ref_key;
      /*
	If using index only read, only consider other possible index only
	keys
      */
      if (table->used_keys.is_set(ref_key))
	usable_keys.intersect(table->used_keys);
      if ((new_ref_key= test_if_subkey(order, table, ref_key, ref_key_parts,
				       &usable_keys)) < MAX_KEY)
      {
	/* Found key that can be used to retrieve data in sorted order */
	if (tab->ref.key >= 0)
	{
          /*
            We'll use ref access method on key new_ref_key. In general case 
            the index search tuple for new_ref_key will be different (e.g.
            when one index is defined as (part1, part2, ...) and another as
            (part1, part2(N), ...) and the WHERE clause contains 
            "part1 = const1 AND part2=const2". 
            So we build tab->ref from scratch here.
          */
          KEYUSE *keyuse= tab->keyuse;
          while (keyuse->key != new_ref_key && keyuse->table == tab->table)
            keyuse++;
          if (create_ref_for_key(tab->join, tab, keyuse, 
                                 tab->join->const_table_map))
            DBUG_RETURN(0);
	}
	else
	{
          /*
            The range optimizer constructed QUICK_RANGE for ref_key, and
            we want to use instead new_ref_key as the index. We can't
            just change the index of the quick select, because this may
            result in an incosistent QUICK_SELECT object. Below we
            create a new QUICK_SELECT from scratch so that all its
            parameres are set correctly by the range optimizer.
           */
          key_map new_ref_key_map;
          new_ref_key_map.clear_all();  // Force the creation of quick select
          new_ref_key_map.set_bit(new_ref_key); // only for new_ref_key.

          if (select->test_quick_select(tab->join->thd, new_ref_key_map, 0,
                                        (tab->join->select_options &
                                         OPTION_FOUND_ROWS) ?
                                        HA_POS_ERROR :
                                        tab->join->unit->select_limit_cnt,0) <=
              0)
            DBUG_RETURN(0);
	}
        ref_key= new_ref_key;
      }
    }
    /* Check if we get the rows in requested sorted order by using the key */
    if (usable_keys.is_set(ref_key) &&
	(order_direction = test_if_order_by_key(order,table,ref_key,
						&used_key_parts)))
    {
      if (order_direction == -1)		// If ORDER BY ... DESC
      {
	if (select && select->quick)
	{
	  /*
	    Don't reverse the sort order, if it's already done.
	    (In some cases test_if_order_by_key() can be called multiple times
	  */
	  if (!select->quick->reverse_sorted())
	  {
            int quick_type= select->quick->get_type();
            if (quick_type == QUICK_SELECT_I::QS_TYPE_INDEX_MERGE ||
                quick_type == QUICK_SELECT_I::QS_TYPE_ROR_INTERSECT ||
                quick_type == QUICK_SELECT_I::QS_TYPE_ROR_UNION ||
                quick_type == QUICK_SELECT_I::QS_TYPE_GROUP_MIN_MAX)
              DBUG_RETURN(0);                   // Use filesort
            
            /* ORDER BY range_key DESC */
	    QUICK_SELECT_DESC *tmp=new QUICK_SELECT_DESC((QUICK_RANGE_SELECT*)(select->quick),
							 used_key_parts);
	    if (!tmp || tmp->error)
	    {
	      delete tmp;
	      DBUG_RETURN(0);		// Reverse sort not supported
	    }
	    select->quick=tmp;
	  }
	  DBUG_RETURN(1);
	}
	if (tab->ref.key_parts < used_key_parts)
	{
	  /*
	    SELECT * FROM t1 WHERE a=1 ORDER BY a DESC,b DESC

	    Use a traversal function that starts by reading the last row
	    with key part (A) and then traverse the index backwards.
	  */
	  tab->read_first_record=       join_read_last_key;
	  tab->read_record.read_record= join_read_prev_same;
	  /* fall through */
	}
      }
      else if (select && select->quick)
	  select->quick->sorted= 1;
      DBUG_RETURN(1);			/* No need to sort */
    }
  }
  else
  {
    /* check if we can use a key to resolve the group */
    /* Tables using JT_NEXT are handled here */
    uint nr;
    key_map keys;

    /*
      If not used with LIMIT, only use keys if the whole query can be
      resolved with a key;  This is because filesort() is usually faster than
      retrieving all rows through an index.
    */
    if (select_limit >= table->file->records)
    {
      keys= *table->file->keys_to_use_for_scanning();
      keys.merge(table->used_keys);

      /*
	We are adding here also the index specified in FORCE INDEX clause, 
	if any.
        This is to allow users to use index in ORDER BY.
      */
      if (table->force_index) 
	keys.merge(table->keys_in_use_for_query);
      keys.intersect(usable_keys);
    }
    else
      keys= usable_keys;

    for (nr=0; nr < table->s->keys ; nr++)
    {
      uint not_used;
      if (keys.is_set(nr))
      {
	int flag;
	if ((flag= test_if_order_by_key(order, table, nr, &not_used)))
	{
	  if (!no_changes)
	  {
	    tab->index=nr;
	    tab->read_first_record=  (flag > 0 ? join_read_first:
				      join_read_last);
	    tab->type=JT_NEXT;	// Read with index_first(), index_next()
	    if (table->used_keys.is_set(nr))
	    {
	      table->key_read=1;
	      table->file->extra(HA_EXTRA_KEYREAD);
	    }
	  }
	  DBUG_RETURN(1);
	}
      }
    }
  }
  DBUG_RETURN(0);				// Can't use index.
}


/*
  If not selecting by given key, create an index how records should be read

  SYNOPSIS
   create_sort_index()
     thd		Thread handler
     tab		Table to sort (in join structure)
     order		How table should be sorted
     filesort_limit	Max number of rows that needs to be sorted
     select_limit	Max number of rows in final output
		        Used to decide if we should use index or not


  IMPLEMENTATION
   - If there is an index that can be used, 'tab' is modified to use
     this index.
   - If no index, create with filesort() an index file that can be used to
     retrieve rows in order (should be done with 'read_record').
     The sorted data is stored in tab->table and will be freed when calling
     free_io_cache(tab->table).

  RETURN VALUES
    0		ok
    -1		Some fatal error
    1		No records
*/

static int
create_sort_index(THD *thd, JOIN *join, ORDER *order,
		  ha_rows filesort_limit, ha_rows select_limit)
{
  SORT_FIELD *sortorder;
  uint length;
  ha_rows examined_rows;
  TABLE *table;
  SQL_SELECT *select;
  JOIN_TAB *tab;
  DBUG_ENTER("create_sort_index");

  if (join->tables == join->const_tables)
    DBUG_RETURN(0);				// One row, no need to sort
  tab=    join->join_tab + join->const_tables;
  table=  tab->table;
  select= tab->select;

  if (test_if_skip_sort_order(tab,order,select_limit,0))
    DBUG_RETURN(0);
  if (!(sortorder=make_unireg_sortorder(order,&length)))
    goto err;				/* purecov: inspected */
  /* It's not fatal if the following alloc fails */
  table->sort.io_cache=(IO_CACHE*) my_malloc(sizeof(IO_CACHE),
                                             MYF(MY_WME | MY_ZEROFILL));
  table->status=0;				// May be wrong if quick_select

  // If table has a range, move it to select
  if (select && !select->quick && tab->ref.key >= 0)
  {
    if (tab->quick)
    {
      select->quick=tab->quick;
      tab->quick=0;
      /* 
        We can only use 'Only index' if quick key is same as ref_key
        and in index_merge 'Only index' cannot be used
      */
      if (table->key_read && ((uint) tab->ref.key != select->quick->index))
      {
	table->key_read=0;
	table->file->extra(HA_EXTRA_NO_KEYREAD);
      }
    }
    else
    {
      /*
	We have a ref on a const;  Change this to a range that filesort
	can use.
	For impossible ranges (like when doing a lookup on NULL on a NOT NULL
	field, quick will contain an empty record set.
      */
      if (!(select->quick= (tab->type == JT_FT ?
			    new FT_SELECT(thd, table, tab->ref.key) :
			    get_quick_select_for_ref(thd, table, &tab->ref, 
                                                     tab->found_records))))
	goto err;
    }
  }
  if (table->s->tmp_table)
    table->file->info(HA_STATUS_VARIABLE);	// Get record count
  table->sort.found_records=filesort(thd, table,sortorder, length,
                                     select, filesort_limit, &examined_rows);
  tab->records= table->sort.found_records;	// For SQL_CALC_ROWS
  if (select)
  {
    select->cleanup();				// filesort did select
    tab->select= 0;
  }
  tab->select_cond=0;
  tab->last_inner= 0;
  tab->first_unmatched= 0;
  tab->type=JT_ALL;				// Read with normal read_record
  tab->read_first_record= join_init_read_record;
  tab->join->examined_rows+=examined_rows;
  if (table->key_read)				// Restore if we used indexes
  {
    table->key_read=0;
    table->file->extra(HA_EXTRA_NO_KEYREAD);
  }
  DBUG_RETURN(table->sort.found_records == HA_POS_ERROR);
err:
  DBUG_RETURN(-1);
}

/*
  Add the HAVING criteria to table->select
*/

#ifdef NOT_YET
static bool fix_having(JOIN *join, Item **having)
{
  (*having)->update_used_tables();	// Some tables may have been const
  JOIN_TAB *table=&join->join_tab[join->const_tables];
  table_map used_tables= join->const_table_map | table->table->map;

  DBUG_EXECUTE("where",print_where(*having,"having"););
  Item* sort_table_cond=make_cond_for_table(*having,used_tables,used_tables);
  if (sort_table_cond)
  {
    if (!table->select)
      if (!(table->select=new SQL_SELECT))
	return 1;
    if (!table->select->cond)
      table->select->cond=sort_table_cond;
    else					// This should never happen
      if (!(table->select->cond= new Item_cond_and(table->select->cond,
						   sort_table_cond)) ||
	  table->select->cond->fix_fields(join->thd, &table->select->cond))
	return 1;
    table->select_cond=table->select->cond;
    table->select_cond->top_level_item();
    DBUG_EXECUTE("where",print_where(table->select_cond,
				     "select and having"););
    *having=make_cond_for_table(*having,~ (table_map) 0,~used_tables);
    DBUG_EXECUTE("where",print_where(*having,"having after make_cond"););
  }
  return 0;
}
#endif


/*****************************************************************************
  Remove duplicates from tmp table
  This should be recoded to add a unique index to the table and remove
  duplicates
  Table is a locked single thread table
  fields is the number of fields to check (from the end)
*****************************************************************************/

static bool compare_record(TABLE *table, Field **ptr)
{
  for (; *ptr ; ptr++)
  {
    if ((*ptr)->cmp_offset(table->s->rec_buff_length))
      return 1;
  }
  return 0;
}

static bool copy_blobs(Field **ptr)
{
  for (; *ptr ; ptr++)
  {
    if ((*ptr)->flags & BLOB_FLAG)
      if (((Field_blob *) (*ptr))->copy())
	return 1;				// Error
  }
  return 0;
}

static void free_blobs(Field **ptr)
{
  for (; *ptr ; ptr++)
  {
    if ((*ptr)->flags & BLOB_FLAG)
      ((Field_blob *) (*ptr))->free();
  }
}


static int
remove_duplicates(JOIN *join, TABLE *entry,List<Item> &fields, Item *having)
{
  int error;
  ulong reclength,offset;
  uint field_count;
  THD *thd= join->thd;
  DBUG_ENTER("remove_duplicates");

  entry->reginfo.lock_type=TL_WRITE;

  /* Calculate how many saved fields there is in list */
  field_count=0;
  List_iterator<Item> it(fields);
  Item *item;
  while ((item=it++))
  {
    if (item->get_tmp_table_field() && ! item->const_item())
      field_count++;
  }

  if (!field_count && !(join->select_options & OPTION_FOUND_ROWS)) 
  {                    // only const items with no OPTION_FOUND_ROWS
    join->unit->select_limit_cnt= 1;		// Only send first row
    DBUG_RETURN(0);
  }
  Field **first_field=entry->field+entry->s->fields - field_count;
  offset= field_count ? 
          entry->field[entry->s->fields - field_count]->offset() : 0;
  reclength=entry->s->reclength-offset;

  free_io_cache(entry);				// Safety
  entry->file->info(HA_STATUS_VARIABLE);
  if (entry->s->db_type == DB_TYPE_HEAP ||
      (!entry->s->blob_fields &&
       ((ALIGN_SIZE(reclength) + HASH_OVERHEAD) * entry->file->records <
	thd->variables.sortbuff_size)))
    error=remove_dup_with_hash_index(join->thd, entry,
				     field_count, first_field,
				     reclength, having);
  else
    error=remove_dup_with_compare(join->thd, entry, first_field, offset,
				  having);

  free_blobs(first_field);
  DBUG_RETURN(error);
}


static int remove_dup_with_compare(THD *thd, TABLE *table, Field **first_field,
				   ulong offset, Item *having)
{
  handler *file=table->file;
  char *org_record,*new_record;
  byte *record;
  int error;
  ulong reclength= table->s->reclength-offset;
  DBUG_ENTER("remove_dup_with_compare");

  org_record=(char*) (record=table->record[0])+offset;
  new_record=(char*) table->record[1]+offset;

  file->ha_rnd_init(1);
  error=file->rnd_next(record);
  for (;;)
  {
    if (thd->killed)
    {
      thd->send_kill_message();
      error=0;
      goto err;
    }
    if (error)
    {
      if (error == HA_ERR_RECORD_DELETED)
	continue;
      if (error == HA_ERR_END_OF_FILE)
	break;
      goto err;
    }
    if (having && !having->val_int())
    {
      if ((error=file->delete_row(record)))
	goto err;
      error=file->rnd_next(record);
      continue;
    }
    if (copy_blobs(first_field))
    {
      my_message(ER_OUTOFMEMORY, ER(ER_OUTOFMEMORY), MYF(0));
      error=0;
      goto err;
    }
    memcpy(new_record,org_record,reclength);

    /* Read through rest of file and mark duplicated rows deleted */
    bool found=0;
    for (;;)
    {
      if ((error=file->rnd_next(record)))
      {
	if (error == HA_ERR_RECORD_DELETED)
	  continue;
	if (error == HA_ERR_END_OF_FILE)
	  break;
	goto err;
      }
      if (compare_record(table, first_field) == 0)
      {
	if ((error=file->delete_row(record)))
	  goto err;
      }
      else if (!found)
      {
	found=1;
	file->position(record);	// Remember position
      }
    }
    if (!found)
      break;					// End of file
    /* Restart search on next row */
    error=file->restart_rnd_next(record,file->ref);
  }

  file->extra(HA_EXTRA_NO_CACHE);
  DBUG_RETURN(0);
err:
  file->extra(HA_EXTRA_NO_CACHE);
  if (error)
    file->print_error(error,MYF(0));
  DBUG_RETURN(1);
}


/*
  Generate a hash index for each row to quickly find duplicate rows
  Note that this will not work on tables with blobs!
*/

static int remove_dup_with_hash_index(THD *thd, TABLE *table,
				      uint field_count,
				      Field **first_field,
				      ulong key_length,
				      Item *having)
{
  byte *key_buffer, *key_pos, *record=table->record[0];
  int error;
  handler *file= table->file;
  ulong extra_length= ALIGN_SIZE(key_length)-key_length;
  uint *field_lengths,*field_length;
  HASH hash;
  DBUG_ENTER("remove_dup_with_hash_index");

  if (!my_multi_malloc(MYF(MY_WME),
		       &key_buffer,
		       (uint) ((key_length + extra_length) *
			       (long) file->records),
		       &field_lengths,
		       (uint) (field_count*sizeof(*field_lengths)),
		       NullS))
    DBUG_RETURN(1);

  {
    Field **ptr;
    ulong total_length= 0;
    for (ptr= first_field, field_length=field_lengths ; *ptr ; ptr++)
    {
      uint length= (*ptr)->sort_length();
      (*field_length++)= length;
      total_length+= length;
    }
    DBUG_PRINT("info",("field_count: %u  key_length: %lu  total_length: %lu",
                       field_count, key_length, total_length));
    DBUG_ASSERT(total_length <= key_length);
    key_length= total_length;
    extra_length= ALIGN_SIZE(key_length)-key_length;
  }

  if (hash_init(&hash, &my_charset_bin, (uint) file->records, 0, 
		key_length, (hash_get_key) 0, 0, 0))
  {
    my_free((char*) key_buffer,MYF(0));
    DBUG_RETURN(1);
  }

  file->ha_rnd_init(1);
  key_pos=key_buffer;
  for (;;)
  {
    byte *org_key_pos;
    if (thd->killed)
    {
      thd->send_kill_message();
      error=0;
      goto err;
    }
    if ((error=file->rnd_next(record)))
    {
      if (error == HA_ERR_RECORD_DELETED)
	continue;
      if (error == HA_ERR_END_OF_FILE)
	break;
      goto err;
    }
    if (having && !having->val_int())
    {
      if ((error=file->delete_row(record)))
	goto err;
      continue;
    }

    /* copy fields to key buffer */
    org_key_pos= key_pos;
    field_length=field_lengths;
    for (Field **ptr= first_field ; *ptr ; ptr++)
    {
      (*ptr)->sort_string((char*) key_pos,*field_length);
      key_pos+= *field_length++;
    }
    /* Check if it exists before */
    if (hash_search(&hash, org_key_pos, key_length))
    {
      /* Duplicated found ; Remove the row */
      if ((error=file->delete_row(record)))
	goto err;
    }
    else
      (void) my_hash_insert(&hash, org_key_pos);
    key_pos+=extra_length;
  }
  my_free((char*) key_buffer,MYF(0));
  hash_free(&hash);
  file->extra(HA_EXTRA_NO_CACHE);
  (void) file->ha_rnd_end();
  DBUG_RETURN(0);

err:
  my_free((char*) key_buffer,MYF(0));
  hash_free(&hash);
  file->extra(HA_EXTRA_NO_CACHE);
  (void) file->ha_rnd_end();
  if (error)
    file->print_error(error,MYF(0));
  DBUG_RETURN(1);
}


SORT_FIELD *make_unireg_sortorder(ORDER *order, uint *length)
{
  uint count;
  SORT_FIELD *sort,*pos;
  DBUG_ENTER("make_unireg_sortorder");

  count=0;
  for (ORDER *tmp = order; tmp; tmp=tmp->next)
    count++;
  pos=sort=(SORT_FIELD*) sql_alloc(sizeof(SORT_FIELD)*(count+1));
  if (!pos)
    return 0;

  for (;order;order=order->next,pos++)
  {
    pos->field=0; pos->item=0;
    if (order->item[0]->type() == Item::FIELD_ITEM)
      pos->field= ((Item_field*) (*order->item))->field;
    else if (order->item[0]->type() == Item::SUM_FUNC_ITEM &&
	     !order->item[0]->const_item())
      pos->field= ((Item_sum*) order->item[0])->get_tmp_table_field();
    else if (order->item[0]->type() == Item::COPY_STR_ITEM)
    {						// Blob patch
      pos->item= ((Item_copy_string*) (*order->item))->item;
    }
    else
      pos->item= *order->item;
    pos->reverse=! order->asc;
  }
  *length=count;
  DBUG_RETURN(sort);
}


/*****************************************************************************
  Fill join cache with packed records
  Records are stored in tab->cache.buffer and last record in
  last record is stored with pointers to blobs to support very big
  records
******************************************************************************/

static int
join_init_cache(THD *thd,JOIN_TAB *tables,uint table_count)
{
  reg1 uint i;
  uint length,blobs,size;
  CACHE_FIELD *copy,**blob_ptr;
  JOIN_CACHE  *cache;
  JOIN_TAB *join_tab;
  DBUG_ENTER("join_init_cache");

  cache= &tables[table_count].cache;
  cache->fields=blobs=0;

  join_tab=tables;
  for (i=0 ; i < table_count ; i++,join_tab++)
  {
    if (!join_tab->used_fieldlength)		/* Not calced yet */
      calc_used_field_length(thd, join_tab);
    cache->fields+=join_tab->used_fields;
    blobs+=join_tab->used_blobs;
  }
  if (!(cache->field=(CACHE_FIELD*)
	sql_alloc(sizeof(CACHE_FIELD)*(cache->fields+table_count*2)+(blobs+1)*

		  sizeof(CACHE_FIELD*))))
  {
    my_free((gptr) cache->buff,MYF(0));		/* purecov: inspected */
    cache->buff=0;				/* purecov: inspected */
    DBUG_RETURN(1);				/* purecov: inspected */
  }
  copy=cache->field;
  blob_ptr=cache->blob_ptr=(CACHE_FIELD**)
    (cache->field+cache->fields+table_count*2);

  length=0;
  for (i=0 ; i < table_count ; i++)
  {
    uint null_fields=0,used_fields;

    Field **f_ptr,*field;
    for (f_ptr=tables[i].table->field,used_fields=tables[i].used_fields ;
	 used_fields ;
	 f_ptr++)
    {
      field= *f_ptr;
      if (field->query_id == thd->query_id)
      {
	used_fields--;
	length+=field->fill_cache_field(copy);
	if (copy->blob_field)
	  (*blob_ptr++)=copy;
	if (field->maybe_null())
	  null_fields++;
	copy++;
      }
    }
    /* Copy null bits from table */
    if (null_fields && tables[i].table->s->null_fields)
    {						/* must copy null bits */
      copy->str=(char*) tables[i].table->null_flags;
      copy->length= tables[i].table->s->null_bytes;
      copy->strip=0;
      copy->blob_field=0;
      length+=copy->length;
      copy++;
      cache->fields++;
    }
    /* If outer join table, copy null_row flag */
    if (tables[i].table->maybe_null)
    {
      copy->str= (char*) &tables[i].table->null_row;
      copy->length=sizeof(tables[i].table->null_row);
      copy->strip=0;
      copy->blob_field=0;
      length+=copy->length;
      copy++;
      cache->fields++;
    }
  }

  cache->length=length+blobs*sizeof(char*);
  cache->blobs=blobs;
  *blob_ptr=0;					/* End sequentel */
  size=max(thd->variables.join_buff_size, cache->length);
  if (!(cache->buff=(uchar*) my_malloc(size,MYF(0))))
    DBUG_RETURN(1);				/* Don't use cache */ /* purecov: inspected */
  cache->end=cache->buff+size;
  reset_cache_write(cache);
  DBUG_RETURN(0);
}


static ulong
used_blob_length(CACHE_FIELD **ptr)
{
  uint length,blob_length;
  for (length=0 ; *ptr ; ptr++)
  {
    (*ptr)->blob_length=blob_length=(*ptr)->blob_field->get_length();
    length+=blob_length;
    (*ptr)->blob_field->get_ptr(&(*ptr)->str);
  }
  return length;
}


static bool
store_record_in_cache(JOIN_CACHE *cache)
{
  uint length;
  uchar *pos;
  CACHE_FIELD *copy,*end_field;
  bool last_record;

  pos=cache->pos;
  end_field=cache->field+cache->fields;

  length=cache->length;
  if (cache->blobs)
    length+=used_blob_length(cache->blob_ptr);
  if ((last_record=(length+cache->length > (uint) (cache->end - pos))))
    cache->ptr_record=cache->records;

  /*
    There is room in cache. Put record there
  */
  cache->records++;
  for (copy=cache->field ; copy < end_field; copy++)
  {
    if (copy->blob_field)
    {
      if (last_record)
      {
	copy->blob_field->get_image((char*) pos,copy->length+sizeof(char*), 
				    copy->blob_field->charset());
	pos+=copy->length+sizeof(char*);
      }
      else
      {
	copy->blob_field->get_image((char*) pos,copy->length, // blob length
				    copy->blob_field->charset());
	memcpy(pos+copy->length,copy->str,copy->blob_length);  // Blob data
	pos+=copy->length+copy->blob_length;
      }
    }
    else
    {
      if (copy->strip)
      {
	char *str,*end;
	for (str=copy->str,end= str+copy->length;
	     end > str && end[-1] == ' ' ;
	     end--) ;
	length=(uint) (end-str);
	memcpy(pos+2, str, length);
        int2store(pos, length);
	pos+= length+2;
      }
      else
      {
	memcpy(pos,copy->str,copy->length);
	pos+=copy->length;
      }
    }
  }
  cache->pos=pos;
  return last_record || (uint) (cache->end -pos) < cache->length;
}


static void
reset_cache_read(JOIN_CACHE *cache)
{
  cache->record_nr=0;
  cache->pos=cache->buff;
}


static void reset_cache_write(JOIN_CACHE *cache)
{
  reset_cache_read(cache);
  cache->records= 0;
  cache->ptr_record= (uint) ~0;
}


static void
read_cached_record(JOIN_TAB *tab)
{
  uchar *pos;
  uint length;
  bool last_record;
  CACHE_FIELD *copy,*end_field;

  last_record=tab->cache.record_nr++ == tab->cache.ptr_record;
  pos=tab->cache.pos;

  for (copy=tab->cache.field,end_field=copy+tab->cache.fields ;
       copy < end_field;
       copy++)
  {
    if (copy->blob_field)
    {
      if (last_record)
      {
	copy->blob_field->set_image((char*) pos,copy->length+sizeof(char*),
				    copy->blob_field->charset());
	pos+=copy->length+sizeof(char*);
      }
      else
      {
	copy->blob_field->set_ptr((char*) pos,(char*) pos+copy->length);
	pos+=copy->length+copy->blob_field->get_length();
      }
    }
    else
    {
      if (copy->strip)
      {
        length= uint2korr(pos);
	memcpy(copy->str, pos+2, length);
	memset(copy->str+length, ' ', copy->length-length);
	pos+= 2 + length;
      }
      else
      {
	memcpy(copy->str,pos,copy->length);
	pos+=copy->length;
      }
    }
  }
  tab->cache.pos=pos;
  return;
}


static bool
cmp_buffer_with_ref(JOIN_TAB *tab)
{
  bool diff;
  if (!(diff=tab->ref.key_err))
  {
    memcpy(tab->ref.key_buff2, tab->ref.key_buff, tab->ref.key_length);
  }
  if ((tab->ref.key_err= cp_buffer_from_ref(tab->join->thd, &tab->ref)) || 
      diff)
    return 1;
  return memcmp(tab->ref.key_buff2, tab->ref.key_buff, tab->ref.key_length)
    != 0;
}


bool
cp_buffer_from_ref(THD *thd, TABLE_REF *ref)
{
  enum enum_check_fields save_count_cuted_fields= thd->count_cuted_fields;
  thd->count_cuted_fields= CHECK_FIELD_IGNORE;
  for (store_key **copy=ref->key_copy ; *copy ; copy++)
  {
    if ((*copy)->copy() & 1)
    {
      thd->count_cuted_fields= save_count_cuted_fields;
      return 1;                                 // Something went wrong
    }
  }
  thd->count_cuted_fields= save_count_cuted_fields;
  return 0;
}


/*****************************************************************************
  Group and order functions
*****************************************************************************/

/*
  Resolve an ORDER BY or GROUP BY column reference.

  SYNOPSIS
    find_order_in_list()
    thd		      [in]     Pointer to current thread structure
    ref_pointer_array [in/out] All select, group and order by fields
    tables            [in]     List of tables to search in (usually FROM clause)
    order             [in]     Column reference to be resolved
    fields            [in]     List of fields to search in (usually SELECT list)
    all_fields        [in/out] All select, group and order by fields
    is_group_field    [in]     True if order is a GROUP field, false if
                               ORDER by field

  DESCRIPTION
    Given a column reference (represented by 'order') from a GROUP BY or ORDER
    BY clause, find the actual column it represents. If the column being
    resolved is from the GROUP BY clause, the procedure searches the SELECT
    list 'fields' and the columns in the FROM list 'tables'. If 'order' is from
    the ORDER BY clause, only the SELECT list is being searched.

    If 'order' is resolved to an Item, then order->item is set to the found
    Item. If there is no item for the found column (that is, it was resolved
    into a table field), order->item is 'fixed' and is added to all_fields and
    ref_pointer_array.

  RETURN
    FALSE if OK
    TRUE  if error occurred

    ref_pointer_array and all_fields are updated
*/

static bool
find_order_in_list(THD *thd, Item **ref_pointer_array, TABLE_LIST *tables,
                   ORDER *order, List<Item> &fields, List<Item> &all_fields,
                   bool is_group_field)
{
  Item *order_item= *order->item; /* The item from the GROUP/ORDER caluse. */
  Item::Type order_item_type;
  Item **select_item; /* The corresponding item from the SELECT clause. */
  Field *from_field;  /* The corresponding field from the FROM clause. */

  if (order_item->type() == Item::INT_ITEM)
  {						/* Order by position */
    uint count= (uint) order_item->val_int();
    if (!count || count > fields.elements)
    {
      my_error(ER_BAD_FIELD_ERROR, MYF(0),
               order_item->full_name(), thd->where);
      return TRUE;
    }
    order->item= ref_pointer_array + count - 1;
    order->in_field_list= 1;
    order->counter= count;
    order->counter_used= 1;
    return FALSE;
  }
  /* Lookup the current GROUP/ORDER field in the SELECT clause. */
  uint counter;
  bool unaliased;
  select_item= find_item_in_list(order_item, fields, &counter,
                                 REPORT_EXCEPT_NOT_FOUND, &unaliased);
  if (!select_item)
    return TRUE; /* The item is not unique, or some other error occured. */


  /* Check whether the resolved field is not ambiguos. */
  if (select_item != not_found_item)
  {
    Item *view_ref= NULL;
    /*
      If we have found field not by its alias in select list but by its
      original field name, we should additionaly check if we have conflict
      for this name (in case if we would perform lookup in all tables).
    */
    if (unaliased && !order_item->fixed &&
        order_item->fix_fields(thd, order->item))
      return TRUE;

    /* Lookup the current GROUP field in the FROM clause. */
    order_item_type= order_item->type();
    from_field= (Field*) not_found_field;
    if (is_group_field &&
        order_item_type == Item::FIELD_ITEM ||
        order_item_type == Item::REF_ITEM)
    {
      from_field= find_field_in_tables(thd, (Item_ident*) order_item, tables,
                                       NULL, &view_ref, IGNORE_ERRORS, TRUE,
                                       FALSE);
      if (!from_field)
        from_field= (Field*) not_found_field;
    }

    if (from_field == not_found_field ||
        (from_field != view_ref_found ?
         /* it is field of base table => check that fields are same */
         ((*select_item)->type() == Item::FIELD_ITEM &&
          ((Item_field*) (*select_item))->field->eq(from_field)) :
         /*
           in is field of view table => check that references on translation
           table are same
         */
         ((*select_item)->type() == Item::REF_ITEM &&
          view_ref->type() == Item::REF_ITEM &&
          ((Item_ref *) (*select_item))->ref ==
          ((Item_ref *) view_ref)->ref)))
    {
      /*
        If there is no such field in the FROM clause, or it is the same field
        as the one found in the SELECT clause, then use the Item created for
        the SELECT field. As a result if there was a derived field that
        'shadowed' a table field with the same name, the table field will be
        chosen over the derived field.
      */
      order->item= ref_pointer_array + counter;
      order->in_field_list=1;
      return FALSE;
    }
    else
    {
      /*
        There is a field with the same name in the FROM clause. This
        is the field that will be chosen. In this case we issue a
        warning so the user knows that the field from the FROM clause
        overshadows the column reference from the SELECT list.
      */
      push_warning_printf(thd, MYSQL_ERROR::WARN_LEVEL_WARN, ER_NON_UNIQ_ERROR,
                          ER(ER_NON_UNIQ_ERROR), from_field->field_name,
                          current_thd->where);
    }
  }

  order->in_field_list=0;
  /*
    The call to order_item->fix_fields() means that here we resolve
    'order_item' to a column from a table in the list 'tables', or to
    a column in some outer query. Exactly because of the second case
    we come to this point even if (select_item == not_found_item),
    inspite of that fix_fields() calls find_item_in_list() one more
    time.

    We check order_item->fixed because Item_func_group_concat can put
    arguments for which fix_fields already was called.
  */
  thd->lex->current_select->is_item_list_lookup= 1;
  if (!order_item->fixed &&
      (order_item->fix_fields(thd, order->item) ||
       (order_item= *order->item)->check_cols(1) ||
       thd->is_fatal_error))
  {
    thd->lex->current_select->is_item_list_lookup= 0;
    return TRUE; /* Wrong field. */
  }
  thd->lex->current_select->is_item_list_lookup= 0;

  uint el= all_fields.elements;
  all_fields.push_front(order_item); /* Add new field to field list. */
  ref_pointer_array[el]= order_item;
  order->item= ref_pointer_array + el;
  return FALSE;
}


/*
  Change order to point at item in select list. If item isn't a number
  and doesn't exits in the select list, add it the the field list.
*/

int setup_order(THD *thd, Item **ref_pointer_array, TABLE_LIST *tables,
		List<Item> &fields, List<Item> &all_fields, ORDER *order)
{
  thd->where="order clause";
  for (; order; order=order->next)
  {
    if (find_order_in_list(thd, ref_pointer_array, tables, order, fields,
			   all_fields, FALSE))
      return 1;
  }
  return 0;
}


/*
  Intitialize the GROUP BY list.

  SYNOPSIS
   setup_group()
   thd			Thread handler
   ref_pointer_array	We store references to all fields that was not in
			'fields' here.
   fields		All fields in the select part. Any item in 'order'
			that is part of these list is replaced by a pointer
			to this fields.
   all_fields		Total list of all unique fields used by the select.
			All items in 'order' that was not part of fields will
			be added first to this list.
  order			The fields we should do GROUP BY on.
  hidden_group_fields	Pointer to flag that is set to 1 if we added any fields
			to all_fields.

  RETURN
   0  ok
   1  error (probably out of memory)
*/

int
setup_group(THD *thd, Item **ref_pointer_array, TABLE_LIST *tables,
	    List<Item> &fields, List<Item> &all_fields, ORDER *order,
	    bool *hidden_group_fields)
{
  *hidden_group_fields=0;
  if (!order)
    return 0;				/* Everything is ok */

  if (thd->variables.sql_mode & MODE_ONLY_FULL_GROUP_BY)
  {
    Item *item;
    List_iterator<Item> li(fields);
    while ((item=li++))
      item->marker=0;			/* Marker that field is not used */
  }
  uint org_fields=all_fields.elements;

  thd->where="group statement";
  for (; order; order=order->next)
  {
    if (find_order_in_list(thd, ref_pointer_array, tables, order, fields,
			   all_fields, TRUE))
      return 1;
    (*order->item)->marker=1;		/* Mark found */
    if ((*order->item)->with_sum_func)
    {
      my_error(ER_WRONG_GROUP_FIELD, MYF(0), (*order->item)->full_name());
      return 1;
    }
  }
  if (thd->variables.sql_mode & MODE_ONLY_FULL_GROUP_BY)
  {
    /* Don't allow one to use fields that is not used in GROUP BY */
    Item *item;
    List_iterator<Item> li(fields);

    while ((item=li++))
    {
      if (item->type() != Item::SUM_FUNC_ITEM && !item->marker &&
	  !item->const_item())
      {
	my_error(ER_WRONG_FIELD_WITH_GROUP, MYF(0), item->full_name());
	return 1;
      }
    }
  }
  if (org_fields != all_fields.elements)
    *hidden_group_fields=1;			// group fields is not used
  return 0;
}

/*
  Add fields with aren't used at start of field list. Return FALSE if ok
*/

static bool
setup_new_fields(THD *thd, List<Item> &fields,
		 List<Item> &all_fields, ORDER *new_field)
{
  Item	  **item;
  DBUG_ENTER("setup_new_fields");

  thd->set_query_id=1;				// Not really needed, but...
  uint counter;
  bool not_used;
  for (; new_field ; new_field= new_field->next)
  {
    if ((item= find_item_in_list(*new_field->item, fields, &counter,
				 IGNORE_ERRORS, &not_used)))
      new_field->item=item;			/* Change to shared Item */
    else
    {
      thd->where="procedure list";
      if ((*new_field->item)->fix_fields(thd, new_field->item))
	DBUG_RETURN(1); /* purecov: inspected */
      all_fields.push_front(*new_field->item);
      new_field->item=all_fields.head_ref();
    }
  }
  DBUG_RETURN(0);
}

/*
  Create a group by that consist of all non const fields. Try to use
  the fields in the order given by 'order' to allow one to optimize
  away 'order by'.
*/

static ORDER *
create_distinct_group(THD *thd, Item **ref_pointer_array,
                      ORDER *order_list, List<Item> &fields, 
		      bool *all_order_by_fields_used)
{
  List_iterator<Item> li(fields);
  Item *item;
  ORDER *order,*group,**prev;

  *all_order_by_fields_used= 1;
  while ((item=li++))
    item->marker=0;			/* Marker that field is not used */

  prev= &group;  group=0;
  for (order=order_list ; order; order=order->next)
  {
    if (order->in_field_list)
    {
      ORDER *ord=(ORDER*) thd->memdup((char*) order,sizeof(ORDER));
      if (!ord)
	return 0;
      *prev=ord;
      prev= &ord->next;
      (*ord->item)->marker=1;
    }
    else
      *all_order_by_fields_used= 0;
  }

  li.rewind();
  while ((item=li++))
  {
    if (!item->const_item() && !item->with_sum_func && !item->marker)
    {
      ORDER *ord=(ORDER*) thd->calloc(sizeof(ORDER));
      if (!ord)
	return 0;
      /*
        We have here only field_list (not all_field_list), so we can use
        simple indexing of ref_pointer_array (order in the array and in the
        list are same)
      */
      ord->item= ref_pointer_array;
      ord->asc=1;
      *prev=ord;
      prev= &ord->next;
    }
    ref_pointer_array++;
  }
  *prev=0;
  return group;
}


/*****************************************************************************
  Update join with count of the different type of fields
*****************************************************************************/

void
count_field_types(TMP_TABLE_PARAM *param, List<Item> &fields,
		  bool reset_with_sum_func)
{
  List_iterator<Item> li(fields);
  Item *field;

  param->field_count=param->sum_func_count=param->func_count=
    param->hidden_field_count=0;
  param->quick_group=1;
  while ((field=li++))
  {
    Item::Type type=field->real_item()->type();
    if (type == Item::FIELD_ITEM)
      param->field_count++;
    else if (type == Item::SUM_FUNC_ITEM)
    {
      if (! field->const_item())
      {
	Item_sum *sum_item=(Item_sum*) field;
	if (!sum_item->quick_group)
	  param->quick_group=0;			// UDF SUM function
	param->sum_func_count++;

	for (uint i=0 ; i < sum_item->arg_count ; i++)
	{
	  if (sum_item->args[0]->real_item()->type() == Item::FIELD_ITEM)
	    param->field_count++;
	  else
	    param->func_count++;
	}
      }
    }
    else
    {
      param->func_count++;
      if (reset_with_sum_func)
	field->with_sum_func=0;
    }
  }
}


/*
  Return 1 if second is a subpart of first argument
  If first parts has different direction, change it to second part
  (group is sorted like order)
*/

static bool
test_if_subpart(ORDER *a,ORDER *b)
{
  for (; a && b; a=a->next,b=b->next)
  {
    if ((*a->item)->eq(*b->item,1))
      a->asc=b->asc;
    else
      return 0;
  }
  return test(!b);
}

/*
  Return table number if there is only one table in sort order
  and group and order is compatible
  else return 0;
*/

static TABLE *
get_sort_by_table(ORDER *a,ORDER *b,TABLE_LIST *tables)
{
  table_map map= (table_map) 0;
  DBUG_ENTER("get_sort_by_table");

  if (!a)
    a=b;					// Only one need to be given
  else if (!b)
    b=a;

  for (; a && b; a=a->next,b=b->next)
  {
    if (!(*a->item)->eq(*b->item,1))
      DBUG_RETURN(0);
    map|=a->item[0]->used_tables();
  }
  if (!map || (map & (RAND_TABLE_BIT | OUTER_REF_TABLE_BIT)))
    DBUG_RETURN(0);

  for (; !(map & tables->table->map); tables= tables->next_leaf);
  if (map != tables->table->map)
    DBUG_RETURN(0);				// More than one table
  DBUG_PRINT("exit",("sort by table: %d",tables->table->tablenr));
  DBUG_RETURN(tables->table);
}


	/* calc how big buffer we need for comparing group entries */

static void
calc_group_buffer(JOIN *join,ORDER *group)
{
  uint key_length=0, parts=0, null_parts=0;

  if (group)
    join->group= 1;
  for (; group ; group=group->next)
  {
    Item *group_item= *group->item;
    Field *field= group_item->get_tmp_table_field();
    if (field)
    {
      if (field->type() == FIELD_TYPE_BLOB)
	key_length+=MAX_BLOB_WIDTH;		// Can't be used as a key
      else if (field->type() == MYSQL_TYPE_VARCHAR)
        key_length+= field->field_length + HA_KEY_BLOB_LENGTH;
      else if (field->type() == FIELD_TYPE_BIT)
      {
        /* Bit is usually stored as a longlong key for group fields */
        key_length+= 8;                         // Big enough
      }
      else
	key_length+= field->pack_length();
    }
    else
    { 
      switch (group_item->result_type()) {
      case REAL_RESULT:
        key_length+= sizeof(double);
        break;
      case INT_RESULT:
        key_length+= sizeof(longlong);
        break;
      case DECIMAL_RESULT:
        key_length+= my_decimal_get_binary_size(group_item->max_length - 
                                                (group_item->decimals ? 1 : 0),
                                                group_item->decimals);
        break;
      case STRING_RESULT:
        /*
          Group strings are taken as varstrings and require an length field.
          A field is not yet created by create_tmp_field()
          and the sizes should match up.
        */
        key_length+= group_item->max_length + HA_KEY_BLOB_LENGTH;
        break;
      default:
        /* This case should never be choosen */
        DBUG_ASSERT(0);
        join->thd->fatal_error();
      }
    }
    parts++;
    if (group_item->maybe_null)
      null_parts++;
  }
  join->tmp_table_param.group_length=key_length+null_parts;
  join->tmp_table_param.group_parts=parts;
  join->tmp_table_param.group_null_parts=null_parts;
}


/*
  allocate group fields or take prepared (cached)

  SYNOPSIS
    make_group_fields()
    main_join - join of current select
    curr_join - current join (join of current select or temporary copy of it)

  RETURN
    0 - ok
    1 - failed
*/

static bool
make_group_fields(JOIN *main_join, JOIN *curr_join)
{
  if (main_join->group_fields_cache.elements)
  {
    curr_join->group_fields= main_join->group_fields_cache;
    curr_join->sort_and_group= 1;
  }
  else
  {
    if (alloc_group_fields(curr_join, curr_join->group_list))
      return (1);
    main_join->group_fields_cache= curr_join->group_fields;
  }
  return (0);
}


/*
  Get a list of buffers for saveing last group
  Groups are saved in reverse order for easyer check loop
*/

static bool
alloc_group_fields(JOIN *join,ORDER *group)
{
  if (group)
  {
    for (; group ; group=group->next)
    {
      Cached_item *tmp=new_Cached_item(join->thd, *group->item);
      if (!tmp || join->group_fields.push_front(tmp))
	return TRUE;
    }
  }
  join->sort_and_group=1;			/* Mark for do_select */
  return FALSE;
}


static int
test_if_group_changed(List<Cached_item> &list)
{
  DBUG_ENTER("test_if_group_changed");
  List_iterator<Cached_item> li(list);
  int idx= -1,i;
  Cached_item *buff;

  for (i=(int) list.elements-1 ; (buff=li++) ; i--)
  {
    if (buff->cmp())
      idx=i;
  }
  DBUG_PRINT("info", ("idx: %d", idx));
  DBUG_RETURN(idx);
}


/*
  Setup copy_fields to save fields at start of new group

  setup_copy_fields()
    thd - THD pointer
    param - temporary table parameters
    ref_pointer_array - array of pointers to top elements of filed list
    res_selected_fields - new list of items of select item list
    res_all_fields - new list of all items
    elements - number of elements in select item list
    all_fields - all fields list

  DESCRIPTION
    Setup copy_fields to save fields at start of new group
    Only FIELD_ITEM:s and FUNC_ITEM:s needs to be saved between groups.
    Change old item_field to use a new field with points at saved fieldvalue
    This function is only called before use of send_fields
  
  RETURN
    0 - ok
    !=0 - error
*/

bool
setup_copy_fields(THD *thd, TMP_TABLE_PARAM *param,
		  Item **ref_pointer_array,
		  List<Item> &res_selected_fields, List<Item> &res_all_fields,
		  uint elements, List<Item> &all_fields)
{
  Item *pos;
  List_iterator_fast<Item> li(all_fields);
  Copy_field *copy= NULL;
  res_selected_fields.empty();
  res_all_fields.empty();
  List_iterator_fast<Item> itr(res_all_fields);
  List<Item> extra_funcs;
  uint i, border= all_fields.elements - elements;
  DBUG_ENTER("setup_copy_fields");

  if (param->field_count && 
      !(copy=param->copy_field= new Copy_field[param->field_count]))
    goto err2;

  param->copy_funcs.empty();
  for (i= 0; (pos= li++); i++)
  {
    if (pos->real_item()->type() == Item::FIELD_ITEM)
    {
      Item_field *item;
      pos= pos->real_item();
      if (!(item= new Item_field(thd, ((Item_field*) pos))))
	goto err;
      pos= item;
      if (item->field->flags & BLOB_FLAG)
      {
	if (!(pos= new Item_copy_string(pos)))
	  goto err;
       /*
         Item_copy_string::copy for function can call 
         Item_copy_string::val_int for blob via Item_ref.
         But if Item_copy_string::copy for blob isn't called before,
         it's value will be wrong
         so let's insert Item_copy_string for blobs in the beginning of 
         copy_funcs
         (to see full test case look at having.test, BUG #4358) 
       */
	if (param->copy_funcs.push_front(pos))
	  goto err;
      }
      else
      {
	/* 
	   set up save buffer and change result_field to point at 
	   saved value
	*/
	Field *field= item->field;
	item->result_field=field->new_field(thd->mem_root,field->table);
	char *tmp=(char*) sql_alloc(field->pack_length()+1);
	if (!tmp)
	  goto err;
      if (copy)
      {
        copy->set(tmp, item->result_field);
        item->result_field->move_field(copy->to_ptr,copy->to_null_ptr,1);
        copy++;
      }				
      }
    }
    else if ((pos->type() == Item::FUNC_ITEM ||
	      pos->type() == Item::SUBSELECT_ITEM ||
	      pos->type() == Item::CACHE_ITEM ||
	      pos->type() == Item::COND_ITEM) &&
	     !pos->with_sum_func)
    {						// Save for send fields
      /* TODO:
	 In most cases this result will be sent to the user.
	 This should be changed to use copy_int or copy_real depending
	 on how the value is to be used: In some cases this may be an
	 argument in a group function, like: IF(ISNULL(col),0,COUNT(*))
      */
      if (!(pos=new Item_copy_string(pos)))
	goto err;
      if (i < border)                           // HAVING, ORDER and GROUP BY
      {
        if (extra_funcs.push_back(pos))
          goto err;
      }
      else if (param->copy_funcs.push_back(pos))
	goto err;
    }
    res_all_fields.push_back(pos);
    ref_pointer_array[((i < border)? all_fields.elements-i-1 : i-border)]=
      pos;
  }
  param->copy_field_end= copy;

  for (i= 0; i < border; i++)
    itr++;
  itr.sublist(res_selected_fields, elements);
  /*
    Put elements from HAVING, ORDER BY and GROUP BY last to ensure that any
    reference used in these will resolve to a item that is already calculated
  */
  param->copy_funcs.concat(&extra_funcs);

  DBUG_RETURN(0);

 err:
  if (copy)
    delete [] param->copy_field;			// This is never 0
  param->copy_field=0;
err2:
  DBUG_RETURN(TRUE);
}


/*
  Make a copy of all simple SELECT'ed items

  This is done at the start of a new group so that we can retrieve
  these later when the group changes.
*/

void
copy_fields(TMP_TABLE_PARAM *param)
{
  Copy_field *ptr=param->copy_field;
  Copy_field *end=param->copy_field_end;

  for (; ptr != end; ptr++)
    (*ptr->do_copy)(ptr);

  List_iterator_fast<Item> it(param->copy_funcs);
  Item_copy_string *item;
  while ((item = (Item_copy_string*) it++))
    item->copy();
}


/*
  Make an array of pointers to sum_functions to speed up sum_func calculation

  SYNOPSIS
    alloc_func_list()

  RETURN
    0	ok
    1	Error
*/

bool JOIN::alloc_func_list()
{
  uint func_count, group_parts;
  DBUG_ENTER("alloc_func_list");

  func_count= tmp_table_param.sum_func_count;
  /*
    If we are using rollup, we need a copy of the summary functions for
    each level
  */
  if (rollup.state != ROLLUP::STATE_NONE)
    func_count*= (send_group_parts+1);

  group_parts= send_group_parts;
  /*
    If distinct, reserve memory for possible
    disctinct->group_by optimization
  */
  if (select_distinct)
    group_parts+= fields_list.elements;

  /* This must use calloc() as rollup_make_fields depends on this */
  sum_funcs= (Item_sum**) thd->calloc(sizeof(Item_sum**) * (func_count+1) +
				      sizeof(Item_sum***) * (group_parts+1));
  sum_funcs_end= (Item_sum***) (sum_funcs+func_count+1);
  DBUG_RETURN(sum_funcs == 0);
}


/*
  Initialize 'sum_funcs' array with all Item_sum objects

  SYNOPSIS
    make_sum_func_list()
    field_list		All items
    send_fields		Items in select list
    before_group_by	Set to 1 if this is called before GROUP BY handling
    recompute           Set to TRUE if sum_funcs must be recomputed

  RETURN
    0  ok
    1  error
*/

bool JOIN::make_sum_func_list(List<Item> &field_list, List<Item> &send_fields,
			      bool before_group_by, bool recompute)
{
  List_iterator_fast<Item> it(field_list);
  Item_sum **func;
  Item *item;
  DBUG_ENTER("make_sum_func_list");

  if (*sum_funcs && !recompute)
    DBUG_RETURN(FALSE); /* We have already initialized sum_funcs. */

  func= sum_funcs;
  while ((item=it++))
  {
    if (item->type() == Item::SUM_FUNC_ITEM && !item->const_item())
      *func++= (Item_sum*) item;
  }
  if (before_group_by && rollup.state == ROLLUP::STATE_INITED)
  {
    rollup.state= ROLLUP::STATE_READY;
    if (rollup_make_fields(field_list, send_fields, &func))
      DBUG_RETURN(TRUE);			// Should never happen
  }
  else if (rollup.state == ROLLUP::STATE_NONE)
  {
    for (uint i=0 ; i <= send_group_parts ;i++)
      sum_funcs_end[i]= func;
  }
  else if (rollup.state == ROLLUP::STATE_READY)
    DBUG_RETURN(FALSE);                         // Don't put end marker
  *func=0;					// End marker
  DBUG_RETURN(FALSE);
}


/*
  Change all funcs and sum_funcs to fields in tmp table, and create
  new list of all items.

  change_to_use_tmp_fields()
    thd - THD pointer
    ref_pointer_array - array of pointers to top elements of filed list
    res_selected_fields - new list of items of select item list
    res_all_fields - new list of all items
    elements - number of elements in select item list
    all_fields - all fields list

   RETURN
    0 - ok
    !=0 - error
*/

static bool
change_to_use_tmp_fields(THD *thd, Item **ref_pointer_array,
			 List<Item> &res_selected_fields,
			 List<Item> &res_all_fields,
			 uint elements, List<Item> &all_fields)
{
  List_iterator_fast<Item> it(all_fields);
  Item *item_field,*item;
  DBUG_ENTER("change_to_use_tmp_fields");

  res_selected_fields.empty();
  res_all_fields.empty();

  uint i, border= all_fields.elements - elements;
  for (i= 0; (item= it++); i++)
  {
    Field *field;
    
    if (item->with_sum_func && item->type() != Item::SUM_FUNC_ITEM)
      item_field= item;
    else
    {
      if (item->type() == Item::FIELD_ITEM)
      {
	item_field= item->get_tmp_table_item(thd);
      }
      else if ((field= item->get_tmp_table_field()))
      {
	if (item->type() == Item::SUM_FUNC_ITEM && field->table->group)
	  item_field= ((Item_sum*) item)->result_item(field);
	else
	  item_field= (Item*) new Item_field(field);
	if (!item_field)
	  DBUG_RETURN(TRUE);                    // Fatal error
	item_field->name= item->name;
#ifndef DBUG_OFF
	if (_db_on_ && !item_field->name)
	{
	  char buff[256];
	  String str(buff,sizeof(buff),&my_charset_bin);
	  str.length(0);
	  item->print(&str);
	  item_field->name= sql_strmake(str.ptr(),str.length());
	}
#endif
      }
      else
	item_field= item;
    }
    res_all_fields.push_back(item_field);
    ref_pointer_array[((i < border)? all_fields.elements-i-1 : i-border)]=
      item_field;
  }

  List_iterator_fast<Item> itr(res_all_fields);
  for (i= 0; i < border; i++)
    itr++;
  itr.sublist(res_selected_fields, elements);
  DBUG_RETURN(FALSE);
}


/*
  Change all sum_func refs to fields to point at fields in tmp table
  Change all funcs to be fields in tmp table

  change_refs_to_tmp_fields()
    thd - THD pointer
    ref_pointer_array - array of pointers to top elements of filed list
    res_selected_fields - new list of items of select item list
    res_all_fields - new list of all items
    elements - number of elements in select item list
    all_fields - all fields list

   RETURN
    0	ok
    1	error
*/

static bool
change_refs_to_tmp_fields(THD *thd, Item **ref_pointer_array,
			  List<Item> &res_selected_fields,
			  List<Item> &res_all_fields, uint elements,
			  List<Item> &all_fields)
{
  List_iterator_fast<Item> it(all_fields);
  Item *item, *new_item;
  res_selected_fields.empty();
  res_all_fields.empty();

  uint i, border= all_fields.elements - elements;
  for (i= 0; (item= it++); i++)
  {
    res_all_fields.push_back(new_item= item->get_tmp_table_item(thd));
    ref_pointer_array[((i < border)? all_fields.elements-i-1 : i-border)]=
      new_item;
  }

  List_iterator_fast<Item> itr(res_all_fields);
  for (i= 0; i < border; i++)
    itr++;
  itr.sublist(res_selected_fields, elements);

  return thd->is_fatal_error;
}



/******************************************************************************
  Code for calculating functions
******************************************************************************/


/*
  Call ::setup for all sum functions

  SYNOPSIS
    setup_sum_funcs()
    thd           thread handler
    func_ptr      sum function list

  RETURN
    FALSE  ok
    TRUE   error
*/

static bool setup_sum_funcs(THD *thd, Item_sum **func_ptr)
{
  Item_sum *func;
  DBUG_ENTER("setup_sum_funcs");
  while ((func= *(func_ptr++)))
  {
    if (func->setup(thd))
      DBUG_RETURN(TRUE);
  }
  DBUG_RETURN(FALSE);
}


static void
init_tmptable_sum_functions(Item_sum **func_ptr)
{
  Item_sum *func;
  while ((func= *(func_ptr++)))
    func->reset_field();
}


	/* Update record 0 in tmp_table from record 1 */

static void
update_tmptable_sum_func(Item_sum **func_ptr,
			 TABLE *tmp_table __attribute__((unused)))
{
  Item_sum *func;
  while ((func= *(func_ptr++)))
    func->update_field();
}


	/* Copy result of sum functions to record in tmp_table */

static void
copy_sum_funcs(Item_sum **func_ptr, Item_sum **end_ptr)
{
  for (; func_ptr != end_ptr ; func_ptr++)
    (void) (*func_ptr)->save_in_result_field(1);
  return;
}


static bool
init_sum_functions(Item_sum **func_ptr, Item_sum **end_ptr)
{
  for (; func_ptr != end_ptr ;func_ptr++)
  {
    if ((*func_ptr)->reset())
      return 1;
  }
  /* If rollup, calculate the upper sum levels */
  for ( ; *func_ptr ; func_ptr++)
  {
    if ((*func_ptr)->add())
      return 1;
  }
  return 0;
}


static bool
update_sum_func(Item_sum **func_ptr)
{
  Item_sum *func;
  for (; (func= (Item_sum*) *func_ptr) ; func_ptr++)
    if (func->add())
      return 1;
  return 0;
}

	/* Copy result of functions to record in tmp_table */

void
copy_funcs(Item **func_ptr)
{
  Item *func;
  for (; (func = *func_ptr) ; func_ptr++)
    func->save_in_result_field(1);
}


/*
  Create a condition for a const reference and add this to the
  currenct select for the table
*/

static bool add_ref_to_table_cond(THD *thd, JOIN_TAB *join_tab)
{
  DBUG_ENTER("add_ref_to_table_cond");
  if (!join_tab->ref.key_parts)
    DBUG_RETURN(FALSE);

  Item_cond_and *cond=new Item_cond_and();
  TABLE *table=join_tab->table;
  int error;
  if (!cond)
    DBUG_RETURN(TRUE);

  for (uint i=0 ; i < join_tab->ref.key_parts ; i++)
  {
    Field *field=table->field[table->key_info[join_tab->ref.key].key_part[i].
			      fieldnr-1];
    Item *value=join_tab->ref.items[i];
    cond->add(new Item_func_equal(new Item_field(field), value));
  }
  if (thd->is_fatal_error)
    DBUG_RETURN(TRUE);

  if (!cond->fixed)
    cond->fix_fields(thd, (Item**)&cond);
  if (join_tab->select)
  {
    error=(int) cond->add(join_tab->select->cond);
    join_tab->select_cond=join_tab->select->cond=cond;
  }
  else if ((join_tab->select= make_select(join_tab->table, 0, 0, cond, 0,
                                          &error)))
    join_tab->select_cond=cond;

  DBUG_RETURN(error ? TRUE : FALSE);
}


/*
  Free joins of subselect of this select.

  free_underlaid_joins()
    thd - THD pointer
    select - pointer to st_select_lex which subselects joins we will free
*/

void free_underlaid_joins(THD *thd, SELECT_LEX *select)
{
  for (SELECT_LEX_UNIT *unit= select->first_inner_unit();
       unit;
       unit= unit->next_unit())
    unit->cleanup();
}

/****************************************************************************
  ROLLUP handling
****************************************************************************/

/*
  Replace occurences of group by fields in an expression by ref items

  SYNOPSIS
    change_group_ref()
    thd                  reference to the context
    expr                 expression to make replacement
    group_list           list of references to group by items
    changed        out:  returns 1 if item contains a replaced field item

  DESCRIPTION
    The function replaces occurrences of group by fields in expr
    by ref objects for these fields unless they are under aggregate
    functions.
    The function also corrects value of the the maybe_null attribute
    for the items of all subexpressions containing group by fields.

  IMPLEMENTATION
    The function recursively traverses the tree of the expr expression,
    looks for occurrences of the group by fields that are not under
    aggregate functions and replaces them for the corresponding ref items.

  NOTES
    This substitution is needed GROUP BY queries with ROLLUP if
    SELECT list contains expressions over group by attributes.

  TODO: Some functions are not null-preserving. For those functions
    updating of the maybe_null attribute is an overkill. 

  EXAMPLES
    SELECT a+1 FROM t1 GROUP BY a WITH ROLLUP
    SELECT SUM(a)+a FROM t1 GROUP BY a WITH ROLLUP 
    
  RETURN
    0	if ok
    1   on error
*/

static bool change_group_ref(THD *thd, Item_func *expr, ORDER *group_list,
                             bool *changed)
{
  if (expr->arg_count)
  {
    Name_resolution_context *context= &thd->lex->current_select->context;
    Item **arg,**arg_end;
    bool arg_changed= FALSE;
    for (arg= expr->arguments(),
         arg_end= expr->arguments()+expr->arg_count;
         arg != arg_end; arg++)
    {
      Item *item= *arg;
      if (item->type() == Item::FIELD_ITEM || item->type() == Item::REF_ITEM)
      {
        ORDER *group_tmp;
        for (group_tmp= group_list; group_tmp; group_tmp= group_tmp->next)
        {
          if (item->eq(*group_tmp->item,0))
          {
            Item *new_item;
            if (!(new_item= new Item_ref(context, group_tmp->item, 0,
                                        item->name)))
              return 1;                                 // fatal_error is set
            thd->change_item_tree(arg, new_item);
            arg_changed= TRUE;
          }
        }
      }
      else if (item->type() == Item::FUNC_ITEM)
      {
        if (change_group_ref(thd, (Item_func *) item, group_list, &arg_changed))
          return 1;
      }
    }
    if (arg_changed)
    {
      expr->maybe_null= 1;
      *changed= TRUE;
    }
  }
  return 0;
}


/* Allocate memory needed for other rollup functions */

bool JOIN::rollup_init()
{
  uint i,j;
  Item **ref_array;

  tmp_table_param.quick_group= 0;	// Can't create groups in tmp table
  rollup.state= ROLLUP::STATE_INITED;

  /*
    Create pointers to the different sum function groups
    These are updated by rollup_make_fields()
  */
  tmp_table_param.group_parts= send_group_parts;

  if (!(rollup.null_items= (Item_null_result**) thd->alloc((sizeof(Item*) +
                                                sizeof(Item**) +
                                                sizeof(List<Item>) +
				                ref_pointer_array_size)
				                * send_group_parts )))
    return 1;
  
  rollup.fields= (List<Item>*) (rollup.null_items + send_group_parts);
  rollup.ref_pointer_arrays= (Item***) (rollup.fields + send_group_parts);
  ref_array= (Item**) (rollup.ref_pointer_arrays+send_group_parts);

  /*
    Prepare space for field list for the different levels
    These will be filled up in rollup_make_fields()
  */
  for (i= 0 ; i < send_group_parts ; i++)
  {
    rollup.null_items[i]= new (thd->mem_root) Item_null_result();
    List<Item> *rollup_fields= &rollup.fields[i];
    rollup_fields->empty();
    rollup.ref_pointer_arrays[i]= ref_array;
    ref_array+= all_fields.elements;
  }
  for (i= 0 ; i < send_group_parts; i++)
  {
    for (j=0 ; j < fields_list.elements ; j++)
      rollup.fields[i].push_back(rollup.null_items[i]);
  }
  List_iterator_fast<Item> it(all_fields);
  Item *item;
  while ((item= it++))
  {
    ORDER *group_tmp;
    for (group_tmp= group_list; group_tmp; group_tmp= group_tmp->next)
    {
      if (*group_tmp->item == item)
        item->maybe_null= 1;
    }
    if (item->type() == Item::FUNC_ITEM)
    {
      bool changed= FALSE;
      if (change_group_ref(thd, (Item_func *) item, group_list, &changed))
        return 1;
      /*
        We have to prevent creation of a field in a temporary table for
        an expression that contains GROUP BY attributes.
        Marking the expression item as 'with_sum_func' will ensure this.
      */ 
      if (changed)
        item->with_sum_func= 1;
    }
  }
  return 0;
}
  

/*
  Fill up rollup structures with pointers to fields to use

  SYNOPSIS
    rollup_make_fields()
    fields_arg			List of all fields (hidden and real ones)
    sel_fields			Pointer to selected fields
    func			Store here a pointer to all fields

  IMPLEMENTATION:
    Creates copies of item_sum items for each sum level

  RETURN
    0	if ok
	In this case func is pointing to next not used element.
    1   on error
*/

bool JOIN::rollup_make_fields(List<Item> &fields_arg, List<Item> &sel_fields,
			      Item_sum ***func)
{
  List_iterator_fast<Item> it(fields_arg);
  Item *first_field= sel_fields.head();
  uint level;

  /*
    Create field lists for the different levels

    The idea here is to have a separate field list for each rollup level to
    avoid all runtime checks of which columns should be NULL.

    The list is stored in reverse order to get sum function in such an order
    in func that it makes it easy to reset them with init_sum_functions()

    Assuming:  SELECT a, b, c SUM(b) FROM t1 GROUP BY a,b WITH ROLLUP

    rollup.fields[0] will contain list where a,b,c is NULL
    rollup.fields[1] will contain list where b,c is NULL
    ...
    rollup.ref_pointer_array[#] points to fields for rollup.fields[#]
    ...
    sum_funcs_end[0] points to all sum functions
    sum_funcs_end[1] points to all sum functions, except grand totals
    ...
  */

  for (level=0 ; level < send_group_parts ; level++)
  {
    uint i;
    uint pos= send_group_parts - level -1;
    bool real_fields= 0;
    Item *item;
    List_iterator<Item> new_it(rollup.fields[pos]);
    Item **ref_array_start= rollup.ref_pointer_arrays[pos];
    ORDER *start_group;

    /* Point to first hidden field */
    Item **ref_array= ref_array_start + fields_arg.elements-1;

    /* Remember where the sum functions ends for the previous level */
    sum_funcs_end[pos+1]= *func;

    /* Find the start of the group for this level */
    for (i= 0, start_group= group_list ;
	 i++ < pos ;
	 start_group= start_group->next)
      ;

    it.rewind();
    while ((item= it++))
    {
      if (item == first_field)
      {
	real_fields= 1;				// End of hidden fields
	ref_array= ref_array_start;
      }

      if (item->type() == Item::SUM_FUNC_ITEM && !item->const_item())
      {
	/*
	  This is a top level summary function that must be replaced with
	  a sum function that is reset for this level.

	  NOTE: This code creates an object which is not that nice in a
	  sub select.  Fortunately it's not common to have rollup in
	  sub selects.
	*/
	item= item->copy_or_same(thd);
	((Item_sum*) item)->make_unique();
	*(*func)= (Item_sum*) item;
	(*func)++;
      }
      else 
      {
	/* Check if this is something that is part of this group by */
	ORDER *group_tmp;
	for (group_tmp= start_group, i= pos ;
             group_tmp ; group_tmp= group_tmp->next, i++)
	{
          if (*group_tmp->item == item)
	  {
	    /*
	      This is an element that is used by the GROUP BY and should be
	      set to NULL in this level
	    */
            Item_null_result *null_item= new (thd->mem_root) Item_null_result();
            if (!null_item)
              return 1;
	    item->maybe_null= 1;		// Value will be null sometimes
            null_item->result_field= item->get_tmp_table_field();
            item= null_item;
	    break;
	  }
	}
      }
      *ref_array= item;
      if (real_fields)
      {
	(void) new_it++;			// Point to next item
	new_it.replace(item);			// Replace previous
	ref_array++;
      }
      else
	ref_array--;
    }
  }
  sum_funcs_end[0]= *func;			// Point to last function
  return 0;
}

/*
  Send all rollup levels higher than the current one to the client

  SYNOPSIS:
    rollup_send_data()
    idx			Level we are on:
			0 = Total sum level
			1 = First group changed  (a)
			2 = Second group changed (a,b)

  SAMPLE
    SELECT a, b, c SUM(b) FROM t1 GROUP BY a,b WITH ROLLUP

  RETURN
    0	ok
    1   If send_data_failed()
*/

int JOIN::rollup_send_data(uint idx)
{
  uint i;
  for (i= send_group_parts ; i-- > idx ; )
  {
    /* Get reference pointers to sum functions in place */
    memcpy((char*) ref_pointer_array,
	   (char*) rollup.ref_pointer_arrays[i],
	   ref_pointer_array_size);
    if ((!having || having->val_int()))
    {
      if (send_records < unit->select_limit_cnt && do_send_rows &&
	  result->send_data(rollup.fields[i]))
	return 1;
      send_records++;
    }
  }
  /* Restore ref_pointer_array */
  set_items_ref_array(current_ref_pointer_array);
  return 0;
}

/*
  Write all rollup levels higher than the current one to a temp table

  SYNOPSIS:
    rollup_write_data()
    idx                 Level we are on:
                        0 = Total sum level
                        1 = First group changed  (a)
                        2 = Second group changed (a,b)
    table               reference to temp table

  SAMPLE
    SELECT a, b, SUM(c) FROM t1 GROUP BY a,b WITH ROLLUP

  RETURN
    0	ok
    1   if write_data_failed()
*/

int JOIN::rollup_write_data(uint idx, TABLE *table)
{
  uint i;
  for (i= send_group_parts ; i-- > idx ; )
  {
    /* Get reference pointers to sum functions in place */
    memcpy((char*) ref_pointer_array,
	   (char*) rollup.ref_pointer_arrays[i],
	   ref_pointer_array_size);
    if ((!having || having->val_int()))
    {
      int error;
      Item *item;
      List_iterator_fast<Item> it(rollup.fields[i]);
      while ((item= it++))
      {
        if (item->type() == Item::NULL_ITEM && item->is_result_field())
          item->save_in_result_field(1);
      }
      copy_sum_funcs(sum_funcs_end[i+1], sum_funcs_end[i]);
      if ((error= table->file->write_row(table->record[0])))
      {
	if (create_myisam_from_heap(thd, table, &tmp_table_param,
				      error, 0))
	  return 1;		     
      }
    }
  }
  /* Restore ref_pointer_array */
  set_items_ref_array(current_ref_pointer_array);
  return 0;
}

/*
  clear results if there are not rows found for group
  (end_send_group/end_write_group)

  SYNOPSYS
     JOIN::clear()
*/

void JOIN::clear()
{
  clear_tables(this);
  copy_fields(&tmp_table_param);

  if (sum_funcs)
  {
    Item_sum *func, **func_ptr= sum_funcs;
    while ((func= *(func_ptr++)))
      func->clear();
  }
}

/****************************************************************************
  EXPLAIN handling

  Send a description about what how the select will be done to stdout
****************************************************************************/

static void select_describe(JOIN *join, bool need_tmp_table, bool need_order,
			    bool distinct,const char *message)
{
  List<Item> field_list;
  List<Item> item_list;
  THD *thd=join->thd;
  select_result *result=join->result;
  Item *item_null= new Item_null();
  CHARSET_INFO *cs= system_charset_info;
  int quick_type;
  DBUG_ENTER("select_describe");
  DBUG_PRINT("info", ("Select 0x%lx, type %s, message %s",
		      (ulong)join->select_lex, join->select_lex->type,
		      message ? message : "NULL"));
  /* Don't log this into the slow query log */
  thd->server_status&= ~(SERVER_QUERY_NO_INDEX_USED | SERVER_QUERY_NO_GOOD_INDEX_USED);
  join->unit->offset_limit_cnt= 0;

  if (message)
  {
    item_list.push_back(new Item_int((int32)
				     join->select_lex->select_number));
    item_list.push_back(new Item_string(join->select_lex->type,
					strlen(join->select_lex->type), cs));
    for (uint i=0 ; i < 7; i++)
      item_list.push_back(item_null);
    item_list.push_back(new Item_string(message,strlen(message),cs));
    if (result->send_data(item_list))
      join->error= 1;
  }
  else if (join->select_lex == join->unit->fake_select_lex)
  {
    /* 
      here we assume that the query will return at least two rows, so we
      show "filesort" in EXPLAIN. Of course, sometimes we'll be wrong
      and no filesort will be actually done, but executing all selects in
      the UNION to provide precise EXPLAIN information will hardly be
      appreciated :)
    */
    char table_name_buffer[NAME_LEN];
    item_list.empty();
    /* id */
    item_list.push_back(new Item_null);
    /* select_type */
    item_list.push_back(new Item_string(join->select_lex->type,
					strlen(join->select_lex->type),
					cs));
    /* table */
    {
      SELECT_LEX *sl= join->unit->first_select();
      uint len= 6, lastop= 0;
      memcpy(table_name_buffer, STRING_WITH_LEN("<union"));
      for (; sl && len + lastop + 5 < NAME_LEN; sl= sl->next_select())
      {
        len+= lastop;
        lastop= my_snprintf(table_name_buffer + len, NAME_LEN - len,
                            "%u,", sl->select_number);
      }
      if (sl || len + lastop >= NAME_LEN)
      {
        memcpy(table_name_buffer + len, STRING_WITH_LEN("...>") + 1);
        len+= 4;
      }
      else
      {
        len+= lastop;
        table_name_buffer[len - 1]= '>';  // change ',' to '>'
      }
      item_list.push_back(new Item_string(table_name_buffer, len, cs));
    }
    /* type */
    item_list.push_back(new Item_string(join_type_str[JT_ALL],
					  strlen(join_type_str[JT_ALL]),
					  cs));
    /* possible_keys */
    item_list.push_back(item_null);
    /* key*/
    item_list.push_back(item_null);
    /* key_len */
    item_list.push_back(item_null);
    /* ref */
    item_list.push_back(item_null);
    /* rows */
    item_list.push_back(item_null);
    /* extra */
    if (join->unit->global_parameters->order_list.first)
      item_list.push_back(new Item_string("Using filesort",
					  14, cs));
    else
      item_list.push_back(new Item_string("", 0, cs));

    if (result->send_data(item_list))
      join->error= 1;
  }
  else
  {
    table_map used_tables=0;
    for (uint i=0 ; i < join->tables ; i++)
    {
      JOIN_TAB *tab=join->join_tab+i;
      TABLE *table=tab->table;
      char buff[512]; 
      char buff1[512], buff2[512], buff3[512];
      char keylen_str_buf[64];
      String extra(buff, sizeof(buff),cs);
      char table_name_buffer[NAME_LEN];
      String tmp1(buff1,sizeof(buff1),cs);
      String tmp2(buff2,sizeof(buff2),cs);
      String tmp3(buff3,sizeof(buff3),cs);
      extra.length(0);
      tmp1.length(0);
      tmp2.length(0);
      tmp3.length(0);

      quick_type= -1;
      item_list.empty();
      /* id */
      item_list.push_back(new Item_uint((uint32)
				       join->select_lex->select_number));
      /* select_type */
      item_list.push_back(new Item_string(join->select_lex->type,
					  strlen(join->select_lex->type),
					  cs));
      if (tab->type == JT_ALL && tab->select && tab->select->quick)
      {
        quick_type= tab->select->quick->get_type();
        if ((quick_type == QUICK_SELECT_I::QS_TYPE_INDEX_MERGE) ||
            (quick_type == QUICK_SELECT_I::QS_TYPE_ROR_INTERSECT) ||
            (quick_type == QUICK_SELECT_I::QS_TYPE_ROR_UNION))
          tab->type = JT_INDEX_MERGE;
        else
	  tab->type = JT_RANGE;
      }
      /* table */
      if (table->derived_select_number)
      {
	/* Derived table name generation */
	int len= my_snprintf(table_name_buffer, sizeof(table_name_buffer)-1,
			     "<derived%u>",
			     table->derived_select_number);
	item_list.push_back(new Item_string(table_name_buffer, len, cs));
      }
      else
	item_list.push_back(new Item_string(table->alias,
					    strlen(table->alias),
					    cs));
      /* type */
      item_list.push_back(new Item_string(join_type_str[tab->type],
					  strlen(join_type_str[tab->type]),
					  cs));
      /* Build "possible_keys" value and add it to item_list */
      if (!tab->keys.is_clear_all())
      {
        uint j;
        for (j=0 ; j < table->s->keys ; j++)
        {
          if (tab->keys.is_set(j))
          {
            if (tmp1.length())
              tmp1.append(',');
            tmp1.append(table->key_info[j].name, 
			strlen(table->key_info[j].name),
			system_charset_info);
          }
        }
      }
      if (tmp1.length())
	item_list.push_back(new Item_string(tmp1.ptr(),tmp1.length(),cs));
      else
	item_list.push_back(item_null);

      /* Build "key", "key_len", and "ref" values and add them to item_list */
      if (tab->ref.key_parts)
      {
	KEY *key_info=table->key_info+ tab->ref.key;
        register uint length;
	item_list.push_back(new Item_string(key_info->name,
					    strlen(key_info->name),
					    system_charset_info));
        length= longlong2str(tab->ref.key_length, keylen_str_buf, 10) - 
                keylen_str_buf;
        item_list.push_back(new Item_string(keylen_str_buf, length,
                                            system_charset_info));
	for (store_key **ref=tab->ref.key_copy ; *ref ; ref++)
	{
	  if (tmp2.length())
	    tmp2.append(',');
	  tmp2.append((*ref)->name(), strlen((*ref)->name()),
		      system_charset_info);
	}
	item_list.push_back(new Item_string(tmp2.ptr(),tmp2.length(),cs));
      }
      else if (tab->type == JT_NEXT)
      {
	KEY *key_info=table->key_info+ tab->index;
        register uint length;
	item_list.push_back(new Item_string(key_info->name,
					    strlen(key_info->name),cs));
        length= longlong2str(key_info->key_length, keylen_str_buf, 10) - 
                keylen_str_buf;
        item_list.push_back(new Item_string(keylen_str_buf, 
                                            length,
                                            system_charset_info));
	item_list.push_back(item_null);
      }
      else if (tab->select && tab->select->quick)
      {
        tab->select->quick->add_keys_and_lengths(&tmp2, &tmp3);
	item_list.push_back(new Item_string(tmp2.ptr(),tmp2.length(),cs));
	item_list.push_back(new Item_string(tmp3.ptr(),tmp3.length(),cs));
	item_list.push_back(item_null);
      }
      else
      {
	item_list.push_back(item_null);
	item_list.push_back(item_null);
	item_list.push_back(item_null);
      }
      /* Add "rows" field to item_list. */
      item_list.push_back(new Item_int((longlong) (ulonglong)
				       join->best_positions[i]. records_read,
				       21));
      /* Build "Extra" field and add it to item_list. */
      my_bool key_read=table->key_read;
      if ((tab->type == JT_NEXT || tab->type == JT_CONST) &&
          table->used_keys.is_set(tab->index))
	key_read=1;
      if (quick_type == QUICK_SELECT_I::QS_TYPE_ROR_INTERSECT &&
          !((QUICK_ROR_INTERSECT_SELECT*)tab->select->quick)->need_to_fetch_row)
        key_read=1;
        
      if (tab->info)
	item_list.push_back(new Item_string(tab->info,strlen(tab->info),cs));
      else
      {
        if (quick_type == QUICK_SELECT_I::QS_TYPE_ROR_UNION || 
            quick_type == QUICK_SELECT_I::QS_TYPE_ROR_INTERSECT ||
            quick_type == QUICK_SELECT_I::QS_TYPE_INDEX_MERGE)
        {
          extra.append(STRING_WITH_LEN("; Using "));
          tab->select->quick->add_info_string(&extra);
        }
	if (tab->select)
	{
	  if (tab->use_quick == 2)
	  {
            char buf[MAX_KEY/8+1];
            extra.append(STRING_WITH_LEN("; Range checked for each "
                                         "record (index map: 0x"));
            extra.append(tab->keys.print(buf));
            extra.append(')');
	  }
	  else if (tab->select->cond)
          {
            const COND *pushed_cond= tab->table->file->pushed_cond;

            if (thd->variables.engine_condition_pushdown && pushed_cond)
            {
              extra.append(STRING_WITH_LEN("; Using where with pushed "
                                           "condition"));
              if (thd->lex->describe & DESCRIBE_EXTENDED)
              {
                extra.append(STRING_WITH_LEN(": "));
                ((COND *)pushed_cond)->print(&extra);
              }
            }
            else
              extra.append(STRING_WITH_LEN("; Using where"));
          }
	}
	if (key_read)
        {
          if (quick_type == QUICK_SELECT_I::QS_TYPE_GROUP_MIN_MAX)
            extra.append(STRING_WITH_LEN("; Using index for group-by"));
          else
            extra.append(STRING_WITH_LEN("; Using index"));
        }
	if (table->reginfo.not_exists_optimize)
	  extra.append(STRING_WITH_LEN("; Not exists"));
	if (need_tmp_table)
	{
	  need_tmp_table=0;
	  extra.append(STRING_WITH_LEN("; Using temporary"));
	}
	if (need_order)
	{
	  need_order=0;
	  extra.append(STRING_WITH_LEN("; Using filesort"));
	}
	if (distinct & test_all_bits(used_tables,thd->used_tables))
	  extra.append(STRING_WITH_LEN("; Distinct"));
        
        /* Skip initial "; "*/
        const char *str= extra.ptr();
        uint32 len= extra.length();
        if (len)
        {
          str += 2;
          len -= 2;
        }
	item_list.push_back(new Item_string(str, len, cs));
      }
      // For next iteration
      used_tables|=table->map;
      if (result->send_data(item_list))
	join->error= 1;
    }
  }
  for (SELECT_LEX_UNIT *unit= join->select_lex->first_inner_unit();
       unit;
       unit= unit->next_unit())
  {
    if (mysql_explain_union(thd, unit, result))
      DBUG_VOID_RETURN;
  }
  DBUG_VOID_RETURN;
}


bool mysql_explain_union(THD *thd, SELECT_LEX_UNIT *unit, select_result *result)
{
  DBUG_ENTER("mysql_explain_union");
  bool res= 0;
  SELECT_LEX *first= unit->first_select();

  for (SELECT_LEX *sl= first;
       sl;
       sl= sl->next_select())
  {
    // drop UNCACHEABLE_EXPLAIN, because it is for internal usage only
    uint8 uncacheable= (sl->uncacheable & ~UNCACHEABLE_EXPLAIN);
    sl->type= (((&thd->lex->select_lex)==sl)?
	       ((thd->lex->all_selects_list != sl) ? 
		primary_key_name : "SIMPLE"):
	       ((sl == first)?
		((sl->linkage == DERIVED_TABLE_TYPE) ?
		 "DERIVED":
		 ((uncacheable & UNCACHEABLE_DEPENDENT) ?
		  "DEPENDENT SUBQUERY":
		  (uncacheable?"UNCACHEABLE SUBQUERY":
		   "SUBQUERY"))):
		((uncacheable & UNCACHEABLE_DEPENDENT) ?
		 "DEPENDENT UNION":
		 uncacheable?"UNCACHEABLE UNION":
		 "UNION")));
    sl->options|= SELECT_DESCRIBE;
  }
  if (first->next_select())
  {
    unit->fake_select_lex->select_number= UINT_MAX; // jost for initialization
    unit->fake_select_lex->type= "UNION RESULT";
    unit->fake_select_lex->options|= SELECT_DESCRIBE;
    if (!(res= unit->prepare(thd, result, SELECT_NO_UNLOCK | SELECT_DESCRIBE)))
      res= unit->exec();
    res|= unit->cleanup();
  }
  else
  {
    thd->lex->current_select= first;
    unit->set_limit(unit->global_parameters);
    res= mysql_select(thd, &first->ref_pointer_array,
			(TABLE_LIST*) first->table_list.first,
			first->with_wild, first->item_list,
			first->where,
			first->order_list.elements +
			first->group_list.elements,
			(ORDER*) first->order_list.first,
			(ORDER*) first->group_list.first,
			first->having,
			(ORDER*) thd->lex->proc_list.first,
			first->options | thd->options | SELECT_DESCRIBE,
			result, unit, first);
  }
  DBUG_RETURN(res || thd->net.report_error);
}


/*
  Print joins from the FROM clause

  SYNOPSIS
    print_join()
    thd     thread handler
    str     string where table should be printed
    tables  list of tables in join
*/

static void print_join(THD *thd, String *str, List<TABLE_LIST> *tables)
{
  /* List is reversed => we should reverse it before using */
  List_iterator_fast<TABLE_LIST> ti(*tables);
  TABLE_LIST **table= (TABLE_LIST **)thd->alloc(sizeof(TABLE_LIST*) *
                                                tables->elements);
  if (table == 0)
    return;  // out of memory

  for (TABLE_LIST **t= table + (tables->elements - 1); t >= table; t--)
    *t= ti++;

  DBUG_ASSERT(tables->elements >= 1);
  (*table)->print(thd, str);

  TABLE_LIST **end= table + tables->elements;
  for (TABLE_LIST **tbl= table + 1; tbl < end; tbl++)
  {
    TABLE_LIST *curr= *tbl;
    if (curr->outer_join)
    {
      /* MySQL converts right to left joins */
      str->append(STRING_WITH_LEN(" left join "));
    }
    else if (curr->straight)
      str->append(STRING_WITH_LEN(" straight_join "));
    else
      str->append(STRING_WITH_LEN(" join "));
    curr->print(thd, str);
    if (curr->on_expr)
    {
      str->append(STRING_WITH_LEN(" on("));
      curr->on_expr->print(str);
      str->append(')');
    }
  }
}


/*
  Print table as it should be in join list

  SYNOPSIS
    st_table_list::print();
    str   string where table should bbe printed
*/

void st_table_list::print(THD *thd, String *str)
{
  if (nested_join)
  {
    str->append('(');
    print_join(thd, str, &nested_join->join_list);
    str->append(')');
  }
  else
  {
    const char *cmp_name;                         // Name to compare with alias
    if (view_name.str)
    {
      // A view

      if (!(belong_to_view &&
            belong_to_view->compact_view_format))
      {
        append_identifier(thd, str, view_db.str, view_db.length);
        str->append('.');
      }
      append_identifier(thd, str, view_name.str, view_name.length);
      cmp_name= view_name.str;
    }
    else if (derived)
    {
      // A derived table
      str->append('(');
      derived->print(str);
      str->append(')');
      cmp_name= "";                               // Force printing of alias
    }
    else
    {
      // A normal table

      if (!(belong_to_view &&
            belong_to_view->compact_view_format))
      {
        append_identifier(thd, str, db, db_length);
        str->append('.');
      }
      if (schema_table)
      {
        append_identifier(thd, str, schema_table_name,
                          strlen(schema_table_name));
        cmp_name= schema_table_name;
      }
      else
      {
        append_identifier(thd, str, table_name, table_name_length);
        cmp_name= table_name;
      }
    }
    if (my_strcasecmp(table_alias_charset, cmp_name, alias))
    {
      str->append(' ');
      append_identifier(thd, str, alias, strlen(alias));
    }
  }
}


void st_select_lex::print(THD *thd, String *str)
{
  /* QQ: thd may not be set for sub queries, but this should be fixed */
  if (!thd)
    thd= current_thd;

  str->append(STRING_WITH_LEN("select "));

  /* First add options */
  if (options & SELECT_STRAIGHT_JOIN)
    str->append(STRING_WITH_LEN("straight_join "));
  if ((thd->lex->lock_option == TL_READ_HIGH_PRIORITY) &&
      (this == &thd->lex->select_lex))
    str->append(STRING_WITH_LEN("high_priority "));
  if (options & SELECT_DISTINCT)
    str->append(STRING_WITH_LEN("distinct "));
  if (options & SELECT_SMALL_RESULT)
    str->append(STRING_WITH_LEN("sql_small_result "));
  if (options & SELECT_BIG_RESULT)
    str->append(STRING_WITH_LEN("sql_big_result "));
  if (options & OPTION_BUFFER_RESULT)
    str->append(STRING_WITH_LEN("sql_buffer_result "));
  if (options & OPTION_FOUND_ROWS)
    str->append(STRING_WITH_LEN("sql_calc_found_rows "));
  if (!thd->lex->safe_to_cache_query)
    str->append(STRING_WITH_LEN("sql_no_cache "));
  if (options & OPTION_TO_QUERY_CACHE)
    str->append(STRING_WITH_LEN("sql_cache "));

  //Item List
  bool first= 1;
  List_iterator_fast<Item> it(item_list);
  Item *item;
  while ((item= it++))
  {
    if (first)
      first= 0;
    else
      str->append(',');
    item->print_item_w_name(str);
  }

  /*
    from clause
    TODO: support USING/FORCE/IGNORE index
  */
  if (table_list.elements)
  {
    str->append(STRING_WITH_LEN(" from "));
    /* go through join tree */
    print_join(thd, str, &top_join_list);
  }

  // Where
  Item *cur_where= where;
  if (join)
    cur_where= join->conds;
  if (cur_where)
  {
    str->append(STRING_WITH_LEN(" where "));
    cur_where->print(str);
  }

  // group by & olap
  if (group_list.elements)
  {
    str->append(STRING_WITH_LEN(" group by "));
    print_order(str, (ORDER *) group_list.first);
    switch (olap)
    {
      case CUBE_TYPE:
	str->append(STRING_WITH_LEN(" with cube"));
	break;
      case ROLLUP_TYPE:
	str->append(STRING_WITH_LEN(" with rollup"));
	break;
      default:
	;  //satisfy compiler
    }
  }

  // having
  Item *cur_having= having;
  if (join)
    cur_having= join->having;

  if (cur_having)
  {
    str->append(STRING_WITH_LEN(" having "));
    cur_having->print(str);
  }

  if (order_list.elements)
  {
    str->append(STRING_WITH_LEN(" order by "));
    print_order(str, (ORDER *) order_list.first);
  }

  // limit
  print_limit(thd, str);

  // PROCEDURE unsupported here
}


/*
  change select_result object of JOIN

  SYNOPSIS
    JOIN::change_result()
    res		new select_result object

  RETURN
    FALSE - OK
    TRUE  - error
*/

bool JOIN::change_result(select_result *res)
{
  DBUG_ENTER("JOIN::change_result");
  result= res;
  if (!procedure && (result->prepare(fields_list, select_lex->master_unit()) ||
                     result->prepare2()))
  {
    DBUG_RETURN(TRUE);
  }
  DBUG_RETURN(FALSE);
}<|MERGE_RESOLUTION|>--- conflicted
+++ resolved
@@ -365,8 +365,7 @@
     if (having_fix_rc || thd->net.report_error)
       DBUG_RETURN(-1);				/* purecov: inspected */
     if (having->with_sum_func)
-<<<<<<< HEAD
-      having->split_sum_func(thd, ref_pointer_array, all_fields);
+      having->split_sum_func2(thd, ref_pointer_array, all_fields, &having);
     thd->lex->allow_sum_func= save_allow_sum_func;
   }
   if (select_lex->inner_sum_func_list)
@@ -379,9 +378,6 @@
       item_sum->split_sum_func2(thd, ref_pointer_array,
                                 all_fields, item_sum->ref_by, FALSE);
     } while (item_sum != end);
-=======
-      having->split_sum_func2(thd, ref_pointer_array, all_fields, &having);
->>>>>>> 7bb07fd4
   }
 
   if (!thd->lex->view_prepare_mode)
