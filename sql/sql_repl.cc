/* Copyright (C) 2000-2006 MySQL AB & Sasha, 2008-2009 Sun Microsystems, Inc

   This program is free software; you can redistribute it and/or modify
   it under the terms of the GNU General Public License as published by
   the Free Software Foundation; version 2 of the License.

   This program is distributed in the hope that it will be useful,
   but WITHOUT ANY WARRANTY; without even the implied warranty of
   MERCHANTABILITY or FITNESS FOR A PARTICULAR PURPOSE.  See the
   GNU General Public License for more details.

   You should have received a copy of the GNU General Public License
   along with this program; if not, write to the Free Software
   Foundation, Inc., 59 Temple Place, Suite 330, Boston, MA  02111-1307  USA */

#include "sql_priv.h"
#include "unireg.h"
#include "sql_parse.h"                          // check_access
#ifdef HAVE_REPLICATION

#include "rpl_mi.h"
#include "sql_repl.h"
#include "sql_acl.h"                            // SUPER_ACL
#include "log_event.h"
#include "rpl_filter.h"
#include <my_dir.h>
#include "rpl_handler.h"

int max_binlog_dump_events = 0; // unlimited
my_bool opt_sporadic_binlog_dump_fail = 0;
#ifndef DBUG_OFF
static int binlog_dump_count = 0;
#endif

/**
  a copy of active_mi->rli->slave_skip_counter, for showing in SHOW VARIABLES,
  INFORMATION_SCHEMA.GLOBAL_VARIABLES and @@sql_slave_skip_counter without
  taking all the mutexes needed to access active_mi->rli->slave_skip_counter
  properly.
*/
uint sql_slave_skip_counter;

/*
    fake_rotate_event() builds a fake (=which does not exist physically in any
    binlog) Rotate event, which contains the name of the binlog we are going to
    send to the slave (because the slave may not know it if it just asked for
    MASTER_LOG_FILE='', MASTER_LOG_POS=4).
    < 4.0.14, fake_rotate_event() was called only if the requested pos was 4.
    After this version we always call it, so that a 3.23.58 slave can rely on
    it to detect if the master is 4.0 (and stop) (the _fake_ Rotate event has
    zeros in the good positions which, by chance, make it possible for the 3.23
    slave to detect that this event is unexpected) (this is luck which happens
    because the master and slave disagree on the size of the header of
    Log_event).

    Relying on the event length of the Rotate event instead of these
    well-placed zeros was not possible as Rotate events have a variable-length
    part.
*/

static int fake_rotate_event(NET* net, String* packet, char* log_file_name,
                             ulonglong position, const char** errmsg)
{
  DBUG_ENTER("fake_rotate_event");
  char header[LOG_EVENT_HEADER_LEN], buf[ROTATE_HEADER_LEN+100];
  /*
    'when' (the timestamp) is set to 0 so that slave could distinguish between
    real and fake Rotate events (if necessary)
  */
  memset(header, 0, 4);
  header[EVENT_TYPE_OFFSET] = ROTATE_EVENT;

  char* p = log_file_name+dirname_length(log_file_name);
  uint ident_len = (uint) strlen(p);
  ulong event_len = ident_len + LOG_EVENT_HEADER_LEN + ROTATE_HEADER_LEN;
  int4store(header + SERVER_ID_OFFSET, server_id);
  int4store(header + EVENT_LEN_OFFSET, event_len);
  int2store(header + FLAGS_OFFSET, LOG_EVENT_ARTIFICIAL_F);

  // TODO: check what problems this may cause and fix them
  int4store(header + LOG_POS_OFFSET, 0);

  packet->append(header, sizeof(header));
  int8store(buf+R_POS_OFFSET,position);
  packet->append(buf, ROTATE_HEADER_LEN);
  packet->append(p,ident_len);
  if (my_net_write(net, (uchar*) packet->ptr(), packet->length()))
  {
    *errmsg = "failed on my_net_write()";
    DBUG_RETURN(-1);
  }
  DBUG_RETURN(0);
}

/*
  Reset thread transmit packet buffer for event sending

  This function allocates header bytes for event transmission, and
  should be called before store the event data to the packet buffer.
*/
static int reset_transmit_packet(THD *thd, ushort flags,
                                 ulong *ev_offset, const char **errmsg)
{
  int ret= 0;
  String *packet= &thd->packet;

  /* reserve and set default header */
  packet->length(0);
  packet->set("\0", 1, &my_charset_bin);

  if (RUN_HOOK(binlog_transmit, reserve_header, (thd, flags, packet)))
  {
    *errmsg= "Failed to run hook 'reserve_header'";
    my_errno= ER_UNKNOWN_ERROR;
    ret= 1;
  }
  *ev_offset= packet->length();
  return ret;
}

static int send_file(THD *thd)
{
  NET* net = &thd->net;
  int fd = -1, error = 1;
  size_t bytes;
  char fname[FN_REFLEN+1];
  const char *errmsg = 0;
  int old_timeout;
  unsigned long packet_len;
  uchar buf[IO_SIZE];				// It's safe to alloc this
  DBUG_ENTER("send_file");

  /*
    The client might be slow loading the data, give him wait_timeout to do
    the job
  */
  old_timeout= net->read_timeout;
  my_net_set_read_timeout(net, thd->variables.net_wait_timeout);

  /*
    We need net_flush here because the client will not know it needs to send
    us the file name until it has processed the load event entry
  */
  if (net_flush(net) || (packet_len = my_net_read(net)) == packet_error)
  {
    errmsg = "while reading file name";
    goto err;
  }

  // terminate with \0 for fn_format
  *((char*)net->read_pos +  packet_len) = 0;
  fn_format(fname, (char*) net->read_pos + 1, "", "", 4);
  // this is needed to make replicate-ignore-db
  if (!strcmp(fname,"/dev/null"))
    goto end;

  if ((fd= mysql_file_open(key_file_send_file,
                           fname, O_RDONLY, MYF(0))) < 0)
  {
    errmsg = "on open of file";
    goto err;
  }

  while ((long) (bytes= mysql_file_read(fd, buf, IO_SIZE, MYF(0))) > 0)
  {
    if (my_net_write(net, buf, bytes))
    {
      errmsg = "while writing data to client";
      goto err;
    }
  }

 end:
  if (my_net_write(net, (uchar*) "", 0) || net_flush(net) ||
      (my_net_read(net) == packet_error))
  {
    errmsg = "while negotiating file transfer close";
    goto err;
  }
  error = 0;

 err:
  my_net_set_read_timeout(net, old_timeout);
  if (fd >= 0)
    mysql_file_close(fd, MYF(0));
  if (errmsg)
  {
    sql_print_error("Failed in send_file() %s", errmsg);
    DBUG_PRINT("error", ("%s", errmsg));
  }
  DBUG_RETURN(error);
}


/*
  Adjust the position pointer in the binary log file for all running slaves

  SYNOPSIS
    adjust_linfo_offsets()
    purge_offset	Number of bytes removed from start of log index file

  NOTES
    - This is called when doing a PURGE when we delete lines from the
      index log file

  REQUIREMENTS
    - Before calling this function, we have to ensure that no threads are
      using any binary log file before purge_offset.a

  TODO
    - Inform the slave threads that they should sync the position
      in the binary log file with flush_relay_log_info.
      Now they sync is done for next read.
*/

void adjust_linfo_offsets(my_off_t purge_offset)
{
  THD *tmp;

  mysql_mutex_lock(&LOCK_thread_count);
  I_List_iterator<THD> it(threads);

  while ((tmp=it++))
  {
    LOG_INFO* linfo;
    if ((linfo = tmp->current_linfo))
    {
      mysql_mutex_lock(&linfo->lock);
      /*
	Index file offset can be less that purge offset only if
	we just started reading the index file. In that case
	we have nothing to adjust
      */
      if (linfo->index_file_offset < purge_offset)
	linfo->fatal = (linfo->index_file_offset != 0);
      else
	linfo->index_file_offset -= purge_offset;
      mysql_mutex_unlock(&linfo->lock);
    }
  }
  mysql_mutex_unlock(&LOCK_thread_count);
}


bool log_in_use(const char* log_name)
{
  size_t log_name_len = strlen(log_name) + 1;
  THD *tmp;
  bool result = 0;

  mysql_mutex_lock(&LOCK_thread_count);
  I_List_iterator<THD> it(threads);

  while ((tmp=it++))
  {
    LOG_INFO* linfo;
    if ((linfo = tmp->current_linfo))
    {
      mysql_mutex_lock(&linfo->lock);
      result = !memcmp(log_name, linfo->log_file_name, log_name_len);
      mysql_mutex_unlock(&linfo->lock);
      if (result)
	break;
    }
  }

  mysql_mutex_unlock(&LOCK_thread_count);
  return result;
}

bool purge_error_message(THD* thd, int res)
{
  uint errcode;

  if ((errcode= purge_log_get_error_code(res)) != 0)
  {
    my_message(errcode, ER(errcode), MYF(0));
    return TRUE;
  }
  my_ok(thd);
  return FALSE;
}


/**
  Execute a PURGE BINARY LOGS TO <log> command.

  @param thd Pointer to THD object for the client thread executing the
  statement.

  @param to_log Name of the last log to purge.

  @retval FALSE success
  @retval TRUE failure
*/
bool purge_master_logs(THD* thd, const char* to_log)
{
  char search_file_name[FN_REFLEN];
  if (!mysql_bin_log.is_open())
  {
    my_ok(thd);
    return FALSE;
  }

  mysql_bin_log.make_log_name(search_file_name, to_log);
  return purge_error_message(thd,
			     mysql_bin_log.purge_logs(search_file_name, 0, 1,
						      1, NULL));
}


/**
  Execute a PURGE BINARY LOGS BEFORE <date> command.

  @param thd Pointer to THD object for the client thread executing the
  statement.

  @param purge_time Date before which logs should be purged.

  @retval FALSE success
  @retval TRUE failure
*/
bool purge_master_logs_before_date(THD* thd, time_t purge_time)
{
  if (!mysql_bin_log.is_open())
  {
    my_ok(thd);
    return 0;
  }
  return purge_error_message(thd,
                             mysql_bin_log.purge_logs_before_date(purge_time));
}

int test_for_non_eof_log_read_errors(int error, const char **errmsg)
{
  if (error == LOG_READ_EOF)
    return 0;
  my_errno= ER_MASTER_FATAL_ERROR_READING_BINLOG;
  switch (error) {
  case LOG_READ_BOGUS:
    *errmsg = "bogus data in log event";
    break;
  case LOG_READ_TOO_LARGE:
    *errmsg = "log event entry exceeded max_allowed_packet; \
Increase max_allowed_packet on master";
    break;
  case LOG_READ_IO:
    *errmsg = "I/O error reading log event";
    break;
  case LOG_READ_MEM:
    *errmsg = "memory allocation failed reading log event";
    break;
  case LOG_READ_TRUNC:
    *errmsg = "binlog truncated in the middle of event";
    break;
  default:
    *errmsg = "unknown error reading log event on the master";
    break;
  }
  return error;
}


/**
  An auxiliary function for calling in mysql_binlog_send
  to initialize the heartbeat timeout in waiting for a binlogged event.

  @param[in]    thd  THD to access a user variable

  @return        heartbeat period an ulonglong of nanoseconds
                 or zero if heartbeat was not demanded by slave
*/ 
static ulonglong get_heartbeat_period(THD * thd)
{
  my_bool null_value;
  LEX_STRING name=  { C_STRING_WITH_LEN("master_heartbeat_period")};
  user_var_entry *entry= 
    (user_var_entry*) my_hash_search(&thd->user_vars, (uchar*) name.str,
                                  name.length);
  return entry? entry->val_int(&null_value) : 0;
}

/*
  Function prepares and sends repliation heartbeat event.

  @param net                net object of THD
  @param packet             buffer to store the heartbeat instance
  @param event_coordinates  binlog file name and position of the last
                            real event master sent from binlog

  @note 
    Among three essential pieces of heartbeat data Log_event::when
    is computed locally.
    The  error to send is serious and should force terminating
    the dump thread.
*/
static int send_heartbeat_event(NET* net, String* packet,
                                const struct event_coordinates *coord)
{
  DBUG_ENTER("send_heartbeat_event");
  char header[LOG_EVENT_HEADER_LEN];
  /*
    'when' (the timestamp) is set to 0 so that slave could distinguish between
    real and fake Rotate events (if necessary)
  */
  memset(header, 0, 4);  // when

  header[EVENT_TYPE_OFFSET] = HEARTBEAT_LOG_EVENT;

  char* p= coord->file_name + dirname_length(coord->file_name);

  uint ident_len = strlen(p);
  ulong event_len = ident_len + LOG_EVENT_HEADER_LEN;
  int4store(header + SERVER_ID_OFFSET, server_id);
  int4store(header + EVENT_LEN_OFFSET, event_len);
  int2store(header + FLAGS_OFFSET, 0);

  int4store(header + LOG_POS_OFFSET, coord->pos);  // log_pos

  packet->append(header, sizeof(header));
  packet->append(p, ident_len);             // log_file_name

  if (my_net_write(net, (uchar*) packet->ptr(), packet->length()) ||
      net_flush(net))
  {
    DBUG_RETURN(-1);
  }
  DBUG_RETURN(0);
}

/*
  TODO: Clean up loop to only have one call to send_file()
*/

void mysql_binlog_send(THD* thd, char* log_ident, my_off_t pos,
		       ushort flags)
{
  LOG_INFO linfo;
  char *log_file_name = linfo.log_file_name;
  char search_file_name[FN_REFLEN], *name;

  ulong ev_offset;

  IO_CACHE log;
  File file = -1;
  String* packet = &thd->packet;
  int error;
  const char *errmsg = "Unknown error";
  NET* net = &thd->net;
  mysql_mutex_t *log_lock;
  bool binlog_can_be_corrupted= FALSE;
#ifndef DBUG_OFF
  int left_events = max_binlog_dump_events;
#endif
  int old_max_allowed_packet= thd->variables.max_allowed_packet;
  DBUG_ENTER("mysql_binlog_send");
  DBUG_PRINT("enter",("log_ident: '%s'  pos: %ld", log_ident, (long) pos));

  bzero((char*) &log,sizeof(log));
  /* 
     heartbeat_period from @master_heartbeat_period user variable
  */
  ulonglong heartbeat_period= get_heartbeat_period(thd);
  struct timespec heartbeat_buf;
  struct event_coordinates coord_buf;
  struct timespec *heartbeat_ts= NULL;
  struct event_coordinates *coord= NULL;
  if (heartbeat_period != LL(0))
  {
    heartbeat_ts= &heartbeat_buf;
    set_timespec_nsec(*heartbeat_ts, 0);
    coord= &coord_buf;
    coord->file_name= log_file_name; // initialization basing on what slave remembers
    coord->pos= pos;
  }
  sql_print_information("Start binlog_dump to slave_server(%d), pos(%s, %lu)",
                        thd->server_id, log_ident, (ulong)pos);
  if (RUN_HOOK(binlog_transmit, transmit_start, (thd, flags, log_ident, pos)))
  {
    errmsg= "Failed to run hook 'transmit_start'";
    my_errno= ER_UNKNOWN_ERROR;
    goto err;
  }

#ifndef DBUG_OFF
  if (opt_sporadic_binlog_dump_fail && (binlog_dump_count++ % 2))
  {
    errmsg = "Master failed COM_BINLOG_DUMP to test if slave can recover";
    my_errno= ER_UNKNOWN_ERROR;
    goto err;
  }
#endif

  if (!mysql_bin_log.is_open())
  {
    errmsg = "Binary log is not open";
    my_errno= ER_MASTER_FATAL_ERROR_READING_BINLOG;
    goto err;
  }
  if (!server_id_supplied)
  {
    errmsg = "Misconfigured master - server id was not set";
    my_errno= ER_MASTER_FATAL_ERROR_READING_BINLOG;
    goto err;
  }

  name=search_file_name;
  if (log_ident[0])
    mysql_bin_log.make_log_name(search_file_name, log_ident);
  else
    name=0;					// Find first log

  linfo.index_file_offset = 0;

  if (mysql_bin_log.find_log_pos(&linfo, name, 1))
  {
    errmsg = "Could not find first log file name in binary log index file";
    my_errno= ER_MASTER_FATAL_ERROR_READING_BINLOG;
    goto err;
  }

  mysql_mutex_lock(&LOCK_thread_count);
  thd->current_linfo = &linfo;
  mysql_mutex_unlock(&LOCK_thread_count);

  if ((file=open_binlog(&log, log_file_name, &errmsg)) < 0)
  {
    my_errno= ER_MASTER_FATAL_ERROR_READING_BINLOG;
    goto err;
  }
  if (pos < BIN_LOG_HEADER_SIZE || pos > my_b_filelength(&log))
  {
    errmsg= "Client requested master to start replication from \
impossible position";
    my_errno= ER_MASTER_FATAL_ERROR_READING_BINLOG;
    goto err;
  }

  /* reset transmit packet for the fake rotate event below */
  if (reset_transmit_packet(thd, flags, &ev_offset, &errmsg))
    goto err;

  /*
    Tell the client about the log name with a fake Rotate event;
    this is needed even if we also send a Format_description_log_event
    just after, because that event does not contain the binlog's name.
    Note that as this Rotate event is sent before
    Format_description_log_event, the slave cannot have any info to
    understand this event's format, so the header len of
    Rotate_log_event is FROZEN (so in 5.0 it will have a header shorter
    than other events except FORMAT_DESCRIPTION_EVENT).
    Before 4.0.14 we called fake_rotate_event below only if (pos ==
    BIN_LOG_HEADER_SIZE), because if this is false then the slave
    already knows the binlog's name.
    Since, we always call fake_rotate_event; if the slave already knew
    the log's name (ex: CHANGE MASTER TO MASTER_LOG_FILE=...) this is
    useless but does not harm much. It is nice for 3.23 (>=.58) slaves
    which test Rotate events to see if the master is 4.0 (then they
    choose to stop because they can't replicate 4.0); by always calling
    fake_rotate_event we are sure that 3.23.58 and newer will detect the
    problem as soon as replication starts (BUG#198).
    Always calling fake_rotate_event makes sending of normal
    (=from-binlog) Rotate events a priori unneeded, but it is not so
    simple: the 2 Rotate events are not equivalent, the normal one is
    before the Stop event, the fake one is after. If we don't send the
    normal one, then the Stop event will be interpreted (by existing 4.0
    slaves) as "the master stopped", which is wrong. So for safety,
    given that we want minimum modification of 4.0, we send the normal
    and fake Rotates.
  */
  if (fake_rotate_event(net, packet, log_file_name, pos, &errmsg))
  {
    /*
       This error code is not perfect, as fake_rotate_event() does not
       read anything from the binlog; if it fails it's because of an
       error in my_net_write(), fortunately it will say so in errmsg.
    */
    my_errno= ER_MASTER_FATAL_ERROR_READING_BINLOG;
    goto err;
  }

  /*
    Adding MAX_LOG_EVENT_HEADER_LEN, since a binlog event can become
    this larger than the corresponding packet (query) sent 
    from client to master.
  */
  thd->variables.max_allowed_packet+= MAX_LOG_EVENT_HEADER;

  /*
    We can set log_lock now, it does not move (it's a member of
    mysql_bin_log, and it's already inited, and it will be destroyed
    only at shutdown).
  */
  log_lock = mysql_bin_log.get_log_lock();
  if (pos > BIN_LOG_HEADER_SIZE)
  {
    /* reset transmit packet for the event read from binary log
       file */
    if (reset_transmit_packet(thd, flags, &ev_offset, &errmsg))
      goto err;

     /*
       Try to find a Format_description_log_event at the beginning of
       the binlog
     */
     if (!(error = Log_event::read_log_event(&log, packet, log_lock)))
     {
       /*
         The packet has offsets equal to the normal offsets in a
         binlog event + ev_offset (the first ev_offset characters are
         the header (default \0)).
       */
       DBUG_PRINT("info",
                  ("Looked for a Format_description_log_event, found event type %d",
                   (*packet)[EVENT_TYPE_OFFSET+ev_offset]));
       if ((*packet)[EVENT_TYPE_OFFSET+ev_offset] == FORMAT_DESCRIPTION_EVENT)
       {
         binlog_can_be_corrupted= test((*packet)[FLAGS_OFFSET+ev_offset] &
                                       LOG_EVENT_BINLOG_IN_USE_F);
         (*packet)[FLAGS_OFFSET+ev_offset] &= ~LOG_EVENT_BINLOG_IN_USE_F;
         /*
           mark that this event with "log_pos=0", so the slave
           should not increment master's binlog position
           (rli->group_master_log_pos)
         */
         int4store((char*) packet->ptr()+LOG_POS_OFFSET+ev_offset, 0);
         /*
           if reconnect master sends FD event with `created' as 0
           to avoid destroying temp tables.
          */
         int4store((char*) packet->ptr()+LOG_EVENT_MINIMAL_HEADER_LEN+
                   ST_CREATED_OFFSET+ev_offset, (ulong) 0);
         /* send it */
         if (my_net_write(net, (uchar*) packet->ptr(), packet->length()))
         {
           errmsg = "Failed on my_net_write()";
           my_errno= ER_UNKNOWN_ERROR;
           goto err;
         }

         /*
           No need to save this event. We are only doing simple reads
           (no real parsing of the events) so we don't need it. And so
           we don't need the artificial Format_description_log_event of
           3.23&4.x.
         */
       }
     }
     else
     {
       if (test_for_non_eof_log_read_errors(error, &errmsg))
         goto err;
       /*
         It's EOF, nothing to do, go on reading next events, the
         Format_description_log_event will be found naturally if it is written.
       */
     }
  } /* end of if (pos > BIN_LOG_HEADER_SIZE); */
  else
  {
    /* The Format_description_log_event event will be found naturally. */
  }

  /* seek to the requested position, to start the requested dump */
  my_b_seek(&log, pos);			// Seek will done on next read

  while (!net->error && net->vio != 0 && !thd->killed)
  {
    Log_event_type event_type= UNKNOWN_EVENT;

    /* reset the transmit packet for the event read from binary log
       file */
    if (reset_transmit_packet(thd, flags, &ev_offset, &errmsg))
      goto err;
    while (!(error = Log_event::read_log_event(&log, packet, log_lock)))
    {
#ifndef DBUG_OFF
      if (max_binlog_dump_events && !left_events--)
      {
	net_flush(net);
	errmsg = "Debugging binlog dump abort";
	my_errno= ER_UNKNOWN_ERROR;
	goto err;
      }
#endif
      /*
        log's filename does not change while it's active
      */
      if (coord)
        coord->pos= uint4korr(packet->ptr() + ev_offset + LOG_POS_OFFSET);

      event_type= (Log_event_type)((*packet)[LOG_EVENT_OFFSET+ev_offset]);
      if (event_type == FORMAT_DESCRIPTION_EVENT)
      {
        binlog_can_be_corrupted= test((*packet)[FLAGS_OFFSET+ev_offset] &
                                      LOG_EVENT_BINLOG_IN_USE_F);
        (*packet)[FLAGS_OFFSET+ev_offset] &= ~LOG_EVENT_BINLOG_IN_USE_F;
      }
      else if (event_type == STOP_EVENT)
        binlog_can_be_corrupted= FALSE;

      pos = my_b_tell(&log);
      if (RUN_HOOK(binlog_transmit, before_send_event,
                   (thd, flags, packet, log_file_name, pos)))
      {
        my_errno= ER_UNKNOWN_ERROR;
        errmsg= "run 'before_send_event' hook failed";
        goto err;
      }

      if (my_net_write(net, (uchar*) packet->ptr(), packet->length()))
      {
	errmsg = "Failed on my_net_write()";
	my_errno= ER_UNKNOWN_ERROR;
	goto err;
      }

      DBUG_PRINT("info", ("log event code %d", event_type));
      if (event_type == LOAD_EVENT)
      {
	if (send_file(thd))
	{
	  errmsg = "failed in send_file()";
	  my_errno= ER_UNKNOWN_ERROR;
	  goto err;
	}
      }

      if (RUN_HOOK(binlog_transmit, after_send_event, (thd, flags, packet)))
      {
        errmsg= "Failed to run hook 'after_send_event'";
        my_errno= ER_UNKNOWN_ERROR;
        goto err;
      }

      /* reset transmit packet for next loop */
      if (reset_transmit_packet(thd, flags, &ev_offset, &errmsg))
        goto err;
    }

    /*
      here we were reading binlog that was not closed properly (as a result
      of a crash ?). treat any corruption as EOF
    */
    if (binlog_can_be_corrupted && error != LOG_READ_MEM)
      error=LOG_READ_EOF;
    /*
      TODO: now that we are logging the offset, check to make sure
      the recorded offset and the actual match.
      Guilhem 2003-06: this is not true if this master is a slave
      <4.0.15 running with --log-slave-updates, because then log_pos may
      be the offset in the-master-of-this-master's binlog.
    */
    if (test_for_non_eof_log_read_errors(error, &errmsg))
      goto err;

    if (!(flags & BINLOG_DUMP_NON_BLOCK) &&
        mysql_bin_log.is_active(log_file_name))
    {
      /*
	Block until there is more data in the log
      */
      if (net_flush(net))
      {
	errmsg = "failed on net_flush()";
	my_errno= ER_UNKNOWN_ERROR;
	goto err;
      }

      /*
	We may have missed the update broadcast from the log
	that has just happened, let's try to catch it if it did.
	If we did not miss anything, we just wait for other threads
	to signal us.
      */
      {
	log.error=0;
	bool read_packet = 0;

#ifndef DBUG_OFF
	if (max_binlog_dump_events && !left_events--)
	{
	  errmsg = "Debugging binlog dump abort";
	  my_errno= ER_UNKNOWN_ERROR;
	  goto err;
	}
#endif

        /* reset the transmit packet for the event read from binary log
           file */
        if (reset_transmit_packet(thd, flags, &ev_offset, &errmsg))
          goto err;
        
	/*
	  No one will update the log while we are reading
	  now, but we'll be quick and just read one record

	  TODO:
          Add an counter that is incremented for each time we update the
          binary log.  We can avoid the following read if the counter
          has not been updated since last read.
	*/

        mysql_mutex_lock(log_lock);
        switch (error= Log_event::read_log_event(&log, packet, (mysql_mutex_t*) 0)) {
	case 0:
	  /* we read successfully, so we'll need to send it to the slave */
          mysql_mutex_unlock(log_lock);
	  read_packet = 1;
          if (coord)
            coord->pos= uint4korr(packet->ptr() + ev_offset + LOG_POS_OFFSET);
          event_type= (Log_event_type)((*packet)[LOG_EVENT_OFFSET+ev_offset]);
	  break;

	case LOG_READ_EOF:
        {
          int ret;
          ulong signal_cnt;
	  DBUG_PRINT("wait",("waiting for data in binary log"));
	  if (thd->server_id==0) // for mysqlbinlog (mysqlbinlog.server_id==0)
	  {
            mysql_mutex_unlock(log_lock);
	    goto end;
	  }

#ifndef DBUG_OFF
          ulong hb_info_counter= 0;
#endif
          signal_cnt= mysql_bin_log.signal_cnt;
          do 
          {
            if (coord)
            {
              DBUG_ASSERT(heartbeat_ts && heartbeat_period != 0);
              set_timespec_nsec(*heartbeat_ts, heartbeat_period);
            }
            ret= mysql_bin_log.wait_for_update_bin_log(thd, heartbeat_ts);
            DBUG_ASSERT(ret == 0 || (heartbeat_period != 0 && coord != NULL));
            if (ret == ETIMEDOUT || ret == ETIME)
            {
#ifndef DBUG_OFF
              if (hb_info_counter < 3)
              {
                sql_print_information("master sends heartbeat message");
                hb_info_counter++;
                if (hb_info_counter == 3)
                  sql_print_information("the rest of heartbeat info skipped ...");
              }
#endif
              /* reset transmit packet for the heartbeat event */
              if (reset_transmit_packet(thd, flags, &ev_offset, &errmsg))
                goto err;
              if (send_heartbeat_event(net, packet, coord))
              {
                errmsg = "Failed on my_net_write()";
                my_errno= ER_UNKNOWN_ERROR;
                mysql_mutex_unlock(log_lock);
                goto err;
              }
            }
            else
            {
              DBUG_PRINT("wait",("binary log received update or a broadcast signal caught"));
            }
          } while (signal_cnt == mysql_bin_log.signal_cnt && !thd->killed);
          mysql_mutex_unlock(log_lock);
        }
        break;
            
        default:
          mysql_mutex_unlock(log_lock);
          test_for_non_eof_log_read_errors(error, &errmsg);
          goto err;
	}

	if (read_packet)
        {
          thd_proc_info(thd, "Sending binlog event to slave");
          pos = my_b_tell(&log);
          if (RUN_HOOK(binlog_transmit, before_send_event,
                       (thd, flags, packet, log_file_name, pos)))
          {
            my_errno= ER_UNKNOWN_ERROR;
            errmsg= "run 'before_send_event' hook failed";
            goto err;
          }
	  
	  if (my_net_write(net, (uchar*) packet->ptr(), packet->length()) )
	  {
	    errmsg = "Failed on my_net_write()";
	    my_errno= ER_UNKNOWN_ERROR;
	    goto err;
	  }

	  if (event_type == LOAD_EVENT)
	  {
	    if (send_file(thd))
	    {
	      errmsg = "failed in send_file()";
	      my_errno= ER_UNKNOWN_ERROR;
	      goto err;
	    }
	  }

          if (RUN_HOOK(binlog_transmit, after_send_event, (thd, flags, packet)))
          {
            my_errno= ER_UNKNOWN_ERROR;
            errmsg= "Failed to run hook 'after_send_event'";
            goto err;
          }
	}

	log.error=0;
      }
    }
    else
    {
      bool loop_breaker = 0;
      /* need this to break out of the for loop from switch */

      thd_proc_info(thd, "Finished reading one binlog; switching to next binlog");
      switch (mysql_bin_log.find_next_log(&linfo, 1)) {
      case 0:
	break;
      case LOG_INFO_EOF:
        if (mysql_bin_log.is_active(log_file_name))
        {
          loop_breaker = (flags & BINLOG_DUMP_NON_BLOCK);
          break;
        }
      default:
	errmsg = "could not find next log";
	my_errno= ER_MASTER_FATAL_ERROR_READING_BINLOG;
	goto err;
      }

      if (loop_breaker)
        break;

      end_io_cache(&log);
      mysql_file_close(file, MYF(MY_WME));

      /* reset transmit packet for the possible fake rotate event */
      if (reset_transmit_packet(thd, flags, &ev_offset, &errmsg))
        goto err;
      
      /*
        Call fake_rotate_event() in case the previous log (the one which
        we have just finished reading) did not contain a Rotate event
        (for example (I don't know any other example) the previous log
        was the last one before the master was shutdown & restarted).
        This way we tell the slave about the new log's name and
        position.  If the binlog is 5.0, the next event we are going to
        read and send is Format_description_log_event.
      */
      if ((file=open_binlog(&log, log_file_name, &errmsg)) < 0 ||
	  fake_rotate_event(net, packet, log_file_name, BIN_LOG_HEADER_SIZE,
                            &errmsg))
      {
	my_errno= ER_MASTER_FATAL_ERROR_READING_BINLOG;
	goto err;
      }

      if (coord)
        coord->file_name= log_file_name; // reset to the next
    }
  }

end:
  end_io_cache(&log);
  mysql_file_close(file, MYF(MY_WME));

  RUN_HOOK(binlog_transmit, transmit_stop, (thd, flags));
  my_eof(thd);
  thd_proc_info(thd, "Waiting to finalize termination");
  mysql_mutex_lock(&LOCK_thread_count);
  thd->current_linfo = 0;
<<<<<<< HEAD
  mysql_mutex_unlock(&LOCK_thread_count);
=======
  pthread_mutex_unlock(&LOCK_thread_count);
  thd->variables.max_allowed_packet= old_max_allowed_packet;
>>>>>>> d7c1b752
  DBUG_VOID_RETURN;

err:
  thd_proc_info(thd, "Waiting to finalize termination");
  end_io_cache(&log);
  RUN_HOOK(binlog_transmit, transmit_stop, (thd, flags));
  /*
    Exclude  iteration through thread list
    this is needed for purge_logs() - it will iterate through
    thread list and update thd->current_linfo->index_file_offset
    this mutex will make sure that it never tried to update our linfo
    after we return from this stack frame
  */
  mysql_mutex_lock(&LOCK_thread_count);
  thd->current_linfo = 0;
  mysql_mutex_unlock(&LOCK_thread_count);
  if (file >= 0)
<<<<<<< HEAD
    mysql_file_close(file, MYF(MY_WME));
=======
    (void) my_close(file, MYF(MY_WME));
  thd->variables.max_allowed_packet= old_max_allowed_packet;
>>>>>>> d7c1b752

  my_message(my_errno, errmsg, MYF(0));
  DBUG_VOID_RETURN;
}


/**
  Execute a START SLAVE statement.

  @param thd Pointer to THD object for the client thread executing the
  statement.

  @param mi Pointer to Master_info object for the slave's IO thread.

  @param net_report If true, saves the exit status into thd->stmt_da.

  @retval 0 success
  @retval 1 error
*/
int start_slave(THD* thd , Master_info* mi,  bool net_report)
{
  int slave_errno= 0;
  int thread_mask;
  DBUG_ENTER("start_slave");

  if (check_access(thd, SUPER_ACL, any_db, NULL, NULL, 0, 0))
    DBUG_RETURN(1);
  lock_slave_threads(mi);  // this allows us to cleanly read slave_running
  // Get a mask of _stopped_ threads
  init_thread_mask(&thread_mask,mi,1 /* inverse */);
  /*
    Below we will start all stopped threads.  But if the user wants to
    start only one thread, do as if the other thread was running (as we
    don't wan't to touch the other thread), so set the bit to 0 for the
    other thread
  */
  if (thd->lex->slave_thd_opt)
    thread_mask&= thd->lex->slave_thd_opt;
  if (thread_mask) //some threads are stopped, start them
  {
    if (init_master_info(mi,master_info_file,relay_log_info_file, 0,
			 thread_mask))
      slave_errno=ER_MASTER_INFO;
    else if (server_id_supplied && *mi->host)
    {
      /*
        If we will start SQL thread we will care about UNTIL options If
        not and they are specified we will ignore them and warn user
        about this fact.
      */
      if (thread_mask & SLAVE_SQL)
      {
        mysql_mutex_lock(&mi->rli.data_lock);

        if (thd->lex->mi.pos)
        {
          mi->rli.until_condition= Relay_log_info::UNTIL_MASTER_POS;
          mi->rli.until_log_pos= thd->lex->mi.pos;
          /*
             We don't check thd->lex->mi.log_file_name for NULL here
             since it is checked in sql_yacc.yy
          */
          strmake(mi->rli.until_log_name, thd->lex->mi.log_file_name,
                  sizeof(mi->rli.until_log_name)-1);
        }
        else if (thd->lex->mi.relay_log_pos)
        {
          mi->rli.until_condition= Relay_log_info::UNTIL_RELAY_POS;
          mi->rli.until_log_pos= thd->lex->mi.relay_log_pos;
          strmake(mi->rli.until_log_name, thd->lex->mi.relay_log_name,
                  sizeof(mi->rli.until_log_name)-1);
        }
        else
          mi->rli.clear_until_condition();

        if (mi->rli.until_condition != Relay_log_info::UNTIL_NONE)
        {
          /* Preparing members for effective until condition checking */
          const char *p= fn_ext(mi->rli.until_log_name);
          char *p_end;
          if (*p)
          {
            //p points to '.'
            mi->rli.until_log_name_extension= strtoul(++p,&p_end, 10);
            /*
              p_end points to the first invalid character. If it equals
              to p, no digits were found, error. If it contains '\0' it
              means  conversion went ok.
            */
            if (p_end==p || *p_end)
              slave_errno=ER_BAD_SLAVE_UNTIL_COND;
          }
          else
            slave_errno=ER_BAD_SLAVE_UNTIL_COND;

          /* mark the cached result of the UNTIL comparison as "undefined" */
          mi->rli.until_log_names_cmp_result=
            Relay_log_info::UNTIL_LOG_NAMES_CMP_UNKNOWN;

          /* Issuing warning then started without --skip-slave-start */
          if (!opt_skip_slave_start)
            push_warning(thd, MYSQL_ERROR::WARN_LEVEL_NOTE,
                         ER_MISSING_SKIP_SLAVE,
                         ER(ER_MISSING_SKIP_SLAVE));
        }

        mysql_mutex_unlock(&mi->rli.data_lock);
      }
      else if (thd->lex->mi.pos || thd->lex->mi.relay_log_pos)
        push_warning(thd, MYSQL_ERROR::WARN_LEVEL_NOTE, ER_UNTIL_COND_IGNORED,
                     ER(ER_UNTIL_COND_IGNORED));

      if (!slave_errno)
        slave_errno = start_slave_threads(0 /*no mutex */,
					1 /* wait for start */,
					mi,
					master_info_file,relay_log_info_file,
					thread_mask);
    }
    else
      slave_errno = ER_BAD_SLAVE;
  }
  else
  {
    /* no error if all threads are already started, only a warning */
    push_warning(thd, MYSQL_ERROR::WARN_LEVEL_NOTE, ER_SLAVE_WAS_RUNNING,
                 ER(ER_SLAVE_WAS_RUNNING));
  }

  unlock_slave_threads(mi);

  if (slave_errno)
  {
    if (net_report)
      my_message(slave_errno, ER(slave_errno), MYF(0));
    DBUG_RETURN(1);
  }
  else if (net_report)
    my_ok(thd);

  DBUG_RETURN(0);
}


/**
  Execute a STOP SLAVE statement.

  @param thd Pointer to THD object for the client thread executing the
  statement.

  @param mi Pointer to Master_info object for the slave's IO thread.

  @param net_report If true, saves the exit status into thd->stmt_da.

  @retval 0 success
  @retval 1 error
*/
int stop_slave(THD* thd, Master_info* mi, bool net_report )
{
  DBUG_ENTER("stop_slave");
  
  int slave_errno;
  if (!thd)
    thd = current_thd;

  if (check_access(thd, SUPER_ACL, any_db, NULL, NULL, 0, 0))
    DBUG_RETURN(1);
  thd_proc_info(thd, "Killing slave");
  int thread_mask;
  lock_slave_threads(mi);
  // Get a mask of _running_ threads
  init_thread_mask(&thread_mask,mi,0 /* not inverse*/);
  /*
    Below we will stop all running threads.
    But if the user wants to stop only one thread, do as if the other thread
    was stopped (as we don't wan't to touch the other thread), so set the
    bit to 0 for the other thread
  */
  if (thd->lex->slave_thd_opt)
    thread_mask &= thd->lex->slave_thd_opt;

  if (thread_mask)
  {
    slave_errno= terminate_slave_threads(mi,thread_mask,
                                         1 /*skip lock */);
  }
  else
  {
    //no error if both threads are already stopped, only a warning
    slave_errno= 0;
    push_warning(thd, MYSQL_ERROR::WARN_LEVEL_NOTE, ER_SLAVE_WAS_NOT_RUNNING,
                 ER(ER_SLAVE_WAS_NOT_RUNNING));
  }
  unlock_slave_threads(mi);
  thd_proc_info(thd, 0);

  if (slave_errno)
  {
    if (net_report)
      my_message(slave_errno, ER(slave_errno), MYF(0));
    DBUG_RETURN(1);
  }
  else if (net_report)
    my_ok(thd);

  DBUG_RETURN(0);
}


/**
  Execute a RESET SLAVE statement.

  @param thd Pointer to THD object of the client thread executing the
  statement.

  @param mi Pointer to Master_info object for the slave.

  @retval 0 success
  @retval 1 error
*/
int reset_slave(THD *thd, Master_info* mi)
{
  MY_STAT stat_area;
  char fname[FN_REFLEN];
  int thread_mask= 0, error= 0;
  uint sql_errno=ER_UNKNOWN_ERROR;
  const char* errmsg= "Unknown error occured while reseting slave";
  DBUG_ENTER("reset_slave");

  lock_slave_threads(mi);
  init_thread_mask(&thread_mask,mi,0 /* not inverse */);
  if (thread_mask) // We refuse if any slave thread is running
  {
    sql_errno= ER_SLAVE_MUST_STOP;
    error=1;
    goto err;
  }

  ha_reset_slave(thd);

  // delete relay logs, clear relay log coordinates
  if ((error= purge_relay_logs(&mi->rli, thd,
			       1 /* just reset */,
			       &errmsg)))
  {
    sql_errno= ER_RELAY_LOG_FAIL;
    goto err;
  }

  /* Clear master's log coordinates */
  init_master_log_pos(mi);
  /*
     Reset errors (the idea is that we forget about the
     old master).
  */
  mi->clear_error();
  mi->rli.clear_error();
  mi->rli.clear_until_condition();

  // close master_info_file, relay_log_info_file, set mi->inited=rli->inited=0
  end_master_info(mi);
  // and delete these two files
  fn_format(fname, master_info_file, mysql_data_home, "", 4+32);
  if (mysql_file_stat(key_file_master_info, fname, &stat_area, MYF(0)) &&
      mysql_file_delete(key_file_master_info, fname, MYF(MY_WME)))
  {
    error=1;
    goto err;
  }
  // delete relay_log_info_file
  fn_format(fname, relay_log_info_file, mysql_data_home, "", 4+32);
  if (mysql_file_stat(key_file_relay_log_info, fname, &stat_area, MYF(0)) &&
      mysql_file_delete(key_file_relay_log_info, fname, MYF(MY_WME)))
  {
    error=1;
    goto err;
  }

  RUN_HOOK(binlog_relay_io, after_reset_slave, (thd, mi));
err:
  unlock_slave_threads(mi);
  if (error)
    my_error(sql_errno, MYF(0), errmsg);
  DBUG_RETURN(error);
}

/*

  Kill all Binlog_dump threads which previously talked to the same slave
  ("same" means with the same server id). Indeed, if the slave stops, if the
  Binlog_dump thread is waiting (mysql_cond_wait) for binlog update, then it
  will keep existing until a query is written to the binlog. If the master is
  idle, then this could last long, and if the slave reconnects, we could have 2
  Binlog_dump threads in SHOW PROCESSLIST, until a query is written to the
  binlog. To avoid this, when the slave reconnects and sends COM_BINLOG_DUMP,
  the master kills any existing thread with the slave's server id (if this id is
  not zero; it will be true for real slaves, but false for mysqlbinlog when it
  sends COM_BINLOG_DUMP to get a remote binlog dump).

  SYNOPSIS
    kill_zombie_dump_threads()
    slave_server_id     the slave's server id

*/


void kill_zombie_dump_threads(uint32 slave_server_id)
{
  mysql_mutex_lock(&LOCK_thread_count);
  I_List_iterator<THD> it(threads);
  THD *tmp;

  while ((tmp=it++))
  {
    if (tmp->command == COM_BINLOG_DUMP &&
       tmp->server_id == slave_server_id)
    {
      mysql_mutex_lock(&tmp->LOCK_thd_data);    // Lock from delete
      break;
    }
  }
  mysql_mutex_unlock(&LOCK_thread_count);
  if (tmp)
  {
    /*
      Here we do not call kill_one_thread() as
      it will be slow because it will iterate through the list
      again. We just to do kill the thread ourselves.
    */
    tmp->awake(THD::KILL_QUERY);
    mysql_mutex_unlock(&tmp->LOCK_thd_data);
  }
}


/**
  Execute a CHANGE MASTER statement.

  @param thd Pointer to THD object for the client thread executing the
  statement.

  @param mi Pointer to Master_info object belonging to the slave's IO
  thread.

  @retval FALSE success
  @retval TRUE error
*/
bool change_master(THD* thd, Master_info* mi)
{
  int thread_mask;
  const char* errmsg= 0;
  bool need_relay_log_purge= 1;
  bool ret= FALSE;
  char saved_host[HOSTNAME_LENGTH + 1];
  uint saved_port;
  char saved_log_name[FN_REFLEN];
  my_off_t saved_log_pos;
  DBUG_ENTER("change_master");

  lock_slave_threads(mi);
  init_thread_mask(&thread_mask,mi,0 /*not inverse*/);
  LEX_MASTER_INFO* lex_mi= &thd->lex->mi;
  if (thread_mask) // We refuse if any slave thread is running
  {
    my_message(ER_SLAVE_MUST_STOP, ER(ER_SLAVE_MUST_STOP), MYF(0));
    ret= TRUE;
    goto err;
  }

  thd_proc_info(thd, "Changing master");
  /* 
    We need to check if there is an empty master_host. Otherwise
    change master succeeds, a master.info file is created containing 
    empty master_host string and when issuing: start slave; an error
    is thrown stating that the server is not configured as slave.
    (See BUG#28796).
  */
  if(lex_mi->host && !*lex_mi->host) 
  {
    my_error(ER_WRONG_ARGUMENTS, MYF(0), "MASTER_HOST");
    unlock_slave_threads(mi);
    DBUG_RETURN(TRUE);
  }
  // TODO: see if needs re-write
  if (init_master_info(mi, master_info_file, relay_log_info_file, 0,
		       thread_mask))
  {
    my_message(ER_MASTER_INFO, ER(ER_MASTER_INFO), MYF(0));
    ret= TRUE;
    goto err;
  }

  /*
    Data lock not needed since we have already stopped the running threads,
    and we have the hold on the run locks which will keep all threads that
    could possibly modify the data structures from running
  */

  /*
    Before processing the command, save the previous state.
  */
  strmake(saved_host, mi->host, HOSTNAME_LENGTH);
  saved_port= mi->port;
  strmake(saved_log_name, mi->master_log_name, FN_REFLEN - 1);
  saved_log_pos= mi->master_log_pos;

  /*
    If the user specified host or port without binlog or position,
    reset binlog's name to FIRST and position to 4.
  */

  if ((lex_mi->host || lex_mi->port) && !lex_mi->log_file_name && !lex_mi->pos)
  {
    mi->master_log_name[0] = 0;
    mi->master_log_pos= BIN_LOG_HEADER_SIZE;
  }

  if (lex_mi->log_file_name)
    strmake(mi->master_log_name, lex_mi->log_file_name,
	    sizeof(mi->master_log_name)-1);
  if (lex_mi->pos)
  {
    mi->master_log_pos= lex_mi->pos;
  }
  DBUG_PRINT("info", ("master_log_pos: %lu", (ulong) mi->master_log_pos));

  if (lex_mi->host)
    strmake(mi->host, lex_mi->host, sizeof(mi->host)-1);
  if (lex_mi->user)
    strmake(mi->user, lex_mi->user, sizeof(mi->user)-1);
  if (lex_mi->password)
    strmake(mi->password, lex_mi->password, sizeof(mi->password)-1);
  if (lex_mi->port)
    mi->port = lex_mi->port;
  if (lex_mi->connect_retry)
    mi->connect_retry = lex_mi->connect_retry;
  if (lex_mi->heartbeat_opt != LEX_MASTER_INFO::LEX_MI_UNCHANGED)
    mi->heartbeat_period = lex_mi->heartbeat_period;
  else
    mi->heartbeat_period= (float) min(SLAVE_MAX_HEARTBEAT_PERIOD,
                                      (slave_net_timeout/2.0));
  mi->received_heartbeats= LL(0); // counter lives until master is CHANGEd
  /*
    reset the last time server_id list if the current CHANGE MASTER 
    is mentioning IGNORE_SERVER_IDS= (...)
  */
  if (lex_mi->repl_ignore_server_ids_opt == LEX_MASTER_INFO::LEX_MI_ENABLE)
    reset_dynamic(&mi->ignore_server_ids);
  for (uint i= 0; i < lex_mi->repl_ignore_server_ids.elements; i++)
  {
    ulong s_id;
    get_dynamic(&lex_mi->repl_ignore_server_ids, (uchar*) &s_id, i);
    if (s_id == ::server_id && replicate_same_server_id)
    {
      my_error(ER_SLAVE_IGNORE_SERVER_IDS, MYF(0), s_id);
      ret= TRUE;
      goto err;
    }
    else
    {
      if (bsearch((const ulong *) &s_id,
                  mi->ignore_server_ids.buffer,
                  mi->ignore_server_ids.elements, sizeof(ulong),
                  (int (*) (const void*, const void*))
                  change_master_server_id_cmp) == NULL)
        insert_dynamic(&mi->ignore_server_ids, (uchar*) &s_id);
    }
  }
  sort_dynamic(&mi->ignore_server_ids, (qsort_cmp) change_master_server_id_cmp);

  if (lex_mi->ssl != LEX_MASTER_INFO::LEX_MI_UNCHANGED)
    mi->ssl= (lex_mi->ssl == LEX_MASTER_INFO::LEX_MI_ENABLE);

  if (lex_mi->ssl_verify_server_cert != LEX_MASTER_INFO::LEX_MI_UNCHANGED)
    mi->ssl_verify_server_cert=
      (lex_mi->ssl_verify_server_cert == LEX_MASTER_INFO::LEX_MI_ENABLE);

  if (lex_mi->ssl_ca)
    strmake(mi->ssl_ca, lex_mi->ssl_ca, sizeof(mi->ssl_ca)-1);
  if (lex_mi->ssl_capath)
    strmake(mi->ssl_capath, lex_mi->ssl_capath, sizeof(mi->ssl_capath)-1);
  if (lex_mi->ssl_cert)
    strmake(mi->ssl_cert, lex_mi->ssl_cert, sizeof(mi->ssl_cert)-1);
  if (lex_mi->ssl_cipher)
    strmake(mi->ssl_cipher, lex_mi->ssl_cipher, sizeof(mi->ssl_cipher)-1);
  if (lex_mi->ssl_key)
    strmake(mi->ssl_key, lex_mi->ssl_key, sizeof(mi->ssl_key)-1);
#ifndef HAVE_OPENSSL
  if (lex_mi->ssl || lex_mi->ssl_ca || lex_mi->ssl_capath ||
      lex_mi->ssl_cert || lex_mi->ssl_cipher || lex_mi->ssl_key ||
      lex_mi->ssl_verify_server_cert )
    push_warning(thd, MYSQL_ERROR::WARN_LEVEL_NOTE,
                 ER_SLAVE_IGNORED_SSL_PARAMS, ER(ER_SLAVE_IGNORED_SSL_PARAMS));
#endif

  if (lex_mi->relay_log_name)
  {
    need_relay_log_purge= 0;
    char relay_log_name[FN_REFLEN];
    mi->rli.relay_log.make_log_name(relay_log_name, lex_mi->relay_log_name);
    strmake(mi->rli.group_relay_log_name, relay_log_name,
	    sizeof(mi->rli.group_relay_log_name)-1);
    strmake(mi->rli.event_relay_log_name, relay_log_name,
	    sizeof(mi->rli.event_relay_log_name)-1);
  }

  if (lex_mi->relay_log_pos)
  {
    need_relay_log_purge= 0;
    mi->rli.group_relay_log_pos= mi->rli.event_relay_log_pos= lex_mi->relay_log_pos;
  }

  /*
    If user did specify neither host nor port nor any log name nor any log
    pos, i.e. he specified only user/password/master_connect_retry, he probably
    wants replication to resume from where it had left, i.e. from the
    coordinates of the **SQL** thread (imagine the case where the I/O is ahead
    of the SQL; restarting from the coordinates of the I/O would lose some
    events which is probably unwanted when you are just doing minor changes
    like changing master_connect_retry).
    A side-effect is that if only the I/O thread was started, this thread may
    restart from ''/4 after the CHANGE MASTER. That's a minor problem (it is a
    much more unlikely situation than the one we are fixing here).
    Note: coordinates of the SQL thread must be read here, before the
    'if (need_relay_log_purge)' block which resets them.
  */
  if (!lex_mi->host && !lex_mi->port &&
      !lex_mi->log_file_name && !lex_mi->pos &&
      need_relay_log_purge)
   {
     /*
       Sometimes mi->rli.master_log_pos == 0 (it happens when the SQL thread is
       not initialized), so we use a max().
       What happens to mi->rli.master_log_pos during the initialization stages
       of replication is not 100% clear, so we guard against problems using
       max().
      */
     mi->master_log_pos = max(BIN_LOG_HEADER_SIZE,
			      mi->rli.group_master_log_pos);
     strmake(mi->master_log_name, mi->rli.group_master_log_name,
             sizeof(mi->master_log_name)-1);
  }
  /*
    Relay log's IO_CACHE may not be inited, if rli->inited==0 (server was never
    a slave before).
  */
  if (flush_master_info(mi, FALSE, FALSE))
  {
    my_error(ER_RELAY_LOG_INIT, MYF(0), "Failed to flush master info file");
    ret= TRUE;
    goto err;
  }
  if (need_relay_log_purge)
  {
    relay_log_purge= 1;
    thd_proc_info(thd, "Purging old relay logs");
    if (purge_relay_logs(&mi->rli, thd,
			 0 /* not only reset, but also reinit */,
			 &errmsg))
    {
      my_error(ER_RELAY_LOG_FAIL, MYF(0), errmsg);
      ret= TRUE;
      goto err;
    }
  }
  else
  {
    const char* msg;
    relay_log_purge= 0;
    /* Relay log is already initialized */
    if (init_relay_log_pos(&mi->rli,
			   mi->rli.group_relay_log_name,
			   mi->rli.group_relay_log_pos,
			   0 /*no data lock*/,
			   &msg, 0))
    {
      my_error(ER_RELAY_LOG_INIT, MYF(0), msg);
      ret= TRUE;
      goto err;
    }
  }
  /*
    Coordinates in rli were spoilt by the 'if (need_relay_log_purge)' block,
    so restore them to good values. If we left them to ''/0, that would work;
    but that would fail in the case of 2 successive CHANGE MASTER (without a
    START SLAVE in between): because first one would set the coords in mi to
    the good values of those in rli, the set those in rli to ''/0, then
    second CHANGE MASTER would set the coords in mi to those of rli, i.e. to
    ''/0: we have lost all copies of the original good coordinates.
    That's why we always save good coords in rli.
  */
  mi->rli.group_master_log_pos= mi->master_log_pos;
  DBUG_PRINT("info", ("master_log_pos: %lu", (ulong) mi->master_log_pos));
  strmake(mi->rli.group_master_log_name,mi->master_log_name,
	  sizeof(mi->rli.group_master_log_name)-1);

  if (!mi->rli.group_master_log_name[0]) // uninitialized case
    mi->rli.group_master_log_pos=0;

  mysql_mutex_lock(&mi->rli.data_lock);
  mi->rli.abort_pos_wait++; /* for MASTER_POS_WAIT() to abort */
  /* Clear the errors, for a clean start */
  mi->rli.clear_error();
  mi->rli.clear_until_condition();

  sql_print_information("'CHANGE MASTER TO executed'. "
    "Previous state master_host='%s', master_port='%u', master_log_file='%s', "
    "master_log_pos='%ld'. "
    "New state master_host='%s', master_port='%u', master_log_file='%s', "
    "master_log_pos='%ld'.", saved_host, saved_port, saved_log_name,
    (ulong) saved_log_pos, mi->host, mi->port, mi->master_log_name,
    (ulong) mi->master_log_pos);

  /*
    If we don't write new coordinates to disk now, then old will remain in
    relay-log.info until START SLAVE is issued; but if mysqld is shutdown
    before START SLAVE, then old will remain in relay-log.info, and will be the
    in-memory value at restart (thus causing errors, as the old relay log does
    not exist anymore).
  */
  flush_relay_log_info(&mi->rli);
  mysql_cond_broadcast(&mi->data_cond);
  mysql_mutex_unlock(&mi->rli.data_lock);

err:
  unlock_slave_threads(mi);
  thd_proc_info(thd, 0);
  if (ret == FALSE)
    my_ok(thd);
  delete_dynamic(&lex_mi->repl_ignore_server_ids); //freeing of parser-time alloc
  DBUG_RETURN(ret);
}


/**
  Execute a RESET MASTER statement.

  @param thd Pointer to THD object of the client thread executing the
  statement.

  @retval 0 success
  @retval 1 error
*/
int reset_master(THD* thd)
{
  if (!mysql_bin_log.is_open())
  {
    my_message(ER_FLUSH_MASTER_BINLOG_CLOSED,
               ER(ER_FLUSH_MASTER_BINLOG_CLOSED), MYF(ME_BELL+ME_WAITTANG));
    return 1;
  }

  if (mysql_bin_log.reset_logs(thd))
    return 1;
  RUN_HOOK(binlog_transmit, after_reset_master, (thd, 0 /* flags */));
  return 0;
}

int cmp_master_pos(const char* log_file_name1, ulonglong log_pos1,
		   const char* log_file_name2, ulonglong log_pos2)
{
  int res;
  size_t log_file_name1_len=  strlen(log_file_name1);
  size_t log_file_name2_len=  strlen(log_file_name2);

  //  We assume that both log names match up to '.'
  if (log_file_name1_len == log_file_name2_len)
  {
    if ((res= strcmp(log_file_name1, log_file_name2)))
      return res;
    return (log_pos1 < log_pos2) ? -1 : (log_pos1 == log_pos2) ? 0 : 1;
  }
  return ((log_file_name1_len < log_file_name2_len) ? -1 : 1);
}


/**
  Execute a SHOW BINLOG EVENTS statement.

  @param thd Pointer to THD object for the client thread executing the
  statement.

  @retval FALSE success
  @retval TRUE failure
*/
bool mysql_show_binlog_events(THD* thd)
{
  Protocol *protocol= thd->protocol;
  List<Item> field_list;
  const char *errmsg = 0;
  bool ret = TRUE;
  IO_CACHE log;
  File file = -1;
<<<<<<< HEAD
  MYSQL_BIN_LOG *binary_log= NULL;
=======
  int old_max_allowed_packet= thd->variables.max_allowed_packet;
>>>>>>> d7c1b752
  DBUG_ENTER("mysql_show_binlog_events");

  Log_event::init_show_field_list(&field_list);
  if (protocol->send_result_set_metadata(&field_list,
                            Protocol::SEND_NUM_ROWS | Protocol::SEND_EOF))
    DBUG_RETURN(TRUE);

  Format_description_log_event *description_event= new
    Format_description_log_event(3); /* MySQL 4.0 by default */

  DBUG_ASSERT(thd->lex->sql_command == SQLCOM_SHOW_BINLOG_EVENTS ||
              thd->lex->sql_command == SQLCOM_SHOW_RELAYLOG_EVENTS);

  /* select wich binary log to use: binlog or relay */
  if ( thd->lex->sql_command == SQLCOM_SHOW_BINLOG_EVENTS )
  {
    /*
      Wait for handlers to insert any pending information
      into the binlog.  For e.g. ndb which updates the binlog asynchronously
      this is needed so that the uses sees all its own commands in the binlog
    */
    ha_binlog_wait(thd);

    binary_log= &mysql_bin_log;
  }
  else  /* showing relay log contents */
  {
    if (!active_mi)
      DBUG_RETURN(TRUE);

    binary_log= &(active_mi->rli.relay_log);
  }

  if (binary_log->is_open())
  {
    LEX_MASTER_INFO *lex_mi= &thd->lex->mi;
    SELECT_LEX_UNIT *unit= &thd->lex->unit;
    ha_rows event_count, limit_start, limit_end;
    my_off_t pos = max(BIN_LOG_HEADER_SIZE, lex_mi->pos); // user-friendly
    char search_file_name[FN_REFLEN], *name;
    const char *log_file_name = lex_mi->log_file_name;
    mysql_mutex_t *log_lock = binary_log->get_log_lock();
    LOG_INFO linfo;
    Log_event* ev;

    unit->set_limit(thd->lex->current_select);
    limit_start= unit->offset_limit_cnt;
    limit_end= unit->select_limit_cnt;

    name= search_file_name;
    if (log_file_name)
      binary_log->make_log_name(search_file_name, log_file_name);
    else
      name=0;					// Find first log

    linfo.index_file_offset = 0;

    if (binary_log->find_log_pos(&linfo, name, 1))
    {
      errmsg = "Could not find target log";
      goto err;
    }

    mysql_mutex_lock(&LOCK_thread_count);
    thd->current_linfo = &linfo;
    mysql_mutex_unlock(&LOCK_thread_count);

    if ((file=open_binlog(&log, linfo.log_file_name, &errmsg)) < 0)
      goto err;

    /*
      to account binlog event header size
    */
    thd->variables.max_allowed_packet += MAX_LOG_EVENT_HEADER;

    mysql_mutex_lock(log_lock);

    /*
      open_binlog() sought to position 4.
      Read the first event in case it's a Format_description_log_event, to
      know the format. If there's no such event, we are 3.23 or 4.x. This
      code, like before, can't read 3.23 binlogs.
      This code will fail on a mixed relay log (one which has Format_desc then
      Rotate then Format_desc).
    */
    ev= Log_event::read_log_event(&log, (mysql_mutex_t*)0, description_event);
    if (ev)
    {
      if (ev->get_type_code() == FORMAT_DESCRIPTION_EVENT)
      {
        delete description_event;
        description_event= (Format_description_log_event*) ev;
      }
      else
        delete ev;
    }

    my_b_seek(&log, pos);

    if (!description_event->is_valid())
    {
      errmsg="Invalid Format_description event; could be out of memory";
      goto err;
    }

    for (event_count = 0;
         (ev = Log_event::read_log_event(&log, (mysql_mutex_t*) 0,
                                         description_event)); )
    {
      if (event_count >= limit_start &&
	  ev->net_send(protocol, linfo.log_file_name, pos))
      {
	errmsg = "Net error";
	delete ev;
        mysql_mutex_unlock(log_lock);
	goto err;
      }

      pos = my_b_tell(&log);
      delete ev;

      if (++event_count >= limit_end)
	break;
    }

    if (event_count < limit_end && log.error)
    {
      errmsg = "Wrong offset or I/O error";
      mysql_mutex_unlock(log_lock);
      goto err;
    }

    mysql_mutex_unlock(log_lock);
  }

  ret= FALSE;

err:
  delete description_event;
  if (file >= 0)
  {
    end_io_cache(&log);
    mysql_file_close(file, MYF(MY_WME));
  }

  if (errmsg)
    my_error(ER_ERROR_WHEN_EXECUTING_COMMAND, MYF(0),
             "SHOW BINLOG EVENTS", errmsg);
  else
    my_eof(thd);

  mysql_mutex_lock(&LOCK_thread_count);
  thd->current_linfo = 0;
<<<<<<< HEAD
  mysql_mutex_unlock(&LOCK_thread_count);
=======
  pthread_mutex_unlock(&LOCK_thread_count);
  thd->variables.max_allowed_packet= old_max_allowed_packet;
>>>>>>> d7c1b752
  DBUG_RETURN(ret);
}


/**
  Execute a SHOW MASTER STATUS statement.

  @param thd Pointer to THD object for the client thread executing the
  statement.

  @retval FALSE success
  @retval TRUE failure
*/
bool show_binlog_info(THD* thd)
{
  Protocol *protocol= thd->protocol;
  DBUG_ENTER("show_binlog_info");
  List<Item> field_list;
  field_list.push_back(new Item_empty_string("File", FN_REFLEN));
  field_list.push_back(new Item_return_int("Position",20,
					   MYSQL_TYPE_LONGLONG));
  field_list.push_back(new Item_empty_string("Binlog_Do_DB",255));
  field_list.push_back(new Item_empty_string("Binlog_Ignore_DB",255));

  if (protocol->send_result_set_metadata(&field_list,
                            Protocol::SEND_NUM_ROWS | Protocol::SEND_EOF))
    DBUG_RETURN(TRUE);
  protocol->prepare_for_resend();

  if (mysql_bin_log.is_open())
  {
    LOG_INFO li;
    mysql_bin_log.get_current_log(&li);
    int dir_len = dirname_length(li.log_file_name);
    protocol->store(li.log_file_name + dir_len, &my_charset_bin);
    protocol->store((ulonglong) li.pos);
    protocol->store(binlog_filter->get_do_db());
    protocol->store(binlog_filter->get_ignore_db());
    if (protocol->write())
      DBUG_RETURN(TRUE);
  }
  my_eof(thd);
  DBUG_RETURN(FALSE);
}


/**
  Execute a SHOW BINARY LOGS statement.

  @param thd Pointer to THD object for the client thread executing the
  statement.

  @retval FALSE success
  @retval TRUE failure
*/
bool show_binlogs(THD* thd)
{
  IO_CACHE *index_file;
  LOG_INFO cur;
  File file;
  char fname[FN_REFLEN];
  List<Item> field_list;
  uint length;
  int cur_dir_len;
  Protocol *protocol= thd->protocol;
  DBUG_ENTER("show_binlogs");

  if (!mysql_bin_log.is_open())
  {
    my_message(ER_NO_BINARY_LOGGING, ER(ER_NO_BINARY_LOGGING), MYF(0));
    DBUG_RETURN(TRUE);
  }

  field_list.push_back(new Item_empty_string("Log_name", 255));
  field_list.push_back(new Item_return_int("File_size", 20,
                                           MYSQL_TYPE_LONGLONG));
  if (protocol->send_result_set_metadata(&field_list,
                            Protocol::SEND_NUM_ROWS | Protocol::SEND_EOF))
    DBUG_RETURN(TRUE);
  
  mysql_mutex_lock(mysql_bin_log.get_log_lock());
  mysql_bin_log.lock_index();
  index_file=mysql_bin_log.get_index_file();
  
  mysql_bin_log.raw_get_current_log(&cur); // dont take mutex
  mysql_mutex_unlock(mysql_bin_log.get_log_lock()); // lockdep, OK
  
  cur_dir_len= dirname_length(cur.log_file_name);

  reinit_io_cache(index_file, READ_CACHE, (my_off_t) 0, 0, 0);

  /* The file ends with EOF or empty line */
  while ((length=my_b_gets(index_file, fname, sizeof(fname))) > 1)
  {
    int dir_len;
    ulonglong file_length= 0;                   // Length if open fails
    fname[--length] = '\0';                     // remove the newline

    protocol->prepare_for_resend();
    dir_len= dirname_length(fname);
    length-= dir_len;
    protocol->store(fname + dir_len, length, &my_charset_bin);

    if (!(strncmp(fname+dir_len, cur.log_file_name+cur_dir_len, length)))
      file_length= cur.pos;  /* The active log, use the active position */
    else
    {
      /* this is an old log, open it and find the size */
      if ((file= mysql_file_open(key_file_binlog,
                                 fname, O_RDONLY | O_SHARE | O_BINARY,
                                 MYF(0))) >= 0)
      {
        file_length= (ulonglong) mysql_file_seek(file, 0L, MY_SEEK_END, MYF(0));
        mysql_file_close(file, MYF(0));
      }
    }
    protocol->store(file_length);
    if (protocol->write())
      goto err;
  }
  mysql_bin_log.unlock_index();
  my_eof(thd);
  DBUG_RETURN(FALSE);

err:
  mysql_bin_log.unlock_index();
  DBUG_RETURN(TRUE);
}

/**
   Load data's io cache specific hook to be executed
   before a chunk of data is being read into the cache's buffer
   The fuction instantianates and writes into the binlog
   replication events along LOAD DATA processing.
   
   @param file  pointer to io-cache
   @retval 0 success
   @retval 1 failure
*/
int log_loaded_block(IO_CACHE* file)
{
  DBUG_ENTER("log_loaded_block");
  LOAD_FILE_INFO *lf_info;
  uint block_len;
  /* buffer contains position where we started last read */
  uchar* buffer= (uchar*) my_b_get_buffer_start(file);
  uint max_event_size= current_thd->variables.max_allowed_packet;
  lf_info= (LOAD_FILE_INFO*) file->arg;
  if (lf_info->thd->is_current_stmt_binlog_format_row())
    DBUG_RETURN(0);
  if (lf_info->last_pos_in_file != HA_POS_ERROR &&
      lf_info->last_pos_in_file >= my_b_get_pos_in_file(file))
    DBUG_RETURN(0);
  
  for (block_len= (uint) (my_b_get_bytes_in_buffer(file)); block_len > 0;
       buffer += min(block_len, max_event_size),
       block_len -= min(block_len, max_event_size))
  {
    lf_info->last_pos_in_file= my_b_get_pos_in_file(file);
    if (lf_info->wrote_create_file)
    {
      Append_block_log_event a(lf_info->thd, lf_info->thd->db, buffer,
                               min(block_len, max_event_size),
                               lf_info->log_delayed);
      if (mysql_bin_log.write(&a))
        DBUG_RETURN(1);
    }
    else
    {
      Begin_load_query_log_event b(lf_info->thd, lf_info->thd->db,
                                   buffer,
                                   min(block_len, max_event_size),
                                   lf_info->log_delayed);
      if (mysql_bin_log.write(&b))
        DBUG_RETURN(1);
      lf_info->wrote_create_file= 1;
    }
  }
  DBUG_RETURN(0);
}

#endif /* HAVE_REPLICATION */<|MERGE_RESOLUTION|>--- conflicted
+++ resolved
@@ -975,12 +975,8 @@
   thd_proc_info(thd, "Waiting to finalize termination");
   mysql_mutex_lock(&LOCK_thread_count);
   thd->current_linfo = 0;
-<<<<<<< HEAD
   mysql_mutex_unlock(&LOCK_thread_count);
-=======
-  pthread_mutex_unlock(&LOCK_thread_count);
   thd->variables.max_allowed_packet= old_max_allowed_packet;
->>>>>>> d7c1b752
   DBUG_VOID_RETURN;
 
 err:
@@ -998,12 +994,8 @@
   thd->current_linfo = 0;
   mysql_mutex_unlock(&LOCK_thread_count);
   if (file >= 0)
-<<<<<<< HEAD
     mysql_file_close(file, MYF(MY_WME));
-=======
-    (void) my_close(file, MYF(MY_WME));
   thd->variables.max_allowed_packet= old_max_allowed_packet;
->>>>>>> d7c1b752
 
   my_message(my_errno, errmsg, MYF(0));
   DBUG_VOID_RETURN;
@@ -1697,11 +1689,8 @@
   bool ret = TRUE;
   IO_CACHE log;
   File file = -1;
-<<<<<<< HEAD
   MYSQL_BIN_LOG *binary_log= NULL;
-=======
   int old_max_allowed_packet= thd->variables.max_allowed_packet;
->>>>>>> d7c1b752
   DBUG_ENTER("mysql_show_binlog_events");
 
   Log_event::init_show_field_list(&field_list);
@@ -1855,12 +1844,8 @@
 
   mysql_mutex_lock(&LOCK_thread_count);
   thd->current_linfo = 0;
-<<<<<<< HEAD
   mysql_mutex_unlock(&LOCK_thread_count);
-=======
-  pthread_mutex_unlock(&LOCK_thread_count);
   thd->variables.max_allowed_packet= old_max_allowed_packet;
->>>>>>> d7c1b752
   DBUG_RETURN(ret);
 }
 
