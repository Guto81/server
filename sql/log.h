--- conflicted
+++ resolved
@@ -147,18 +147,15 @@
 
 class Relay_log_info;
 
-<<<<<<< HEAD
 #ifdef HAVE_PSI_INTERFACE
 extern PSI_mutex_key key_LOG_INFO_lock;
 #endif
 
-=======
 /*
   Note that we destroy the lock mutex in the desctructor here.
   This means that object instances cannot be destroyed/go out of scope,
   until we have reset thd->current_linfo to NULL;
  */
->>>>>>> 61affe67
 typedef struct st_log_info
 {
   char log_file_name[FN_REFLEN];
