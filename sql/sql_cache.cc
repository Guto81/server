/* Copyright (C) 2000 MySQL AB

   This program is free software; you can redistribute it and/or modify
   it under the terms of the GNU General Public License as published by
   the Free Software Foundation; version 2 of the License.

   This program is distributed in the hope that it will be useful,
   but WITHOUT ANY WARRANTY; without even the implied warranty of
   MERCHANTABILITY or FITNESS FOR A PARTICULAR PURPOSE.  See the
   GNU General Public License for more details.

   You should have received a copy of the GNU General Public License
   along with this program; if not, write to the Free Software
   Foundation, Inc., 59 Temple Place, Suite 330, Boston, MA  02111-1307  USA */

/*
  Description of the query cache:

1. Query_cache object consists of
	- query cache memory pool (cache)
	- queries hash (queries)
	- tables hash (tables)
	- list of blocks ordered as they allocated in memory
(first_block)
	- list of queries block (queries_blocks)
	- list of used tables (tables_blocks)

2. Query cache memory pool (cache) consists of
	- table of steps of memory bins allocation
	- table of free memory bins
	- blocks of memory

3. Memory blocks

Every memory block has the following structure:

+----------------------------------------------------------+
|      Block header (Query_cache_block structure)	   |
+----------------------------------------------------------+
|Table of database table lists (used for queries & tables) |
+----------------------------------------------------------+
|		  Type depended header			   |
|(Query_cache_query, Query_cache_table, Query_cache_result)|
+----------------------------------------------------------+
|			Data ...			   |
+----------------------------------------------------------+

Block header consists of:
- type:
  FREE		Free memory block
  QUERY		Query block
  RESULT	Ready to send result
  RES_CONT	Result's continuation
  RES_BEG	First block of results, that is not yet complete,
		written to cache
  RES_INCOMPLETE  Allocated for results data block
  TABLE		Block with database table description
  INCOMPLETE	The destroyed block
- length of block (length)
- length of data & headers (used)
- physical list links (pnext/pprev) - used for the list of
  blocks ordered as they are allocated in physical memory
- logical list links (next/prev) - used for queries block list, tables block
  list, free memory block lists and list of results block in query
- number of elements in table of database table list (n_tables)

4. Query & results blocks

Query stored in cache consists of following blocks:

more		      more
recent+-------------+ old
<-----|Query block 1|------> double linked list of queries block
 prev |		    | next
      +-------------+
    <-|  table 0    |-> (see "Table of database table lists" description)
    <-|  table 1    |->
      |  ...	    |		+--------------------------+
      +-------------+	 +-------------------------+	   |
NET   |		    |	 |	V		   V	   |
struct|		    |	 +-+------------+   +------------+ |
<-----|query header |----->|Result block|-->|Result block|-+ doublelinked
writer|		    |result|		|<--|		 |   list of results
      +-------------+	   +------------+   +------------+
      |charset	    |	   +------------+   +------------+ no table of dbtables
      |encoding +   |	   |   result	|   |	result	 |
      |query text   |<-----|   header	|   |	header	 |------+
      +-------------+parent|		|   |		 |parent|
	    ^		   +------------+   +------------+	|
	    |		   |result data |   |result data |	|
	    |		   +------------+   +------------+	|
	    +---------------------------------------------------+

First query is registered. During the registration query block is
allocated. This query block is included in query hash and is linked
with appropriate database tables lists (if there is no appropriate
list exists it will be created).

Later when query has performed results is written into the result blocks.
A result block cannot be smaller then QUERY_CACHE_MIN_RESULT_DATA_SIZE.

When new result is written to cache it is appended to the last result
block, if no more  free space left in the last block, new block is
allocated.

5. Table of database table lists.

For quick invalidation of queries all query are linked in lists on used
database tables basis (when table will be changed (insert/delete/...)
this queries will be removed from cache).

Root of such list is table block:

     +------------+	  list of used tables (used while invalidation of
<----|	Table	  |-----> whole database)
 prev|	block	  |next			     +-----------+
     |		  |	  +-----------+      |Query block|
     |		  |	  |Query block|      +-----------+
     +------------+	  +-----------+      | ...	 |
  +->| table 0	  |------>|table 0    |----->| table N	 |---+
  |+-|		  |<------|	      |<-----|		 |<-+|
  || +------------+	  | ...       |      | ...	 |  ||
  || |table header|	  +-----------+      +-----------+  ||
  || +------------+	  | ...       |      | ...	 |  ||
  || |db name +   |	  +-----------+      +-----------+  ||
  || |table name  |					    ||
  || +------------+					    ||
  |+--------------------------------------------------------+|
  +----------------------------------------------------------+

Table block is included into the tables hash (tables).

6. Free blocks, free blocks bins & steps of freeblock bins.

When we just started only one free memory block  existed. All query
cache memory (that will be used for block allocation) were
containing in this block.
When a new block is allocated we find most suitable memory block
(minimal of >= required size). If such a block can not be found, we try
to find max block < required size (if we allocate block for results).
If there is no free memory, oldest query is removed from cache, and then
we try to allocate memory. Last step should be repeated until we find
suitable block or until there is no unlocked query found.

If the block is found and its length more then we need, it should be
split into 2 blocks.
New blocks cannot be smaller then min_allocation_unit_bytes.

When a block becomes free, its neighbor-blocks should be tested and if
there are free blocks among them, they should be joined into one block.

Free memory blocks are stored in bins according to their sizes.
The bins are stored in size-descending order.
These bins are distributed (by size) approximately logarithmically.

First bin (number 0) stores free blocks with
size <= query_cache_size>>QUERY_CACHE_MEM_BIN_FIRST_STEP_PWR2.
It is first (number 0) step.
On the next step distributed (1 + QUERY_CACHE_MEM_BIN_PARTS_INC) *
QUERY_CACHE_MEM_BIN_PARTS_MUL bins. This bins allocated in interval from
query_cache_size>>QUERY_CACHE_MEM_BIN_FIRST_STEP_PWR2 to
query_cache_size>>QUERY_CACHE_MEM_BIN_FIRST_STEP_PWR2 >>
QUERY_CACHE_MEM_BIN_STEP_PWR2
...
On each step interval decreases in 2 power of
QUERY_CACHE_MEM_BIN_STEP_PWR2
times, number of bins (that distributed on this step) increases. If on
the previous step there were N bins distributed , on the current there
would be distributed
(N + QUERY_CACHE_MEM_BIN_PARTS_INC) * QUERY_CACHE_MEM_BIN_PARTS_MUL
bins.
Last distributed bin stores blocks with size near min_allocation_unit
bytes.

For example:
	query_cache_size>>QUERY_CACHE_MEM_BIN_FIRST_STEP_PWR2 = 100,
	min_allocation_unit = 17,
	QUERY_CACHE_MEM_BIN_STEP_PWR2 = 1,
	QUERY_CACHE_MEM_BIN_PARTS_INC = 1,
	QUERY_CACHE_MEM_BIN_PARTS_MUL = 1
	(in followed picture showed right (low) bound of bin):

      |       100>>1	 50>>1	      |25>>1|
      |		 |	   |	      |  |  |
      | 100  75 50  41 33 25  21 18 15| 12  | -  bins right (low) bounds

      |\---/\-----/\--------/\--------|---/ |
      |  0     1	2	   3  |     | - steps
       \-----------------------------/ \---/
	bins that we store in cache	this bin showed for example only


Calculation of steps/bins distribution is performed only when query cache
is resized.

When we need to find appropriate bin, first we should find appropriate
step, then we should calculate number of bins that are using data
stored in Query_cache_memory_bin_step structure.

Free memory blocks are sorted in bins in lists with size-ascending order
(more small blocks needed frequently then bigger one).

7. Packing cache.

Query cache packing is divided into two operation:
	- pack_cache
	- join_results

pack_cache moved all blocks to "top" of cache and create one block of free
space at the "bottom":

 before pack_cache    after pack_cache
 +-------------+      +-------------+
 | query 1     |      | query 1     |
 +-------------+      +-------------+
 | table 1     |      | table 1     |
 +-------------+      +-------------+
 | results 1.1 |      | results 1.1 |
 +-------------+      +-------------+
 | free        |      | query 2     |
 +-------------+      +-------------+
 | query 2     |      | table 2     |
 +-------------+ ---> +-------------+
 | table 2     |      | results 1.2 |
 +-------------+      +-------------+
 | results 1.2 |      | results 2   |
 +-------------+      +-------------+
 | free        |      | free        |
 +-------------+      |             |
 | results 2   |      |             |
 +-------------+      |             |
 | free        |      |             |
 +-------------+      +-------------+

pack_cache scan blocks in physical address order and move every non-free
block "higher".

pack_cach remove every free block it finds. The length of the deleted block
is accumulated to the "gap". All non free blocks should be shifted with the
"gap" step.

join_results scans all complete queries. If the results of query are not
stored in the same block, join_results tries to move results so, that they
are stored in one block.

 before join_results  after join_results
 +-------------+      +-------------+
 | query 1     |      | query 1     |
 +-------------+      +-------------+
 | table 1     |      | table 1     |
 +-------------+      +-------------+
 | results 1.1 |      | free        |
 +-------------+      +-------------+
 | query 2     |      | query 2     |
 +-------------+      +-------------+
 | table 2     |      | table 2     |
 +-------------+ ---> +-------------+
 | results 1.2 |      | free        |
 +-------------+      +-------------+
 | results 2   |      | results 2   |
 +-------------+      +-------------+
 | free        |      | results 1   |
 |             |      |             |
 |             |      +-------------+
 |             |      | free        |
 |             |      |             |
 +-------------+      +-------------+

If join_results allocated new block(s) then we need call pack_cache again.

7. Interface
The query cache interfaces with the rest of the server code through 7
functions:
 1. Query_cache::send_result_to_client
       - Called before parsing and used to match a statement with the stored
         queries hash.
         If a match is found the cached result set is sent through repeated
         calls to net_real_write. (note: calling thread doesn't have a regis-
         tered result set writer: thd->net.query_cache_query=0)
 2. Query_cache::store_query
       - Called just before handle_select() and is used to register a result
         set writer to the statement currently being processed
         (thd->net.query_cache_query).
 3. query_cache_insert
       - Called from net_real_write to append a result set to a cached query
         if (and only if) this query has a registered result set writer
         (thd->net.query_cache_query).
 4. Query_cache::invalidate
       - Called from various places to invalidate query cache based on data-
         base, table and myisam file name. During an on going invalidation
         the query cache is temporarily disabled.
 5. Query_cache::flush
       - Used when a RESET QUERY CACHE is issued. This clears the entire
         cache block by block.
 6. Query_cache::resize
       - Used to change the available memory used by the query cache. This
         will also invalidate the entrie query cache in one free operation.
 7. Query_cache::pack
       - Used when a FLUSH QUERY CACHE is issued. This changes the order of
         the used memory blocks in physical memory order and move all avail-
         able memory to the 'bottom' of the memory.


TODO list:

  - Delayed till after-parsing qache answer (for column rights processing)
  - Optimize cache resizing
      - if new_size < old_size then pack & shrink
      - if new_size > old_size copy cached query to new cache
  - Move MRG_MYISAM table type processing to handlers, something like:
        tables_used->table->file->register_used_filenames(callback,
                                                          first_argument);
  - QC improvement suggested by Monty:
    - Add a counter in open_table() for how many MERGE (ISAM or MyISAM)
      tables are cached in the table cache.
      (This will be trivial when we have the new table cache in place I
      have been working on)
    - After this we can add the following test around the for loop in
      is_cacheable::

      if (thd->temp_tables || global_merge_table_count)

    - Another option would be to set thd->lex->safe_to_cache_query to 0
      in 'get_lock_data' if any of the tables was a tmp table or a
      MRG_ISAM table.
      (This could be done with almost no speed penalty)
*/

#include "mysql_priv.h"
#ifdef HAVE_QUERY_CACHE
#include <m_ctype.h>
#include <my_dir.h>
#include <hash.h>
#include "../storage/myisammrg/ha_myisammrg.h"
#include "../storage/myisammrg/myrg_def.h"

#ifdef EMBEDDED_LIBRARY
#include "emb_qcache.h"
#endif

#if !defined(EXTRA_DBUG) && !defined(DBUG_OFF)
#define MUTEX_LOCK(M) { DBUG_PRINT("lock", ("mutex lock 0x%lx", (ulong)(M))); \
  pthread_mutex_lock(M);}
#define MUTEX_UNLOCK(M) {DBUG_PRINT("lock", ("mutex unlock 0x%lx",\
  (ulong)(M))); pthread_mutex_unlock(M);}
#define RW_WLOCK(M) {DBUG_PRINT("lock", ("rwlock wlock 0x%lx",(ulong)(M))); \
  if (!rw_wrlock(M)) DBUG_PRINT("lock", ("rwlock wlock ok")); \
  else DBUG_PRINT("lock", ("rwlock wlock FAILED %d", errno)); }
#define RW_RLOCK(M) {DBUG_PRINT("lock", ("rwlock rlock 0x%lx", (ulong)(M))); \
  if (!rw_rdlock(M)) DBUG_PRINT("lock", ("rwlock rlock ok")); \
  else DBUG_PRINT("lock", ("rwlock wlock FAILED %d", errno)); }
#define RW_UNLOCK(M) {DBUG_PRINT("lock", ("rwlock unlock 0x%lx",(ulong)(M))); \
  if (!rw_unlock(M)) DBUG_PRINT("lock", ("rwlock unlock ok")); \
  else DBUG_PRINT("lock", ("rwlock unlock FAILED %d", errno)); }
#define STRUCT_LOCK(M) {DBUG_PRINT("lock", ("%d struct lock...",__LINE__)); \
  pthread_mutex_lock(M);DBUG_PRINT("lock", ("struct lock OK"));}
#define STRUCT_UNLOCK(M) { \
  DBUG_PRINT("lock", ("%d struct unlock...",__LINE__)); \
  pthread_mutex_unlock(M);DBUG_PRINT("lock", ("struct unlock OK"));}
#define BLOCK_LOCK_WR(B) {DBUG_PRINT("lock", ("%d LOCK_WR 0x%lx",\
  __LINE__,(ulong)(B))); \
  B->query()->lock_writing();}
#define BLOCK_LOCK_RD(B) {DBUG_PRINT("lock", ("%d LOCK_RD 0x%lx",\
  __LINE__,(ulong)(B))); \
  B->query()->lock_reading();}
#define BLOCK_UNLOCK_WR(B) { \
  DBUG_PRINT("lock", ("%d UNLOCK_WR 0x%lx",\
  __LINE__,(ulong)(B)));B->query()->unlock_writing();}
#define BLOCK_UNLOCK_RD(B) { \
  DBUG_PRINT("lock", ("%d UNLOCK_RD 0x%lx",\
  __LINE__,(ulong)(B)));B->query()->unlock_reading();}
#define DUMP(C) DBUG_EXECUTE("qcache", {\
  (C)->cache_dump(); (C)->queries_dump();(C)->tables_dump();})
#else
#define MUTEX_LOCK(M) pthread_mutex_lock(M)
#define MUTEX_UNLOCK(M) pthread_mutex_unlock(M)
#define RW_WLOCK(M) rw_wrlock(M)
#define RW_RLOCK(M) rw_rdlock(M)
#define RW_UNLOCK(M) rw_unlock(M)
#define STRUCT_LOCK(M) pthread_mutex_lock(M)
#define STRUCT_UNLOCK(M) pthread_mutex_unlock(M)
#define BLOCK_LOCK_WR(B) B->query()->lock_writing()
#define BLOCK_LOCK_RD(B) B->query()->lock_reading()
#define BLOCK_UNLOCK_WR(B) B->query()->unlock_writing()
#define BLOCK_UNLOCK_RD(B) B->query()->unlock_reading()
#define DUMP(C)
#endif

const char *query_cache_type_names[]= { "OFF", "ON", "DEMAND",NullS };
TYPELIB query_cache_type_typelib=
{
  array_elements(query_cache_type_names)-1,"", query_cache_type_names, NULL
};

/*****************************************************************************
 Query_cache_block_table method(s)
*****************************************************************************/

inline Query_cache_block * Query_cache_block_table::block()
{
  return (Query_cache_block *)(((uchar*)this) -
			       ALIGN_SIZE(sizeof(Query_cache_block_table)*n) -
			       ALIGN_SIZE(sizeof(Query_cache_block)));
}

/*****************************************************************************
   Query_cache_block method(s)
*****************************************************************************/

void Query_cache_block::init(ulong block_length)
{
  DBUG_ENTER("Query_cache_block::init");
  DBUG_PRINT("qcache", ("init block: 0x%lx  length: %lu", (ulong) this,
			block_length));
  length = block_length;
  used = 0;
  type = Query_cache_block::FREE;
  n_tables = 0;
  DBUG_VOID_RETURN;
}

void Query_cache_block::destroy()
{
  DBUG_ENTER("Query_cache_block::destroy");
  DBUG_PRINT("qcache", ("destroy block 0x%lx, type %d",
			(ulong) this, type));
  type = INCOMPLETE;
  DBUG_VOID_RETURN;
}

inline uint Query_cache_block::headers_len()
{
  return (ALIGN_SIZE(sizeof(Query_cache_block_table)*n_tables) +
	  ALIGN_SIZE(sizeof(Query_cache_block)));
}

inline uchar* Query_cache_block::data(void)
{
  return (uchar*)( ((uchar*)this) + headers_len() );
}

inline Query_cache_query * Query_cache_block::query()
{
#ifndef DBUG_OFF
  if (type != QUERY)
    query_cache.wreck(__LINE__, "incorrect block type");
#endif
  return (Query_cache_query *) data();
}

inline Query_cache_table * Query_cache_block::table()
{
#ifndef DBUG_OFF
  if (type != TABLE)
    query_cache.wreck(__LINE__, "incorrect block type");
#endif
  return (Query_cache_table *) data();
}

inline Query_cache_result * Query_cache_block::result()
{
#ifndef DBUG_OFF
  if (type != RESULT && type != RES_CONT && type != RES_BEG &&
      type != RES_INCOMPLETE)
    query_cache.wreck(__LINE__, "incorrect block type");
#endif
  return (Query_cache_result *) data();
}

inline Query_cache_block_table * Query_cache_block::table(TABLE_COUNTER_TYPE n)
{
  return ((Query_cache_block_table *)
	  (((uchar*)this)+ALIGN_SIZE(sizeof(Query_cache_block)) +
	   n*sizeof(Query_cache_block_table)));
}


/*****************************************************************************
 *   Query_cache_table method(s)
 *****************************************************************************/

extern "C"
{
uchar *query_cache_table_get_key(const uchar *record, size_t *length,
				my_bool not_used __attribute__((unused)))
{
  Query_cache_block* table_block = (Query_cache_block*) record;
  *length = (table_block->used - table_block->headers_len() -
	     ALIGN_SIZE(sizeof(Query_cache_table)));
  return (((uchar *) table_block->data()) +
	  ALIGN_SIZE(sizeof(Query_cache_table)));
}
}

/*****************************************************************************
    Query_cache_query methods
*****************************************************************************/

/*
   Following methods work for block read/write locking only in this
   particular case and in interaction with structure_guard_mutex.

   Lock for write prevents any other locking. (exclusive use)
   Lock for read prevents only locking for write.
*/

inline void Query_cache_query::lock_writing()
{
  RW_WLOCK(&lock);
}


/*
  Needed for finding queries, that we may delete from cache.
  We don't want to wait while block become unlocked. In addition,
  block locking means that query is now used and we don't need to
  remove it.
*/

my_bool Query_cache_query::try_lock_writing()
{
  DBUG_ENTER("Query_cache_block::try_lock_writing");
  if (rw_trywrlock(&lock)!=0)
  {
    DBUG_PRINT("info", ("can't lock rwlock"));
    DBUG_RETURN(0);
  }
  DBUG_PRINT("info", ("rwlock 0x%lx locked", (ulong) &lock));
  DBUG_RETURN(1);
}


inline void Query_cache_query::lock_reading()
{
  RW_RLOCK(&lock);
}


inline void Query_cache_query::unlock_writing()
{
  RW_UNLOCK(&lock);
}


inline void Query_cache_query::unlock_reading()
{
  RW_UNLOCK(&lock);
}


void Query_cache_query::init_n_lock()
{
  DBUG_ENTER("Query_cache_query::init_n_lock");
  res=0; wri = 0; len = 0;
  my_rwlock_init(&lock, NULL);
  lock_writing();
  DBUG_PRINT("qcache", ("inited & locked query for block 0x%lx",
			(long) (((uchar*) this) -
                                ALIGN_SIZE(sizeof(Query_cache_block)))));
  DBUG_VOID_RETURN;
}


void Query_cache_query::unlock_n_destroy()
{
  DBUG_ENTER("Query_cache_query::unlock_n_destroy");
  DBUG_PRINT("qcache", ("destroyed & unlocked query for block 0x%lx",
			(long) (((uchar*) this) -
                                ALIGN_SIZE(sizeof(Query_cache_block)))));
  /*
    The following call is not needed on system where one can destroy an
    active semaphore
  */
  this->unlock_writing();
  rwlock_destroy(&lock);
  DBUG_VOID_RETURN;
}


extern "C"
{
uchar *query_cache_query_get_key(const uchar *record, size_t *length,
				my_bool not_used)
{
  Query_cache_block *query_block = (Query_cache_block*) record;
  *length = (query_block->used - query_block->headers_len() -
	     ALIGN_SIZE(sizeof(Query_cache_query)));
  return (((uchar *) query_block->data()) +
	  ALIGN_SIZE(sizeof(Query_cache_query)));
}
}

/*****************************************************************************
  Functions to store things into the query cache
*****************************************************************************/

/*
  Note on double-check locking (DCL) usage.

  Below, in query_cache_insert(), query_cache_abort() and
  query_cache_end_of_result() we use what is called double-check
  locking (DCL) for NET::query_cache_query.  I.e. we test it first
  without a lock, and, if positive, test again under the lock.

  This means that if we see 'NET::query_cache_query == 0' without a
  lock we will skip the operation.  But this is safe here: when we
  started to cache a query, we called Query_cache::store_query(), and
  NET::query_cache_query was set to non-zero in this thread (and the
  thread always sees results of its memory operations, mutex or not).
  If later we see 'NET::query_cache_query == 0' without locking a
  mutex, that may only mean that some other thread have reset it by
  invalidating the query.  Skipping the operation in this case is the
  right thing to do, as NET::query_cache_query won't get non-zero for
  this query again.

  See also comments in Query_cache::store_query() and
  Query_cache::send_result_to_client().

  NOTE, however, that double-check locking is not applicable in
  'invalidate' functions, as we may erroneously skip invalidation,
  because the thread doing invalidation may never see non-zero
  NET::query_cache_query.
*/


void query_cache_init_query(NET *net)
{
  /*
    It is safe to initialize 'NET::query_cache_query' without a lock
    here, because before it will be accessed from different threads it
    will be set in this thread under a lock, and access from the same
    thread is always safe.
  */
  net->query_cache_query= 0;
}


/*
  Insert the packet into the query cache.
*/

void query_cache_insert(NET *net, const char *packet, ulong length)
{
  DBUG_ENTER("query_cache_insert");

  /* See the comment on double-check locking usage above. */
  if (net->query_cache_query == 0)
    DBUG_VOID_RETURN;

  STRUCT_LOCK(&query_cache.structure_guard_mutex);
  bool interrupt;
  query_cache.wait_while_table_flush_is_in_progress(&interrupt);
  if (interrupt)
  {
    STRUCT_UNLOCK(&query_cache.structure_guard_mutex);
    return;
  }

  Query_cache_block *query_block= (Query_cache_block*)net->query_cache_query;
  if (!query_block)
  {
    /*
      We lost the writer and the currently processed query has been
      invalidated; there is nothing left to do.
    */
    STRUCT_UNLOCK(&query_cache.structure_guard_mutex);
    DBUG_VOID_RETURN;
  }

  Query_cache_query *header= query_block->query();
  Query_cache_block *result= header->result();

  DUMP(&query_cache);
  BLOCK_LOCK_WR(query_block);
  DBUG_PRINT("qcache", ("insert packet %lu bytes long",length));

  /*
    On success, STRUCT_UNLOCK is done by append_result_data. Otherwise, we
    still need structure_guard_mutex to free the query, and therefore unlock
    it later in this function.
  */
  if (!query_cache.append_result_data(&result, length, (uchar*) packet,
                                      query_block))
  {
    DBUG_PRINT("warning", ("Can't append data"));
    header->result(result);
    DBUG_PRINT("qcache", ("free query 0x%lx", (ulong) query_block));
    // The following call will remove the lock on query_block
    query_cache.free_query(query_block);
    // append_result_data no success => we need unlock
    STRUCT_UNLOCK(&query_cache.structure_guard_mutex);
    DBUG_VOID_RETURN;
  }

  header->result(result);
  header->last_pkt_nr= net->pkt_nr;
  BLOCK_UNLOCK_WR(query_block);
  DBUG_EXECUTE("check_querycache",query_cache.check_integrity(0););

  DBUG_VOID_RETURN;
}


void query_cache_abort(NET *net)
{
  DBUG_ENTER("query_cache_abort");

  /* See the comment on double-check locking usage above. */
  if (net->query_cache_query == 0)
    DBUG_VOID_RETURN;

  STRUCT_LOCK(&query_cache.structure_guard_mutex);
  bool interrupt;
  query_cache.wait_while_table_flush_is_in_progress(&interrupt);
  if (interrupt)
  {
    STRUCT_UNLOCK(&query_cache.structure_guard_mutex);
    DBUG_VOID_RETURN;
  }

  /*
    While we were waiting another thread might have changed the status
    of the writer. Make sure the writer still exists before continue.
  */
  Query_cache_block *query_block= ((Query_cache_block*)
                                   net->query_cache_query);
  if (query_block)
  {
    DUMP(&query_cache);
    BLOCK_LOCK_WR(query_block);
    // The following call will remove the lock on query_block
    query_cache.free_query(query_block);
    net->query_cache_query= 0;
    DBUG_EXECUTE("check_querycache",query_cache.check_integrity(1););
  }

  STRUCT_UNLOCK(&query_cache.structure_guard_mutex);

  DBUG_VOID_RETURN;
}


void query_cache_end_of_result(THD *thd)
{
  Query_cache_block *query_block;
  DBUG_ENTER("query_cache_end_of_result");

  /* See the comment on double-check locking usage above. */
  if (thd->net.query_cache_query == 0)
    DBUG_VOID_RETURN;

#ifdef EMBEDDED_LIBRARY
  query_cache_insert(&thd->net, (char*)thd, 
                     emb_count_querycache_size(thd));
#endif

  STRUCT_LOCK(&query_cache.structure_guard_mutex);

  bool interrupt;
  query_cache.wait_while_table_flush_is_in_progress(&interrupt);
  if (interrupt)
  {
    STRUCT_UNLOCK(&query_cache.structure_guard_mutex);
    DBUG_VOID_RETURN;
  }

  query_block= ((Query_cache_block*) thd->net.query_cache_query);
  if (query_block)
  {
    /*
      The writer is still present; finish last result block by chopping it to 
      suitable size if needed and setting block type. Since this is the last
      block, the writer should be dropped.
    */
    DUMP(&query_cache);
    BLOCK_LOCK_WR(query_block);
    Query_cache_query *header= query_block->query();
    Query_cache_block *last_result_block= header->result()->prev;
    ulong allign_size= ALIGN_SIZE(last_result_block->used);
    ulong len= max(query_cache.min_allocation_unit, allign_size);
    if (last_result_block->length >= query_cache.min_allocation_unit + len)
      query_cache.split_block(last_result_block,len);

#ifndef DBUG_OFF
    if (header->result() == 0)
    {
      DBUG_PRINT("error", ("end of data whith no result. query '%s'",
                           header->query()));
      query_cache.wreck(__LINE__, "");

      /*
        We do not need call of BLOCK_UNLOCK_WR(query_block); here because
        query_cache.wreck() switched query cache off but left content
        untouched for investigation (it is debugging method).
      */
      goto end;
    }
#endif
    header->found_rows(current_thd->limit_found_rows);
    header->result()->type= Query_cache_block::RESULT;

    /* Drop the writer. */
    header->writer(0);
    thd->net.query_cache_query= 0;

    BLOCK_UNLOCK_WR(query_block);
    DBUG_EXECUTE("check_querycache",query_cache.check_integrity(1););

  }

end:
  STRUCT_UNLOCK(&query_cache.structure_guard_mutex);
  DBUG_VOID_RETURN;
}

void query_cache_invalidate_by_MyISAM_filename(const char *filename)
{
  query_cache.invalidate_by_MyISAM_filename(filename);
  DBUG_EXECUTE("check_querycache",query_cache.check_integrity(0););
}


/*****************************************************************************
   Query_cache methods
*****************************************************************************/

Query_cache::Query_cache(ulong query_cache_limit_arg,
			 ulong min_allocation_unit_arg,
			 ulong min_result_data_size_arg,
			 uint def_query_hash_size_arg,
			 uint def_table_hash_size_arg)
  :query_cache_size(0),
   query_cache_limit(query_cache_limit_arg),
   queries_in_cache(0), hits(0), inserts(0), refused(0),
   total_blocks(0), lowmem_prunes(0),
   min_allocation_unit(ALIGN_SIZE(min_allocation_unit_arg)),
   min_result_data_size(ALIGN_SIZE(min_result_data_size_arg)),
   def_query_hash_size(ALIGN_SIZE(def_query_hash_size_arg)),
   def_table_hash_size(ALIGN_SIZE(def_table_hash_size_arg)),
   initialized(0)
{
  ulong min_needed= (ALIGN_SIZE(sizeof(Query_cache_block)) +
		     ALIGN_SIZE(sizeof(Query_cache_block_table)) +
		     ALIGN_SIZE(sizeof(Query_cache_query)) + 3);
  set_if_bigger(min_allocation_unit,min_needed);
  this->min_allocation_unit= ALIGN_SIZE(min_allocation_unit);
  set_if_bigger(this->min_result_data_size,min_allocation_unit);
}


ulong Query_cache::resize(ulong query_cache_size_arg)
{
  DBUG_ENTER("Query_cache::resize");
  DBUG_PRINT("qcache", ("from %lu to %lu",query_cache_size,
			query_cache_size_arg));
  DBUG_ASSERT(initialized);

  STRUCT_LOCK(&structure_guard_mutex);
  while (is_flushing())
    pthread_cond_wait(&COND_cache_status_changed, &structure_guard_mutex);
  m_cache_status= Query_cache::FLUSH_IN_PROGRESS;
  STRUCT_UNLOCK(&structure_guard_mutex);

  free_cache();

  query_cache_size= query_cache_size_arg;
  ulong new_query_cache_size= init_cache();

  DBUG_EXECUTE("check_querycache",check_integrity(0););

  STRUCT_LOCK(&structure_guard_mutex);
  m_cache_status= Query_cache::NO_FLUSH_IN_PROGRESS;
  pthread_cond_signal(&COND_cache_status_changed);
  STRUCT_UNLOCK(&structure_guard_mutex);

  DBUG_RETURN(new_query_cache_size);
}


ulong Query_cache::set_min_res_unit(ulong size)
{
  if (size < min_allocation_unit)
    size= min_allocation_unit;
  return (min_result_data_size= ALIGN_SIZE(size));
}


void Query_cache::store_query(THD *thd, TABLE_LIST *tables_used)
{
  TABLE_COUNTER_TYPE local_tables;
  ulong tot_length;
  DBUG_ENTER("Query_cache::store_query");
  /*
    Testing 'query_cache_size' without a lock here is safe: the thing
    we may loose is that the query won't be cached, but we save on
    mutex locking in the case when query cache is disabled or the
    query is uncachable.

    See also a note on double-check locking usage above.
  */
  if (thd->locked_tables || query_cache_size == 0)
    DBUG_VOID_RETURN;
  uint8 tables_type= 0;

  if ((local_tables= is_cacheable(thd, thd->query_length,
				  thd->query, thd->lex, tables_used,
				  &tables_type)))
  {
    NET *net= &thd->net;
    Query_cache_query_flags flags;
    // fill all gaps between fields with 0 to get repeatable key
    bzero(&flags, QUERY_CACHE_FLAGS_SIZE);
    flags.client_long_flag= test(thd->client_capabilities & CLIENT_LONG_FLAG);
    flags.client_protocol_41= test(thd->client_capabilities &
                                   CLIENT_PROTOCOL_41);
    /*
      Protocol influences result format, so statement results in the binary
      protocol (COM_EXECUTE) cannot be served to statements asking for results
      in the text protocol (COM_QUERY) and vice-versa.
    */
    flags.result_in_binary_protocol= (unsigned int) thd->protocol->type();
    flags.more_results_exists= test(thd->server_status &
                                    SERVER_MORE_RESULTS_EXISTS);
    flags.pkt_nr= net->pkt_nr;
    flags.character_set_client_num=
      thd->variables.character_set_client->number;
    flags.character_set_results_num=
      (thd->variables.character_set_results ?
       thd->variables.character_set_results->number :
       UINT_MAX);
    flags.collation_connection_num=
      thd->variables.collation_connection->number;
    flags.limit= thd->variables.select_limit;
    flags.time_zone= thd->variables.time_zone;
    flags.sql_mode= thd->variables.sql_mode;
    flags.max_sort_length= thd->variables.max_sort_length;
    flags.lc_time_names= thd->variables.lc_time_names;
    flags.group_concat_max_len= thd->variables.group_concat_max_len;
    flags.div_precision_increment= thd->variables.div_precincrement;
    flags.default_week_format= thd->variables.default_week_format;
    DBUG_PRINT("qcache", ("\
long %d, 4.1: %d, bin_proto: %d, more results %d, pkt_nr: %d, \
CS client: %u, CS result: %u, CS conn: %u, limit: %lu, TZ: 0x%lx, \
sql mode: 0x%lx, sort len: %lu, conncat len: %lu, div_precision: %lu, \
def_week_frmt: %lu",                          
                          (int)flags.client_long_flag,
                          (int)flags.client_protocol_41,
                          (int)flags.result_in_binary_protocol,
                          (int)flags.more_results_exists,
                          flags.pkt_nr,
                          flags.character_set_client_num,
                          flags.character_set_results_num,
                          flags.collation_connection_num,
                          (ulong) flags.limit,
                          (ulong) flags.time_zone,
                          flags.sql_mode,
                          flags.max_sort_length,
                          flags.group_concat_max_len,
                          flags.div_precision_increment,
                          flags.default_week_format));
    /*
     Make InnoDB to release the adaptive hash index latch before
     acquiring the query cache mutex.
    */
    ha_release_temporary_latches(thd);

    STRUCT_LOCK(&structure_guard_mutex);
    if (query_cache_size == 0 || is_flushing())
    {
      /*
        A table- or a full flush operation can potentially take a long time to 
        finish. We choose not to wait for them and skip caching statements
        instead.
      */
      STRUCT_UNLOCK(&structure_guard_mutex);
      DBUG_VOID_RETURN;
    }
    DUMP(this);

    if (ask_handler_allowance(thd, tables_used))
    {
      refused++;
      STRUCT_UNLOCK(&structure_guard_mutex);
      DBUG_VOID_RETURN;
    }

    /* Key is query + database + flag */
    if (thd->db_length)
    {
      memcpy(thd->query+thd->query_length+1, thd->db, thd->db_length);
      DBUG_PRINT("qcache", ("database: %s  length: %u",
			    thd->db, thd->db_length)); 
    }
    else
    {
      DBUG_PRINT("qcache", ("No active database"));
    }
    tot_length= thd->query_length + thd->db_length + 1 +
      QUERY_CACHE_FLAGS_SIZE;
    /*
      We should only copy structure (don't use it location directly)
      because of alignment issue
    */
    memcpy((void *)(thd->query + (tot_length - QUERY_CACHE_FLAGS_SIZE)),
	   &flags, QUERY_CACHE_FLAGS_SIZE);

    /* Check if another thread is processing the same query? */
    Query_cache_block *competitor = (Query_cache_block *)
      hash_search(&queries, (uchar*) thd->query, tot_length);
    DBUG_PRINT("qcache", ("competitor 0x%lx", (ulong) competitor));
    if (competitor == 0)
    {
      /* Query is not in cache and no one is working with it; Store it */
      Query_cache_block *query_block;
      query_block= write_block_data(tot_length, (uchar*) thd->query,
				    ALIGN_SIZE(sizeof(Query_cache_query)),
				    Query_cache_block::QUERY, local_tables);
      if (query_block != 0)
      {
	DBUG_PRINT("qcache", ("query block 0x%lx allocated, %lu",
			    (ulong) query_block, query_block->used));

	Query_cache_query *header = query_block->query();
	header->init_n_lock();
	if (my_hash_insert(&queries, (uchar*) query_block))
	{
	  refused++;
	  DBUG_PRINT("qcache", ("insertion in query hash"));
	  header->unlock_n_destroy();
	  free_memory_block(query_block);
	  STRUCT_UNLOCK(&structure_guard_mutex);
	  goto end;
	}
	if (!register_all_tables(query_block, tables_used, local_tables))
	{
	  refused++;
	  DBUG_PRINT("warning", ("tables list including failed"));
	  hash_delete(&queries, (uchar *) query_block);
	  header->unlock_n_destroy();
	  free_memory_block(query_block);
	  STRUCT_UNLOCK(&structure_guard_mutex);
	  goto end;
	}
	double_linked_list_simple_include(query_block, &queries_blocks);
	inserts++;
	queries_in_cache++;
	net->query_cache_query= (uchar*) query_block;
	header->writer(net);
	header->tables_type(tables_type);

	STRUCT_UNLOCK(&structure_guard_mutex);

	// init_n_lock make query block locked
	BLOCK_UNLOCK_WR(query_block);
      }
      else
      {
	// We have not enough memory to store query => do nothing
	refused++;
	STRUCT_UNLOCK(&structure_guard_mutex);
	DBUG_PRINT("warning", ("Can't allocate query"));
      }
    }
    else
    {
      // Another thread is processing the same query => do nothing
      refused++;
      STRUCT_UNLOCK(&structure_guard_mutex);
      DBUG_PRINT("qcache", ("Another thread process same query"));
    }
  }
  else if (thd->lex->sql_command == SQLCOM_SELECT)
    statistic_increment(refused, &structure_guard_mutex);

end:
  DBUG_VOID_RETURN;
}


/*
  Check if the query is in the cache. If it was cached, send it
  to the user.

  RESULTS
        1	Query was not cached.
	0	The query was cached and user was sent the result.
	-1	The query was cached but we didn't have rights to use it.
		No error is sent to the client yet.

  NOTE
  This method requires that sql points to allocated memory of size:
  tot_length= query_length + thd->db_length + 1 + QUERY_CACHE_FLAGS_SIZE;
*/

int
Query_cache::send_result_to_client(THD *thd, char *sql, uint query_length)
{
  ulonglong engine_data;
  Query_cache_query *query;
  Query_cache_block *first_result_block, *result_block;
  Query_cache_block_table *block_table, *block_table_end;
  ulong tot_length;
  Query_cache_query_flags flags;
  DBUG_ENTER("Query_cache::send_result_to_client");

  /*
    Testing 'query_cache_size' without a lock here is safe: the thing
    we may loose is that the query won't be served from cache, but we
    save on mutex locking in the case when query cache is disabled.

    See also a note on double-check locking usage above.
  */
  if (thd->locked_tables || thd->variables.query_cache_type == 0 ||
      query_cache_size == 0)
    goto err;

  if (!thd->lex->safe_to_cache_query)
  {
    DBUG_PRINT("qcache", ("SELECT is non-cacheable"));
    goto err;
  }

  {
    uint i= 0;
    /*
      Skip '(' characters in queries like following:
      (select a from t1) union (select a from t1);
    */
    while (sql[i]=='(')
      i++;

    /*
      Test if the query is a SELECT
      (pre-space is removed in dispatch_command).

      First '/' looks like comment before command it is not
      frequently appeared in real life, consequently we can
      check all such queries, too.
    */
    if ((my_toupper(system_charset_info, sql[i])     != 'S' ||
         my_toupper(system_charset_info, sql[i + 1]) != 'E' ||
         my_toupper(system_charset_info, sql[i + 2]) != 'L') &&
        sql[i] != '/')
    {
      DBUG_PRINT("qcache", ("The statement is not a SELECT; Not cached"));
      goto err;
    }
  }

  STRUCT_LOCK(&structure_guard_mutex);

  if (query_cache_size == 0)
    goto err_unlock;

  if (is_flushing())
  {
    /* Return; Query cache is temporarily disabled while we flush. */
    DBUG_PRINT("qcache",("query cache disabled"));
    goto err_unlock;
  }

  /*
    Check that we haven't forgot to reset the query cache variables;
    make sure there are no attached query cache writer to this thread.
   */
  DBUG_ASSERT(thd->net.query_cache_query == 0);

  Query_cache_block *query_block;

  tot_length= query_length + thd->db_length + 1 + QUERY_CACHE_FLAGS_SIZE;
  if (thd->db_length)
  {
    memcpy(sql+query_length+1, thd->db, thd->db_length);
    DBUG_PRINT("qcache", ("database: '%s'  length: %u",
			  thd->db, thd->db_length));
  }
  else
  {
    DBUG_PRINT("qcache", ("No active database"));
  }

  // fill all gaps between fields with 0 to get repeatable key
  bzero(&flags, QUERY_CACHE_FLAGS_SIZE);
  flags.client_long_flag= test(thd->client_capabilities & CLIENT_LONG_FLAG);
  flags.client_protocol_41= test(thd->client_capabilities &
                                 CLIENT_PROTOCOL_41);
  flags.result_in_binary_protocol= (unsigned int)thd->protocol->type();
  flags.more_results_exists= test(thd->server_status &
                                  SERVER_MORE_RESULTS_EXISTS);
  flags.pkt_nr= thd->net.pkt_nr;
  flags.character_set_client_num= thd->variables.character_set_client->number;
  flags.character_set_results_num=
    (thd->variables.character_set_results ?
     thd->variables.character_set_results->number :
     UINT_MAX);
  flags.collation_connection_num= thd->variables.collation_connection->number;
  flags.limit= thd->variables.select_limit;
  flags.time_zone= thd->variables.time_zone;
  flags.sql_mode= thd->variables.sql_mode;
  flags.max_sort_length= thd->variables.max_sort_length;
  flags.group_concat_max_len= thd->variables.group_concat_max_len;
  flags.div_precision_increment= thd->variables.div_precincrement;
  flags.default_week_format= thd->variables.default_week_format;
  flags.lc_time_names= thd->variables.lc_time_names;
  DBUG_PRINT("qcache", ("\
long %d, 4.1: %d, bin_proto: %d, more results %d, pkt_nr: %d, \
CS client: %u, CS result: %u, CS conn: %u, limit: %lu, TZ: 0x%lx, \
sql mode: 0x%lx, sort len: %lu, conncat len: %lu, div_precision: %lu, \
def_week_frmt: %lu",                          
                          (int)flags.client_long_flag,
                          (int)flags.client_protocol_41,
                          (int)flags.result_in_binary_protocol,
                          (int)flags.more_results_exists,
                          flags.pkt_nr,
                          flags.character_set_client_num,
                          flags.character_set_results_num,
                          flags.collation_connection_num,
                          (ulong) flags.limit,
                          (ulong) flags.time_zone,
                          flags.sql_mode,
                          flags.max_sort_length,
                          flags.group_concat_max_len,
                          flags.div_precision_increment,
                          flags.default_week_format));
  memcpy((uchar *)(sql + (tot_length - QUERY_CACHE_FLAGS_SIZE)),
	 (uchar*) &flags, QUERY_CACHE_FLAGS_SIZE);
  query_block = (Query_cache_block *)  hash_search(&queries, (uchar*) sql,
						   tot_length);
  /* Quick abort on unlocked data */
  if (query_block == 0 ||
      query_block->query()->result() == 0 ||
      query_block->query()->result()->type != Query_cache_block::RESULT)
  {
    DBUG_PRINT("qcache", ("No query in query hash or no results"));
    goto err_unlock;
  }
  DBUG_PRINT("qcache", ("Query in query hash 0x%lx", (ulong)query_block));

  /* Now lock and test that nothing changed while blocks was unlocked */
  BLOCK_LOCK_RD(query_block);

  query = query_block->query();
  result_block= first_result_block= query->result();

  if (result_block == 0 || result_block->type != Query_cache_block::RESULT)
  {
    /* The query is probably yet processed */
    DBUG_PRINT("qcache", ("query found, but no data or data incomplete"));
    BLOCK_UNLOCK_RD(query_block);
    goto err_unlock;
  }
  DBUG_PRINT("qcache", ("Query have result 0x%lx", (ulong) query));

  if ((thd->options & (OPTION_NOT_AUTOCOMMIT | OPTION_BEGIN)) &&
      (query->tables_type() & HA_CACHE_TBL_TRANSACT))
  {
    DBUG_PRINT("qcache",
	       ("we are in transaction and have transaction tables in query"));
    BLOCK_UNLOCK_RD(query_block);
    goto err_unlock;
  }
      
  // Check access;
  block_table= query_block->table(0);
  block_table_end= block_table+query_block->n_tables;
  for (; block_table != block_table_end; block_table++)
  {
    TABLE_LIST table_list;
    TABLE *tmptable;
    Query_cache_table *table = block_table->parent;

    /*
      Check that we have not temporary tables with same names of tables
      of this query. If we have such tables, we will not send data from
      query cache, because temporary tables hide real tables by which
      query in query cache was made.
    */
    for (tmptable= thd->temporary_tables; tmptable ; tmptable= tmptable->next)
    {
      if (tmptable->s->table_cache_key.length - TMP_TABLE_KEY_EXTRA == 
          table->key_length() &&
          !memcmp(tmptable->s->table_cache_key.str, table->data(),
                  table->key_length()))
      {
        DBUG_PRINT("qcache",
                   ("Temporary table detected: '%s.%s'",
                    table_list.db, table_list.alias));
        STRUCT_UNLOCK(&structure_guard_mutex);
        /*
          We should not store result of this query because it contain
          temporary tables => assign following variable to make check
          faster.
        */
        thd->lex->safe_to_cache_query=0;
        BLOCK_UNLOCK_RD(query_block);
        DBUG_RETURN(-1);
      }
    }

    bzero((char*) &table_list,sizeof(table_list));
    table_list.db = table->db();
    table_list.alias= table_list.table_name= table->table();
#ifndef NO_EMBEDDED_ACCESS_CHECKS
    if (check_table_access(thd,SELECT_ACL,&table_list,1))
    {
      DBUG_PRINT("qcache",
		 ("probably no SELECT access to %s.%s =>  return to normal processing",
		  table_list.db, table_list.alias));
      STRUCT_UNLOCK(&structure_guard_mutex);
      thd->lex->safe_to_cache_query=0;		// Don't try to cache this
      BLOCK_UNLOCK_RD(query_block);
      DBUG_RETURN(-1);				// Privilege error
    }
    if (table_list.grant.want_privilege)
    {
      DBUG_PRINT("qcache", ("Need to check column privileges for %s.%s",
			    table_list.db, table_list.alias));
      BLOCK_UNLOCK_RD(query_block);
      thd->lex->safe_to_cache_query= 0;		// Don't try to cache this
      goto err_unlock;				// Parse query
    }
#endif /*!NO_EMBEDDED_ACCESS_CHECKS*/
    engine_data= table->engine_data();
    if (table->callback() &&
        !(*table->callback())(thd, table->db(),
                              table->key_length(),
                              &engine_data))
    {
      DBUG_PRINT("qcache", ("Handler does not allow caching for %s.%s",
			    table_list.db, table_list.alias));
      BLOCK_UNLOCK_RD(query_block);
      if (engine_data != table->engine_data())
      {
        DBUG_PRINT("qcache",
                   ("Handler require invalidation queries of %s.%s %lu-%lu",
                    table_list.db, table_list.alias,
                    (ulong) engine_data, (ulong) table->engine_data()));
        invalidate_table(thd, (uchar *) table->db(), table->key_length());
      }
      else
        thd->lex->safe_to_cache_query= 0;       // Don't try to cache this
      goto err_unlock;				// Parse query
    }
    else
      DBUG_PRINT("qcache", ("handler allow caching %s,%s",
			    table_list.db, table_list.alias));
  }
  move_to_query_list_end(query_block);
  hits++;
  STRUCT_UNLOCK(&structure_guard_mutex);

  /*
    Send cached result to client
  */
#ifndef EMBEDDED_LIBRARY
  do
  {
    DBUG_PRINT("qcache", ("Results  (len: %lu  used: %lu  headers: %lu)",
			  result_block->length, result_block->used,
			  (ulong) (result_block->headers_len()+
                                   ALIGN_SIZE(sizeof(Query_cache_result)))));
    
    Query_cache_result *result = result_block->result();
    if (net_real_write(&thd->net, result->data(),
		       result_block->used -
		       result_block->headers_len() -
		       ALIGN_SIZE(sizeof(Query_cache_result))))
      break;					// Client aborted
    result_block = result_block->next;
    thd->net.pkt_nr= query->last_pkt_nr; // Keep packet number updated
  } while (result_block != first_result_block);
#else
  {
    Querycache_stream qs(result_block, result_block->headers_len() +
			 ALIGN_SIZE(sizeof(Query_cache_result)));
    emb_load_querycache_result(thd, &qs);
  }
#endif /*!EMBEDDED_LIBRARY*/

  thd->limit_found_rows = query->found_rows();
  thd->status_var.last_query_cost= 0.0;

  BLOCK_UNLOCK_RD(query_block);
  DBUG_RETURN(1);				// Result sent to client

err_unlock:
  STRUCT_UNLOCK(&structure_guard_mutex);
err:
  DBUG_RETURN(0);				// Query was not cached
}


/*
  Remove all cached queries that uses any of the tables in the list
*/

void Query_cache::invalidate(THD *thd, TABLE_LIST *tables_used,
			     my_bool using_transactions)
{
  DBUG_ENTER("Query_cache::invalidate (table list)");

  using_transactions= using_transactions &&
    (thd->options & (OPTION_NOT_AUTOCOMMIT | OPTION_BEGIN));
  for (; tables_used; tables_used= tables_used->next_local)
  {
    DBUG_ASSERT(!using_transactions || tables_used->table!=0);
    if (tables_used->derived)
      continue;
    if (using_transactions &&
        (tables_used->table->file->table_cache_type() ==
        HA_CACHE_TBL_TRANSACT))
      /*
        tables_used->table can't be 0 in transaction.
        Only 'drop' invalidate not opened table, but 'drop'
        force transaction finish.
      */
      thd->add_changed_table(tables_used->table);
    else
      invalidate_table(thd, tables_used);
  }

  DBUG_VOID_RETURN;
}

void Query_cache::invalidate(CHANGED_TABLE_LIST *tables_used)
{
  DBUG_ENTER("Query_cache::invalidate (changed table list)");
  THD *thd= current_thd;
  for (; tables_used; tables_used= tables_used->next)
  {
    invalidate_table(thd, (uchar*) tables_used->key, tables_used->key_length);
    DBUG_PRINT("qcache", ("db: %s  table: %s", tables_used->key,
                          tables_used->key+
                          strlen(tables_used->key)+1));
  }
  DBUG_VOID_RETURN;
}


/*
  Invalidate locked for write

  SYNOPSIS
    Query_cache::invalidate_locked_for_write()
    tables_used - table list

  NOTE
    can be used only for opened tables
*/
void Query_cache::invalidate_locked_for_write(TABLE_LIST *tables_used)
{
  DBUG_ENTER("Query_cache::invalidate_locked_for_write");
  for (; tables_used; tables_used= tables_used->next_local)
  {
    if (tables_used->lock_type & (TL_WRITE_LOW_PRIORITY | TL_WRITE) &&
        tables_used->table)
    {
      THD *thd= current_thd; 
      invalidate_table(thd, tables_used->table);
    }
  }
  DBUG_VOID_RETURN;
}

/*
  Remove all cached queries that uses the given table
*/

void Query_cache::invalidate(THD *thd, TABLE *table, 
			     my_bool using_transactions)
{
  DBUG_ENTER("Query_cache::invalidate (table)");
  
  using_transactions= using_transactions &&
    (thd->options & (OPTION_NOT_AUTOCOMMIT | OPTION_BEGIN));
  if (using_transactions && 
      (table->file->table_cache_type() == HA_CACHE_TBL_TRANSACT))
    thd->add_changed_table(table);
  else
    invalidate_table(thd, table);


  DBUG_VOID_RETURN;
}

void Query_cache::invalidate(THD *thd, const char *key, uint32  key_length,
			     my_bool using_transactions)
{
  DBUG_ENTER("Query_cache::invalidate (key)");

  using_transactions= using_transactions &&
    (thd->options & (OPTION_NOT_AUTOCOMMIT | OPTION_BEGIN));
  if (using_transactions) // used for innodb => has_transactions() is TRUE
    thd->add_changed_table(key, key_length);
  else
    invalidate_table(thd, (uchar*)key, key_length);

  DBUG_VOID_RETURN;
}

<<<<<<< HEAD
/**
   @brief Remove all cached queries that uses the given database
=======

/**
  @brief Synchronize the thread with any flushing operations.

  This helper function is called whenever a thread needs to operate on the
  query cache structure (example: during invalidation). If a table flush is in
  progress this function will wait for it to stop. If a full flush is in
  progress, the function will set the interrupt parameter to indicate that the
  current operation is redundant and should be interrupted.

  @param[out] interrupt This out-parameter will be set to TRUE if the calling
    function is redundant and should be interrupted.

  @return If the interrupt-parameter is TRUE then m_cache_status is set to
    NO_FLUSH_IN_PROGRESS. If the interrupt-parameter is FALSE then
    m_cache_status is set to FLUSH_IN_PROGRESS.
    The structure_guard_mutex will in any case be locked.
*/

void Query_cache::wait_while_table_flush_is_in_progress(bool *interrupt)
{
  while (is_flushing())
  {
    /*
      If there already is a full flush in progress query cache isn't enabled
      and additional flushes are redundant; just return instead.
    */
    if (m_cache_status == Query_cache::FLUSH_IN_PROGRESS)
    {
      *interrupt= TRUE;
      return;
    }
    /*
      If a table flush is in progress; wait on cache status to change.
    */
    if (m_cache_status == Query_cache::TABLE_FLUSH_IN_PROGRESS)
      pthread_cond_wait(&COND_cache_status_changed, &structure_guard_mutex);
  }
  *interrupt= FALSE;
}

/*
  Remove all cached queries that uses the given database
>>>>>>> 9a346581
*/
void Query_cache::invalidate(char *db)
{
  bool restart= FALSE;
  DBUG_ENTER("Query_cache::invalidate (db)");

  STRUCT_LOCK(&structure_guard_mutex);
  bool interrupt;
  wait_while_table_flush_is_in_progress(&interrupt);
  if (interrupt)
  {
    STRUCT_UNLOCK(&structure_guard_mutex);
    return;
  }

  THD *thd= current_thd;

  if (query_cache_size > 0)
  {
    if (tables_blocks)
    {
<<<<<<< HEAD
      Query_cache_block *table_block = tables_blocks;
      do {
        restart= FALSE;
        do
        {
          Query_cache_block *next= table_block->next;
          Query_cache_table *table = table_block->table();
          if (strcmp(table->db(),db) == 0)
            invalidate_table(table_block);

          table_block= next;

          /*
            If our root node to used tables became null then the last element
            in the table list was removed when a query was invalidated;
            Terminate the search.
          */
          if (tables_blocks == 0)
          {
            table_block= tables_blocks;
          }
          /*
            If the iterated list has changed underlying structure;
            we need to restart the search.
          */
          else if (table_block->type == Query_cache_block::FREE)
          {
            restart= TRUE;
            table_block= tables_blocks;
          }
          /* 
            The used tables are linked in a circular list;
            loop until we return to the begining.
          */
        } while (table_block != tables_blocks);
=======
      Query_cache_block *curr= tables_blocks;
      Query_cache_block *next;
      do
      {
        next= curr->next;
        if (strcmp(db, (char*)(curr->table()->db())) == 0)
        {
          Query_cache_block_table *list_root= curr->table(0);
          invalidate_query_block_list(thd,list_root);
        }
>>>>>>> 9a346581
        /*
           Invalidating a table will also mean that all cached queries using
           this table also will be invalidated. This will in turn change the
           list of tables associated with these queries and the linked list of
           used table will be changed. Because of this we might need to restart
           the search when a table has been invalidated.
        */
<<<<<<< HEAD
      } while (restart);
    } // end if( tables_blocks )
=======
        if (next->type == Query_cache_block::FREE)
          goto restart_search;
        curr= next;
        /*
          The loop will end if the circular list pointer has reached the
          point where it started from, or if the current thread was signaled
          to die.
        */
      } while (curr != tables_blocks);
    }
>>>>>>> 9a346581
  }
  STRUCT_UNLOCK(&structure_guard_mutex);

  DBUG_VOID_RETURN;
}


void Query_cache::invalidate_by_MyISAM_filename(const char *filename)
{
  DBUG_ENTER("Query_cache::invalidate_by_MyISAM_filename");

  /* Calculate the key outside the lock to make the lock shorter */
  char key[MAX_DBKEY_LENGTH];
  uint32 db_length;
  uint key_length= filename_2_table_key(key, filename, &db_length);
  THD *thd= current_thd;
  invalidate_table(thd,(uchar *)key, key_length);
  DBUG_VOID_RETURN;
}

  /* Remove all queries from cache */

void Query_cache::flush()
{
  DBUG_ENTER("Query_cache::flush");
  STRUCT_LOCK(&structure_guard_mutex);
  if (query_cache_size > 0)
  {
    DUMP(this);
    flush_cache();
    DUMP(this);
  }

  DBUG_EXECUTE("check_querycache",query_cache.check_integrity(1););
  STRUCT_UNLOCK(&structure_guard_mutex);
  DBUG_VOID_RETURN;
}


/**
  @brief Rearrange the memory blocks and join result in cache in 1 block (if
    result length > join_limit)

  @param[in] join_limit If the minimum length of a result block to be joined.
  @param[in] iteration_limit The maximum number of packing and joining
    sequences.

*/

void Query_cache::pack(ulong join_limit, uint iteration_limit)
{
  DBUG_ENTER("Query_cache::pack");

  bool interrupt;
  STRUCT_LOCK(&structure_guard_mutex);
  wait_while_table_flush_is_in_progress(&interrupt);
  if (interrupt)
  {
    STRUCT_UNLOCK(&structure_guard_mutex);
    DBUG_VOID_RETURN;
  }

  if (query_cache_size == 0)
  {
    STRUCT_UNLOCK(&structure_guard_mutex);
    DBUG_VOID_RETURN;
  }

  uint i = 0;
  do
  {
    pack_cache();
  } while ((++i < iteration_limit) && join_results(join_limit));

  STRUCT_UNLOCK(&structure_guard_mutex);
  DBUG_VOID_RETURN;
}


void Query_cache::destroy()
{
  DBUG_ENTER("Query_cache::destroy");
  if (!initialized)
  {
    DBUG_PRINT("qcache", ("Query Cache not initialized"));
  }
  else
  {
    /* Underlying code expects the lock. */
    STRUCT_LOCK(&structure_guard_mutex);
    free_cache();
    STRUCT_UNLOCK(&structure_guard_mutex);

    pthread_cond_destroy(&COND_cache_status_changed);
    pthread_mutex_destroy(&structure_guard_mutex);
    initialized = 0;
  }
  DBUG_VOID_RETURN;
}


/*****************************************************************************
  init/destroy
*****************************************************************************/

void Query_cache::init()
{
  DBUG_ENTER("Query_cache::init");
  pthread_mutex_init(&structure_guard_mutex,MY_MUTEX_INIT_FAST);
  pthread_cond_init(&COND_cache_status_changed, NULL);
  m_cache_status= Query_cache::NO_FLUSH_IN_PROGRESS;
  initialized = 1;
  DBUG_VOID_RETURN;
}


ulong Query_cache::init_cache()
{
  uint mem_bin_count, num, step;
  ulong mem_bin_size, prev_size, inc;
  ulong additional_data_size, max_mem_bin_size, approx_additional_data_size;
  int align;

  DBUG_ENTER("Query_cache::init_cache");

  approx_additional_data_size = (sizeof(Query_cache) +
				 sizeof(uchar*)*(def_query_hash_size+
					       def_table_hash_size));
  if (query_cache_size < approx_additional_data_size)
    goto err;

  query_cache_size-= approx_additional_data_size;
  align= query_cache_size % ALIGN_SIZE(1);
  if (align)
  {
    query_cache_size-= align;
    approx_additional_data_size+= align;
  }

  /*
    Count memory bins number.
    Check section 6. in start comment for the used algorithm.
  */

  max_mem_bin_size = query_cache_size >> QUERY_CACHE_MEM_BIN_FIRST_STEP_PWR2;
  mem_bin_count = (uint)  ((1 + QUERY_CACHE_MEM_BIN_PARTS_INC) *
			   QUERY_CACHE_MEM_BIN_PARTS_MUL);
  mem_bin_num = 1;
  mem_bin_steps = 1;
  mem_bin_size = max_mem_bin_size >> QUERY_CACHE_MEM_BIN_STEP_PWR2;
  prev_size = 0;
  if (mem_bin_size <= min_allocation_unit)
  {
    DBUG_PRINT("qcache", ("too small query cache => query cache disabled"));
    // TODO here (and above) should be warning in 4.1
    goto err;
  }
  while (mem_bin_size > min_allocation_unit)
  {
    mem_bin_num += mem_bin_count;
    prev_size = mem_bin_size;
    mem_bin_size >>= QUERY_CACHE_MEM_BIN_STEP_PWR2;
    mem_bin_steps++;
    mem_bin_count += QUERY_CACHE_MEM_BIN_PARTS_INC;
    mem_bin_count = (uint) (mem_bin_count * QUERY_CACHE_MEM_BIN_PARTS_MUL);

    // Prevent too small bins spacing
    if (mem_bin_count > (mem_bin_size >> QUERY_CACHE_MEM_BIN_SPC_LIM_PWR2))
      mem_bin_count= (mem_bin_size >> QUERY_CACHE_MEM_BIN_SPC_LIM_PWR2);
  }
  inc = (prev_size - mem_bin_size) / mem_bin_count;
  mem_bin_num += (mem_bin_count - (min_allocation_unit - mem_bin_size)/inc);
  mem_bin_steps++;
  additional_data_size = ((mem_bin_num+1) *
			  ALIGN_SIZE(sizeof(Query_cache_memory_bin))+
			  (mem_bin_steps *
			   ALIGN_SIZE(sizeof(Query_cache_memory_bin_step))));

  if (query_cache_size < additional_data_size)
    goto err;
  query_cache_size -= additional_data_size;

  if (!(cache= (uchar *)
        my_malloc_lock(query_cache_size+additional_data_size, MYF(0))))
    goto err;

  DBUG_PRINT("qcache", ("cache length %lu, min unit %lu, %u bins",
		      query_cache_size, min_allocation_unit, mem_bin_num));

  steps = (Query_cache_memory_bin_step *) cache;
  bins = ((Query_cache_memory_bin *)
	  (cache + mem_bin_steps *
	   ALIGN_SIZE(sizeof(Query_cache_memory_bin_step))));

  first_block = (Query_cache_block *) (cache + additional_data_size);
  first_block->init(query_cache_size);
  total_blocks++;
  first_block->pnext=first_block->pprev=first_block;
  first_block->next=first_block->prev=first_block;

  /* Prepare bins */

  bins[0].init(max_mem_bin_size);
  steps[0].init(max_mem_bin_size,0,0);
  mem_bin_count = (uint) ((1 + QUERY_CACHE_MEM_BIN_PARTS_INC) *
			  QUERY_CACHE_MEM_BIN_PARTS_MUL);
  num= step= 1;
  mem_bin_size = max_mem_bin_size >> QUERY_CACHE_MEM_BIN_STEP_PWR2;
  while (mem_bin_size > min_allocation_unit)
  {
    ulong incr = (steps[step-1].size - mem_bin_size) / mem_bin_count;
    unsigned long size = mem_bin_size;
    for (uint i= mem_bin_count; i > 0; i--)
    {
      bins[num+i-1].init(size);
      size += incr;
    }
    num += mem_bin_count;
    steps[step].init(mem_bin_size, num-1, incr);
    mem_bin_size >>= QUERY_CACHE_MEM_BIN_STEP_PWR2;
    step++;
    mem_bin_count += QUERY_CACHE_MEM_BIN_PARTS_INC;
    mem_bin_count = (uint) (mem_bin_count * QUERY_CACHE_MEM_BIN_PARTS_MUL);
    if (mem_bin_count > (mem_bin_size >> QUERY_CACHE_MEM_BIN_SPC_LIM_PWR2))
      mem_bin_count=(mem_bin_size >> QUERY_CACHE_MEM_BIN_SPC_LIM_PWR2);
  }
  inc = (steps[step-1].size - mem_bin_size) / mem_bin_count;

  /*
    num + mem_bin_count > mem_bin_num, but index never be > mem_bin_num
    because block with size < min_allocated_unit never will be requested
  */

  steps[step].init(mem_bin_size, num + mem_bin_count - 1, inc);
  {
    uint skiped = (min_allocation_unit - mem_bin_size)/inc;
    ulong size = mem_bin_size + inc*skiped;
    uint i = mem_bin_count - skiped;
    while (i-- > 0)
    {
      bins[num+i].init(size);
      size += inc;
    }
  }
  bins[mem_bin_num].number = 1;	// For easy end test in get_free_block
  free_memory = free_memory_blocks = 0;
  insert_into_free_memory_list(first_block);

  DUMP(this);

  VOID(hash_init(&queries, &my_charset_bin, def_query_hash_size, 0, 0,
		 query_cache_query_get_key, 0, 0));
#ifndef FN_NO_CASE_SENCE
  /*
    If lower_case_table_names!=0 then db and table names are already 
    converted to lower case and we can use binary collation for their 
    comparison (no matter if file system case sensitive or not).
    If we have case-sensitive file system (like on most Unixes) and
    lower_case_table_names == 0 then we should distinguish my_table
    and MY_TABLE cases and so again can use binary collation.
  */
  VOID(hash_init(&tables, &my_charset_bin, def_table_hash_size, 0, 0,
		 query_cache_table_get_key, 0, 0));
#else
  /*
    On windows, OS/2, MacOS X with HFS+ or any other case insensitive
    file system if lower_case_table_names!=0 we have same situation as
    in previous case, but if lower_case_table_names==0 then we should
    not distinguish cases (to be compatible in behavior with underlying
    file system) and so should use case insensitive collation for
    comparison.
  */
  VOID(hash_init(&tables,
		 lower_case_table_names ? &my_charset_bin :
		 files_charset_info,
		 def_table_hash_size, 0, 0,query_cache_table_get_key, 0, 0));
#endif

  queries_in_cache = 0;
  queries_blocks = 0;
  DBUG_RETURN(query_cache_size +
	      additional_data_size + approx_additional_data_size);

err:
  make_disabled();
  DBUG_RETURN(0);
}


/* Disable the use of the query cache */

void Query_cache::make_disabled()
{
  DBUG_ENTER("Query_cache::make_disabled");
  query_cache_size= 0;
  queries_blocks= 0;
  free_memory= 0;
  bins= 0;
  steps= 0;
  cache= 0;
  mem_bin_num= mem_bin_steps= 0;
  queries_in_cache= 0;
  first_block= 0;
  total_blocks= 0;
  tables_blocks= 0;
  DBUG_VOID_RETURN;
}


/**
  @class Query_cache
  @brief Free all resources allocated by the cache.

  This function frees all resources allocated by the cache.  You
  have to call init_cache() before using the cache again. This function
  requires the structure_guard_mutex to be locked.
*/

void Query_cache::free_cache()
{
  DBUG_ENTER("Query_cache::free_cache");

  my_free((uchar*) cache, MYF(MY_ALLOW_ZERO_PTR));
  make_disabled();
  hash_free(&queries);
  hash_free(&tables);
  DBUG_VOID_RETURN;
}

/*****************************************************************************
  Free block data
*****************************************************************************/


/**
  @brief Flush the cache.

  This function will flush cache contents.  It assumes we have
  'structure_guard_mutex' locked. The function sets the m_cache_status flag and
  releases the lock, so other threads may proceed skipping the cache as if it
  is disabled. Concurrent flushes are performed in turn.
  After flush_cache() call, the cache is flushed, all the freed memory is
  accumulated in bin[0], and the 'structure_guard_mutex' is locked. However,
  since we could release the mutex during execution, the rest of the cache
  state could have been changed, and should not be relied on.
*/

void Query_cache::flush_cache()
{
  /*
    If there is flush in progress, wait for it to finish, and then do
    our flush.  This is necessary because something could be added to
    the cache before we acquire the lock again, and some code (like
    Query_cache::free_cache()) depends on the fact that after the
    flush the cache is empty.
  */
  while (is_flushing())
    pthread_cond_wait(&COND_cache_status_changed, &structure_guard_mutex);

  /*
    Setting 'FLUSH_IN_PROGRESS' will prevent other threads from using
    the cache while we are in the middle of the flush, and we release
    the lock so that other threads won't block.
  */
  m_cache_status= Query_cache::FLUSH_IN_PROGRESS;
  STRUCT_UNLOCK(&structure_guard_mutex);

  my_hash_reset(&queries);
  while (queries_blocks != 0)
  {
    BLOCK_LOCK_WR(queries_blocks);
    free_query_internal(queries_blocks);
  }

  STRUCT_LOCK(&structure_guard_mutex);
  m_cache_status= Query_cache::NO_FLUSH_IN_PROGRESS;
  pthread_cond_signal(&COND_cache_status_changed);
}

/*
  Free oldest query that is not in use by another thread.
  Returns 1 if we couldn't remove anything
*/

my_bool Query_cache::free_old_query()
{
  DBUG_ENTER("Query_cache::free_old_query");
  if (queries_blocks)
  {
    /*
      try_lock_writing used to prevent client because here lock
      sequence is breached.
      Also we don't need remove locked queries at this point.
    */
    Query_cache_block *query_block= 0;
    if (queries_blocks != 0)
    {
      Query_cache_block *block = queries_blocks;
      /* Search until we find first query that we can remove */
      do
      {
	Query_cache_query *header = block->query();
	if (header->result() != 0 &&
	    header->result()->type == Query_cache_block::RESULT &&
	    block->query()->try_lock_writing())
	{
	  query_block = block;
	  break;
	}
      } while ((block=block->next) != queries_blocks );
    }

    if (query_block != 0)
    {
      free_query(query_block);
      lowmem_prunes++;
      DBUG_RETURN(0);
    }
  }
  DBUG_RETURN(1);				// Nothing to remove
}


/*
  free_query_internal() - free query from query cache.

  SYNOPSIS
    free_query_internal()
      query_block           Query_cache_block representing the query

  DESCRIPTION
    This function will remove the query from a cache, and place its
    memory blocks to the list of free blocks.  'query_block' must be
    locked for writing, this function will release (and destroy) this
    lock.

  NOTE
    'query_block' should be removed from 'queries' hash _before_
    calling this method, as the lock will be destroyed here.
*/

void Query_cache::free_query_internal(Query_cache_block *query_block)
{
  DBUG_ENTER("Query_cache::free_query_internal");
  DBUG_PRINT("qcache", ("free query 0x%lx %lu bytes result",
		      (ulong) query_block,
		      query_block->query()->length() ));

  queries_in_cache--;

  Query_cache_query *query= query_block->query();

  if (query->writer() != 0)
  {
    /* Tell MySQL that this query should not be cached anymore */
    query->writer()->query_cache_query= 0;
    query->writer(0);
  }
  double_linked_list_exclude(query_block, &queries_blocks);
  Query_cache_block_table *table= query_block->table(0);

  for (TABLE_COUNTER_TYPE i= 0; i < query_block->n_tables; i++)
    unlink_table(table++);
  Query_cache_block *result_block= query->result();

  /*
    The following is true when query destruction was called and no results
    in query . (query just registered and then abort/pack/flush called)
  */
  if (result_block != 0)
  {
    if (result_block->type != Query_cache_block::RESULT)
    {
      // removing unfinished query
      refused++;
      inserts--;
    }
    Query_cache_block *block= result_block;
    do
    {
      Query_cache_block *current= block;
      block= block->next;
      free_memory_block(current);
    } while (block != result_block);
  }
  else
  {
    // removing unfinished query
    refused++;
    inserts--;
  }

  query->unlock_n_destroy();
  free_memory_block(query_block);

  DBUG_VOID_RETURN;
}


/*
  free_query() - free query from query cache.

  SYNOPSIS
    free_query()
      query_block           Query_cache_block representing the query

  DESCRIPTION
    This function will remove 'query_block' from 'queries' hash, and
    then call free_query_internal(), which see.
*/

void Query_cache::free_query(Query_cache_block *query_block)
{
  DBUG_ENTER("Query_cache::free_query");
  DBUG_PRINT("qcache", ("free query 0x%lx %lu bytes result",
		      (ulong) query_block,
		      query_block->query()->length() ));

  hash_delete(&queries,(uchar *) query_block);
  free_query_internal(query_block);

  DBUG_VOID_RETURN;
}

/*****************************************************************************
 Query data creation
*****************************************************************************/

Query_cache_block *
Query_cache::write_block_data(ulong data_len, uchar* data,
			      ulong header_len,
			      Query_cache_block::block_type type,
			      TABLE_COUNTER_TYPE ntab)
{
  ulong all_headers_len = (ALIGN_SIZE(sizeof(Query_cache_block)) +
			   ALIGN_SIZE(ntab*sizeof(Query_cache_block_table)) +
			   header_len);
  ulong len = data_len + all_headers_len;
  ulong align_len= ALIGN_SIZE(len);
  DBUG_ENTER("Query_cache::write_block_data");
  DBUG_PRINT("qcache", ("data: %ld, header: %ld, all header: %ld",
		      data_len, header_len, all_headers_len));
  Query_cache_block *block= allocate_block(max(align_len,
                                           min_allocation_unit),1, 0);
  if (block != 0)
  {
    block->type = type;
    block->n_tables = ntab;
    block->used = len;

    memcpy((uchar *) block+ all_headers_len, data, data_len);
  }
  DBUG_RETURN(block);
}


/*
  On success STRUCT_UNLOCK(&query_cache.structure_guard_mutex) will be done.
*/

my_bool
Query_cache::append_result_data(Query_cache_block **current_block,
				ulong data_len, uchar* data,
				Query_cache_block *query_block)
{
  DBUG_ENTER("Query_cache::append_result_data");
  DBUG_PRINT("qcache", ("append %lu bytes to 0x%lx query",
		      data_len, (long) query_block));

  if (query_block->query()->add(data_len) > query_cache_limit)
  {
    DBUG_PRINT("qcache", ("size limit reached %lu > %lu",
			query_block->query()->length(),
			query_cache_limit));
    DBUG_RETURN(0);
  }
  if (*current_block == 0)
  {
    DBUG_PRINT("qcache", ("allocated first result data block %lu", data_len));
    /*
      STRUCT_UNLOCK(&structure_guard_mutex) Will be done by
      write_result_data if success;
    */
    DBUG_RETURN(write_result_data(current_block, data_len, data, query_block,
				  Query_cache_block::RES_BEG));
  }
  Query_cache_block *last_block = (*current_block)->prev;

  DBUG_PRINT("qcache", ("lastblock 0x%lx len %lu used %lu",
		      (ulong) last_block, last_block->length,
		      last_block->used));
  my_bool success = 1;
  ulong last_block_free_space= last_block->length - last_block->used;

  /*
    We will first allocate and write the 'tail' of data, that doesn't fit
    in the 'last_block'.  Only if this succeeds, we will fill the last_block.
    This saves us a memcpy if the query doesn't fit in the query cache.
  */

  // Try join blocks if physically next block is free...
  ulong tail = data_len - last_block_free_space;
  ulong append_min = get_min_append_result_data_size();
  if (last_block_free_space < data_len &&
      append_next_free_block(last_block,
			     max(tail, append_min)))
    last_block_free_space = last_block->length - last_block->used;
  // If no space in last block (even after join) allocate new block
  if (last_block_free_space < data_len)
  {
    DBUG_PRINT("qcache", ("allocate new block for %lu bytes",
			data_len-last_block_free_space));
    Query_cache_block *new_block = 0;
    /*
      On success STRUCT_UNLOCK(&structure_guard_mutex) will be done
      by the next call
    */
    success = write_result_data(&new_block, data_len-last_block_free_space,
				(uchar*)(((uchar*)data)+last_block_free_space),
				query_block,
				Query_cache_block::RES_CONT);
    /*
       new_block may be != 0 even !success (if write_result_data
       allocate a small block but failed to allocate continue)
    */
    if (new_block != 0)
      double_linked_list_join(last_block, new_block);
  }
  else
  {
    // It is success (nobody can prevent us write data)
    STRUCT_UNLOCK(&structure_guard_mutex);
  }

  // Now finally write data to the last block
  if (success && last_block_free_space > 0)
  {
    ulong to_copy = min(data_len,last_block_free_space);
    DBUG_PRINT("qcache", ("use free space %lub at block 0x%lx to copy %lub",
			last_block_free_space, (ulong)last_block, to_copy));
    memcpy((uchar*) last_block + last_block->used, data, to_copy);
    last_block->used+=to_copy;
  }
  DBUG_RETURN(success);
}


my_bool Query_cache::write_result_data(Query_cache_block **result_block,
				       ulong data_len, uchar* data,
				       Query_cache_block *query_block,
				       Query_cache_block::block_type type)
{
  DBUG_ENTER("Query_cache::write_result_data");
  DBUG_PRINT("qcache", ("data_len %lu",data_len));

  /*
    Reserve block(s) for filling
    During data allocation we must have structure_guard_mutex locked.
    As data copy is not a fast operation, it's better if we don't have
    structure_guard_mutex locked during data coping.
    Thus we first allocate space and lock query, then unlock
    structure_guard_mutex and copy data.
  */

  my_bool success = allocate_data_chain(result_block, data_len, query_block,
					type == Query_cache_block::RES_BEG);
  if (success)
  {
    // It is success (nobody can prevent us write data)
    STRUCT_UNLOCK(&structure_guard_mutex);
    uint headers_len = (ALIGN_SIZE(sizeof(Query_cache_block)) +
			ALIGN_SIZE(sizeof(Query_cache_result)));
#ifndef EMBEDDED_LIBRARY
    Query_cache_block *block= *result_block;
    uchar *rest= data;
    // Now fill list of blocks that created by allocate_data_chain
    do
    {
      block->type = type;
      ulong length = block->used - headers_len;
      DBUG_PRINT("qcache", ("write %lu byte in block 0x%lx",length,
			    (ulong)block));
      memcpy((uchar*) block+headers_len, rest, length);
      rest += length;
      block = block->next;
      type = Query_cache_block::RES_CONT;
    } while (block != *result_block);
#else
    /*
      Set type of first block, emb_store_querycache_result() will handle
      the others.
    */
    (*result_block)->type= type;
    Querycache_stream qs(*result_block, headers_len);
    emb_store_querycache_result(&qs, (THD*)data);
#endif /*!EMBEDDED_LIBRARY*/
  }
  else
  {
    if (*result_block != 0)
    {
      // Destroy list of blocks that was created & locked by lock_result_data
      Query_cache_block *block = *result_block;
      do
      {
	Query_cache_block *current = block;
	block = block->next;
	free_memory_block(current);
      } while (block != *result_block);
      *result_block = 0;
      /*
	It is not success => not unlock structure_guard_mutex (we need it to
	free query)
      */
    }
  }
  DBUG_PRINT("qcache", ("success %d", (int) success));
  DBUG_RETURN(success);
}

inline ulong Query_cache::get_min_first_result_data_size()
{
  if (queries_in_cache < QUERY_CACHE_MIN_ESTIMATED_QUERIES_NUMBER)
    return min_result_data_size;
  ulong avg_result = (query_cache_size - free_memory) / queries_in_cache;
  avg_result = min(avg_result, query_cache_limit);
  return max(min_result_data_size, avg_result);
}

inline ulong Query_cache::get_min_append_result_data_size()
{
  return min_result_data_size;
}

/*
  Allocate one or more blocks to hold data
*/
my_bool Query_cache::allocate_data_chain(Query_cache_block **result_block,
					 ulong data_len,
					 Query_cache_block *query_block,
					 my_bool first_block_arg)
{
  ulong all_headers_len = (ALIGN_SIZE(sizeof(Query_cache_block)) +
			   ALIGN_SIZE(sizeof(Query_cache_result)));
  ulong min_size = (first_block_arg ?
		    get_min_first_result_data_size():
		    get_min_append_result_data_size());
  Query_cache_block *prev_block= NULL;
  Query_cache_block *new_block;
  DBUG_ENTER("Query_cache::allocate_data_chain");
  DBUG_PRINT("qcache", ("data_len %lu, all_headers_len %lu",
			data_len, all_headers_len));

  do
  {
    ulong len= data_len + all_headers_len;
    ulong align_len= ALIGN_SIZE(len);

    if (!(new_block= allocate_block(max(min_size, align_len),
				    min_result_data_size == 0,
				    all_headers_len + min_result_data_size)))
    {
      DBUG_PRINT("warning", ("Can't allocate block for results"));
      DBUG_RETURN(FALSE);
    }

    new_block->n_tables = 0;
    new_block->used = min(len, new_block->length);
    new_block->type = Query_cache_block::RES_INCOMPLETE;
    new_block->next = new_block->prev = new_block;
    Query_cache_result *header = new_block->result();
    header->parent(query_block);

    DBUG_PRINT("qcache", ("Block len %lu used %lu",
			  new_block->length, new_block->used));

    if (prev_block)
      double_linked_list_join(prev_block, new_block);
    else
      *result_block= new_block;
    if (new_block->length >= len)
      break;

    /*
      We got less memory then we need (no big memory blocks) =>
      Continue to allocated more blocks until we got everything we need.
    */
    data_len= len - new_block->length;
    prev_block= new_block;
  } while (1);

  DBUG_RETURN(TRUE);
}

/*****************************************************************************
  Tables management
*****************************************************************************/

/*
  Invalidate the first table in the table_list
*/

void Query_cache::invalidate_table(THD *thd, TABLE_LIST *table_list)
{
  if (table_list->table != 0)
    invalidate_table(thd, table_list->table);	// Table is open
  else
  {
    char key[MAX_DBKEY_LENGTH];
    uint key_length;

    key_length=(uint) (strmov(strmov(key,table_list->db)+1,
			      table_list->table_name) -key)+ 1;

    // We don't store temporary tables => no key_length+=4 ...
    invalidate_table(thd, (uchar *)key, key_length);
  }
}

void Query_cache::invalidate_table(THD *thd, TABLE *table)
{
  invalidate_table(thd, (uchar*) table->s->table_cache_key.str,
                   table->s->table_cache_key.length);
}

void Query_cache::invalidate_table(THD *thd, uchar * key, uint32  key_length)
{
  bool interrupt;
  STRUCT_LOCK(&structure_guard_mutex);
  wait_while_table_flush_is_in_progress(&interrupt);
  if (interrupt)
  {
    STRUCT_UNLOCK(&structure_guard_mutex);
    return;
  }

  /*
    Setting 'TABLE_FLUSH_IN_PROGRESS' will temporarily disable the cache
    so that structural changes to cache won't block the entire server.
    However, threads requesting to change the query cache will still have
    to wait for the flush to finish.
  */
  m_cache_status= Query_cache::TABLE_FLUSH_IN_PROGRESS;
  STRUCT_UNLOCK(&structure_guard_mutex);

  Query_cache_block *table_block=
    (Query_cache_block*)hash_search(&tables, key, key_length);
  if (query_cache_size > 0 && table_block)
  {
    Query_cache_block_table *list_root= table_block->table(0);
    invalidate_query_block_list(thd, list_root);
  }

  STRUCT_LOCK(&structure_guard_mutex);
  m_cache_status= Query_cache::NO_FLUSH_IN_PROGRESS;

  /*
    net_real_write might be waiting on a change on the m_cache_status
    variable.
  */
  pthread_cond_signal(&COND_cache_status_changed);
  STRUCT_UNLOCK(&structure_guard_mutex);
}


/**
  @brief Invalidate a linked list of query cache blocks.

  Each block tries to aquire a block level lock before
  free_query is a called. This function will in turn affect
  related table- and result-blocks.

  @param[in,out] thd Thread context.
  @param[in,out] list_root A pointer to a circular list of query blocks.

*/

void
Query_cache::invalidate_query_block_list(THD *thd,
                                         Query_cache_block_table *list_root)
{
  while (list_root->next != list_root)
  {
    Query_cache_block *query_block= list_root->next->block();
    BLOCK_LOCK_WR(query_block);
    free_query(query_block);
    DBUG_EXECUTE_IF("debug_cache_locks", sleep(10););
  }
}

/*
  Register given table list begining with given position in tables table of
  block

  SYNOPSIS
    Query_cache::register_tables_from_list
    tables_used     given table list
    counter         number current position in table of tables of block
    block_table     pointer to current position in tables table of block

  RETURN
    0   error
    number of next position of table entry in table of tables of block
*/

TABLE_COUNTER_TYPE
Query_cache::register_tables_from_list(TABLE_LIST *tables_used,
                                       TABLE_COUNTER_TYPE counter,
                                       Query_cache_block_table *block_table)
{
  TABLE_COUNTER_TYPE n;
  DBUG_ENTER("Query_cache::register_tables_from_list");
  for (n= counter;
       tables_used;
       tables_used= tables_used->next_global, n++, block_table++)
  {
    if (tables_used->derived && !tables_used->view)
    {
      DBUG_PRINT("qcache", ("derived table skipped"));
      n--;
      block_table--;
      continue;
    }
    block_table->n= n;
    if (tables_used->view)
    {
      char key[MAX_DBKEY_LENGTH];
      uint key_length;
      DBUG_PRINT("qcache", ("view: %s  db: %s",
                            tables_used->view_name.str,
                            tables_used->view_db.str));
      key_length= (uint) (strmov(strmov(key, tables_used->view_db.str) + 1,
                                 tables_used->view_name.str) - key) + 1;
      /*
        There are not callback function for for VIEWs
      */
      if (!insert_table(key_length, key, block_table,
                        tables_used->view_db.length + 1,
                        HA_CACHE_TBL_NONTRANSACT, 0, 0))
        DBUG_RETURN(0);
      /*
        We do not need to register view tables here because they are already
        present in the global list.
      */
    }
    else
    {
      DBUG_PRINT("qcache",
                 ("table: %s  db: %s  openinfo:  0x%lx  keylen: %lu  key: 0x%lx",
                  tables_used->table->s->table_name.str,
                  tables_used->table->s->table_cache_key.str,
                  (ulong) tables_used->table,
                  (ulong) tables_used->table->s->table_cache_key.length,
                  (ulong) tables_used->table->s->table_cache_key.str));

      if (!insert_table(tables_used->table->s->table_cache_key.length,
                        tables_used->table->s->table_cache_key.str,
                        block_table,
                        tables_used->db_length,
                        tables_used->table->file->table_cache_type(),
                        tables_used->callback_func,
                        tables_used->engine_data))
        DBUG_RETURN(0);

#ifdef WITH_MYISAMMRG_STORAGE_ENGINE      
      /*
        XXX FIXME: Some generic mechanism is required here instead of this
        MYISAMMRG-specific implementation.
      */
      if (tables_used->table->s->db_type()->db_type == DB_TYPE_MRG_MYISAM)
      {
        ha_myisammrg *handler = (ha_myisammrg *) tables_used->table->file;
        MYRG_INFO *file = handler->myrg_info();
        for (MYRG_TABLE *table = file->open_tables;
             table != file->end_table ;
             table++)
        {
          char key[MAX_DBKEY_LENGTH];
          uint32 db_length;
          uint key_length= filename_2_table_key(key, table->table->filename,
                                                &db_length);
          (++block_table)->n= ++n;
          /*
            There are not callback function for for MyISAM, and engine data
          */
          if (!insert_table(key_length, key, block_table,
                            db_length,
                            tables_used->table->file->table_cache_type(),
                            0, 0))
            DBUG_RETURN(0);
        }
      }
#endif
    }
  }
  DBUG_RETURN(n - counter);
}

/*
  Store all used tables

  SYNOPSIS
    register_all_tables()
    block		Store tables in this block
    tables_used		List if used tables
    tables_arg		Not used ?
*/

my_bool Query_cache::register_all_tables(Query_cache_block *block,
					 TABLE_LIST *tables_used,
					 TABLE_COUNTER_TYPE tables_arg)
{
  TABLE_COUNTER_TYPE n;
  DBUG_PRINT("qcache", ("register tables block 0x%lx, n %d, header %x",
		      (ulong) block, (int) tables_arg,
		      (int) ALIGN_SIZE(sizeof(Query_cache_block))));

  Query_cache_block_table *block_table = block->table(0);

  n= register_tables_from_list(tables_used, 0, block_table);

  if (n==0)
  {
    /* Unlink the tables we allocated above */
    for (Query_cache_block_table *tmp = block->table(0) ;
	 tmp != block_table;
	 tmp++)
      unlink_table(tmp);
  }
  return (n);
}


/**
  @brief Insert used table name into the cache.

  @return Error status
    @retval FALSE On error
    @retval TRUE On success
*/

my_bool
Query_cache::insert_table(uint key_len, char *key,
			  Query_cache_block_table *node,
			  uint32 db_length, uint8 cache_type,
                          qc_engine_callback callback,
                          ulonglong engine_data)
{
  DBUG_ENTER("Query_cache::insert_table");
  DBUG_PRINT("qcache", ("insert table node 0x%lx, len %d",
		      (ulong)node, key_len));

  THD *thd= current_thd;

  Query_cache_block *table_block= 
    (Query_cache_block *)hash_search(&tables, (uchar*) key, key_len);

  if (table_block &&
      table_block->table()->engine_data() != engine_data)
  {
    DBUG_PRINT("qcache",
               ("Handler require invalidation queries of %s.%s %lu-%lu",
                table_block->table()->db(),
                table_block->table()->table(),
                (ulong) engine_data,
                (ulong) table_block->table()->engine_data()));
    /*
      as far as we delete all queries with this table, table block will be
      deleted, too
    */
    {
      Query_cache_block_table *list_root= table_block->table(0);
      invalidate_query_block_list(thd, list_root);
    }

    table_block= 0;
  }

  if (table_block == 0)
  {
    DBUG_PRINT("qcache", ("new table block from 0x%lx (%u)",
			(ulong) key, (int) key_len));
    table_block= write_block_data(key_len, (uchar*) key,
                                  ALIGN_SIZE(sizeof(Query_cache_table)),
                                  Query_cache_block::TABLE, 1);
    if (table_block == 0)
    {
      DBUG_PRINT("qcache", ("Can't write table name to cache"));
      DBUG_RETURN(0);
    }
    Query_cache_table *header= table_block->table();
    double_linked_list_simple_include(table_block,
                                      &tables_blocks);
    /*
      First node in the Query_cache_block_table-chain is the table-type
      block. This block will only have one Query_cache_block_table (n=0).
    */
    Query_cache_block_table *list_root= table_block->table(0);
    list_root->n= 0;

    /*
      The node list is circular in nature.
    */
    list_root->next= list_root->prev= list_root;

    if (my_hash_insert(&tables, (const uchar *) table_block))
    {
      DBUG_PRINT("qcache", ("Can't insert table to hash"));
      // write_block_data return locked block
      free_memory_block(table_block);
      DBUG_RETURN(0);
    }
    char *db= header->db();
    header->table(db + db_length + 1);
    header->key_length(key_len);
    header->type(cache_type);
    header->callback(callback);
    header->engine_data(engine_data);

    /*
      We insert this table without the assumption that it isn't refrenenced by
      any queries.
    */
    header->m_cached_query_count= 0;
  }

  /*
    Table is now in the cache; link the table_block-node associated
    with the currently processed query into the chain of queries depending
    on the cached table.
  */
  Query_cache_block_table *list_root= table_block->table(0);
  node->next= list_root->next;
  list_root->next= node;
  node->next->prev= node;
  node->prev= list_root;
  node->parent= table_block->table();
  /*
    Increase the counter to keep track on how long this chain
    of queries is.
  */
  Query_cache_table *table_block_data= table_block->table();
  table_block_data->m_cached_query_count++;
  DBUG_RETURN(1);
}


void Query_cache::unlink_table(Query_cache_block_table *node)
{
  DBUG_ENTER("Query_cache::unlink_table");
  node->prev->next= node->next;
  node->next->prev= node->prev;
  Query_cache_block_table *neighbour= node->next;
  Query_cache_table *table_block_data= node->parent;
  table_block_data->m_cached_query_count--;

  DBUG_ASSERT(table_block_data->m_cached_query_count >= 0);

  if (neighbour->next == neighbour)
  {
    DBUG_ASSERT(table_block_data->m_cached_query_count == 0);
    /*
      If neighbor is root of list, the list is empty.
      The root of the list is always a table-type block
      which contain exactly one Query_cache_block_table
      node object, thus we can use the block() method
      to calculate the Query_cache_block address.
    */
    Query_cache_block *table_block= neighbour->block();
    double_linked_list_exclude(table_block,
                               &tables_blocks);
    hash_delete(&tables,(uchar *) table_block);
    free_memory_block(table_block);
  }
  DBUG_VOID_RETURN;
}

/*****************************************************************************
  Free memory management
*****************************************************************************/

Query_cache_block *
Query_cache::allocate_block(ulong len, my_bool not_less, ulong min)
{
  DBUG_ENTER("Query_cache::allocate_block");
  DBUG_PRINT("qcache", ("len %lu, not less %d, min %lu",
             len, not_less,min));

  if (len >= min(query_cache_size, query_cache_limit))
  {
    DBUG_PRINT("qcache", ("Query cache hase only %lu memory and limit %lu",
			query_cache_size, query_cache_limit));
    DBUG_RETURN(0); // in any case we don't have such piece of memory
  }

  /* Free old queries until we have enough memory to store this block */
  Query_cache_block *block;
  do
  {
    block= get_free_block(len, not_less, min);
  }
  while (block == 0 && !free_old_query());

  if (block != 0)				// If we found a suitable block
  {
    if (block->length >= ALIGN_SIZE(len) + min_allocation_unit)
      split_block(block,ALIGN_SIZE(len));
  }

  DBUG_RETURN(block);
}


Query_cache_block *
Query_cache::get_free_block(ulong len, my_bool not_less, ulong min)
{
  Query_cache_block *block = 0, *first = 0;
  DBUG_ENTER("Query_cache::get_free_block");
  DBUG_PRINT("qcache",("length %lu, not_less %d, min %lu", len,
		     (int)not_less, min));

  /* Find block with minimal size > len  */
  uint start = find_bin(len);
  // try matching bin
  if (bins[start].number != 0)
  {
    Query_cache_block *list = bins[start].free_blocks;
    if (list->prev->length >= len) // check block with max size 
    { 
      first = list;
      uint n = 0;
      while ( n < QUERY_CACHE_MEM_BIN_TRY &&
	      first->length < len) //we don't need irst->next != list
      {
	first=first->next;
	n++;
      }
      if (first->length >= len)
	block=first;
      else // we don't need if (first->next != list)
      {
	n = 0;
	block = list->prev;
	while (n < QUERY_CACHE_MEM_BIN_TRY &&
	       block->length > len)
	{
	  block=block->prev;
	  n++;
	}
	if (block->length < len)
	  block=block->next;
      }
    }
    else
      first = list->prev;
  }
  if (block == 0 && start > 0)
  {
    DBUG_PRINT("qcache",("Try bins with bigger block size"));
    // Try more big bins
    int i = start - 1;
    while (i > 0 && bins[i].number == 0)
      i--;
    if (bins[i].number > 0)
      block = bins[i].free_blocks;
  }

  // If no big blocks => try less size (if it is possible)
  if (block == 0 && ! not_less)
  {
    DBUG_PRINT("qcache",("Try to allocate a smaller block"));
    if (first != 0 && first->length > min)
      block = first;
    else
    {
      uint i = start + 1;
      /* bins[mem_bin_num].number contains 1 for easy end test */
      for (i= start+1 ; bins[i].number == 0 ; i++) ;
      if (i < mem_bin_num && bins[i].free_blocks->prev->length >= min)
	block = bins[i].free_blocks->prev;
    }
  }
  if (block != 0)
    exclude_from_free_memory_list(block);

  DBUG_PRINT("qcache",("getting block 0x%lx", (ulong) block));
  DBUG_RETURN(block);
}


void Query_cache::free_memory_block(Query_cache_block *block)
{
  DBUG_ENTER("Query_cache::free_memory_block");
  block->used=0;
  block->type= Query_cache_block::FREE; // mark block as free in any case
  DBUG_PRINT("qcache",
	     ("first_block 0x%lx, block 0x%lx, pnext 0x%lx pprev 0x%lx",
	      (ulong) first_block, (ulong) block, (ulong) block->pnext,
	      (ulong) block->pprev));

  if (block->pnext != first_block && block->pnext->is_free())
    block = join_free_blocks(block, block->pnext);
  if (block != first_block && block->pprev->is_free())
    block = join_free_blocks(block->pprev, block->pprev);
  insert_into_free_memory_list(block);
  DBUG_VOID_RETURN;
}


void Query_cache::split_block(Query_cache_block *block, ulong len)
{
  DBUG_ENTER("Query_cache::split_block");
  Query_cache_block *new_block = (Query_cache_block*)(((uchar*) block)+len);

  new_block->init(block->length - len);
  total_blocks++;
  block->length=len;
  new_block->pnext = block->pnext;
  block->pnext = new_block;
  new_block->pprev = block;
  new_block->pnext->pprev = new_block;

  if (block->type == Query_cache_block::FREE)
  {
    // if block was free then it already joined with all free neighbours
    insert_into_free_memory_list(new_block);
  }
  else
    free_memory_block(new_block);

  DBUG_PRINT("qcache", ("split 0x%lx (%lu) new 0x%lx",
		      (ulong) block, len, (ulong) new_block));
  DBUG_VOID_RETURN;
}


Query_cache_block *
Query_cache::join_free_blocks(Query_cache_block *first_block_arg,
			      Query_cache_block *block_in_list)
{
  Query_cache_block *second_block;
  DBUG_ENTER("Query_cache::join_free_blocks");
  DBUG_PRINT("qcache",
	     ("join first 0x%lx, pnext 0x%lx, in list 0x%lx",
	      (ulong) first_block_arg, (ulong) first_block_arg->pnext,
	      (ulong) block_in_list));

  exclude_from_free_memory_list(block_in_list);
  second_block = first_block_arg->pnext;
  // May be was not free block
  second_block->used=0;
  second_block->destroy();
  total_blocks--;

  first_block_arg->length += second_block->length;
  first_block_arg->pnext = second_block->pnext;
  second_block->pnext->pprev = first_block_arg;

  DBUG_RETURN(first_block_arg);
}


my_bool Query_cache::append_next_free_block(Query_cache_block *block,
					    ulong add_size)
{
  Query_cache_block *next_block = block->pnext;
  DBUG_ENTER("Query_cache::append_next_free_block");
  DBUG_PRINT("enter", ("block 0x%lx, add_size %lu", (ulong) block,
		       add_size));

  if (next_block != first_block && next_block->is_free())
  {
    ulong old_len = block->length;
    exclude_from_free_memory_list(next_block);
    next_block->destroy();
    total_blocks--;

    block->length += next_block->length;
    block->pnext = next_block->pnext;
    next_block->pnext->pprev = block;

    if (block->length > ALIGN_SIZE(old_len + add_size) + min_allocation_unit)
      split_block(block,ALIGN_SIZE(old_len + add_size));
    DBUG_PRINT("exit", ("block was appended"));
    DBUG_RETURN(1);
  }
  DBUG_RETURN(0);
}


void Query_cache::exclude_from_free_memory_list(Query_cache_block *free_block)
{
  DBUG_ENTER("Query_cache::exclude_from_free_memory_list");
  Query_cache_memory_bin *bin = *((Query_cache_memory_bin **)
				  free_block->data());
  double_linked_list_exclude(free_block, &bin->free_blocks);
  bin->number--;
  free_memory-=free_block->length;
  free_memory_blocks--;
  DBUG_PRINT("qcache",("exclude block 0x%lx, bin 0x%lx", (ulong) free_block,
		     (ulong) bin));
  DBUG_VOID_RETURN;
}

void Query_cache::insert_into_free_memory_list(Query_cache_block *free_block)
{
  DBUG_ENTER("Query_cache::insert_into_free_memory_list");
  uint idx = find_bin(free_block->length);
  insert_into_free_memory_sorted_list(free_block, &bins[idx].free_blocks);
  /*
    We have enough memory in block for storing bin reference due to
    min_allocation_unit choice
  */
  Query_cache_memory_bin **bin_ptr = ((Query_cache_memory_bin**)
				      free_block->data());
  *bin_ptr = bins+idx;
  (*bin_ptr)->number++;
  DBUG_PRINT("qcache",("insert block 0x%lx, bin[%d] 0x%lx",
		     (ulong) free_block, idx, (ulong) *bin_ptr));
  DBUG_VOID_RETURN;
}

uint Query_cache::find_bin(ulong size)
{
  DBUG_ENTER("Query_cache::find_bin");
  // Binary search
  int left = 0, right = mem_bin_steps;
  do
  {
    int middle = (left + right) / 2;
    if (steps[middle].size > size)
      left = middle+1;
    else
      right = middle;
  } while (left < right);
  if (left == 0)
  {
    // first bin not subordinate of common rules
    DBUG_PRINT("qcache", ("first bin (# 0), size %lu",size));
    DBUG_RETURN(0);
  }
  uint bin =  steps[left].idx - 
    (uint)((size - steps[left].size)/steps[left].increment);

  DBUG_PRINT("qcache", ("bin %u step %u, size %lu step size %lu",
			bin, left, size, steps[left].size));
  DBUG_RETURN(bin);
}


/*****************************************************************************
 Lists management
*****************************************************************************/

void Query_cache::move_to_query_list_end(Query_cache_block *query_block)
{
  DBUG_ENTER("Query_cache::move_to_query_list_end");
  double_linked_list_exclude(query_block, &queries_blocks);
  double_linked_list_simple_include(query_block, &queries_blocks);
  DBUG_VOID_RETURN;
}


void Query_cache::insert_into_free_memory_sorted_list(Query_cache_block *
						      new_block,
						      Query_cache_block **
						      list)
{
  DBUG_ENTER("Query_cache::insert_into_free_memory_sorted_list");
  /*
     list sorted by size in ascendant order, because we need small blocks
     more frequently than bigger ones
  */

  new_block->used = 0;
  new_block->n_tables = 0;
  new_block->type = Query_cache_block::FREE;

  if (*list == 0)
  {
    *list = new_block->next=new_block->prev=new_block;
    DBUG_PRINT("qcache", ("inserted into empty list"));
  }
  else
  {
    Query_cache_block *point = *list;
    if (point->length >= new_block->length)
    {
      point = point->prev;
      *list = new_block;
    }
    else
    {
      /* Find right position in sorted list to put block */
      while (point->next != *list &&
	     point->next->length < new_block->length)
	point=point->next;
    }
    new_block->prev = point;
    new_block->next = point->next;
    new_block->next->prev = new_block;
    point->next = new_block;
  }
  free_memory+=new_block->length;
  free_memory_blocks++;
  DBUG_VOID_RETURN;
}


void
Query_cache::double_linked_list_simple_include(Query_cache_block *point,
						Query_cache_block **
						list_pointer)
{
  DBUG_ENTER("Query_cache::double_linked_list_simple_include");
  DBUG_PRINT("qcache", ("including block 0x%lx", (ulong) point));
  if (*list_pointer == 0)
    *list_pointer=point->next=point->prev=point;
  else
  {
    // insert to the end of list
    point->next = (*list_pointer);
    point->prev = (*list_pointer)->prev;
    point->prev->next = point;
    (*list_pointer)->prev = point;
  }
  DBUG_VOID_RETURN;
}

void
Query_cache::double_linked_list_exclude(Query_cache_block *point,
					Query_cache_block **list_pointer)
{
  DBUG_ENTER("Query_cache::double_linked_list_exclude");
  DBUG_PRINT("qcache", ("excluding block 0x%lx, list 0x%lx",
		      (ulong) point, (ulong) list_pointer));
  if (point->next == point)
    *list_pointer = 0;				// empty list
  else
  {
    point->next->prev = point->prev;
    point->prev->next = point->next;
    /*
       If the root is removed; select a new root
    */
    if (point == *list_pointer)
      *list_pointer= point->next;
  }
  DBUG_VOID_RETURN;
}


void Query_cache::double_linked_list_join(Query_cache_block *head_tail,
					  Query_cache_block *tail_head)
{
  Query_cache_block *head_head = head_tail->next,
		    *tail_tail	= tail_head->prev;
  head_head->prev = tail_tail;
  head_tail->next = tail_head;
  tail_head->prev = head_tail;
  tail_tail->next = head_head;
}

/*****************************************************************************
 Query
*****************************************************************************/

/*
  Collect information about table types, check that tables are cachable and
  count them

  SYNOPSIS
    process_and_count_tables()
    tables_used     table list for processing
    tables_type     pointer to variable for table types collection

  RETURN
    0   error
    >0  number of tables
*/

static TABLE_COUNTER_TYPE process_and_count_tables(TABLE_LIST *tables_used,
                                                   uint8 *tables_type)
{
  DBUG_ENTER("process_and_count_tables");
  TABLE_COUNTER_TYPE table_count = 0;
  for (; tables_used; tables_used= tables_used->next_global)
  {
    table_count++;
    if (tables_used->view)
    {
      DBUG_PRINT("qcache", ("view: %s  db: %s",
                            tables_used->view_name.str,
                            tables_used->view_db.str));
      *tables_type|= HA_CACHE_TBL_NONTRANSACT;
    }
    else
    {
      DBUG_PRINT("qcache", ("table: %s  db:  %s  type: %u",
                            tables_used->table->s->table_name.str,
                            tables_used->table->s->db.str,
                            tables_used->table->s->db_type()->db_type));
      if (tables_used->derived)
      {
        table_count--;
        DBUG_PRINT("qcache", ("derived table skipped"));
        continue;
      }
      *tables_type|= tables_used->table->file->table_cache_type();

      /*
        table_alias_charset used here because it depends of
        lower_case_table_names variable
      */
      if (tables_used->table->s->tmp_table != NO_TMP_TABLE ||
          (*tables_type & HA_CACHE_TBL_NOCACHE) ||
          (tables_used->db_length == 5 &&
           my_strnncoll(table_alias_charset,
                        (uchar*)tables_used->table->s->table_cache_key.str, 6,
                        (uchar*)"mysql",6) == 0))
      {
        DBUG_PRINT("qcache",
                   ("select not cacheable: temporary, system or "
                    "other non-cacheable table(s)"));
        DBUG_RETURN(0);
      }
#ifdef WITH_MYISAMMRG_STORAGE_ENGINE      
      /*
        XXX FIXME: Some generic mechanism is required here instead of this
        MYISAMMRG-specific implementation.
      */
      if (tables_used->table->s->db_type()->db_type == DB_TYPE_MRG_MYISAM)
      {
        ha_myisammrg *handler = (ha_myisammrg *)tables_used->table->file;
        MYRG_INFO *file = handler->myrg_info();
        table_count+= (file->end_table - file->open_tables);
      }
#endif
    }
  }
  DBUG_RETURN(table_count);
}


/*
  If query is cacheable return number tables in query
  (query without tables are not cached)
*/

TABLE_COUNTER_TYPE
Query_cache::is_cacheable(THD *thd, uint32 query_len, char *query, LEX *lex,
                          TABLE_LIST *tables_used, uint8 *tables_type)
{
  TABLE_COUNTER_TYPE table_count;
  DBUG_ENTER("Query_cache::is_cacheable");

  if (query_cache_is_cacheable_query(lex) &&
      (thd->variables.query_cache_type == 1 ||
       (thd->variables.query_cache_type == 2 && (lex->select_lex.options &
						 OPTION_TO_QUERY_CACHE))))
  {
    DBUG_PRINT("qcache", ("options: %lx  %lx  type: %u",
                          (long) OPTION_TO_QUERY_CACHE,
                          (long) lex->select_lex.options,
                          (int) thd->variables.query_cache_type));

    if (!(table_count= process_and_count_tables(tables_used, tables_type)))
      DBUG_RETURN(0);

    if ((thd->options & (OPTION_NOT_AUTOCOMMIT | OPTION_BEGIN)) &&
	((*tables_type)&HA_CACHE_TBL_TRANSACT))
    {
      DBUG_PRINT("qcache", ("not in autocommin mode"));
      DBUG_RETURN(0);
    }
    DBUG_PRINT("qcache", ("select is using %d tables", table_count));
    DBUG_RETURN(table_count);
  }

  DBUG_PRINT("qcache",
	     ("not interesting query: %d or not cacheable, options %lx %lx  type: %u",
	      (int) lex->sql_command,
	      (long) OPTION_TO_QUERY_CACHE,
	      (long) lex->select_lex.options,
	      (int) thd->variables.query_cache_type));
  DBUG_RETURN(0);
}

/*
  Check handler allowance to cache query with these tables

  SYNOPSYS
    Query_cache::ask_handler_allowance()
    thd - thread handlers
    tables_used - tables list used in query

  RETURN
    0 - caching allowed
    1 - caching disallowed
*/
my_bool Query_cache::ask_handler_allowance(THD *thd,
					   TABLE_LIST *tables_used)
{
  DBUG_ENTER("Query_cache::ask_handler_allowance");

  for (; tables_used; tables_used= tables_used->next_global)
  {
    TABLE *table;
    handler *handler;
    if (!(table= tables_used->table))
      continue;
    handler= table->file;
    if (!handler->register_query_cache_table(thd,
                                             table->s->table_cache_key.str,
					     table->s->table_cache_key.length,
					     &tables_used->callback_func,
					     &tables_used->engine_data))
    {
      DBUG_PRINT("qcache", ("Handler does not allow caching for %s.%s",
			    tables_used->db, tables_used->alias));
      thd->lex->safe_to_cache_query= 0;          // Don't try to cache this
      DBUG_RETURN(1);
    }
  }
  DBUG_RETURN(0);
}


/*****************************************************************************
  Packing
*****************************************************************************/


/**
  @brief Rearrange all memory blocks so that free memory joins at the
    'bottom' of the allocated memory block containing all cache data.
  @see Query_cache::pack(ulong join_limit, uint iteration_limit)
*/

void Query_cache::pack_cache()
{
  DBUG_ENTER("Query_cache::pack_cache");

  DBUG_EXECUTE("check_querycache",query_cache.check_integrity(1););

  uchar *border = 0;
  Query_cache_block *before = 0;
  ulong gap = 0;
  my_bool ok = 1;
  Query_cache_block *block = first_block;
  DUMP(this);

  if (first_block)
  {
    do
    {
      Query_cache_block *next=block->pnext;
      ok = move_by_type(&border, &before, &gap, block);
      block = next;
    } while (ok && block != first_block);

    if (border != 0)
    {
      Query_cache_block *new_block = (Query_cache_block *) border;
      new_block->init(gap);
      total_blocks++;
      new_block->pnext = before->pnext;
      before->pnext = new_block;
      new_block->pprev = before;
      new_block->pnext->pprev = new_block;
      insert_into_free_memory_list(new_block);
    }
    DUMP(this);
  }

  DBUG_EXECUTE("check_querycache",query_cache.check_integrity(1););
  DBUG_VOID_RETURN;
}


my_bool Query_cache::move_by_type(uchar **border,
				  Query_cache_block **before, ulong *gap,
				  Query_cache_block *block)
{
  DBUG_ENTER("Query_cache::move_by_type");

  my_bool ok = 1;
  switch (block->type) {
  case Query_cache_block::FREE:
  {
    DBUG_PRINT("qcache", ("block 0x%lx FREE", (ulong) block));
    if (*border == 0)
    {
      *border = (uchar *) block;
      *before = block->pprev;
      DBUG_PRINT("qcache", ("gap beginning here"));
    }
    exclude_from_free_memory_list(block);
    *gap +=block->length;
    block->pprev->pnext=block->pnext;
    block->pnext->pprev=block->pprev;
    block->destroy();
    total_blocks--;
    DBUG_PRINT("qcache", ("added to gap (%lu)", *gap));
    break;
  }
  case Query_cache_block::TABLE:
  {
    HASH_SEARCH_STATE record_idx;
    DBUG_PRINT("qcache", ("block 0x%lx TABLE", (ulong) block));
    if (*border == 0)
      break;
    ulong len = block->length, used = block->used;
    Query_cache_block_table *list_root = block->table(0);
    Query_cache_block_table *tprev = list_root->prev,
			    *tnext = list_root->next;
    Query_cache_block *prev = block->prev,
		      *next = block->next,
		      *pprev = block->pprev,
		      *pnext = block->pnext,
		      *new_block =(Query_cache_block *) *border;
    uint tablename_offset = block->table()->table() - block->table()->db();
    char *data = (char*) block->data();
    uchar *key;
    size_t key_length;
    key=query_cache_table_get_key((uchar*) block, &key_length, 0);
    hash_first(&tables, (uchar*) key, key_length, &record_idx);

    block->destroy();
    new_block->init(len);
    new_block->type=Query_cache_block::TABLE;
    new_block->used=used;
    new_block->n_tables=1;
    memmove((char*) new_block->data(), data, len-new_block->headers_len());
    relink(block, new_block, next, prev, pnext, pprev);
    if (tables_blocks == block)
      tables_blocks = new_block;

    Query_cache_block_table *nlist_root = new_block->table(0);
    nlist_root->n = 0;
    nlist_root->next = tnext;
    tnext->prev = nlist_root;
    nlist_root->prev = tprev;
    tprev->next = nlist_root;
    DBUG_PRINT("qcache",
	       ("list_root: 0x%lx tnext 0x%lx tprev 0x%lx tprev->next 0x%lx tnext->prev 0x%lx",
		(ulong) list_root, (ulong) tnext, (ulong) tprev,
		(ulong)tprev->next, (ulong)tnext->prev));
    /*
      Go through all queries that uses this table and change them to
      point to the new table object
    */
    Query_cache_table *new_block_table=new_block->table();
    for (;tnext != nlist_root; tnext=tnext->next)
      tnext->parent= new_block_table;
    *border += len;
    *before = new_block;
    /* Fix pointer to table name */
    new_block->table()->table(new_block->table()->db() + tablename_offset);
    /* Fix hash to point at moved block */
    hash_replace(&tables, &record_idx, (uchar*) new_block);

    DBUG_PRINT("qcache", ("moved %lu bytes to 0x%lx, new gap at 0x%lx",
			len, (ulong) new_block, (ulong) *border));
    break;
  }
  case Query_cache_block::QUERY:
  {
    HASH_SEARCH_STATE record_idx;
    DBUG_PRINT("qcache", ("block 0x%lx QUERY", (ulong) block));
    if (*border == 0)
      break;
    BLOCK_LOCK_WR(block);
    ulong len = block->length, used = block->used;
    TABLE_COUNTER_TYPE n_tables = block->n_tables;
    Query_cache_block	*prev = block->prev,
			*next = block->next,
			*pprev = block->pprev,
			*pnext = block->pnext,
			*new_block =(Query_cache_block*) *border;
    char *data = (char*) block->data();
    Query_cache_block *first_result_block = ((Query_cache_query *)
					     block->data())->result();
    uchar *key;
    size_t key_length;
    key=query_cache_query_get_key((uchar*) block, &key_length, 0);
    hash_first(&queries, (uchar*) key, key_length, &record_idx);
    // Move table of used tables 
    memmove((char*) new_block->table(0), (char*) block->table(0),
	   ALIGN_SIZE(n_tables*sizeof(Query_cache_block_table)));
    block->query()->unlock_n_destroy();
    block->destroy();
    new_block->init(len);
    new_block->type=Query_cache_block::QUERY;
    new_block->used=used;
    new_block->n_tables=n_tables;
    memmove((char*) new_block->data(), data, len - new_block->headers_len());
    relink(block, new_block, next, prev, pnext, pprev);
    if (queries_blocks == block)
      queries_blocks = new_block;
    Query_cache_block_table *beg_of_table_table= block->table(0),
      *end_of_table_table= block->table(n_tables);
    uchar *beg_of_new_table_table= (uchar*) new_block->table(0);
      
    for (TABLE_COUNTER_TYPE j=0; j < n_tables; j++)
    {
      Query_cache_block_table *block_table = new_block->table(j);

      // use aligment from begining of table if 'next' is in same block
      if ((beg_of_table_table <= block_table->next) &&
	  (block_table->next < end_of_table_table))
	((Query_cache_block_table *)(beg_of_new_table_table + 
				     (((uchar*)block_table->next) -
				      ((uchar*)beg_of_table_table))))->prev=
	 block_table;
      else
	block_table->next->prev= block_table;

      // use aligment from begining of table if 'prev' is in same block
      if ((beg_of_table_table <= block_table->prev) &&
	  (block_table->prev < end_of_table_table))
	((Query_cache_block_table *)(beg_of_new_table_table + 
				     (((uchar*)block_table->prev) -
				      ((uchar*)beg_of_table_table))))->next=
	  block_table;
      else
	block_table->prev->next = block_table;
    }
    DBUG_PRINT("qcache", ("after circle tt"));
    *border += len;
    *before = new_block;
    new_block->query()->result(first_result_block);
    if (first_result_block != 0)
    {
      Query_cache_block *result_block = first_result_block;
      do
      {
	result_block->result()->parent(new_block);
	result_block = result_block->next;
      } while ( result_block != first_result_block );
    }
    Query_cache_query *new_query= ((Query_cache_query *) new_block->data());
    my_rwlock_init(&new_query->lock, NULL);

    /* 
      If someone is writing to this block, inform the writer that the block
      has been moved.
    */
    NET *net = new_block->query()->writer();
    if (net != 0)
    {
      net->query_cache_query= (uchar*) new_block;
    }
    /* Fix hash to point at moved block */
    hash_replace(&queries, &record_idx, (uchar*) new_block);
    DBUG_PRINT("qcache", ("moved %lu bytes to 0x%lx, new gap at 0x%lx",
			len, (ulong) new_block, (ulong) *border));
    break;
  }
  case Query_cache_block::RES_INCOMPLETE:
  case Query_cache_block::RES_BEG:
  case Query_cache_block::RES_CONT:
  case Query_cache_block::RESULT:
  {
    DBUG_PRINT("qcache", ("block 0x%lx RES* (%d)", (ulong) block,
			(int) block->type));
    if (*border == 0)
      break;
    Query_cache_block *query_block = block->result()->parent(),
		      *next = block->next,
		      *prev = block->prev;
    Query_cache_block::block_type type = block->type;
    BLOCK_LOCK_WR(query_block);
    ulong len = block->length, used = block->used;
    Query_cache_block *pprev = block->pprev,
		      *pnext = block->pnext,
		      *new_block =(Query_cache_block*) *border;
    char *data = (char*) block->data();
    block->destroy();
    new_block->init(len);
    new_block->type=type;
    new_block->used=used;
    memmove((char*) new_block->data(), data, len - new_block->headers_len());
    relink(block, new_block, next, prev, pnext, pprev);
    new_block->result()->parent(query_block);
    Query_cache_query *query = query_block->query();
    if (query->result() == block)
      query->result(new_block);
    *border += len;
    *before = new_block;
    /* If result writing complete && we have free space in block */
    ulong free_space= new_block->length - new_block->used;
    free_space-= free_space % ALIGN_SIZE(1);
    if (query->result()->type == Query_cache_block::RESULT &&
	new_block->length > new_block->used &&
	*gap + free_space > min_allocation_unit &&
	new_block->length - free_space > min_allocation_unit)
    {
      *border-= free_space;
      *gap+= free_space;
      DBUG_PRINT("qcache",
		 ("rest of result free space added to gap (%lu)", *gap));
      new_block->length -= free_space;
    }
    BLOCK_UNLOCK_WR(query_block);
    DBUG_PRINT("qcache", ("moved %lu bytes to 0x%lx, new gap at 0x%lx",
			len, (ulong) new_block, (ulong) *border));
    break;
  }
  default:
    DBUG_PRINT("error", ("unexpected block type %d, block 0x%lx",
			 (int)block->type, (ulong) block));
    ok = 0;
  }
  DBUG_RETURN(ok);
}


void Query_cache::relink(Query_cache_block *oblock,
			 Query_cache_block *nblock,
			 Query_cache_block *next, Query_cache_block *prev,
			 Query_cache_block *pnext, Query_cache_block *pprev)
{
  if (prev == oblock) //check pointer to himself
  {
    nblock->prev = nblock;
    nblock->next = nblock;
  }
  else
  {
    nblock->prev = prev;
    prev->next=nblock;
  }
  if (next != oblock)
  {
    nblock->next = next;
    next->prev=nblock;
  }
  nblock->pprev = pprev; // Physical pointer to himself have only 1 free block
  nblock->pnext = pnext;
  pprev->pnext=nblock;
  pnext->pprev=nblock;
}


my_bool Query_cache::join_results(ulong join_limit)
{
  my_bool has_moving = 0;
  DBUG_ENTER("Query_cache::join_results");

  if (queries_blocks != 0)
  {
    DBUG_ASSERT(query_cache_size > 0);
    Query_cache_block *block = queries_blocks;
    do
    {
      Query_cache_query *header = block->query();
      if (header->result() != 0 &&
	  header->result()->type == Query_cache_block::RESULT &&
	  header->length() > join_limit)
      {
	Query_cache_block *new_result_block =
	  get_free_block(ALIGN_SIZE(header->length()) +
			 ALIGN_SIZE(sizeof(Query_cache_block)) +
			 ALIGN_SIZE(sizeof(Query_cache_result)), 1, 0);
	if (new_result_block != 0)
	{
	  has_moving = 1;
	  Query_cache_block *first_result = header->result();
	  ulong new_len = (header->length() +
			   ALIGN_SIZE(sizeof(Query_cache_block)) +
			   ALIGN_SIZE(sizeof(Query_cache_result)));
	  if (new_result_block->length >
	      ALIGN_SIZE(new_len) + min_allocation_unit)
	    split_block(new_result_block, ALIGN_SIZE(new_len));
	  BLOCK_LOCK_WR(block);
	  header->result(new_result_block);
	  new_result_block->type = Query_cache_block::RESULT;
	  new_result_block->n_tables = 0;
	  new_result_block->used = new_len;

	  new_result_block->next = new_result_block->prev = new_result_block;
	  DBUG_PRINT("qcache", ("new block %lu/%lu (%lu)",
			      new_result_block->length,
			      new_result_block->used,
			      header->length()));

	  Query_cache_result *new_result = new_result_block->result();
	  new_result->parent(block);
	  uchar *write_to = (uchar*) new_result->data();
	  Query_cache_block *result_block = first_result;
	  do
	  {
	    ulong len = (result_block->used - result_block->headers_len() -
			 ALIGN_SIZE(sizeof(Query_cache_result)));
	    DBUG_PRINT("loop", ("add block %lu/%lu (%lu)",
				result_block->length,
				result_block->used,
				len));
	    memcpy((char *) write_to,
		   (char*) result_block->result()->data(),
		   len);
	    write_to += len;
	    Query_cache_block *old_result_block = result_block;
	    result_block = result_block->next;
	    free_memory_block(old_result_block);
	  } while (result_block != first_result);
	  BLOCK_UNLOCK_WR(block);
	}
      }
      block = block->next;
    } while ( block != queries_blocks );
  }
  DBUG_RETURN(has_moving);
}


uint Query_cache::filename_2_table_key (char *key, const char *path,
					uint32 *db_length)
{
  char tablename[FN_REFLEN+2], *filename, *dbname;
  DBUG_ENTER("Query_cache::filename_2_table_key");

  /* Safety if filename didn't have a directory name */
  tablename[0]= FN_LIBCHAR;
  tablename[1]= FN_LIBCHAR;
  /* Convert filename to this OS's format in tablename */
  fn_format(tablename + 2, path, "", "", MY_REPLACE_EXT);
  filename=  tablename + dirname_length(tablename + 2) + 2;
  /* Find start of databasename */
  for (dbname= filename - 2 ; dbname[-1] != FN_LIBCHAR ; dbname--) ;
  *db_length= (filename - dbname) - 1;
  DBUG_PRINT("qcache", ("table '%-.*s.%s'", *db_length, dbname, filename));

  DBUG_RETURN((uint) (strmov(strmake(key, dbname, *db_length) + 1,
			     filename) -key) + 1);
}

/****************************************************************************
  Functions to be used when debugging
****************************************************************************/

#if defined(DBUG_OFF) && !defined(USE_QUERY_CACHE_INTEGRITY_CHECK)

void wreck(uint line, const char *message) { query_cache_size = 0; }
void bins_dump() {}
void cache_dump() {}
void queries_dump() {}
void tables_dump() {}
my_bool check_integrity(bool not_locked) { return 0; }
my_bool in_list(Query_cache_block * root, Query_cache_block * point,
		const char *name) { return 0;}
my_bool in_blocks(Query_cache_block * point) { return 0; }

#else


/*
  Debug method which switch query cache off but left content for
  investigation.

  SYNOPSIS
    Query_cache::wreck()
    line                 line of the wreck() call
    message              message for logging
*/

void Query_cache::wreck(uint line, const char *message)
{
  THD *thd=current_thd;
  DBUG_ENTER("Query_cache::wreck");
  query_cache_size = 0;
  if (*message)
    DBUG_PRINT("error", (" %s", message));
  DBUG_PRINT("warning", ("=================================="));
  DBUG_PRINT("warning", ("%5d QUERY CACHE WRECK => DISABLED",line));
  DBUG_PRINT("warning", ("=================================="));
  if (thd)
    thd->killed= THD::KILL_CONNECTION;
  cache_dump();
  /* check_integrity(0); */ /* Can't call it here because of locks */
  bins_dump();
  DBUG_VOID_RETURN;
}


void Query_cache::bins_dump()
{
  uint i;
  
  if (!initialized || query_cache_size == 0)
  {
    DBUG_PRINT("qcache", ("Query Cache not initialized"));
    return;
  }

  DBUG_PRINT("qcache", ("mem_bin_num=%u, mem_bin_steps=%u",
		      mem_bin_num, mem_bin_steps));
  DBUG_PRINT("qcache", ("-------------------------"));
  DBUG_PRINT("qcache", ("      size idx       step"));
  DBUG_PRINT("qcache", ("-------------------------"));
  for (i=0; i < mem_bin_steps; i++)
  {
    DBUG_PRINT("qcache", ("%10lu %3d %10lu", steps[i].size, steps[i].idx,
			steps[i].increment));
  }
  DBUG_PRINT("qcache", ("-------------------------"));
  DBUG_PRINT("qcache", ("      size num"));
  DBUG_PRINT("qcache", ("-------------------------"));
  for (i=0; i < mem_bin_num; i++)
  {
    DBUG_PRINT("qcache", ("%10lu %3d 0x%lx", bins[i].size, bins[i].number,
			(ulong)&(bins[i])));
    if (bins[i].free_blocks)
    {
      Query_cache_block *block = bins[i].free_blocks;
      do{
	DBUG_PRINT("qcache", ("\\-- %lu 0x%lx 0x%lx 0x%lx 0x%lx 0x%lx",
			    block->length, (ulong)block,
			    (ulong)block->next, (ulong)block->prev,
			    (ulong)block->pnext, (ulong)block->pprev));
	block = block->next;
      } while ( block != bins[i].free_blocks );
    }
  }
  DBUG_PRINT("qcache", ("-------------------------"));
}


void Query_cache::cache_dump()
{
  if (!initialized || query_cache_size == 0)
  {
    DBUG_PRINT("qcache", ("Query Cache not initialized"));
    return;
  }

  DBUG_PRINT("qcache", ("-------------------------------------"));
  DBUG_PRINT("qcache", ("    length       used t nt"));
  DBUG_PRINT("qcache", ("-------------------------------------"));
  Query_cache_block *i = first_block;
  do
  {
    DBUG_PRINT("qcache",
	       ("%10lu %10lu %1d %2d 0x%lx 0x%lx 0x%lx 0x%lx 0x%lx",
		i->length, i->used, (int)i->type,
		i->n_tables, (ulong)i,
		(ulong)i->next, (ulong)i->prev, (ulong)i->pnext,
		(ulong)i->pprev));
    i = i->pnext;
  } while ( i != first_block );
  DBUG_PRINT("qcache", ("-------------------------------------"));
}


void Query_cache::queries_dump()
{

  if (!initialized)
  {
    DBUG_PRINT("qcache", ("Query Cache not initialized"));
    return;
  }

  DBUG_PRINT("qcache", ("------------------"));
  DBUG_PRINT("qcache", (" QUERIES"));
  DBUG_PRINT("qcache", ("------------------"));
  if (queries_blocks != 0)
  {
    Query_cache_block *block = queries_blocks;
    do
    {
      size_t len;
      char *str = (char*) query_cache_query_get_key((uchar*) block, &len, 0);
      len-= QUERY_CACHE_FLAGS_SIZE;		  // Point at flags
      Query_cache_query_flags flags;
      memcpy(&flags, str+len, QUERY_CACHE_FLAGS_SIZE);
      str[len]= 0; // make zero ending DB name
      DBUG_PRINT("qcache", ("F: %u  C: %u L: %lu  T: '%s' (%lu)  '%s'  '%s'",
			    flags.client_long_flag,
			    flags.character_set_client_num, 
                            (ulong)flags.limit,
                            flags.time_zone->get_name()->ptr(),
			    (ulong) len, str, strend(str)+1));
      DBUG_PRINT("qcache", ("-b- 0x%lx 0x%lx 0x%lx 0x%lx 0x%lx", (ulong) block,
			    (ulong) block->next, (ulong) block->prev,
			    (ulong)block->pnext, (ulong)block->pprev));
      memcpy(str + len, &flags, QUERY_CACHE_FLAGS_SIZE); // restore flags
      for (TABLE_COUNTER_TYPE t= 0; t < block->n_tables; t++)
      {
	Query_cache_table *table= block->table(t)->parent;
	DBUG_PRINT("qcache", ("-t- '%s' '%s'", table->db(), table->table()));
      }
      Query_cache_query *header = block->query();
      if (header->result())
      {
	Query_cache_block *result_block = header->result();
	Query_cache_block *result_beg = result_block;
	do
	{
	  DBUG_PRINT("qcache", ("-r- %u %lu/%lu 0x%lx 0x%lx 0x%lx 0x%lx 0x%lx",
			      (uint) result_block->type,
			      result_block->length, result_block->used,
			      (ulong) result_block,
			      (ulong) result_block->next,
			      (ulong) result_block->prev,
			      (ulong) result_block->pnext,
			      (ulong) result_block->pprev));
	  result_block = result_block->next;
	} while ( result_block != result_beg );
      }
    } while ((block=block->next) != queries_blocks);
  }
  else
  {
    DBUG_PRINT("qcache", ("no queries in list"));
  }
  DBUG_PRINT("qcache", ("------------------"));
}


void Query_cache::tables_dump()
{
  if (!initialized || query_cache_size == 0)
  {
    DBUG_PRINT("qcache", ("Query Cache not initialized"));
    return;
  }

  DBUG_PRINT("qcache", ("--------------------"));
  DBUG_PRINT("qcache", ("TABLES"));
  DBUG_PRINT("qcache", ("--------------------"));
  if (tables_blocks != 0)
  {
    Query_cache_block *table_block = tables_blocks;
    do
    {
      Query_cache_table *table = table_block->table();
      DBUG_PRINT("qcache", ("'%s' '%s'", table->db(), table->table()));
      table_block = table_block->next;
    } while (table_block != tables_blocks);
  }
  else
    DBUG_PRINT("qcache", ("no tables in list"));
  DBUG_PRINT("qcache", ("--------------------"));
}


/**
  @brief Checks integrity of the various linked lists

  @return Error status code
    @retval FALSE Query cache is operational.
    @retval TRUE Query cache is broken.
*/

my_bool Query_cache::check_integrity(bool locked)
{
  my_bool result = 0;
  uint i;
  DBUG_ENTER("check_integrity");

  if (!locked)
    STRUCT_LOCK(&structure_guard_mutex);

  while (is_flushing())
    pthread_cond_wait(&COND_cache_status_changed,&structure_guard_mutex);

  if (hash_check(&queries))
  {
    DBUG_PRINT("error", ("queries hash is damaged"));
    result = 1;
  }

  if (hash_check(&tables))
  {
    DBUG_PRINT("error", ("tables hash is damaged"));
    result = 1;
  }

  DBUG_PRINT("qcache", ("physical address check ..."));
  ulong free=0, used=0;
  Query_cache_block * block = first_block;
  do
  {
    DBUG_PRINT("qcache", ("block 0x%lx, type %u...", 
			  (ulong) block, (uint) block->type));  
    // Check allignment
    if ((((long)block) % (long) ALIGN_SIZE(1)) !=
	(((long)first_block) % (long)ALIGN_SIZE(1)))
    {
      DBUG_PRINT("error",
		 ("block 0x%lx do not aligned by %d", (ulong) block,
		  (int) ALIGN_SIZE(1)));
      result = 1;
    }
    // Check memory allocation
    if (block->pnext == first_block) // Is it last block?
    {
      if (((uchar*)block) + block->length != 
	  ((uchar*)first_block) + query_cache_size)
      {
	DBUG_PRINT("error", 
		   ("block 0x%lx, type %u, ended at 0x%lx, but cache ended at 0x%lx",
		    (ulong) block, (uint) block->type, 
		    (ulong) (((uchar*)block) + block->length),
		    (ulong) (((uchar*)first_block) + query_cache_size)));
	result = 1;
      }
    }
    else
      if (((uchar*)block) + block->length != ((uchar*)block->pnext))
      {
	DBUG_PRINT("error", 
		   ("block 0x%lx, type %u, ended at 0x%lx, but next block begining at 0x%lx",
		    (ulong) block, (uint) block->type, 
		    (ulong) (((uchar*)block) + block->length),
		    (ulong) ((uchar*)block->pnext)));
      }
    if (block->type == Query_cache_block::FREE)
      free+= block->length;
    else
      used+= block->length;
    switch(block->type) {
    case Query_cache_block::FREE:
    {
      Query_cache_memory_bin *bin = *((Query_cache_memory_bin **)
				      block->data());
      //is it correct pointer?
      if (((uchar*)bin) < ((uchar*)bins) ||
	  ((uchar*)bin) >= ((uchar*)first_block))
      {
	DBUG_PRINT("error", 
		   ("free block 0x%lx have bin pointer 0x%lx beyaond of bins array bounds [0x%lx,0x%lx]",
		    (ulong) block, 
		    (ulong) bin,
		    (ulong) bins,
		    (ulong) first_block));
	result = 1;
      }
      else
      {
	int idx = (((uchar*)bin) - ((uchar*)bins)) /
	  sizeof(Query_cache_memory_bin);
	if (in_list(bins[idx].free_blocks, block, "free memory"))
	  result = 1;
      }
      break;
    }
    case Query_cache_block::TABLE:
      if (in_list(tables_blocks, block, "tables"))
	result = 1;
      if (in_table_list(block->table(0),  block->table(0), "table list root"))
	result = 1;
      break;
    case Query_cache_block::QUERY:
    {
      if (in_list(queries_blocks, block, "query"))
	result = 1;
      for (TABLE_COUNTER_TYPE j=0; j < block->n_tables; j++)
      {
	Query_cache_block_table *block_table = block->table(j);
	Query_cache_block_table *block_table_root = 
	  (Query_cache_block_table *) 
	  (((uchar*)block_table->parent) -
	   ALIGN_SIZE(sizeof(Query_cache_block_table)));
	
    	if (in_table_list(block_table, block_table_root, "table list"))
    	  result = 1;
      }
      break;
    }
    case Query_cache_block::RES_INCOMPLETE:
      // This type of block can be not lincked yet (in multithread environment)
      break;
    case Query_cache_block::RES_BEG:
    case Query_cache_block::RES_CONT:
    case Query_cache_block::RESULT:
    {
      Query_cache_block * query_block = block->result()->parent();
      if (((uchar*)query_block) < ((uchar*)first_block) ||
	  ((uchar*)query_block) >= (((uchar*)first_block) + query_cache_size))
      {
	DBUG_PRINT("error", 
		   ("result block 0x%lx have query block pointer 0x%lx beyaond of block pool bounds [0x%lx,0x%lx]",
		    (ulong) block,
		    (ulong) query_block,
		    (ulong) first_block,
		    (ulong) (((uchar*)first_block) + query_cache_size)));
	result = 1;
      }
      else
      {
	BLOCK_LOCK_RD(query_block);
	if (in_list(queries_blocks, query_block, "query from results"))
	  result = 1;
	if (in_list(query_block->query()->result(), block,
		    "results"))
	  result = 1;
	BLOCK_UNLOCK_RD(query_block);
      }
      break;
    }
    default:
      DBUG_PRINT("error", ("block 0x%lx have incorrect type %u",
                           (long) block, block->type));
      result = 1;
    }
    
    block = block->pnext;
  } while (block != first_block);
  
  if (used + free != query_cache_size)
  {
    DBUG_PRINT("error",
	       ("used memory (%lu) + free memory (%lu) !=  query_cache_size (%lu)",
		used, free, query_cache_size));
    result = 1;
  }
  
  if (free != free_memory)
  {
    DBUG_PRINT("error",
	       ("free memory (%lu) != free_memory (%lu)",
		free, free_memory));
    result = 1;
  }

  DBUG_PRINT("qcache", ("check queries ..."));
  if ((block = queries_blocks))
  {
    do
    {
      DBUG_PRINT("qcache", ("block 0x%lx, type %u...", 
			    (ulong) block, (uint) block->type));
      size_t length;
      uchar *key = query_cache_query_get_key((uchar*) block, &length, 0);
      uchar* val = hash_search(&queries, key, length);
      if (((uchar*)block) != val)
      {
	DBUG_PRINT("error", ("block 0x%lx found in queries hash like 0x%lx",
			     (ulong) block, (ulong) val));
      }
      if (in_blocks(block))
	result = 1;
      Query_cache_block * results = block->query()->result();
      if (results)
      {
	Query_cache_block * result_block = results;
	do
	{
	  DBUG_PRINT("qcache", ("block 0x%lx, type %u...", 
				(ulong) block, (uint) block->type));
	  if (in_blocks(result_block))
	    result = 1;

	  result_block = result_block->next;
	} while (result_block != results);
      }
      block = block->next;
    } while (block != queries_blocks);
  }

  DBUG_PRINT("qcache", ("check tables ..."));
  if ((block = tables_blocks))
  {
    do
    {
      DBUG_PRINT("qcache", ("block 0x%lx, type %u...", 
			    (ulong) block, (uint) block->type));
      size_t length;
      uchar *key = query_cache_table_get_key((uchar*) block, &length, 0);
      uchar* val = hash_search(&tables, key, length);
      if (((uchar*)block) != val)
      {
	DBUG_PRINT("error", ("block 0x%lx found in tables hash like 0x%lx",
			     (ulong) block, (ulong) val));
      }
      
      if (in_blocks(block))
	result = 1;
      block=block->next;
    } while (block != tables_blocks);
  }

  DBUG_PRINT("qcache", ("check free blocks"));
  for (i = 0; i < mem_bin_num; i++)
  {
    if ((block = bins[i].free_blocks))
    {
      uint count = 0;
      do
      {
	DBUG_PRINT("qcache", ("block 0x%lx, type %u...", 
			      (ulong) block, (uint) block->type));
	if (in_blocks(block))
	  result = 1;
	
	count++;
	block=block->next;
      } while (block != bins[i].free_blocks);
      if (count != bins[i].number)
      {
	DBUG_PRINT("error", ("bins[%d].number= %d, but bin have %d blocks",
			     i, bins[i].number,  count));
	result = 1;
      }
    }
  }
  DBUG_ASSERT(result == 0);
  if (!locked)
    STRUCT_UNLOCK(&structure_guard_mutex);
  DBUG_RETURN(result);
}


my_bool Query_cache::in_blocks(Query_cache_block * point)
{
  my_bool result = 0;
  Query_cache_block *block = point;
  //back
  do
  {
    if (block->pprev->pnext != block)
    {
      DBUG_PRINT("error",
		 ("block 0x%lx in physical list is incorrect linked, prev block 0x%lx refered as next to 0x%lx (check from 0x%lx)",
		  (ulong) block, (ulong) block->pprev,
		  (ulong) block->pprev->pnext,
		  (ulong) point));
      //back trace
      for (; block != point; block = block->pnext)
	    DBUG_PRINT("error", ("back trace 0x%lx", (ulong) block));
      result = 1;
      goto err1;
    }
    block = block->pprev;
  } while (block != first_block && block != point);
  if (block != first_block)
  {
    DBUG_PRINT("error",
	       ("block 0x%lx (0x%lx<-->0x%lx) not owned by pysical list",
		(ulong) block, (ulong) block->pprev, (ulong )block->pnext));
    return 1;
  }

err1:
  //forward
  block = point;
  do
  {
    if (block->pnext->pprev != block)
    {
      DBUG_PRINT("error",
		 ("block 0x%lx in physicel list is incorrect linked, next block 0x%lx refered as prev to 0x%lx (check from 0x%lx)",
		  (ulong) block, (ulong) block->pnext,
		  (ulong) block->pnext->pprev,
		  (ulong) point));
      //back trace
      for (; block != point; block = block->pprev)
	    DBUG_PRINT("error", ("back trace 0x%lx", (ulong) block));
      result = 1;
      goto err2;
    }
    block = block->pnext;
  } while (block != first_block);
err2:
  return result;
}


my_bool Query_cache::in_list(Query_cache_block * root,
			     Query_cache_block * point,
			     const char *name)
{
  my_bool result = 0;
  Query_cache_block *block = point;
  //back
  do
  {
    if (block->prev->next != block)
    {
      DBUG_PRINT("error",
		 ("block 0x%lx in list '%s' 0x%lx is incorrect linked, prev block 0x%lx refered as next to 0x%lx (check from 0x%lx)",
		  (ulong) block, name, (ulong) root, (ulong) block->prev,
		  (ulong) block->prev->next,
		  (ulong) point));
      //back trace
      for (; block != point; block = block->next)
	    DBUG_PRINT("error", ("back trace 0x%lx", (ulong) block));
      result = 1;
      goto err1;
    }
    block = block->prev;
  } while (block != root && block != point);
  if (block != root)
  {
    DBUG_PRINT("error",
	       ("block 0x%lx (0x%lx<-->0x%lx) not owned by list '%s' 0x%lx",
		(ulong) block, 
		(ulong) block->prev, (ulong) block->next,
		name, (ulong) root));
    return 1;
  }
err1:
  // forward
  block = point;
  do
  {
    if (block->next->prev != block)
    {
      DBUG_PRINT("error",
		 ("block 0x%lx in list '%s' 0x%lx is incorrect linked, next block 0x%lx refered as prev to 0x%lx (check from 0x%lx)",
		  (ulong) block, name, (ulong) root, (ulong) block->next,
		  (ulong) block->next->prev,
		  (ulong) point));
      //back trace
      for (; block != point; block = block->prev)
	    DBUG_PRINT("error", ("back trace 0x%lx", (ulong) block));
      result = 1;
      goto err2;
    }
    block = block->next;
  } while (block != root);
err2:
  return result;
}

void dump_node(Query_cache_block_table * node, 
	       const char * call, const char * descr)
{
  DBUG_PRINT("qcache", ("%s: %s: node: 0x%lx", call, descr, (ulong) node));
  DBUG_PRINT("qcache", ("%s: %s: node block: 0x%lx",
			call, descr, (ulong) node->block()));
  DBUG_PRINT("qcache", ("%s: %s: next: 0x%lx", call, descr,
			(ulong) node->next));
  DBUG_PRINT("qcache", ("%s: %s: prev: 0x%lx", call, descr,
			(ulong) node->prev));
}

my_bool Query_cache::in_table_list(Query_cache_block_table * root,
				   Query_cache_block_table * point,
				   const char *name)
{
  my_bool result = 0;
  Query_cache_block_table *table = point;
  dump_node(root, name, "parameter root");
  //back
  do
  {
    dump_node(table, name, "list element << ");
    if (table->prev->next != table)
    {
      DBUG_PRINT("error",
		 ("table 0x%lx(0x%lx) in list '%s' 0x%lx(0x%lx) is incorrect linked, prev table 0x%lx(0x%lx) refered as next to 0x%lx(0x%lx) (check from 0x%lx(0x%lx))",
		  (ulong) table, (ulong) table->block(), name, 
		  (ulong) root, (ulong) root->block(),
		  (ulong) table->prev, (ulong) table->prev->block(),
		  (ulong) table->prev->next, 
		  (ulong) table->prev->next->block(),
		  (ulong) point, (ulong) point->block()));
      //back trace
      for (; table != point; table = table->next)
	    DBUG_PRINT("error", ("back trace 0x%lx(0x%lx)", 
				 (ulong) table, (ulong) table->block()));
      result = 1;
      goto err1;
    }
    table = table->prev;
  } while (table != root && table != point);
  if (table != root)
  {
    DBUG_PRINT("error",
	       ("table 0x%lx(0x%lx) (0x%lx(0x%lx)<-->0x%lx(0x%lx)) not owned by list '%s' 0x%lx(0x%lx)",
		(ulong) table, (ulong) table->block(),
		(ulong) table->prev, (ulong) table->prev->block(),
		(ulong) table->next, (ulong) table->next->block(),
		name, (ulong) root, (ulong) root->block()));
    return 1;
  }
err1:
  // forward
  table = point;
  do
  {
    dump_node(table, name, "list element >> ");
    if (table->next->prev != table)
    {
      DBUG_PRINT("error",
		 ("table 0x%lx(0x%lx) in list '%s' 0x%lx(0x%lx) is incorrect linked, next table 0x%lx(0x%lx) refered as prev to 0x%lx(0x%lx) (check from 0x%lx(0x%lx))",
		  (ulong) table, (ulong) table->block(),
		  name, (ulong) root, (ulong) root->block(),
		  (ulong) table->next, (ulong) table->next->block(),
		  (ulong) table->next->prev,
		  (ulong) table->next->prev->block(),
		  (ulong) point, (ulong) point->block()));
      //back trace
      for (; table != point; table = table->prev)
	    DBUG_PRINT("error", ("back trace 0x%lx(0x%lx)",
				 (ulong) table, (ulong) table->block()));
      result = 1;
      goto err2;
    }
    table = table->next;
  } while (table != root);
err2:
  return result;
}

#endif /* DBUG_OFF */

#endif /*HAVE_QUERY_CACHE*/<|MERGE_RESOLUTION|>--- conflicted
+++ resolved
@@ -1498,10 +1498,6 @@
   DBUG_VOID_RETURN;
 }
 
-<<<<<<< HEAD
-/**
-   @brief Remove all cached queries that uses the given database
-=======
 
 /**
   @brief Synchronize the thread with any flushing operations.
@@ -1543,10 +1539,11 @@
   *interrupt= FALSE;
 }
 
-/*
-  Remove all cached queries that uses the given database
->>>>>>> 9a346581
+
+/**
+   @brief Remove all cached queries that uses the given database
 */
+
 void Query_cache::invalidate(char *db)
 {
   bool restart= FALSE;
@@ -1567,7 +1564,6 @@
   {
     if (tables_blocks)
     {
-<<<<<<< HEAD
       Query_cache_block *table_block = tables_blocks;
       do {
         restart= FALSE;
@@ -1576,7 +1572,10 @@
           Query_cache_block *next= table_block->next;
           Query_cache_table *table = table_block->table();
           if (strcmp(table->db(),db) == 0)
-            invalidate_table(table_block);
+          {
+            Query_cache_block_table *list_root= table_block->table(0);
+            invalidate_query_block_list(thd,list_root);
+          }
 
           table_block= next;
 
@@ -1603,18 +1602,6 @@
             loop until we return to the begining.
           */
         } while (table_block != tables_blocks);
-=======
-      Query_cache_block *curr= tables_blocks;
-      Query_cache_block *next;
-      do
-      {
-        next= curr->next;
-        if (strcmp(db, (char*)(curr->table()->db())) == 0)
-        {
-          Query_cache_block_table *list_root= curr->table(0);
-          invalidate_query_block_list(thd,list_root);
-        }
->>>>>>> 9a346581
         /*
            Invalidating a table will also mean that all cached queries using
            this table also will be invalidated. This will in turn change the
@@ -1622,21 +1609,8 @@
            used table will be changed. Because of this we might need to restart
            the search when a table has been invalidated.
         */
-<<<<<<< HEAD
       } while (restart);
     } // end if( tables_blocks )
-=======
-        if (next->type == Query_cache_block::FREE)
-          goto restart_search;
-        curr= next;
-        /*
-          The loop will end if the circular list pointer has reached the
-          point where it started from, or if the current thread was signaled
-          to die.
-        */
-      } while (curr != tables_blocks);
-    }
->>>>>>> 9a346581
   }
   STRUCT_UNLOCK(&structure_guard_mutex);
 
