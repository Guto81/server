/* Copyright (c) 2000, 2013, Oracle and/or its affiliates.
   Copyright (c) 2016, MariaDB

   This program is free software; you can redistribute it and/or modify
   it under the terms of the GNU General Public License as published by
   the Free Software Foundation; version 2 of the License.

   This program is distributed in the hope that it will be useful,
   but WITHOUT ANY WARRANTY; without even the implied warranty of
   MERCHANTABILITY or FITNESS FOR A PARTICULAR PURPOSE.  See the
   GNU General Public License for more details.

   You should have received a copy of the GNU General Public License
   along with this program; if not, write to the Free Software
   Foundation, Inc., 51 Franklin St, Fifth Floor, Boston, MA 02110-1335  USA */

/* This file is originally from the mysql distribution. Coded by monty */

#ifdef USE_PRAGMA_IMPLEMENTATION
#pragma implementation				// gcc: Class implementation
#endif

#include "mariadb.h"
#include <m_string.h>
#include <m_ctype.h>
#include <mysql_com.h>

#include "sql_string.h"

/*****************************************************************************
** String functions
*****************************************************************************/

bool Binary_string::real_alloc(size_t length)
{
  size_t arg_length= ALIGN_SIZE(length + 1);
  DBUG_ASSERT(arg_length > length);
  if (arg_length <= length)
    return TRUE;                                 /* Overflow */
  str_length=0;
  if (Alloced_length < arg_length)
  {
    free();
    if (!(Ptr=(char*) my_malloc(arg_length,MYF(MY_WME |
                                               (thread_specific ?
                                                MY_THREAD_SPECIFIC : 0)))))
      return TRUE;
    DBUG_ASSERT(length < UINT_MAX32);
    Alloced_length=(uint32) arg_length;
    alloced=1;
  }
  Ptr[0]=0;
  return FALSE;
}


/**
   Allocates a new buffer on the heap for this String.

   - If the String's internal buffer is privately owned and heap allocated,
     one of the following is performed.

     - If the requested length is greater than what fits in the buffer, a new
       buffer is allocated, data moved and the old buffer freed.

     - If the requested length is less or equal to what fits in the buffer, a
       null character is inserted at the appropriate position.

   - If the String does not keep a private buffer on the heap, such a buffer
     will be allocated and the string copied accoring to its length, as found
     in String::length().
 
   For C compatibility, the new string buffer is null terminated.

   @param alloc_length The requested string size in characters, excluding any
   null terminator.

   @retval false Either the copy operation is complete or, if the size of the
   new buffer is smaller than the currently allocated buffer (if one exists),
   no allocation occurred.

   @retval true An error occurred when attempting to allocate memory.
*/
bool Binary_string::realloc_raw(size_t alloc_length)
{
  if (Alloced_length <= alloc_length)
  {
    char *new_ptr;
    uint32 len= ALIGN_SIZE(alloc_length+1);
    DBUG_ASSERT(len > alloc_length);
    if (len <= alloc_length)
      return TRUE;                                 /* Overflow */
    if (alloced)
    {
      if (!(new_ptr= (char*) my_realloc(Ptr,len,
                                        MYF(MY_WME |
                                            (thread_specific ?
                                             MY_THREAD_SPECIFIC : 0)))))
        return TRUE;				// Signal error
    }
    else if ((new_ptr= (char*) my_malloc(len,
                                         MYF(MY_WME |
                                             (thread_specific ?
                                              MY_THREAD_SPECIFIC : 0)))))
    {
      DBUG_ASSERT(str_length < len);
      if (str_length)				// Avoid bugs in memcpy on AIX
	memcpy(new_ptr,Ptr,str_length);
      new_ptr[str_length]=0;
      alloced=1;
    }
    else
      return TRUE;			// Signal error
    Ptr= new_ptr;
    DBUG_ASSERT(len < UINT_MAX32);
    Alloced_length=  (uint32)len;
  }
  return FALSE;
}

bool String::set_int(longlong num, bool unsigned_flag, CHARSET_INFO *cs)
{
  uint l=20*cs->mbmaxlen+1;
  int base= unsigned_flag ? 10 : -10;

  if (alloc(l))
    return TRUE;
  str_length=(uint32) (cs->cset->longlong10_to_str)(cs,Ptr,l,base,num);
  set_charset(cs);
  return FALSE;
}


// Convert a number into its HEX representation
bool Binary_string::set_hex(ulonglong num)
{
  char *n_end;
  if (alloc(65) || !(n_end= longlong2str(num, Ptr, 16)))
    return true;
  length((uint32) (n_end - Ptr));
  return false;
}


/**
  Append a hex representation of the byte "value" into "to".
  Note:
    "to" is incremented for the caller by two bytes. It's passed by reference!
    So it resembles a macros, hence capital letters in the name.
*/
static inline void APPEND_HEX(char *&to, uchar value)
{
  *to++= _dig_vec_upper[((uchar) value) >> 4];
  *to++= _dig_vec_upper[((uchar) value) & 0x0F];
}


void Static_binary_string::qs_append_hex(const char *str, uint32 len)
{
  const char *str_end= str + len;
  for (char *to= Ptr + str_length ; str < str_end; str++)
    APPEND_HEX(to, (uchar) *str);
  str_length+= len * 2;
}


// Convert a string to its HEX representation
bool Binary_string::set_hex(const char *str, uint32 len)
{
  /*
    Safety: cut the source string if "len" is too large.
    Note, alloc() can allocate some more space than requested, due to:
    - ALIGN_SIZE
    - one extra byte for a null terminator
    So cut the source string to 0x7FFFFFF0 rather than 0x7FFFFFFE.
  */
  set_if_smaller(len, 0x7FFFFFF0);
  if (alloc(len * 2))
    return true;
  length(0);
  qs_append_hex(str, len);
  return false;
}


bool String::set_real(double num,uint decimals, CHARSET_INFO *cs)
{
  char buff[FLOATING_POINT_BUFFER];
  uint dummy_errors;
  size_t len;

  set_charset(cs);
  if (decimals >= FLOATING_POINT_DECIMALS)
  {
    len= my_gcvt(num, MY_GCVT_ARG_DOUBLE, sizeof(buff) - 1, buff, NULL);
    return copy(buff, (uint)len, &my_charset_latin1, cs, &dummy_errors);
  }
  len= my_fcvt(num, decimals, buff, NULL);
  return copy(buff, (uint32) len, &my_charset_latin1, cs,
              &dummy_errors);
}


bool Binary_string::copy()
{
  if (!alloced)
  {
    Alloced_length=0;				// Force realloc
    return realloc(str_length);
  }
  return FALSE;
}

/**
   Copies the internal buffer from str. If this String has a private heap
   allocated buffer where new data does not fit, a new buffer is allocated
   before copying and the old buffer freed. Character set information is also
   copied.
   
   @param str The string whose internal buffer is to be copied.
   
   @retval false Success.
   @retval true Memory allocation failed.
*/
bool Binary_string::copy(const Binary_string &str)
{
  if (alloc(str.str_length))
    return TRUE;
  str_length=str.str_length;
  bmove(Ptr,str.Ptr,str_length);		// May be overlapping
  Ptr[str_length]=0;
  return FALSE;
}

bool Binary_string::copy(const char *str, size_t arg_length)
{
  DBUG_ASSERT(arg_length < UINT_MAX32);
  if (alloc(arg_length))
    return TRUE;
  if (Ptr == str && arg_length == uint32(str_length))
  {
    /*
      This can happen in some cases. This code is here mainly to avoid
      warnings from valgrind, but can also be an indication of error.
    */
    DBUG_PRINT("warning", ("Copying string on itself: %p  %zu",
                           str, arg_length));
  }
  else if ((str_length=uint32(arg_length)))
    memcpy(Ptr,str,arg_length);
  Ptr[arg_length]=0;
  return FALSE;
}

/*
  Copy string, where strings may overlap.
  Same as String::copy, but use memmove instead of memcpy to avoid warnings
  from valgrind
*/

bool Binary_string::copy_or_move(const char *str, size_t arg_length)
{
  DBUG_ASSERT(arg_length < UINT_MAX32);
  if (alloc(arg_length))
    return TRUE;
  if ((str_length=uint32(arg_length)))
    memmove(Ptr,str,arg_length);
  Ptr[arg_length]=0;
  return FALSE;
}


/*
  Checks that the source string can be just copied to the destination string
  without conversion.

  SYNPOSIS

  needs_conversion()
  arg_length		Length of string to copy.
  from_cs		Character set to copy from
  to_cs			Character set to copy to
  uint32 *offset	Returns number of unaligned characters.

  RETURN
   0  No conversion needed
   1  Either character set conversion or adding leading  zeros
      (e.g. for UCS-2) must be done

  NOTE
  to_cs may be NULL for "no conversion" if the system variable
  character_set_results is NULL.
*/

bool String::needs_conversion(size_t arg_length,
			      CHARSET_INFO *from_cs,
			      CHARSET_INFO *to_cs,
			      uint32 *offset)
{
  *offset= 0;
  if (!to_cs ||
      (to_cs == &my_charset_bin) || 
      (to_cs == from_cs) ||
      my_charset_same(from_cs, to_cs) ||
      ((from_cs == &my_charset_bin) &&
       (!(*offset=(uint32)(arg_length % to_cs->mbminlen)))))
    return FALSE;
  return TRUE;
}


/*
  Checks that the source string can just be copied to the destination string
  without conversion.
  Unlike needs_conversion it will require conversion on incoming binary data
  to ensure the data are verified for vailidity first.

  @param arg_length   Length of string to copy.
  @param from_cs      Character set to copy from
  @param to_cs        Character set to copy to

  @return conversion needed
*/
bool String::needs_conversion_on_storage(size_t arg_length,
                                         CHARSET_INFO *cs_from,
                                         CHARSET_INFO *cs_to)
{
  uint32 offset;
  return (needs_conversion(arg_length, cs_from, cs_to, &offset) ||
          /* force conversion when storing a binary string */
          (cs_from == &my_charset_bin &&
          /* into a non-binary destination */
           cs_to != &my_charset_bin &&
           /* and any of the following is true :*/
           (
            /* it's a variable length encoding */
            cs_to->mbminlen != cs_to->mbmaxlen ||
            /* longer than 2 bytes : neither 1 byte nor ucs2 */
            cs_to->mbminlen > 2 ||
            /* and is not a multiple of the char byte size */
            0 != (arg_length % cs_to->mbmaxlen)
           )
          )
         );
}


/*
  Copy a multi-byte character sets with adding leading zeros.

  SYNOPSIS

  copy_aligned()
  str			String to copy
  arg_length		Length of string. This should NOT be dividable with
			cs->mbminlen.
  offset		arg_length % cs->mb_minlength
  cs			Character set for 'str'

  NOTES
    For real multi-byte, ascii incompatible charactser sets,
    like UCS-2, add leading zeros if we have an incomplete character.
    Thus, 
      SELECT _ucs2 0xAA 
    will automatically be converted into
      SELECT _ucs2 0x00AA

  RETURN
    0  ok
    1  error
*/

bool String::copy_aligned(const char *str, size_t arg_length, size_t offset,
			  CHARSET_INFO *cs)
{
  /* How many bytes are in incomplete character */
  offset= cs->mbminlen - offset; /* How many zeros we should prepend */
  DBUG_ASSERT(offset && offset != cs->mbminlen);

  size_t aligned_length= arg_length + offset;
  if (alloc(aligned_length))
    return TRUE;
  
  /*
    Note, this is only safe for big-endian UCS-2.
    If we add little-endian UCS-2 sometimes, this code
    will be more complicated. But it's OK for now.
  */
  bzero((char*) Ptr, offset);
  memcpy(Ptr + offset, str, arg_length);
  Ptr[aligned_length]=0;
  /* str_length is always >= 0 as arg_length is != 0 */
  str_length= (uint32)aligned_length;
  set_charset(cs);
  return FALSE;
}


bool String::set_or_copy_aligned(const char *str, size_t arg_length,
				 CHARSET_INFO *cs)
{
  /* How many bytes are in incomplete character */
  size_t offset= (arg_length % cs->mbminlen); 
  
  if (!offset)
  {
    /* All characters are complete, just use given string */
    set(str, arg_length, cs);
    return FALSE;
  }
  return copy_aligned(str, arg_length, offset, cs);
}


/**
   Copies the character data into this String, with optional character set
   conversion.

   @return
   FALSE ok
   TRUE  Could not allocate result buffer

*/

bool String::copy(const char *str, size_t arg_length,
		  CHARSET_INFO *from_cs, CHARSET_INFO *to_cs, uint *errors)
{
  uint32 offset;

  DBUG_ASSERT(!str || str != Ptr);
  
  if (!needs_conversion(arg_length, from_cs, to_cs, &offset))
  {
    *errors= 0;
    return copy(str, arg_length, to_cs);
  }
  if ((from_cs == &my_charset_bin) && offset)
  {
    *errors= 0;
    return copy_aligned(str, arg_length, offset, to_cs);
  }
  size_t new_length= to_cs->mbmaxlen*arg_length;
  if (alloc(new_length))
    return TRUE;
  str_length=copy_and_convert((char*) Ptr, new_length, to_cs,
                              str, arg_length, from_cs, errors);
  set_charset(to_cs);
  return FALSE;
}


/*
  Set a string to the value of a latin1-string, keeping the original charset
  
  SYNOPSIS
    copy_or_set()
    str			String of a simple charset (latin1)
    arg_length		Length of string

  IMPLEMENTATION
    If string object is of a simple character set, set it to point to the
    given string.
    If not, make a copy and convert it to the new character set.

  RETURN
    0	ok
    1	Could not allocate result buffer

*/

bool String::set_ascii(const char *str, size_t arg_length)
{
  if (mbminlen() == 1)
  {
    set(str, arg_length, charset());
    return 0;
  }
  uint dummy_errors;
  return copy(str, (uint32) arg_length, &my_charset_latin1,
              charset(), &dummy_errors);
}


/* This is used by mysql.cc */

bool Binary_string::fill(uint32 max_length,char fill_char)
{
  if (str_length > max_length)
    Ptr[str_length=max_length]=0;
  else
  {
    if (realloc(max_length))
      return TRUE;
    bfill(Ptr+str_length,max_length-str_length,fill_char);
    str_length=max_length;
  }
  return FALSE;
}

void String::strip_sp()
{
   while (str_length && my_isspace(charset(), Ptr[str_length-1]))
    str_length--;
}


/*
  Append an ASCII string to the a string of the current character set
*/

bool String::append(const char *s,size_t size)
{
  DBUG_ASSERT(size <= UINT_MAX32);
  uint32 arg_length= (uint32) size;
  if (!arg_length)
    return FALSE;

  /*
    For an ASCII incompatible string, e.g. UCS-2, we need to convert
  */
  if (mbminlen() > 1)
  {
    uint32 add_length= arg_length * mbmaxlen();
    uint dummy_errors;
    if (realloc_with_extra_if_needed(str_length+ add_length))
      return TRUE;
    str_length+= copy_and_convert(Ptr + str_length, add_length, charset(),
				  s, arg_length, &my_charset_latin1,
                                  &dummy_errors);
    return FALSE;
  }

  /*
    For an ASCII compatinble string we can just append.
  */
  return Binary_string::append(s, arg_length);
}


bool Binary_string::append_longlong(longlong val)
{
  if (realloc(str_length+MAX_BIGINT_WIDTH+2))
    return TRUE;
  char *end= (char*) longlong10_to_str(val, (char*) Ptr + str_length, -10);
  str_length= (uint32)(end - Ptr);
  return FALSE;
}


bool Binary_string::append_ulonglong(ulonglong val)
{
  if (realloc(str_length+MAX_BIGINT_WIDTH+2))
    return TRUE;
  char *end= (char*) longlong10_to_str(val, (char*) Ptr + str_length, 10);
  str_length= (uint32) (end - Ptr);
  return FALSE;
}

/*
  Append a string in the given charset to the string
  with character set recoding
*/

bool String::append(const char *s, size_t arg_length, CHARSET_INFO *cs)
{
  uint32 offset;
  
  if (needs_conversion((uint32)arg_length, cs, charset(), &offset))
  {
    size_t add_length;
    if ((cs == &my_charset_bin) && offset)
    {
      DBUG_ASSERT(mbminlen() > offset);
      offset= mbminlen() - offset; // How many characters to pad
      add_length= arg_length + offset;
      if (realloc(str_length + add_length))
        return TRUE;
      bzero((char*) Ptr + str_length, offset);
      memcpy(Ptr + str_length + offset, s, arg_length);
      str_length+= (uint32)add_length;
      return FALSE;
    }

    add_length= arg_length / cs->mbminlen * mbmaxlen();
    uint dummy_errors;
    if (realloc_with_extra_if_needed(str_length + add_length)) 
      return TRUE;
    str_length+= copy_and_convert(Ptr + str_length, (uint32)add_length, charset(),
                                  s, (uint32)arg_length, cs, &dummy_errors);
    return false;
  }
  return Binary_string::append(s, arg_length);
}


bool Binary_string::append(IO_CACHE* file, uint32 arg_length)
{
  if (realloc_with_extra_if_needed(str_length+arg_length))
    return TRUE;
  if (my_b_read(file, (uchar*) Ptr + str_length, arg_length))
  {
    shrink(str_length ? str_length : 1);
    return TRUE;
  }
  str_length+=arg_length;
  return FALSE;
}


/**
  Append a parenthesized number to String.
  Used in various pieces of SHOW related code.

  @param nr     Number
  @param radix  Radix, optional parameter, 10 by default.
*/
bool String::append_parenthesized(long nr, int radix)
{
  char buff[64], *end;
  buff[0]= '(';
  end= int10_to_str(nr, buff + 1, radix);
  *end++ = ')';
  return append(buff, (uint) (end - buff));
}


bool String::append_with_prefill(const char *s,uint32 arg_length,
		 uint32 full_length, char fill_char)
{
  int t_length= arg_length > full_length ? arg_length : full_length;

  if (realloc_with_extra_if_needed(str_length + t_length))
    return TRUE;
  t_length= full_length - arg_length;
  if (t_length > 0)
  {
    bfill(Ptr+str_length, t_length, fill_char);
    str_length=str_length + t_length;
  }
  append(s, arg_length);
  return FALSE;
}


int Static_binary_string::strstr(const Static_binary_string &s, uint32 offset)
{
  if (s.length()+offset <= str_length)
  {
    if (!s.length())
      return ((int) offset);	// Empty string is always found

    const char *str = Ptr+offset;
    const char *search=s.ptr();
    const char *end=Ptr+str_length-s.length()+1;
    const char *search_end=s.ptr()+s.length();
skip:
    while (str != end)
    {
      if (*str++ == *search)
      {
	char *i,*j;
	i=(char*) str; j=(char*) search+1;
	while (j != search_end)
	  if (*i++ != *j++) goto skip;
	return (int) (str-Ptr) -1;
      }
    }
  }
  return -1;
}

/*
** Search string from end. Offset is offset to the end of string
*/

int Static_binary_string::strrstr(const Static_binary_string &s, uint32 offset)
{
  if (s.length() <= offset && offset <= str_length)
  {
    if (!s.length())
      return offset;				// Empty string is always found
    const char *str = Ptr+offset-1;
    const char *search=s.ptr()+s.length()-1;

    const char *end=Ptr+s.length()-2;
    const char *search_end=s.ptr()-1;
skip:
    while (str != end)
    {
      if (*str-- == *search)
      {
	char *i,*j;
	i=(char*) str; j=(char*) search-1;
	while (j != search_end)
	  if (*i-- != *j--) goto skip;
	return (int) (i-Ptr) +1;
      }
    }
  }
  return -1;
}


bool Binary_string::replace(uint32 offset, uint32 arg_length,
                            const char *to, uint32 to_length)
{
  long diff = (long) to_length-(long) arg_length;
  if (offset+arg_length <= str_length)
  {
    if (diff < 0)
    {
      if (to_length)
	memcpy(Ptr+offset,to,to_length);
      bmove(Ptr+offset+to_length,Ptr+offset+arg_length,
	    str_length-offset-arg_length);
    }
    else
    {
      if (diff)
      {
	if (realloc_with_extra_if_needed(str_length+(uint32) diff))
	  return TRUE;
	bmove_upp((uchar*) Ptr+str_length+diff, (uchar*) Ptr+str_length,
		  str_length-offset-arg_length);
      }
      if (to_length)
	memcpy(Ptr+offset,to,to_length);
    }
    str_length+=(uint32) diff;
  }
  return FALSE;
}


// added by Holyfoot for "geometry" needs
int Binary_string::reserve(size_t space_needed, size_t grow_by)
{
  if (Alloced_length < str_length + space_needed)
  {
    if (realloc(Alloced_length + MY_MAX(space_needed, grow_by) - 1))
      return TRUE;
  }
  return FALSE;
}

void Static_binary_string::qs_append(const char *str, size_t len)
{
  memcpy(Ptr + str_length, str, len + 1);
  str_length += (uint32)len;
}

void Static_binary_string::qs_append(double d)
{
  char *buff = Ptr + str_length;
  str_length+= (uint32) my_gcvt(d, MY_GCVT_ARG_DOUBLE, FLOATING_POINT_BUFFER - 1, buff,
                       NULL);
}

void Static_binary_string::qs_append(double *d)
{
  double ld;
  float8get(ld, (char*) d);
  qs_append(ld);
}

void Static_binary_string::qs_append(int i)
{
  char *buff= Ptr + str_length;
  char *end= int10_to_str(i, buff, -10);
  str_length+= (int) (end-buff);
}

void Static_binary_string::qs_append(ulonglong i)
{
  char *buff= Ptr + str_length;
  char *end= longlong10_to_str(i, buff, 10);
  str_length+= (int) (end-buff);
}

/*
  Compare strings according to collation, without end space.

  SYNOPSIS
    sortcmp()
    s		First string
    t		Second string
    cs		Collation

  NOTE:
    Normally this is case sensitive comparison

  RETURN
  < 0	s < t
  0	s == t
  > 0	s > t
*/


int sortcmp(const String *s,const String *t, CHARSET_INFO *cs)
{
 return cs->coll->strnncollsp(cs,
                              (uchar *) s->ptr(),s->length(),
                              (uchar *) t->ptr(),t->length());
}


/*
  Compare strings byte by byte. End spaces are also compared.

  SYNOPSIS
    stringcmp()
    s		First string
    t		Second string

  NOTE:
    Strings are compared as a stream of uchars

  RETURN
  < 0	s < t
  0	s == t
  > 0	s > t
*/


int stringcmp(const String *s,const String *t)
{
  uint32 s_len=s->length(),t_len=t->length(),len=MY_MIN(s_len,t_len);
  int cmp= memcmp(s->ptr(), t->ptr(), len);
  return (cmp) ? cmp : (int) (s_len - t_len);
}


/**
  Return a string which has the same value with "from" and
  which is safe to modify, trying to avoid unnecessary allocation
  and copying when possible.

  @param to           Buffer. Must not be a constant string.
  @param from         Some existing value. We'll try to reuse it.
                      Can be a constant or a variable string.
  @param from_length  The total size that will be possibly needed.
                      Note, can be 0.

  Note, in some cases "from" and "to" can point to the same object.

  If "from" is a variable string and its allocated memory is enough
  to store "from_length" bytes, then "from" is returned as is.

  If "from" is a variable string and its allocated memory is not enough
  to store "from_length" bytes, then "from" is reallocated and returned.

  Otherwise (if "from" is a constant string, or looks like a constant string),
  then "to" is reallocated to fit "from_length" bytes, the value is copied
  from "from" to "to", then "to" is returned.
*/
String *copy_if_not_alloced(String *to,String *from,uint32 from_length)
{
  DBUG_ASSERT(to);
  /*
    If "from" is a constant string, e.g.:
       SELECT INSERT('', <pos>, <length>, <replacement>);
    we should not return it. See MDEV-9332.

    The code below detects different string types:

    a. All constant strings have Alloced_length==0 and alloced==false.
       They point to a static memory array, or a mem_root memory,
       and should stay untouched until the end of their life cycle.
       Not safe to reuse.

    b. Some variable string have Alloced_length==0 and alloced==false initially,
       they are not bound to any char array and allocate space on the first use
       (and become #d). A typical example of such String is Item::str_value.
       This type of string could be reused, but there is no a way to distinguish
       them from the true constant strings (#a).
       Not safe to reuse.

    c. Some variable strings have Alloced_length>0 and alloced==false.
       They point to a fixed size writtable char array (typically on stack)
       initially but can later allocate more space on the heap when the
       fixed size array is too small (these strings become #d after allocation).
       Safe to reuse.

    d. Some variable strings have Alloced_length>0 and alloced==true.
       They already store data on the heap.
       Safe to reuse.

    e. Some strings can have Alloced_length==0 and alloced==true.
       This type of strings allocate space on the heap, but then are marked
       as constant strings using String::mark_as_const().
       A typical example - the result of a character set conversion
       of a constant string.
       Not safe to reuse.
  */
  if (from->alloced_length() > 0) // "from" is  #c or #d (not a constant)
  {
    if (from->alloced_length() >= from_length)
      return from; // #c or #d (large enough to store from_length bytes)

    if (from->is_alloced())
    {
      (void) from->realloc(from_length);
      return from; // #d (reallocated to fit from_length bytes)
    }
    /*
      "from" is of type #c. It currently points to a writtable char array
      (typically on stack), but is too small for "from_length" bytes.
      We need to reallocate either "from" or "to".

      "from" typically points to a temporary buffer inside Item_xxx::val_str(),
      or to Item::str_value, and thus is "less permanent" than "to".

      Reallocating "to" may give more benifits:
      - "to" can point to a "more permanent" storage and can be reused
        for multiple rows, e.g. str_buffer in Protocol::send_result_set_row(),
        which is passed to val_str() for all string type rows.
      - "from" can stay pointing to its original fixed size stack char array,
        and thus reduce the total amount of my_alloc/my_free.
    */
  }

  if (from == to)
  {
    /*
      Possible string types:
      #a  not possible (constants should not be passed as "to")
      #b  possible     (a fresh variable with no associated char buffer)
      #c  possible     (a variable with a char buffer,
                        in case it's smaller than fixed_length)
      #d  not possible (handled earlier)
      #e  not possible (constants should not be passed as "to")

      If a string of types #a or #e appears here, that means the caller made
      something wrong. Otherwise, it's safe to reallocate and return "to".

      Note, as we can't distinguish between #a and #b for sure,
      so we can't assert "not #a", but we can at least assert "not #e".
    */
    DBUG_ASSERT(!from->is_alloced() || from->alloced_length() > 0); // Not #e

    (void) from->realloc(from_length);
    return from;
  }
<<<<<<< HEAD
  if (to->alloc(from_length))
=======
  if (from->uses_buffer_owned_by(to))
  {
    DBUG_ASSERT(!from->alloced);
    DBUG_ASSERT(to->alloced);
    /*
      "from" is a constant string pointing to a fragment of alloced string "to":
        to=  xxxFFFyyy
      - FFF is the part of "to" pointed by "from"
      - xxx is the part of "to" before "from"
      - yyy is the part of "to" after "from"
    */
    uint32 xxx_length= (uint32) (from->ptr() - to->ptr());
    uint32 yyy_length= (uint32) (to->end() - from->end());
    DBUG_ASSERT(to->length() >= yyy_length);
    to->length(to->length() - yyy_length); // Remove the "yyy" part
    DBUG_ASSERT(to->length() >= xxx_length);
    to->replace(0, xxx_length, "", 0);     // Remove the "xxx" part
    to->realloc(from_length);
    to->str_charset= from->str_charset;
    return to;
  }
  if (to->realloc(from_length))
>>>>>>> 2ae83aff
    return from;				// Actually an error
  if ((to->str_length=MY_MIN(from->str_length,from_length)))
    memcpy(to->Ptr,from->Ptr,to->str_length);
  to->set_charset(*from);
  return to; // "from" was of types #a, #b, #e, or small #c.
}


/****************************************************************************
  Help functions
****************************************************************************/

/**
  Copy string with HEX-encoding of "bad" characters.

  @details This functions copies the string pointed by "src"
  to the string pointed by "dst". Not more than "srclen" bytes
  are read from "src". Any sequences of bytes representing
  a not-well-formed substring (according to cs) are hex-encoded,
  and all well-formed substrings (according to cs) are copied as is.
  Not more than "dstlen" bytes are written to "dst". The number 
  of bytes written to "dst" is returned.
  
   @param      cs       character set pointer of the destination string
   @param[out] dst      destination string
   @param      dstlen   size of dst
   @param      src      source string
   @param      srclen   length of src

   @retval     result length
*/

size_t
my_copy_with_hex_escaping(CHARSET_INFO *cs,
                          char *dst, size_t dstlen,
                          const char *src, size_t srclen)
{
  const char *srcend= src + srclen;
  char *dst0= dst;

  for ( ; src < srcend ; )
  {
    size_t chlen;
    if ((chlen= my_ismbchar(cs, src, srcend)))
    {
      if (dstlen < chlen)
        break; /* purecov: inspected */
      memcpy(dst, src, chlen);
      src+= chlen;
      dst+= chlen;
      dstlen-= chlen;
    }
    else if (*src & 0x80)
    {
      if (dstlen < 4)
        break; /* purecov: inspected */
      *dst++= '\\';
      *dst++= 'x';
      APPEND_HEX(dst, (uchar) *src);
      src++;
      dstlen-= 4;
    }
    else
    {
      if (dstlen < 1)
        break; /* purecov: inspected */
      *dst++= *src++;
      dstlen--;
    }
  }
  return dst - dst0;
}


/*
  Copy a string,
  with optional character set conversion,
  with optional left padding (for binary -> UCS2 conversion)

  Bad input bytes are replaced to '?'.

  The string that is written to "to" is always well-formed.

  @param to                  The destination string
  @param to_length           Space available in "to"
  @param to_cs               Character set of the "to" string
  @param from                The source string
  @param from_length         Length of the "from" string
  @param from_cs             Character set of the "from" string
  @param nchars              Copy not more than "nchars" characters

  The members as set as follows:
  m_well_formed_error_pos    To the position when "from" is not well formed
                             or NULL otherwise.
  m_cannot_convert_error_pos To the position where a not convertable
                             character met, or NULL otherwise.
  m_source_end_pos           To the position where scanning of the "from"
                             string stopped.

  @returns                   number of bytes that were written to 'to'
*/
uint
String_copier::well_formed_copy(CHARSET_INFO *to_cs,
                                char *to, size_t to_length,
                                CHARSET_INFO *from_cs,
                                const char *from, size_t from_length, size_t nchars)
{
  if ((to_cs == &my_charset_bin) || 
      (from_cs == &my_charset_bin) ||
      (to_cs == from_cs) ||
      my_charset_same(from_cs, to_cs))
  {
    m_cannot_convert_error_pos= NULL;
    return (uint) to_cs->cset->copy_fix(to_cs, to, to_length, from, from_length,
                                 nchars, this);
  }
  return (uint) my_convert_fix(to_cs, to, to_length, from_cs, from, from_length,
                        nchars, this, this);
}



/*
  Append characters to a single-quoted string '...', escaping special
  characters with backslashes as necessary.
  Does not add the enclosing quotes, this is left up to caller.
*/
#define APPEND(X)   if (append(X)) return 1; else break
bool String::append_for_single_quote(const char *st, size_t len)
{
  const char *end= st+len;
  for (; st < end; st++)
  {
    uchar c= *st;
    switch (c)
    {
    case '\\':   APPEND(STRING_WITH_LEN("\\\\"));
    case '\0':   APPEND(STRING_WITH_LEN("\\0"));
    case '\'':   APPEND(STRING_WITH_LEN("\\'"));
    case '\n':   APPEND(STRING_WITH_LEN("\\n"));
    case '\r':   APPEND(STRING_WITH_LEN("\\r"));
    case '\032': APPEND(STRING_WITH_LEN("\\Z"));
    default:     APPEND(c);
    }
  }
  return 0;
}

void String::print(String *str) const
{
  str->append_for_single_quote(Ptr, str_length);
}


void String::print_with_conversion(String *print, CHARSET_INFO *cs) const
{
  StringBuffer<256> tmp(cs);
  uint errors= 0;
  tmp.copy(this, cs, &errors);
  tmp.print(print);
}


/**
  Convert string to printable ASCII string

  @details This function converts input string "from" replacing non-ASCII bytes
  with hexadecimal sequences ("\xXX") optionally appending "..." to the end of
  the resulting string.
  This function used in the ER_TRUNCATED_WRONG_VALUE_FOR_FIELD error messages,
  e.g. when a string cannot be converted to a result charset.


  @param    to          output buffer
  @param    to_len      size of the output buffer (8 bytes or greater)
  @param    from        input string
  @param    from_len    size of the input string
  @param    from_cs     input charset
  @param    nbytes      maximal number of bytes to convert (from_len if 0)

  @return   number of bytes in the output string
*/

uint convert_to_printable(char *to, size_t to_len,
                          const char *from, size_t from_len,
                          CHARSET_INFO *from_cs, size_t nbytes /*= 0*/)
{
  /* needs at least 8 bytes for '\xXX...' and zero byte */
  DBUG_ASSERT(to_len >= 8);

  char *t= to;
  char *t_end= to + to_len - 1; // '- 1' is for the '\0' at the end
  const char *f= from;
  const char *f_end= from + (nbytes ? MY_MIN(from_len, nbytes) : from_len);
  char *dots= to; // last safe place to append '...'

  if (!f || t == t_end)
    return 0;

  for (; t < t_end && f < f_end; f++)
  {
    /*
      If the source string is ASCII compatible (mbminlen==1)
      and the source character is in ASCII printable range (0x20..0x7F),
      then display the character as is.
      
      Otherwise, if the source string is not ASCII compatible (e.g. UCS2),
      or the source character is not in the printable range,
      then print the character using HEX notation.
    */
    if (((unsigned char) *f) >= 0x20 &&
        ((unsigned char) *f) <= 0x7F &&
        from_cs->mbminlen == 1)
    {
      *t++= *f;
    }
    else
    {
      if (t_end - t < 4) // \xXX
        break;
      *t++= '\\';
      *t++= 'x';
      APPEND_HEX(t, *f);
    }
    if (t_end - t >= 3) // '...'
      dots= t;
  }
  if (f < from + from_len)
    memcpy(dots, STRING_WITH_LEN("...\0"));
  else
    *t= '\0';
  return (uint) (t - to);
}<|MERGE_RESOLUTION|>--- conflicted
+++ resolved
@@ -941,13 +941,10 @@
     (void) from->realloc(from_length);
     return from;
   }
-<<<<<<< HEAD
-  if (to->alloc(from_length))
-=======
   if (from->uses_buffer_owned_by(to))
   {
-    DBUG_ASSERT(!from->alloced);
-    DBUG_ASSERT(to->alloced);
+    DBUG_ASSERT(!from->is_alloced());
+    DBUG_ASSERT(to->is_alloced());
     /*
       "from" is a constant string pointing to a fragment of alloced string "to":
         to=  xxxFFFyyy
@@ -962,11 +959,10 @@
     DBUG_ASSERT(to->length() >= xxx_length);
     to->replace(0, xxx_length, "", 0);     // Remove the "xxx" part
     to->realloc(from_length);
-    to->str_charset= from->str_charset;
+    to->set_charset(from->charset());
     return to;
   }
-  if (to->realloc(from_length))
->>>>>>> 2ae83aff
+  if (to->alloc(from_length))
     return from;				// Actually an error
   if ((to->str_length=MY_MIN(from->str_length,from_length)))
     memcpy(to->Ptr,from->Ptr,to->str_length);
