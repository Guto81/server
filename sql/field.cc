--- conflicted
+++ resolved
@@ -4684,9 +4684,6 @@
 }
 
 
-<<<<<<< HEAD
-int Field_blob::store(const char *from,uint length,CHARSET_INFO *cs)
-=======
 /*
   Put a blob length field into a record buffer.
 
@@ -4723,8 +4720,7 @@
 }
 
 
-void Field_blob::store(const char *from,uint len)
->>>>>>> 07589a6d
+int Field_blob::store(const char *from,uint length,CHARSET_INFO *cs)
 {
   if (!length)
   {
