--- conflicted
+++ resolved
@@ -221,13 +221,9 @@
     info->error= 0;
     return 0;					/* EOF */
   }
-<<<<<<< HEAD
-  if ((length= mysql_file_read(info->file, info->buffer, max_length,
-=======
   DBUG_EXECUTE_IF ("simulate_my_b_fill_error",
                    {DBUG_SET("+d,simulate_file_read_error");});
-  if ((length= my_read(info->file,info->buffer,max_length,
->>>>>>> b990818c
+  if ((length= mysql_file_read(info->file, info->buffer, max_length,
                        info->myflags)) == (size_t) -1)
   {
     info->error= -1;
