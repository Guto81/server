# Copyright (C) 2000-2006 MySQL AB
# 
# This program is free software; you can redistribute it and/or modify
# it under the terms of the GNU General Public License as published by
# the Free Software Foundation; version 2 of the License.
# 
# This program is distributed in the hope that it will be useful,
# but WITHOUT ANY WARRANTY; without even the implied warranty of
# MERCHANTABILITY or FITNESS FOR A PARTICULAR PURPOSE.  See the
# GNU General Public License for more details.
# 
# You should have received a copy of the GNU General Public License
# along with this program; if not, write to the Free Software
# Foundation, Inc., 59 Temple Place, Suite 330, Boston, MA  02111-1307  USA

# This file is public domain and comes with NO WARRANTY of any kind

INCLUDES =		-I$(top_builddir)/include -I$(top_srcdir)/include
pkglib_LIBRARIES =	libmystrings.a

# Exact one of ASSEMBLER_X
if ASSEMBLER_x86
ASRCS		= strings-x86.s longlong2str-x86.s my_strtoll10-x86.s
CSRCS		= bfill.c bmove.c bmove512.c bchange.c strxnmov.c int2str.c str2int.c r_strinstr.c strtod.c bcmp.c strtol.c strtoul.c strtoll.c strtoull.c llstr.c strnlen.c ctype.c ctype-simple.c ctype-mb.c ctype-big5.c ctype-cp932.c ctype-czech.c ctype-eucjpms.c ctype-euc_kr.c ctype-gb2312.c ctype-gbk.c ctype-sjis.c ctype-tis620.c ctype-ujis.c ctype-utf8.c ctype-ucs2.c ctype-uca.c ctype-win1250ch.c ctype-bin.c ctype-latin1.c my_vsnprintf.c xml.c decimal.c ctype-extra.c str_alloc.c longlong2str_asm.c my_strchr.c
else
if ASSEMBLER_sparc32
# These file MUST all be on the same line!! Otherwise automake
# generats a very broken makefile
ASRCS		= bmove_upp-sparc.s strappend-sparc.s strend-sparc.s strinstr-sparc.s strmake-sparc.s strmov-sparc.s strnmov-sparc.s strstr-sparc.s
CSRCS		= strcont.c strfill.c strcend.c is_prefix.c longlong2str.c bfill.c bmove.c bmove512.c bchange.c strxnmov.c int2str.c str2int.c r_strinstr.c strtod.c bcmp.c strtol.c strtoul.c strtoll.c strtoull.c llstr.c strnlen.c strxmov.c ctype.c ctype-simple.c ctype-mb.c ctype-big5.c ctype-cp932.c ctype-czech.c ctype-eucjpms.c ctype-euc_kr.c ctype-gb2312.c ctype-gbk.c ctype-sjis.c ctype-tis620.c ctype-ujis.c ctype-utf8.c ctype-ucs2.c ctype-uca.c ctype-win1250ch.c ctype-bin.c ctype-latin1.c my_vsnprintf.c xml.c decimal.c ctype-extra.c my_strtoll10.c str_alloc.c my_strchr.c
else
#no assembler
ASRCS		=
# These file MUST all be on the same line!! Otherwise automake
# generats a very broken makefile
CSRCS		= strxmov.c bmove_upp.c strappend.c strcont.c strend.c strfill.c strcend.c is_prefix.c strstr.c strinstr.c strmake.c strnmov.c strmov.c longlong2str.c bfill.c bmove.c bmove512.c bchange.c strxnmov.c int2str.c str2int.c r_strinstr.c strtod.c bcmp.c strtol.c strtoul.c strtoll.c strtoull.c llstr.c strnlen.c ctype.c ctype-simple.c ctype-mb.c ctype-big5.c ctype-cp932.c ctype-czech.c ctype-eucjpms.c ctype-euc_kr.c ctype-gb2312.c ctype-gbk.c ctype-sjis.c ctype-tis620.c ctype-ujis.c ctype-utf8.c ctype-ucs2.c ctype-uca.c ctype-win1250ch.c ctype-bin.c ctype-latin1.c my_vsnprintf.c xml.c decimal.c ctype-extra.c my_strtoll10.c str_alloc.c my_strchr.c
endif
endif

libmystrings_a_SOURCES = $(ASRCS) $(CSRCS)
noinst_PROGRAMS = conf_to_src
CLEANFILES = str_test uctypedump test_decimal
# Default charset definitions
EXTRA_DIST =		ctype-big5.c ctype-cp932.c ctype-czech.c ctype-eucjpms.c ctype-euc_kr.c ctype-win1250ch.c \
			ctype-gb2312.c ctype-gbk.c ctype-sjis.c ctype-utf8.c \
			ctype-ucs2.c ctype-uca.c ctype-tis620.c ctype-ujis.c \
			xml.c decimal.c strto.c strings-x86.s \
			longlong2str.c longlong2str-x86.s longlong2str_asm.c \
			my_strtoll10.c my_strtoll10-x86.s \
			strxmov.c bmove_upp.c strappend.c strcont.c strend.c \
			strfill.c strcend.c is_prefix.c strstr.c strinstr.c \
			strmake.c strnmov.c strmov.c strnlen.c \
			bmove_upp-sparc.s strappend-sparc.s strend-sparc.s \
			strinstr-sparc.s strmake-sparc.s strmov-sparc.s \
			strnmov-sparc.s strstr-sparc.s strxmov-sparc.s \
<<<<<<< HEAD
			t_ctype.h my_strchr.c CMakeLists.txt
=======
			t_ctype.h CMakeLists.txt CHARSET_INFO.txt
>>>>>>> dad07ffe

libmystrings_a_LIBADD=
conf_to_src_SOURCES = conf_to_src.c xml.c ctype.c bcmp.c
conf_to_src_LDADD=
#force static linking of conf_to_src - essential when linking against
#custom installation of libc
conf_to_src_LDFLAGS= @NOINST_LDFLAGS@

# This is because the dependency tracking misses @FOO@ vars in sources.
#strtoull.o:		@CHARSET_OBJS@


FLAGS=$(DEFS) $(INCLUDES) $(CPPFLAGS) $(CFLAGS) @NOINST_LDFLAGS@

str_test: str_test.c $(pkglib_LIBRARIES)
	$(LINK) $(FLAGS) -DMAIN $(INCLUDES) $(srcdir)/str_test.c $(LDADD) $(pkglib_LIBRARIES)

uctypedump: uctypedump.c
	$(LINK) $(INCLUDES) $(srcdir)/uctypedump.c

test_decimal$(EXEEXT): decimal.c $(pkglib_LIBRARIES)
	$(CP) $(srcdir)/decimal.c ./test_decimal.c
	$(LINK) $(FLAGS) -DMAIN  ./test_decimal.c $(LDADD) $(pkglib_LIBRARIES)
	$(RM) -f ./test_decimal.c

# Don't update the files from bitkeeper
%::SCCS/s.%
<|MERGE_RESOLUTION|>--- conflicted
+++ resolved
@@ -53,11 +53,8 @@
 			bmove_upp-sparc.s strappend-sparc.s strend-sparc.s \
 			strinstr-sparc.s strmake-sparc.s strmov-sparc.s \
 			strnmov-sparc.s strstr-sparc.s strxmov-sparc.s \
-<<<<<<< HEAD
-			t_ctype.h my_strchr.c CMakeLists.txt
-=======
-			t_ctype.h CMakeLists.txt CHARSET_INFO.txt
->>>>>>> dad07ffe
+			t_ctype.h my_strchr.c CMakeLists.txt \
+			CHARSET_INFO.txt
 
 libmystrings_a_LIBADD=
 conf_to_src_SOURCES = conf_to_src.c xml.c ctype.c bcmp.c
