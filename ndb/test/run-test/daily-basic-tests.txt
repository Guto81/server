--- conflicted
+++ resolved
@@ -353,18 +353,10 @@
 cmd: testScan
 args: -n ScanRestart T1
 
-<<<<<<< HEAD
-=======
 max-time: 500
 cmd: testScan
 args: -l 100 -n Scan-bug8262 T7
 
-# OLD FLEX
-max-time: 500
-cmd: flexBench
-args: -c 25 -t 10 
-
->>>>>>> dc88f847
 max-time: 500
 cmd: testScan
 args: -n ScanParallelism
