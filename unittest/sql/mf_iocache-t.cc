--- conflicted
+++ resolved
@@ -358,11 +358,7 @@
       // random size 2nd read
       res= my_b_read(&info, buf_i + total + MY_MIN(19, curr_read_size),
                      19 >= curr_read_size ? 0 : curr_read_size - 19);
-<<<<<<< HEAD
-      ok(res == 0, "rest of read %lu", (ulong) (curr_read_size - 19));
-=======
       ok(res == 0, "rest of read %zu", curr_read_size - 19);
->>>>>>> 7b42d892
       // mark read bytes in the used part of the cache buffer
       memset(info.buffer, 0, info.read_pos - info.buffer);
 
