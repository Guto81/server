dnl -*- ksh -*-
dnl Process this file with autoconf to produce a configure script.

AC_PREREQ(2.52)dnl		Minimum Autoconf version required.

AC_INIT(sql/mysqld.cc)
AC_CANONICAL_SYSTEM
# The Docs Makefile.am parses this line!
# remember to also update version.c in ndb
#
# When changing major version number please also check switch statement
# in mysqlbinlog::check_master_version().
AM_INIT_AUTOMAKE(mysql, 5.1.20-beta)
AM_CONFIG_HEADER(config.h)

PROTOCOL_VERSION=10
DOT_FRM_VERSION=6
# See the libtool docs for information on how to do shared lib versions.
SHARED_LIB_MAJOR_VERSION=15
SHARED_LIB_VERSION=$SHARED_LIB_MAJOR_VERSION:0:0
NDB_SHARED_LIB_MAJOR_VERSION=3
NDB_SHARED_LIB_VERSION=$NDB_SHARED_LIB_MAJOR_VERSION:0:0
# Set all version vars based on $VERSION. How do we do this more elegant ?
# Remember that regexps needs to quote [ and ] since this is run through m4
MYSQL_NO_DASH_VERSION=`echo $VERSION | sed -e "s|[[a-z]]*-.*$||"`
MYSQL_BASE_VERSION=`echo $MYSQL_NO_DASH_VERSION | sed -e "s|\.[[^.]]*$||"`
MYSQL_VERSION_ID=`echo $MYSQL_NO_DASH_VERSION | sed -e 's|[[^0-9.]].*$||;s|$|.|' | sed -e 's/[[^0-9.]]//g; s/\./  /g; s/ \([[0-9]]\) / 0\\1 /g; s/ //g'`

# Add previous major version for debian package upgrade path
MYSQL_PREVIOUS_BASE_VERSION=5.0

# The port should be constant for a LONG time
MYSQL_TCP_PORT_DEFAULT=3306
MYSQL_UNIX_ADDR_DEFAULT="/tmp/mysql.sock"

dnl Include m4 
sinclude(config/ac-macros/alloca.m4)
sinclude(config/ac-macros/check_cpu.m4)
sinclude(config/ac-macros/character_sets.m4)
sinclude(config/ac-macros/compiler_flag.m4)
sinclude(config/ac-macros/plugins.m4)
sinclude(config/ac-macros/ha_ndbcluster.m4)
sinclude(config/ac-macros/large_file.m4)
sinclude(config/ac-macros/misc.m4)
sinclude(config/ac-macros/readline.m4)
sinclude(config/ac-macros/ssl.m4)
sinclude(config/ac-macros/zlib.m4)

# Remember to add a directory sql/share/LANGUAGE
AVAILABLE_LANGUAGES="\
czech danish dutch english estonian french german greek hungarian \
italian japanese korean norwegian norwegian-ny polish portuguese \
romanian russian serbian slovak spanish swedish ukrainian"

#####
#####

AC_SUBST(MYSQL_NO_DASH_VERSION)
AC_SUBST(MYSQL_BASE_VERSION)
AC_SUBST(MYSQL_VERSION_ID)
AC_SUBST(MYSQL_PREVIOUS_BASE_VERSION)
AC_SUBST(PROTOCOL_VERSION)
AC_DEFINE_UNQUOTED([PROTOCOL_VERSION], [$PROTOCOL_VERSION],
                   [mysql client protocol version])
AC_SUBST(DOT_FRM_VERSION)
AC_DEFINE_UNQUOTED([DOT_FRM_VERSION], [$DOT_FRM_VERSION],
                   [Version of .frm files])
AC_SUBST(SHARED_LIB_MAJOR_VERSION)
AC_SUBST(SHARED_LIB_VERSION)
AC_SUBST(AVAILABLE_LANGUAGES)


# Canonicalize the configuration name.
SYSTEM_TYPE="$host_vendor-$host_os"
MACHINE_TYPE="$host_cpu"
AC_SUBST(SYSTEM_TYPE)
AC_DEFINE_UNQUOTED([SYSTEM_TYPE], ["$SYSTEM_TYPE"],
                   [Name of system, eg solaris])
AC_SUBST(MACHINE_TYPE)
AC_DEFINE_UNQUOTED([MACHINE_TYPE], ["$MACHINE_TYPE"],
                   [Machine type name, eg sun10])

# Detect intel x86 like processor
BASE_MACHINE_TYPE=$MACHINE_TYPE
case $MACHINE_TYPE in
  i?86) BASE_MACHINE_TYPE=i386 ;;
esac

# Save some variables and the command line options for mysqlbug
SAVE_ASFLAGS="$ASFLAGS"
SAVE_CFLAGS="$CFLAGS"
SAVE_CXXFLAGS="$CXXFLAGS"
SAVE_LDFLAGS="$LDFLAGS"
SAVE_CXXLDFLAGS="$CXXLDFLAGS"
CONF_COMMAND="$0 $ac_configure_args"
AC_SUBST(CONF_COMMAND)
AC_SUBST(SAVE_ASFLAGS)
AC_SUBST(SAVE_CFLAGS)
AC_SUBST(SAVE_CXXFLAGS)
AC_SUBST(SAVE_LDFLAGS)
AC_SUBST(SAVE_CXXLDFLAGS)
AC_SUBST(CXXLDFLAGS)

#AC_ARG_PROGRAM			# Automaticly invoked by AM_INIT_AUTOMAKE

AM_SANITY_CHECK
# This is needed is SUBDIRS is set
AC_PROG_MAKE_SET

##############################################################################
# The below section needs to be done before AC_PROG_CC
##############################################################################

# Hack for OS X/Darwin and Metrowerks CodeWarrior
AC_ARG_WITH(darwin-mwcc,
[  --with-darwin-mwcc      Use Metrowerks CodeWarrior wrappers on OS X/Darwin],[
 if [ "with_darwin_mwcc" = yes ] ; then
  builddir=`pwd`
  ccwrapper="$builddir/support-files/MacOSX/mwcc-wrapper"
  arwrapper="$builddir/support-files/MacOSX/mwar-wrapper"
  CC="$ccwrapper"
  CXX="$ccwrapper"
  LD="$ccwrapper"
  AR="$arwrapper"
  RANLIB=:
  export CC CXX LD AR RANLIB
  AC_SUBST(AR)
  AC_SUBST(RANLIB)
 fi
])

AM_CONDITIONAL(DARWIN_MWCC, test x$with_darwin_mwcc = xyes)

if test "x${CFLAGS-}" = x ; then
  cflags_is_set=no
else
  cflags_is_set=yes
fi

if test "x${CPPFLAGS-}" = x ; then
  cppflags_is_set=no
else
  cppflags_is_set=yes
fi

if test "x${LDFLAGS-}" = x ; then
  ldflags_is_set=no
else
  ldflags_is_set=yes
fi

################ End of section to be done before AC_PROG_CC #################

# The following hack should ensure that configure doesn't add optimizing
# or debugging flags to CFLAGS or CXXFLAGS
# C_EXTRA_FLAGS are flags that are automaticly added to both
# CFLAGS and CXXFLAGS
CFLAGS="$CFLAGS $C_EXTRA_FLAGS "
CXXFLAGS="$CXXFLAGS $C_EXTRA_FLAGS "

dnl Checks for programs.
AC_PROG_AWK
AC_PROG_CC
AC_PROG_CXX
AC_PROG_CPP

# Print version of CC and CXX compiler (if they support --version)
case $SYSTEM_TYPE in
  *netware*)
CC_VERSION=`$CC -version | grep -i version`
    ;;
  *)
CC_VERSION=`$CC --version | sed 1q`
    ;;
esac
if test $? -eq "0"
then
  AC_MSG_CHECKING("C Compiler version");
  AC_MSG_RESULT("$CC $CC_VERSION")
else
CC_VERSION=""
fi
AC_SUBST(CC_VERSION)
MYSQL_CHECK_CXX_VERSION

# Fix for sgi gcc / sgiCC which tries to emulate gcc
if test "$CC" = "sgicc"
then
  ac_cv_prog_gcc="no"
fi
if test "$CXX" = "sgi++"
then
  GXX="no"
fi

if test "$ac_cv_prog_gcc" = "yes"
then
  AS="$CC -c"
  AC_SUBST(AS)
else
  AC_PATH_PROG(AS, as, as)
fi

# Still need ranlib for readline; local static use only so no libtool.
AC_PROG_RANLIB
# We use libtool
#AC_LIBTOOL_WIN32_DLL
AC_PROG_LIBTOOL

# Ensure that we have --preserve-dup-deps defines, otherwise we get link
# problems of 'mysql' with CXX=g++
LIBTOOL="$LIBTOOL --preserve-dup-deps"
AC_SUBST(LIBTOOL)dnl

AC_SUBST(NM)dnl

# NM= "$NM -X64"
#archive_expsym_cmds= `echo "$archive_expsym_cmds" | sed -e '/"$(CC)"//'`
#archive_expsym_cmds= "$CC -q64 $archive_expsym_cmds"
#  CXXFLAGS=`echo "$CXXFLAGS -Werror" | sed -e 's/-fbranch-probabilities//; s/-Wall//; s/-ansi//; s/-pedantic//; s/-Wcheck//'`

#AC_LIBTOOL_DLOPEN AC_LIBTOOL_WIN32_DLL AC_DISABLE_FAST_INSTALL AC_DISABLE_SHARED AC_DISABLE_STATIC

# AC_PROG_INSTALL
AC_PROG_INSTALL
test -z "$INSTALL_SCRIPT" && INSTALL_SCRIPT='${INSTALL_PROGRAM}'

# Not critical since the generated file is distributed
AC_CHECK_PROGS(YACC, ['bison -y -p MYSQL'])
AC_CHECK_PROG(PDFMANUAL, pdftex, manual.pdf)
AC_CHECK_PROG(DVIS,      tex,    manual.dvi)

#check the return type of sprintf
AC_MSG_CHECKING("return type of sprintf")
AC_TRY_RUN([
  int main()
    {
      char* s = "hello";
      char buf[6];
      if((int)sprintf(buf, s) == strlen(s))
	return 0;
      
      return -1;
     }
   ],
   [AC_DEFINE(SPRINTF_RETURNS_INT, [1], [POSIX sprintf])
   AC_MSG_RESULT("int")],
   [AC_TRY_RUN([
 int main()
   {
     char* s = "hello";
     char buf[6];
     if((char*)sprintf(buf,s) == buf + strlen(s))
       return 0;
     return -1;
   }           ],
               [AC_DEFINE(SPRINTF_RETURNS_PTR, [1], [Broken sprintf])
                AC_MSG_RESULT("ptr")],
               [AC_DEFINE(SPRINTF_RETURNS_GARBAGE, [1], [Broken sprintf])
                AC_MSG_RESULT("garbage")]
   )],
   # Cross compile, assume POSIX
   [AC_DEFINE(SPRINTF_RETURNS_INT, [1], [POSIX sprintf])
    AC_MSG_RESULT("int (we assume)")]
)

AC_PATH_PROG(uname_prog, uname, no)

# We should go through this and put all the explictly system dependent
# stuff in one place
AC_MSG_CHECKING(operating system)
AC_CACHE_VAL(mysql_cv_sys_os,
[
if test "$uname_prog" != "no"; then
  mysql_cv_sys_os="`uname`"
else
  mysql_cv_sys_os="Not Solaris"
fi
])
AC_MSG_RESULT($mysql_cv_sys_os)

# This should be rewritten to use $target_os
case "$target_os" in
  sco3.2v5*) 
     CFLAGS="$CFLAGS -DSCO"
     CXXFLAGS="$CXXFLAGS -DSCO"
     LD='$(CC) $(CFLAGS)'
     case "$CFLAGS" in
       *-belf*) 
         AC_SYS_COMPILER_FLAG(-belf,sco_belf_option,CFLAGS,[],[
         case "$LDFLAGS" in
           *-belf*) ;;
           *) AC_MSG_WARN([Adding -belf option to ldflags.])
              LDFLAGS="$LDFLAGS -belf"
           ;;
         esac
         ])
       ;;
       *)
         AC_SYS_COMPILER_FLAG(-belf,sco_belf_option,CFLAGS,[],[
         case "$LDFLAGS" in
           *-belf*) ;;
           *)
	     AC_MSG_WARN([Adding -belf option to ldflags.])
             LDFLAGS="$LDFLAGS -belf"
           ;;
         esac
         ])
       ;;
     esac
  ;;
  sysv5UnixWare* | sysv5OpenUNIX8*) 
    if test "$GCC" != "yes"; then
      # Use the built-in alloca()
      CFLAGS="$CFLAGS -Kalloca"
    fi
    CXXFLAGS="$CXXFLAGS -DNO_CPLUSPLUS_ALLOCA"
  ;;
  sysv5SCO_SV6.0.0*)
    if test "$GCC" != "yes"; then
      # Use the built-in alloca()
      CFLAGS="$CFLAGS -Kalloca"
      CXXFLAGS="$CFLAGS -Kalloca"
      # Use no_implicit for templates
      CXXFLAGS="$CXXFLAGS -Tno_implicit"
      AC_DEFINE([HAVE_EXPLICIT_TEMPLATE_INSTANTIATION],
        [1], [Defined by configure. Use explicit template instantiation.])
    fi
  ;;
esac
AC_SUBST(CC)
AC_SUBST(CFLAGS)
AC_SUBST(CXX)
AC_SUBST(CXXFLAGS)
AC_SUBST(LD)
AC_SUBST(INSTALL_SCRIPT)

export CC CXX CFLAGS LD LDFLAGS AR ARFLAGS

if test "$GCC" = "yes"
then
  # mysqld requires -fno-implicit-templates.
  # Disable exceptions as they seams to create problems with gcc and threads.
  # mysqld doesn't use run-time-type-checking, so we disable it.
  # We should use -Wno-invalid-offsetof flag to disable some warnings from gcc
  # regarding offset() usage in C++ which are done in a safe manner in the
  # server
  CXXFLAGS="$CXXFLAGS -fno-implicit-templates -fno-exceptions -fno-rtti"
  AC_DEFINE([HAVE_EXPLICIT_TEMPLATE_INSTANTIATION],
    [1], [Defined by configure. Use explicit template instantiation.])
fi

MYSQL_PROG_AR

# libmysqlclient versioning when linked with GNU ld.
if $LD --version 2>/dev/null|grep -q GNU; then
  LD_VERSION_SCRIPT="-Wl,--version-script=\$(top_builddir)/libmysql/libmysql.ver"
  AC_CONFIG_FILES(libmysql/libmysql.ver)
fi
AC_SUBST(LD_VERSION_SCRIPT)


# Avoid bug in fcntl on some versions of linux
AC_MSG_CHECKING([if we should use 'skip-external-locking' as default for $target_os])
# Any variation of Linux
if expr "$target_os" : "[[Ll]]inux.*" > /dev/null
then
  MYSQLD_DEFAULT_SWITCHES="--skip-external-locking"
  TARGET_LINUX="true"
  AC_MSG_RESULT([yes])
  AC_DEFINE([TARGET_OS_LINUX], [1], [Whether we build for Linux])
else
  MYSQLD_DEFAULT_SWITCHES=""
  TARGET_LINUX="false"
  AC_MSG_RESULT([no])
fi
AC_SUBST(MYSQLD_DEFAULT_SWITCHES)
AC_SUBST(TARGET_LINUX)

dnl Find paths to some shell programs
AC_PATH_PROG(LN, ln, ln)
# This must be able to take a -f flag like normal unix ln.
AC_PATH_PROG(LN_CP_F, ln, ln)
if ! ( expr "$SYSTEM_TYPE" : ".*netware.*" > /dev/null ); then
# If ln -f does not exists use -s (AFS systems)
if test -n "$LN_CP_F"; then
  LN_CP_F="$LN_CP_F -s"
fi
fi

AC_PATH_PROG(MV, mv, mv)
AC_PATH_PROG(RM, rm, rm)
AC_PATH_PROG(CP, cp, cp)
AC_PATH_PROG(SED, sed, sed)
AC_PATH_PROG(CMP, cmp, cmp)
AC_PATH_PROG(CHMOD, chmod, chmod)
AC_PATH_PROG(HOSTNAME, hostname, hostname)
# Check for a GNU tar named 'gtar', or 'gnutar' (MacOS X) and
# fall back to 'tar' otherwise and hope that it's a GNU tar as well
AC_CHECK_PROGS(TAR, gnutar gtar tar)

dnl We use a path for perl so the script startup works
dnl We make sure to use perl, not perl5, in hopes that the RPMs will
dnl not depend on the perl5 binary being installed (probably a bug in RPM)
AC_PATH_PROG(PERL, perl, no)
if test "$PERL" != "no" && $PERL -e 'require 5' > /dev/null 2>&1
then
  PERL5=$PERL
else
  AC_PATH_PROG(PERL5, perl5, no)
  if test "$PERL5" != no
  then
    PERL=$PERL5
    ac_cv_path_PERL=$ac_cv_path_PERL5
  fi
fi

AC_SUBST(HOSTNAME)
AC_SUBST(PERL)
AC_SUBST(PERL5)

# icheck, used for ABI check
AC_PATH_PROG(ICHECK, icheck, no)
# "icheck" is also the name of a file system check program on Tru64.
# Verify the program found is really the interface checker.
if test "x$ICHECK" != "xno"
then
  AC_MSG_CHECKING(if $ICHECK works as expected)
  echo "int foo;" > conftest.h
  $ICHECK --canonify -o conftest.ic conftest.h 2>/dev/null
  if test -f "conftest.ic"
  then
    AC_MSG_RESULT(yes)
  else
    AC_MSG_RESULT(no)
    ICHECK=no
  fi
  rm -f conftest.ic conftest.h
fi
AC_SUBST(ICHECK)

# Lock for PS
AC_PATH_PROG(PS, ps, ps)
AC_MSG_CHECKING("how to check if pid exists")
PS=$ac_cv_path_PS
# Linux style
if $PS p $$ 2> /dev/null | grep `echo $0 | sed s/\-//` > /dev/null
then
  FIND_PROC="$PS p \$\$PID | grep -v grep | grep \$\$MYSQLD > /dev/null"
# Solaris
elif $PS -fp $$ 2> /dev/null | grep $0 > /dev/null
then
  FIND_PROC="$PS -p \$\$PID | grep -v grep | grep \$\$MYSQLD > /dev/null"
# BSD style
elif $PS -uaxww 2> /dev/null | grep $0 > /dev/null
then
  FIND_PROC="$PS -uaxww | grep -v grep | grep \$\$MYSQLD | grep \" \$\$PID \" > /dev/null"
# SysV style
elif $PS -ef 2> /dev/null | grep $0 > /dev/null
then
  FIND_PROC="$PS -ef | grep -v grep | grep \$\$MYSQLD | grep \" \$\$PID \" > /dev/null"
# Do anybody use this?
elif $PS $$ 2> /dev/null | grep $0 > /dev/null
then
  FIND_PROC="$PS \$\$PID | grep -v grep | grep \$\$MYSQLD > /dev/null"
else
  case $SYSTEM_TYPE in
    *freebsd*|*dragonfly*)
      FIND_PROC="$PS p \$\$PID | grep -v grep | grep \$\$MYSQLD > /dev/null"
      ;;
    *darwin*)
      FIND_PROC="$PS -uaxww | grep -v grep | grep \$\$MYSQLD | grep \" \$\$PID \" > /dev/null"
      ;;
    *cygwin*)
      FIND_PROC="$PS -e | grep -v grep | grep \$\$MYSQLD | grep \" \$\$PID \" > /dev/null"
      ;;
    *netware*)
      FIND_PROC=
      ;;
    *)
      AC_MSG_ERROR([Could not find the right ps switches. Which OS is this ?. See the Installation chapter in the Reference Manual.])
  esac
fi
AC_SUBST(FIND_PROC)
AC_MSG_RESULT("$FIND_PROC")

# Check if a pid is valid
AC_PATH_PROG(KILL, kill, kill)
AC_MSG_CHECKING("for kill switches")
if $ac_cv_path_KILL -0 $$
then
  CHECK_PID="$ac_cv_path_KILL -0 \$\$PID > /dev/null 2> /dev/null"
elif kill -s 0 $$
then
  CHECK_PID="$ac_cv_path_KILL -s 0 \$\$PID > /dev/null 2> /dev/null"
else
  AC_MSG_WARN([kill -0 to check for pid seems to fail])
    CHECK_PID="$ac_cv_path_KILL -s SIGCONT \$\$PID > /dev/null 2> /dev/null"
fi
AC_SUBST(CHECK_PID)
AC_MSG_RESULT("$CHECK_PID")

# We need an ANSI C compiler
AM_PROG_CC_STDC

# We need an assembler, too
AM_PROG_AS
CCASFLAGS="$CCASFLAGS $ASFLAGS"

# Check if we need noexec stack for assembler
AC_CHECK_NOEXECSTACK

if test "$am_cv_prog_cc_stdc" = "no"
then
  AC_MSG_ERROR([MySQL requires an ANSI C compiler (and a C++ compiler). Try gcc. See the Installation chapter in the Reference Manual.])
fi

NOINST_LDFLAGS="-static"

static_nss=""
STATIC_NSS_FLAGS=""
OTHER_LIBC_LIB=""
AC_ARG_WITH(other-libc,
 [  --with-other-libc=DIR   Link against libc and other standard libraries 
                          installed in the specified non-standard location 
                          overriding default. Originally added to be able to
                          link against glibc 2.2 without making the user 
                          upgrade the standard libc installation.],
 [
   other_libc_include="$withval/include"
   other_libc_lib="$withval/lib"
   with_other_libc="yes"
   enable_shared="no"
   all_is_static="yes"
   CFLAGS="$CFLAGS -I$other_libc_include"
   # There seems to be a feature in gcc that treats system and libc headers
   # silently when they violatate ANSI C++ standard, but it is strict otherwise
   # since gcc cannot now recognize that our headers are libc, we work around
   # by telling it to be permissive. Note that this option only works with
   # new versions of gcc (2.95.x and above)
   CXXFLAGS="$CXXFLAGS -fpermissive -I$other_libc_include"
   if test -f "$other_libc_lib/libnss_files.a"
   then
     # libc has been compiled with --enable-static-nss
     # we need special flags, but we will have to add those later
     STATIC_NSS_FLAGS="-lc -lnss_files -lnss_dns -lresolv"
     STATIC_NSS_FLAGS="$STATIC_NSS_FLAGS $STATIC_NSS_FLAGS"
     OTHER_LIBC_LIB="-static -L$other_libc_lib"
     static_nss=1
   else
     # this is a dirty hack. We if we detect static nss glibc in the special
     # location, we do not re-direct the linker to get libraries from there
     # during check. The reason is that if we did, we would have to find a
     # way to append the special static nss flags to LIBS every time we do
     # any check - this is definitely feasible, but not worthwhile the risk
     # of breaking other things. So for our purposes it would be sufficient
     # to assume that whoever is using static NSS knows what he is doing and
     # has sensible libraries in the regular location
     LDFLAGS="$LDFLAGS -static -L$other_libc_lib "
   fi
   
   # When linking against custom libc installed separately, we want to force
   # all binary builds to be static, including the build done by configure
   # itself to test for system features.
   with_mysqld_ldflags="-all-static"
   with_client_ldflags="-all-static"
   NOINST_LDFLAGS="-all-static"
 ],
 [
  other_libc_include=
  other_libc_lib=
  with_other_libc="no"
 ]
)
AC_SUBST(NOINST_LDFLAGS)

#
# Check if we are using Linux and a glibc compiled with static nss
# (this is true on the MySQL build machines to avoid NSS problems)
#

if test "$TARGET_LINUX" = "true" -a "$static_nss" = ""
then
  tmp=`nm /usr/lib/libc.a  | grep _nss_files_getaliasent_r`
  if test -n "$tmp"
  then
     STATIC_NSS_FLAGS="-lc -lnss_files -lnss_dns -lresolv"
     STATIC_NSS_FLAGS="$STATIC_NSS_FLAGS $STATIC_NSS_FLAGS"
     static_nss=1
  fi
fi


AC_ARG_WITH(server-suffix,
    [  --with-server-suffix    Append value to the version string.],
    [ MYSQL_SERVER_SUFFIX=`echo "$withval" | sed -e  's/^\(...................................\)..*$/\1/'` ],
    [ MYSQL_SERVER_SUFFIX= ]
    )
AC_SUBST(MYSQL_SERVER_SUFFIX)

# Set flags if we want to force to use pthreads
AC_ARG_WITH(pthread,
    [  --with-pthread          Force use of pthread library.],
    [ with_pthread=$withval ],
    [ with_pthread=no ]
    )

# Force use of thread libs LIBS
AC_ARG_WITH(named-thread-libs,
    [  --with-named-thread-libs=ARG
                          Use specified thread libraries instead of 
                          those automatically found by configure.],
    [ with_named_thread=$withval ],
    [ with_named_thread=no ]
    )

# Force use of a curses libs
AC_ARG_WITH(named-curses-libs,
    [  --with-named-curses-libs=ARG
                          Use specified curses libraries instead of 
                          those automatically found by configure.],
    [ with_named_curses=$withval ],
    [ with_named_curses=no ]
    )

# Make thread safe client
AC_ARG_ENABLE(thread-safe-client,
    [  --disable-thread-safe-client   
                          Compile the client without threads.],
    [ THREAD_SAFE_CLIENT=$enableval ],
    [ THREAD_SAFE_CLIENT=yes ]
    )

# compile with strings functions in assembler
AC_ARG_ENABLE(assembler,
    [  --enable-assembler      Use assembler versions of some string 
                          functions if available.],
    [ ENABLE_ASSEMBLER=$enableval ],
    [ ENABLE_ASSEMBLER=no ]
    )

AC_MSG_CHECKING(if we should use assembler functions)
# For now we only support assembler on i386 and sparc systems
AM_CONDITIONAL(ASSEMBLER_x86, test "$ENABLE_ASSEMBLER" = "yes" -a "$BASE_MACHINE_TYPE" = "i386" && $AS strings/strings-x86.s -o checkassembler >/dev/null 2>&1 && test -f checkassembler && (rm -f checkassembler; exit 0;))
AM_CONDITIONAL(ASSEMBLER_sparc32, test "$ENABLE_ASSEMBLER" = "yes" -a "$BASE_MACHINE_TYPE" = "sparc")
AM_CONDITIONAL(ASSEMBLER_sparc64, test "$ENABLE_ASSEMBLER" = "yes" -a "$BASE_MACHINE_TYPE" = "sparcv9")
AM_CONDITIONAL(ASSEMBLER, test "$ASSEMBLER_x86_TRUE" = "" -o "$ASSEMBLER_sparc32_TRUE" = "")

if test "$ASSEMBLER_TRUE" = ""
then
  AC_MSG_RESULT([yes])
else
  AC_MSG_RESULT([no])
fi


# Use this to set the place used for unix socket used to local communication.
AC_ARG_WITH(unix-socket-path,
    [  --with-unix-socket-path=SOCKET
                          Where to put the unix-domain socket.  SOCKET must be 
                          an absolute file name.],
    [ MYSQL_UNIX_ADDR=$withval ],
    [ MYSQL_UNIX_ADDR=$MYSQL_UNIX_ADDR_DEFAULT ]
    )
AC_SUBST(MYSQL_UNIX_ADDR)

AC_ARG_WITH(tcp-port,
    [  --with-tcp-port=port-number
                          Which port to use for MySQL services (default 3306)],
    [ MYSQL_TCP_PORT=$withval ],
    [ MYSQL_TCP_PORT=$MYSQL_TCP_PORT_DEFAULT ]
    )
AC_SUBST(MYSQL_TCP_PORT)
# We might want to document the assigned port in the manual.
AC_SUBST(MYSQL_TCP_PORT_DEFAULT)

# Use this to set the place used for unix socket used to local communication.
AC_ARG_WITH(mysqld-user,
    [  --with-mysqld-user=username   
                          What user the mysqld daemon shall be run as.],
    [ MYSQLD_USER=$withval ],
    [ MYSQLD_USER=mysql ]
    )
AC_SUBST(MYSQLD_USER)

# If we should allow LOAD DATA LOCAL
AC_MSG_CHECKING(If we should should enable LOAD DATA LOCAL by default)
AC_ARG_ENABLE(local-infile,
    [  --enable-local-infile   Enable LOAD DATA LOCAL INFILE (default: disabled)],
    [ ENABLED_LOCAL_INFILE=$enableval ],
    [ ENABLED_LOCAL_INFILE=no ]
    )
if test "$ENABLED_LOCAL_INFILE" = "yes"
then
  AC_MSG_RESULT([yes])
  AC_DEFINE([ENABLED_LOCAL_INFILE], [1],
            [If LOAD DATA LOCAL INFILE should be enabled by default])
else
  AC_MSG_RESULT([no])
fi

# If we should allow init-file, skip-grant-table and bootstrap options
AC_MSG_CHECKING(If we should should enable init-file, skip-grant-table options and bootstrap)
AC_ARG_ENABLE(grant-options,
    [  --disable-grant-options Disables the use of --init-file, --skip-grant-tables and --bootstrap options],
    [ mysql_grant_options_enabled=$enableval ],
    [ mysql_grant_options_enabled=yes ]
    )
if test "$mysql_grant_options_enabled" = "yes"
then
  AC_MSG_RESULT([yes])
else
  AC_DEFINE([DISABLE_GRANT_OPTIONS], [1],
            [Disables the use of --init-file, --skip-grant-tables and --bootstrap options])
  AC_MSG_RESULT([no])
fi

MYSQL_SYS_LARGEFILE

# Types that must be checked AFTER large file support is checked
AC_TYPE_SIZE_T

#--------------------------------------------------------------------
# Check for system header files
#--------------------------------------------------------------------

AC_HEADER_DIRENT
AC_HEADER_STDC
AC_HEADER_SYS_WAIT
AC_CHECK_HEADERS(fcntl.h float.h floatingpoint.h ieeefp.h limits.h \
 memory.h pwd.h select.h \
 stdlib.h stddef.h \
 strings.h string.h synch.h sys/mman.h sys/socket.h netinet/in.h arpa/inet.h \
 sys/timeb.h sys/types.h sys/un.h sys/vadvise.h sys/wait.h term.h \
 unistd.h utime.h sys/utime.h termio.h termios.h sched.h crypt.h alloca.h \
 sys/ioctl.h malloc.h sys/malloc.h sys/ipc.h sys/shm.h linux/config.h \
 sys/prctl.h \
 sys/resource.h sys/param.h port.h)

AC_CHECK_HEADERS([xfs/xfs.h])

#--------------------------------------------------------------------
# Check for system libraries. Adds the library to $LIBS
# and defines HAVE_LIBM etc
#--------------------------------------------------------------------

AC_CHECK_LIB(m, floor, [], AC_CHECK_LIB(m, __infinity))

AC_CHECK_LIB(nsl_r, gethostbyname_r, [],
  AC_CHECK_LIB(nsl, gethostbyname_r))
AC_CHECK_FUNC(gethostbyname_r)

AC_CHECK_FUNC(setsockopt, , AC_CHECK_LIB(socket, setsockopt))
AC_CHECK_FUNC(yp_get_default_domain, ,
  AC_CHECK_LIB(nsl, yp_get_default_domain))
AC_CHECK_FUNC(p2open, , AC_CHECK_LIB(gen, p2open))
# This may get things to compile even if bind-8 is installed
AC_CHECK_FUNC(bind, , AC_CHECK_LIB(bind, bind))
# Check if crypt() exists in libc or libcrypt, sets LIBS if needed
AC_SEARCH_LIBS(crypt, crypt, AC_DEFINE(HAVE_CRYPT, 1, [crypt]))

# For the sched_yield() function on Solaris
AC_CHECK_FUNC(sched_yield, , AC_CHECK_LIB(posix4, sched_yield))

MYSQL_CHECK_ZLIB_WITH_COMPRESS

# For large pages support
if test "$TARGET_LINUX" = "true"
then
  # For SHM_HUGETLB on Linux
  AC_CHECK_DECLS(SHM_HUGETLB, 
      AC_DEFINE([HAVE_LARGE_PAGES], [1], 
                [Define if you have large pages support])
      AC_DEFINE([HUGETLB_USE_PROC_MEMINFO], [1],
                [Define if /proc/meminfo shows the huge page size (Linux only)])
      , ,
      [
#include <sys/shm.h>
      ]
  )
fi

#--------------------------------------------------------------------
# Check for TCP wrapper support
#--------------------------------------------------------------------

AC_ARG_WITH(libwrap,
[  --with-libwrap[=DIR]      Compile in libwrap (tcp_wrappers) support],[
  case "$with_libwrap" in
  no) : ;;
  yes|*)
    _cppflags=${CPPFLAGS}
    _ldflags=${LDFLAGS}

    if test "$with_libwrap" != "yes"; then
      CPPFLAGS="${CPPFLAGS} -I$with_libwrap/include"
      LDFLAGS="${LDFLAGS} -L$with_libwrap/lib"
    fi

    _libs=${LIBS}
    AC_CHECK_HEADER(tcpd.h,
      LIBS="-lwrap $LIBS"
      AC_MSG_CHECKING(for TCP wrappers library -lwrap)
      AC_TRY_LINK([#include <tcpd.h>
int allow_severity = 0;
int deny_severity  = 0;

struct request_info *req;
],[hosts_access (req)],
        AC_MSG_RESULT(yes)
        AC_DEFINE([LIBWRAP], [1], [Define if you have -lwrap])
        AC_DEFINE([HAVE_LIBWRAP], [1], [Define if have -lwrap])
	if test "$with_libwrap" != "yes"; then
	    WRAPLIBS="-L${with_libwrap}/lib"
	fi
	WRAPLIBS="${WRAPLIBS} -lwrap",
        AC_MSG_RESULT(no)
        CPPFLAGS=${_cppflags} LDFLAGS=${_ldflags}),
      CPPFLAGS=${_cppflags} LDFLAGS=${_ldflags})
    LDFLAGS=${_ldflags} LIBS=${_libs}
    ;;
  esac
])
AC_SUBST(WRAPLIBS)

if test "$TARGET_LINUX" = "true"; then
  AC_ARG_WITH(pstack,
    [  --with-pstack           Use the pstack backtrace library],
    [ USE_PSTACK=$withval ],
    [ USE_PSTACK=no ])
  pstack_libs=
  pstack_dirs=
  if test "$USE_PSTACK" = yes -a "$TARGET_LINUX" = "true" -a "$BASE_MACHINE_TYPE" = "i386"
  then
    have_libiberty= have_libbfd=
    my_save_LIBS="$LIBS"
dnl I have no idea if this is a good test - can not find docs for libiberty  
    AC_CHECK_LIB([iberty], [fdmatch],
      [have_libiberty=yes
       AC_CHECK_LIB([bfd], [bfd_openr], [have_libbfd=yes], , [-liberty])])
    LIBS="$my_save_LIBS"

    if test x"$have_libiberty" = xyes -a x"$have_libbfd" = xyes
    then
      pstack_dirs='$(top_srcdir)'/pstack
      pstack_libs="../pstack/libpstack.a -lbfd -liberty"
      # We must link staticly when using pstack
      with_mysqld_ldflags="-all-static"
      AC_SUBST([pstack_dirs])
      AC_SUBST([pstack_libs])
      AC_DEFINE([USE_PSTACK], [1], [the pstack backtrace library])
dnl This check isn't needed, but might be nice to give some feedback....
dnl    AC_CHECK_HEADER(libiberty.h,
dnl      have_libiberty_h=yes,
dnl      have_libiberty_h=no)
    else
      USE_PSTACK="no"
    fi
  else
    USE_PSTACK="no"
  fi
fi
AM_CONDITIONAL(COMPILE_PSTACK, test "$USE_PSTACK" = "yes")
AC_MSG_CHECKING([if we should use pstack])
AC_MSG_RESULT([$USE_PSTACK])

# Check for gtty if termio.h doesn't exists
if test "$ac_cv_header_termio_h" = "no" -a "$ac_cv_header_termios_h" = "no"
then
  AC_CHECK_FUNC(gtty, , AC_CHECK_LIB(compat, gtty))
fi

# We make a special variable for non-threaded version of LIBS to avoid
# including thread libs into non-threaded version of MySQL client library.
# Later in this script LIBS will be augmented with a threads library.
NON_THREADED_LIBS="$LIBS"

AC_CHECK_TYPES([int8, uint8, int16, uint16, int32, uint32, int64, uint64,
                uchar, uint, ulong],[],[], [
#include <sys/types.h>
])
AC_CHECK_TYPES([in_addr_t], [], [], [
#include <sys/types.h>
#include <sys/socket.h>
#include <netinet/in.h>
#include <arpa/inet.h>
])
AC_CHECK_TYPES([fp_except], [], [], [
#include <sys/types.h>
#include <ieeefp.h>
])

#
# Some system specific hacks
#

MAX_C_OPTIMIZE="-O3"
MAX_CXX_OPTIMIZE="-O3"

case $SYSTEM_TYPE in
  *solaris2.7*)
    # Solaris 2.7 has a broken /usr/include/widec.h
    # Make a fixed copy in ./include
    AC_MSG_WARN([Fixing broken include files for $SYSTEM_TYPE])
    echo "  - Creating local copy of widec.h"
    if test ! -d include
    then
      mkdir ./include
    fi
    builddir=`pwd`
    sed -e "s|^#if[ 	]*!defined(lint) && !defined(__lint)|#if !defined\(lint\) \&\& !defined\(__lint\) \&\& !defined\(getwc\)|" < /usr/include/widec.h > include/widec.h
    CFLAGS="$CFLAGS -DHAVE_CURSES_H -I$builddir/include -DHAVE_RWLOCK_T"
    CXXFLAGS="$CXXFLAGS -DHAVE_CURSES_H -I$builddir/include -DHAVE_RWLOCK_T"
    ;;
  *solaris2.8*)
    # Solaris 2.8 has a broken /usr/include/widec.h
    # Make a fixed copy in ./include
    AC_MSG_WARN([Fixing broken include files for $SYSTEM_TYPE])
    echo "  - Creating local copy of widec.h"
    if test ! -d include
    then
      mkdir ./include
    fi
    builddir=`pwd`
    sed -e "s|^#if[ 	]*!defined(__lint)|#if !defined\(__lint\) \&\& !defined\(getwc\)|" < /usr/include/widec.h > include/widec.h
    CFLAGS="$CFLAGS -DHAVE_CURSES_H -I$builddir/include -DHAVE_RWLOCK_T"
    CXXFLAGS="$CXXFLAGS -DHAVE_CURSES_H -I$builddir/include -DHAVE_RWLOCK_T"
    ;;
  *solaris2.5.1*)
    AC_MSG_WARN([Enabling getpass() workaround for Solaris 2.5.1])
    CFLAGS="$CFLAGS -DHAVE_BROKEN_GETPASS -DSOLARIS -DHAVE_RWLOCK_T";
    CXXFLAGS="$CXXFLAGS -DHAVE_RWLOCK_T -DSOLARIS"
    ;;
  *solaris*)
    CFLAGS="$CFLAGS -DHAVE_RWLOCK_T"
    CXXFLAGS="$CXXFLAGS -DHAVE_RWLOCK_T"
    ;;
  *SunOS*)
    AC_MSG_WARN([Enabling getpass() workaround for SunOS])
    CFLAGS="$CFLAGS -DHAVE_BROKEN_GETPASS -DSOLARIS";
    ;;
  *hpux10.20*)
    AC_MSG_WARN([Enabling workarounds for hpux 10.20])
    CFLAGS="$CFLAGS -DHAVE_BROKEN_SNPRINTF -DSIGNALS_DONT_BREAK_READ -DDO_NOT_REMOVE_THREAD_WRAPPERS -DHPUX10 -DSIGNAL_WITH_VIO_CLOSE -DHAVE_BROKEN_PTHREAD_COND_TIMEDWAIT -DHAVE_POSIX1003_4a_MUTEX"
    CXXFLAGS="$CXXFLAGS -DHAVE_BROKEN_SNPRINTF -D_INCLUDE_LONGLONG -DSIGNALS_DONT_BREAK_READ -DDO_NOT_REMOVE_THREAD_WRAPPERS -DHPUX10 -DSIGNAL_WITH_VIO_CLOSE -DHAVE_BROKEN_PTHREAD_COND_TIMEDWAIT -DHAVE_POSIX1003_4a_MUTEX"
    if test "$with_named_thread" = "no"
    then 
      AC_MSG_WARN([Using --with-named-thread=-lpthread])
      with_named_thread="-lcma"
    fi
    ;;
  *hpux11.*)
    AC_MSG_WARN([Enabling workarounds for hpux 11])
    CFLAGS="$CFLAGS -DHPUX11  -DSNPRINTF_RETURN_TRUNC -DHAVE_BROKEN_PREAD -DDONT_USE_FINITE -DHAVE_BROKEN_GETPASS -DNO_FCNTL_NONBLOCK -DDO_NOT_REMOVE_THREAD_WRAPPERS -DHAVE_BROKEN_PTHREAD_COND_TIMEDWAIT"
    CXXFLAGS="$CXXFLAGS -DHPUX11  -DSNPRINTF_RETURN_TRUNC -DHAVE_BROKEN_PREAD -DDONT_USE_FINITE -D_INCLUDE_LONGLONG -DNO_FCNTL_NONBLOCK -DDO_NOT_REMOVE_THREAD_WRAPPERS -DHAVE_BROKEN_PTHREAD_COND_TIMEDWAIT"
    if test "$with_named_thread" = "no"
    then 
      AC_MSG_WARN([Using --with-named-thread=-lpthread])
      with_named_thread="-lpthread"
    fi
    # Fixes for HPUX 11.0 compiler
    if test "$ac_cv_prog_gcc" = "no"
    then
      CFLAGS="$CFLAGS -DHAVE_BROKEN_INLINE"
# set working flags first in line, letting override it (i. e. for debug):
      CXXFLAGS="+O2 $CXXFLAGS"
      MAX_C_OPTIMIZE=""
      MAX_CXX_OPTIMIZE=""
      ndb_cxxflags_fix="$ndb_cxxflags_fix -Aa"
    fi
    ;;
  *rhapsody*)
    if test "$ac_cv_prog_gcc" = "yes"
    then
      CPPFLAGS="$CPPFLAGS -traditional-cpp "
      CFLAGS="-DHAVE_CTHREADS_WRAPPER -DDO_NOT_REMOVE_THREAD_WRAPPERS"
      CXXFLAGS="-DHAVE_CTHREADS_WRAPPER"
      if test $with_named_curses = "no"
      then
	with_named_curses=""
      fi
    fi
    ;;
  *darwin5*)
    if test "$ac_cv_prog_gcc" = "yes"
    then
      FLAGS="-traditional-cpp -DHAVE_DARWIN5_THREADS -D_P1003_1B_VISIBLE -DSIGNAL_WITH_VIO_CLOSE -DSIGNALS_DONT_BREAK_READ -DHAVE_BROKEN_REALPATH"
      CFLAGS="$CFLAGS $FLAGS"
      CXXFLAGS="$CXXFLAGS $FLAGS"
      MAX_C_OPTIMIZE="-O"
      with_named_curses=""
    fi
    ;;
  *darwin6*)
    if test "$ac_cv_prog_gcc" = "yes"
    then
      FLAGS="-D_P1003_1B_VISIBLE -DSIGNAL_WITH_VIO_CLOSE -DSIGNALS_DONT_BREAK_READ -DHAVE_BROKEN_REALPATH -DDONT_DECLARE_CXA_PURE_VIRTUAL "
      CFLAGS="$CFLAGS $FLAGS"
      CXXFLAGS="$CXXFLAGS $FLAGS"
      MAX_C_OPTIMIZE="-O"
    fi
    ;;
  *darwin*)
    AC_DEFINE([DEFAULT_SKIP_THREAD_PRIORITY], [1], [default to skip thread priority])
    if test "$ac_cv_prog_gcc" = "yes"
    then
      FLAGS="-D_P1003_1B_VISIBLE -DSIGNAL_WITH_VIO_CLOSE -DSIGNALS_DONT_BREAK_READ -DIGNORE_SIGHUP_SIGQUIT  -DDONT_DECLARE_CXA_PURE_VIRTUAL"
      CFLAGS="$CFLAGS $FLAGS"
      CXXFLAGS="$CXXFLAGS $FLAGS"
      MAX_C_OPTIMIZE="-O"
    fi
    ;;
  *freebsd*|*dragonfly*)
    AC_MSG_WARN([Adding fix for interrupted reads])
    OSVERSION=`sysctl -a | grep osreldate | awk '{ print $2 }'`
    if test "$OSVERSION" -gt "480100" && \
       test "$OSVERSION" -lt "500000" || \
       test "$OSVERSION" -gt "500109"
    then
       CXXFLAGS="$CXXFLAGS -DMYSQLD_NET_RETRY_COUNT=1000000"
    else
       CFLAGS="$CFLAGS -DHAVE_BROKEN_REALPATH"
       CXXFLAGS="$CXXFLAGS -DMYSQLD_NET_RETRY_COUNT=1000000 -DHAVE_BROKEN_REALPATH"
    fi
    ;;
  *netbsd*)
    AC_MSG_WARN([Adding flag -Dunix])
    CFLAGS="$CFLAGS -Dunix"
    CXXFLAGS="$CXXFLAGS -Dunix"
    OVERRIDE_MT_LD_ADD="\$(top_srcdir)/mit-pthreads/obj/libpthread.a"
    ;;
  *bsdi*)
    AC_MSG_WARN([Adding fix for BSDI])
    CFLAGS="$CFLAGS -D__BSD__ -DHAVE_BROKEN_REALPATH"
    AC_DEFINE_UNQUOTED([SOCKOPT_OPTLEN_TYPE], [size_t],
                       [Last argument to get/setsockopt])
    ;;
   *sgi-irix6*)
    if test "$with_named_thread" = "no"
    then 
      AC_MSG_WARN([Using --with-named-thread=-lpthread])
      with_named_thread="-lpthread"
    fi
    CXXFLAGS="$CXXFLAGS -D_BOOL"
    ;;
    *aix4.3*)
      AC_MSG_WARN([Adding defines for AIX])
      CFLAGS="$CFLAGS -Wa,-many -DUNDEF_HAVE_INITGROUPS -DSIGNALS_DONT_BREAK_READ"
      CXXFLAGS="$CXXFLAGS -Wa,-many -DUNDEF_HAVE_INITGROUPS -DSIGNALS_DONT_BREAK_READ"
    ;;
dnl Is this the right match for DEC OSF on alpha?
    *dec-osf*)
      if test "$ac_cv_prog_gcc" = "yes" && test "$host_cpu" = "alpha"
      then
	  AC_MSG_WARN([Adding defines for DEC OSF on alpha])
	  CFLAGS="$CFLAGS -mieee"
	  CXXFLAGS="$CXXFLAGS -mieee"
      fi
      AC_MSG_WARN([Adding defines for OSF1])
      # gethostbyname_r is deprecated and doesn't work ok on OSF1
      CFLAGS="$CFLAGS -DUNDEF_HAVE_GETHOSTBYNAME_R -DSNPRINTF_RETURN_TRUNC"
      CXXFLAGS="$CXXFLAGS -DUNDEF_HAVE_GETHOSTBYNAME_R -DSNPRINTF_RETURN_TRUNC"
      # fix to handle include of <stdint.h> correctly on OSF1 with cxx compiler
      CXXFLAGS="$CXXFLAGS -I/usr/include/cxx -I/usr/include/cxx_cname -I/usr/include -I/usr/include.dtk"
    ;;
  *netware*)
    # No need for curses library so set it to null
    with_named_curses=""

    # No thread library - in LibC
    with_named_thread=""
    
    #
    # Edit Makefile.in files.
    #
    echo -n "configuring Makefile.in files for NetWare... "
    for file in sql/Makefile.in extra/Makefile.in client/Makefile.in
    do
    # echo "#### $file ####"
      filedir="`dirname $file`"
      filebase="`basename $file`"
      filesed=$filedir/$filebase.sed
      #
      # Backup and always use original file
      #
      if test -f $file.bk
      then
        cp -fp $file.bk $file
      else
        cp -fp $file $file.bk
      fi
      case $file in
        sql/Makefile.in)
          # Use gen_lex_hash.linux instead of gen_lex_hash
          # Add library dependencies to mysqld_DEPENDENCIES
          lib_DEPENDENCIES="\$(pstack_libs) \$(openssl_libs) \$(yassl_libs)"
          cat > $filesed << EOF
s,\(\./gen_lex_hash\)\$(EXEEXT),\1.linux,
s%\(mysqld_DEPENDENCIES = \)%\1$lib_DEPENDENCIES %
EOF
          ;;
        extra/Makefile.in)
          cat > $filesed << EOF
s,\(extra/comp_err\)\$(EXEEXT),\1.linux,
EOF
          ;;
        libmysql/Makefile.in)
          cat > $filesed << EOF
s,libyassl.la,.libs/libyassl.a,
s,libtaocrypt.la,.libs/libtaocrypt.a,
EOF
          ;;
        libmysql_r/Makefile.in)
          cat > $filesed << EOF
s,libyassl.la,.libs/libyassl.a,
s,libtaocrypt.la,.libs/libtaocrypt.a,
EOF
          ;;
        client/Makefile.in)
          #
          cat > $filesed << EOF
s,libmysqlclient.la,.libs/libmysqlclient.a,
EOF
          ;;
      esac
      if `sed -f $filesed $file > $file.nw`;\
      then
        mv -f $file.nw $file
        rm -f $filesed
      else
        exit 1
      fi
      # wait for file system changes to complete
      sleep 1
    done
    echo "done"

    #
    # Make sure the following files are writable.
    #
    # When the files are retrieved from some source code control systems they are read-only.
    #
    echo -n "making sure specific build files are writable... "
    for file in \
        Docs/manual.chm \
        Docs/mysql.info \
        Docs/INSTALL-BINARY \
        INSTALL-SOURCE \
        COPYING
    do
      if test -e $file; then
        chmod +w $file
      fi
    done
    echo "done"

    ;;
esac


#---START: Used in for client configure
# Check if we threads are in libc or if we should use
# -lpthread, -lpthreads or mit-pthreads
# We have to check libc last because else it fails on Solaris 2.6

with_posix_threads="no"
# Search thread lib on Linux
if test "$with_named_thread" = "no"
then
    AC_MSG_CHECKING("Linux threads")
    if test "$TARGET_LINUX" = "true"
    then
        AC_MSG_RESULT("starting")
        # use getconf to check glibc contents
        AC_MSG_CHECKING("getconf GNU_LIBPTHREAD_VERSION")
        case `getconf GNU_LIBPTHREAD_VERSION | tr abcdefghijklmnopqrstuvwxyz ABCDEFGHIJKLMNOPQRSTUVWXYZ` in
        NPTL* )
                AC_MSG_RESULT("NPTL")
                AC_DEFINE([HAVE_NPTL], [1], [NPTL threads implementation])
                with_named_thread="-lpthread"
                ;;
        LINUXTHREADS* )
                AC_MSG_RESULT("Linuxthreads")
                AC_DEFINE([HAVE_LINUXTHREADS], [1], 
                      [Whether we are using Xavier Leroy's LinuxThreads])
                with_named_thread="-lpthread"
                ;;
        * )
                AC_MSG_RESULT("unknown")
                ;;
        esac
        if test "$with_named_thread" = "no"
        then
          # old method, check headers
          # Look for LinuxThreads.
          AC_MSG_CHECKING("LinuxThreads in header file comment")
          res=`grep Linuxthreads /usr/include/pthread.h 2>/dev/null | wc -l`
          if test "$res" -gt 0
          then
            AC_MSG_RESULT("Found")
            AC_DEFINE([HAVE_LINUXTHREADS], [1],
                  [Whether we are using Xavier Leroy's LinuxThreads])
            # Linux 2.0 sanity check
            AC_TRY_COMPILE([#include <sched.h>], [int a = sched_get_priority_min(1);], ,
                  AC_MSG_ERROR([Syntax error in sched.h. Change _P to __P in the /usr/include/sched.h file. See the Installation chapter in the Reference Manual]))
            # RedHat 5.0 does not work with dynamic linking of this. -static also
            # gives a speed increase in linux so it does not hurt on other systems.
            with_named_thread="-lpthread"
          else
            AC_MSG_RESULT("Not found")
            # If this is a linux machine we should barf
            AC_MSG_ERROR([This is a Linux system without a working getconf, 
and Linuxthreads was not found. Please install it (or a new glibc) and try again.  
See the Installation chapter in the Reference Manual for more information.])
          fi
        else
            AC_MSG_RESULT("no need to check headers")
        fi
        
        AC_MSG_CHECKING("for pthread_create in -lpthread");
        ac_save_LIBS="$LIBS"
        LIBS="$LIBS -lpthread"
        AC_TRY_LINK( [#include <pthread.h>],
              [ (void) pthread_create((pthread_t*) 0,(pthread_attr_t*) 0, 0, 0); ],
              AC_MSG_RESULT("yes"),
              [ AC_MSG_RESULT("no")
                AC_MSG_ERROR([
This is a Linux system claiming to support threads, either Linuxthreads or NPTL, but linking a test program failed.  
Please install one of these (or a new glibc) and try again.  
See the Installation chapter in the Reference Manual for more information.]) ]
              )
        LIBS="$ac_save_LIBS"
    else
        AC_MSG_RESULT("no")
    fi  # "$TARGET_LINUX" 
fi  # "$with_named_thread" = "no" -a "$with_mit_threads" = "no"


# Hack for DEC-UNIX (OSF1 -> Tru64)
if test "$with_named_thread" = "no" -a "$with_mit_threads" = "no"
then
    AC_MSG_CHECKING("DEC threads post OSF/1 3.2")
    if test -f /usr/shlib/libpthread.so -a -f /usr/lib/libmach.a -a -f /usr/ccs/lib/cmplrs/cc/libexc.a
    then
      with_named_thread="-lpthread -lmach -lexc"
      CFLAGS="$CFLAGS -D_REENTRANT"
      CXXFLAGS="$CXXFLAGS -D_REENTRANT"
      AC_DEFINE(HAVE_DEC_THREADS, [1], [Whether we are using DEC threads])
      AC_MSG_RESULT("yes")
    else
      AC_MSG_RESULT("no")
    fi  # DEC threads
fi  # "$with_named_thread" = "no" -a "$with_mit_threads" = "no"


dnl This is needed because -lsocket has to come after the thread
dnl library on SCO.
AC_DEFUN([MYSQL_REMOVE_SOCKET_FROM_LIBS_HACK], [
  LIBS=`echo " $LIBS " | sed -e 's/ -lsocket / /g'`
])
# Hack for SCO UNIX
if test "$with_named_thread" = "no"
then
  AC_MSG_CHECKING("SCO threads")
  if expr "$SYSTEM_TYPE" : ".*sco.*" > /dev/null
  then
    if test -f /usr/lib/libgthreads.a -o -f /usr/lib/libgthreads.so
    then
      MYSQL_REMOVE_SOCKET_FROM_LIBS_HACK
      with_named_thread="-lgthreads -lsocket -lgthreads"
      # sched.h conflicts with fsu-threads
      touch ./include/sched.h
      touch ./include/semaphore.h

      # We must have gcc
      if expr "$CC" : ".*gcc.*"
      then
	AC_MSG_RESULT("yes")
      else
	AC_MSG_ERROR([On SCO UNIX MySQL must be compiled with gcc. See the Installation chapter in the Reference Manual.]);
      fi
      AC_MSG_RESULT("yes")
    elif test -f /usr/local/lib/libpthread.a -o -f /usr/local/lib/libpthread.so
    then
      MYSQL_REMOVE_SOCKET_FROM_LIBS_HACK
      with_named_thread="-lpthread -lsocket"
      # sched.h conflicts with fsu-threads
      # touch ./include/sched.h

      AC_MSG_CHECKING("for gcc")
      # We must have gcc
      if expr "$CC" : ".*gcc.*"
      then
	AC_MSG_RESULT("yes")
      else
	AC_MSG_ERROR([On SCO UNIX MySQL must be compiled with gcc. See the Installation chapter in the Reference Manual.]);
      fi
      AC_MSG_RESULT("yes")
    # Hack for SCO UnixWare 7.1.x
    #
    elif test "$with_named_thread" = "no"
    then
      AC_MSG_RESULT("no")
      AC_MSG_CHECKING("SCO UnixWare 7.1.x native threads")
      if expr "$SYSTEM_TYPE" : ".*sco.*" > /dev/null
      then
        if test -f /usr/lib/libthread.so -o -f /usr/lib/libthreadT.so
        then
	  MYSQL_REMOVE_SOCKET_FROM_LIBS_HACK
          if expr "$CC" : ".*gcc.*"
          then
            with_named_thread="-pthread -lsocket -lnsl"
          else
            with_named_thread="-Kthread -lsocket -lnsl"
          fi
          if expr "$SYSTEM_TYPE" : ".*unixware7.0.0" > /dev/null
          then
            AC_DEFINE(HAVE_UNIXWARE7_THREADS, [1])
          fi
          AC_MSG_RESULT("yes")
          # We must have cc
          AC_MSG_CHECKING("for gcc")
          if expr "$CC" : ".*gcc.*"
          then
	    CC="$CC -pthread -DUNIXWARE_7 -DHAVE_BROKEN_RWLOCK"
	    CXX="$CXX -pthread -DUNIXWARE_7 -DHAVE_BROKEN_RWLOCK"
          else
	    CC="$CC -Kthread -DUNIXWARE_7 -DHAVE_BROKEN_RWLOCK"
	    CXX="$CXX -Kthread -DUNIXWARE_7 -DHAVE_BROKEN_RWLOCK"
          fi
        else
          AC_MSG_ERROR([configure: error: Can't find thread libs on SCO UnixWare7. See the Installation chapter in the Reference Manual.]) 
        fi
      else
        AC_MSG_RESULT("no")
      fi
    else
      AC_MSG_ERROR([On SCO UNIX MySQL requires that the FSUThreads package is installed. See the Installation chapter in the Reference Manual.])
    fi
  else
    AC_MSG_RESULT("no")
  fi
fi

#
# Check for SCO threading libraries
#
if test "$with_named_thread" = "no"
then
  AC_MSG_CHECKING([SCO OpenServer 6, UnixWare 7 or OpenUNIX 8 native threads])
  if expr "$SYSTEM_TYPE" : ".*UnixWare.*" > /dev/null || \
     expr "$SYSTEM_TYPE" : ".*SCO_SV6.*" > /dev/null || \
     expr "$SYSTEM_TYPE" : ".*OpenUNIX.*" > /dev/null
  then
    if test -f /usr/lib/libthread.so -o -f /usr/lib/libthreadT.so
    then
      MYSQL_REMOVE_SOCKET_FROM_LIBS_HACK
      if expr "$CC" : ".*gcc.*" > /dev/null
      then
        with_named_thread="-pthread -lsocket -lnsl"
	CC="$CC -pthread -DUNIXWARE_7 -DHAVE_BROKEN_RWLOCK";
	CXX="$CXX -pthread -DUNIXWARE_7 -DHAVE_BROKEN_RWLOCK";
      else
        with_named_thread="-Kthread -lsocket -lnsl"
	CC="$CC -Kthread -DUNIXWARE_7 -DHAVE_BROKEN_RWLOCK";
	CXX="$CXX -Kthread -DUNIXWARE_7 -DHAVE_BROKEN_RWLOCK";
      fi
      if expr "$SYSTEM_TYPE" : ".*unixware7.0.0" > /dev/null
      then
        AC_DEFINE(HAVE_UNIXWARE7_THREADS, [1], [Have UnixWare 7 (or similar) almost-POSIX threading library])
      fi
      AC_MSG_RESULT(yes)
    else
      AC_MSG_ERROR([configure: error: Can't find thread library on SCO/Caldera system. See the Installation chapter in the Reference Manual.]) 
    fi
  else
    AC_MSG_RESULT(no)
  fi
fi

# Hack for Siemens UNIX
if test "$with_named_thread" = "no"
then
  AC_MSG_CHECKING("Siemens threads")
  if test -f /usr/lib/libxnet.so -a "$SYSTEM_TYPE" = "sni-sysv4"
  then
    LIBS="-lxnet $LIBS"
    NON_THREADED_LIBS="-lxnet $NON_THREADED_LIBS"
    with_named_thread="-Kthread $LDFLAGS -lxnet"
    LD_FLAGS=""
    CFLAGS="-Kthread $CFLAGS"
    CXXFLAGS="-Kthread $CXXFLAGS"
    AC_MSG_RESULT("yes")
  else
    AC_MSG_RESULT("no")
  fi
fi

# Use library named -lpthread
if test "$with_named_thread" = "no" -a "$with_pthread" = "yes"
then
    with_named_thread="-lpthread"
fi

#---END:

# Hack for Solaris >= 2.5
# We want both the new and the old interface
 
if test "$with_named_thread" = "no"
then
  AC_MSG_CHECKING("Solaris threads")
  if test -f /usr/lib/libpthread.so -a -f /usr/lib/libthread.so
  then
    with_named_thread="-lpthread -lthread"
    AC_MSG_RESULT("yes")
  else
    AC_MSG_RESULT("no")
  fi
fi

# Should we use named pthread library ?
AC_MSG_CHECKING("named thread libs:")
if test "$with_named_thread" != "no"
then
  LIBS="$with_named_thread $LIBS $with_named_thread"
  CLIENT_THREAD_LIBS="$with_named_thread"
  with_posix_threads="yes"
  AC_MSG_RESULT("$with_named_thread")
else
  AC_MSG_RESULT("no")
  # pthread_create is in standard libraries (As in BSDI 3.0)
  AC_MSG_CHECKING("for pthread_create in -libc");
  AC_TRY_LINK(
  [#include <pthread.h>],
  [ (void) pthread_create((pthread_t*) 0,(pthread_attr_t*) 0, 0, 0); ],
  with_posix_threads=yes, with_posix_threads=no)
  AC_MSG_RESULT("$with_posix_threads")
  if test "$with_posix_threads" = "no"
  then
    AC_MSG_CHECKING("for pthread_create in -lpthread");
    ac_save_LIBS="$LIBS"
    LIBS="$LIBS -lpthread"
    CLIENT_THREAD_LIBS="-lpthread"
    AC_TRY_LINK(
    [#include <pthread.h>],
    [ (void) pthread_create((pthread_t*) 0,(pthread_attr_t*) 0, 0, 0); ],
    with_posix_threads=yes, with_posix_threads=no)
    AC_MSG_RESULT("$with_posix_threads")
    if test "$with_posix_threads" = "no"
    then
      LIBS=" $ac_save_LIBS -lpthreads"
      CLIENT_THREAD_LIBS="-lpthreads"
      AC_MSG_CHECKING("for pthread_create in -lpthreads");
      AC_TRY_LINK(
      [#include <pthread.h>],
      [ pthread_create((pthread_t*) 0,(pthread_attr_t*) 0, 0, 0); ],
      with_posix_threads=yes, with_posix_threads=no)
      AC_MSG_RESULT("$with_posix_threads")
      if test "$with_posix_threads" = "no"
      then
        # This is for FreeBSD
        LIBS="$ac_save_LIBS -pthread"
        CLIENT_THREAD_LIBS="-pthread"
        AC_MSG_CHECKING("for pthread_create in -pthread");
        AC_TRY_LINK(
        [#include <pthread.h>],
        [ pthread_create((pthread_t*) 0,(pthread_attr_t*) 0, 0, 0); ],
        with_posix_threads=yes, with_posix_threads=no)
        AC_MSG_RESULT("$with_posix_threads")
      fi
    fi
  fi
fi

#---START: Used in for client configure
# Must be checked after, because strtok_r may be in -lpthread
# On AIX strtok_r is in libc_r

my_save_LIBS="$LIBS"
AC_CHECK_LIB(pthread,strtok_r)
LIBS="$my_save_LIBS"
if test "$ac_cv_lib_pthread_strtok_r" = "no"
then
  AC_CHECK_LIB(c_r,strtok_r)
  case "$with_osf32_threads---$target_os" in
    # Don't keep -lc_r in LIBS; -pthread handles it magically
    yes---* | *---freebsd* | *---hpux*) LIBS="$my_save_LIBS" ;;

  esac
  AC_CHECK_FUNCS(strtok_r pthread_init)
else
  AC_CHECK_FUNCS(strtok_r)
fi
#---END:

# dlopen, dlerror
case "$with_mysqld_ldflags " in

  *"-all-static "*)
    # No need to check for dlopen when mysqld is linked with
    # -all-static as it won't be able to load any functions.
    # NOTE! It would be better if it was possible to test if dlopen
    # can be used, but a good way to test it couldn't be found

    ;;

  *)
    # Check for dlopen, needed for user definable functions
    # This must be checked after threads on AIX
    # We only need this for mysqld, not for the clients.

    my_save_LIBS="$LIBS"
    LIBS=""
    AC_CHECK_LIB(dl,dlopen)
    LIBDL=$LIBS
    LIBS="$my_save_LIBS"
    AC_SUBST(LIBDL)

    my_save_LIBS="$LIBS"
    LIBS="$LIBS $LIBDL"
    AC_CHECK_FUNCS(dlopen dlerror)
    LIBS="$my_save_LIBS"

    ;;
esac


# System characteristics
case $SYSTEM_TYPE in
  *netware*) ;;
  *)
AC_SYS_RESTARTABLE_SYSCALLS
    ;;
esac

# Build optimized or debug version ?
# First check for gcc and g++
if test "$ac_cv_prog_gcc" = "yes"
then
  DEBUG_CFLAGS="-g"
  DEBUG_OPTIMIZE_CC="-O"
  OPTIMIZE_CFLAGS="$MAX_C_OPTIMIZE"
else
  DEBUG_CFLAGS="-g"
  DEBUG_OPTIMIZE_CC=""
  OPTIMIZE_CFLAGS="-O"
fi
if test "$ac_cv_prog_cxx_g" = "yes"
then
  DEBUG_CXXFLAGS="-g"
  DEBUG_OPTIMIZE_CXX="-O"
  OPTIMIZE_CXXFLAGS="$MAX_CXX_OPTIMIZE"
else
  DEBUG_CXXFLAGS="-g"
  DEBUG_OPTIMIZE_CXX=""
  OPTIMIZE_CXXFLAGS="-O"
fi

if expr "$SYSTEM_TYPE" : ".*netware.*" > /dev/null; then
  DEBUG_CFLAGS="-g -DDEBUG -sym internal,codeview4"
  DEBUG_CXXFLAGS="-g -DDEBUG -sym internal,codeview4"
  DEBUG_OPTIMIZE_CC="-DDEBUG"
  DEBUG_OPTIMIZE_CXX="-DDEBUG"
  OPTIMIZE_CFLAGS="-O3 -DNDEBUG"
  OPTIMIZE_CXXFLAGS="-O3 -DNDEBUG"
fi

# If the user specified CFLAGS, we won't add any optimizations
if test -n "$SAVE_CFLAGS"
then
  OPTIMIZE_CFLAGS=""
  DEBUG_OPTIMIZE_CC=""
fi
# Ditto for CXXFLAGS
if test -n "$SAVE_CXXFLAGS"
then
  OPTIMIZE_CXXFLAGS=""
  DEBUG_OPTIMIZE_CXX=""
fi

AC_ARG_WITH(debug,
    [  --with-debug            Add debug code
  --with-debug=full       Add debug code (adds memory checker, very slow)],
    [with_debug=$withval],
    [with_debug=no])
if test "$with_debug" = "yes"
then
  # Medium debug.
  AC_DEFINE([DBUG_ON], [1], [Use libdbug])
  CFLAGS="$DEBUG_CFLAGS $DEBUG_OPTIMIZE_CC -DSAFE_MUTEX $CFLAGS"
  CXXFLAGS="$DEBUG_CXXFLAGS $DEBUG_OPTIMIZE_CXX -DSAFE_MUTEX $CXXFLAGS"
elif test "$with_debug" = "full"
then
  # Full debug. Very slow in some cases
  AC_DEFINE([DBUG_ON], [1], [Use libdbug])
  CFLAGS="$DEBUG_CFLAGS -DSAFE_MUTEX -DSAFEMALLOC $CFLAGS"
  CXXFLAGS="$DEBUG_CXXFLAGS -DSAFE_MUTEX -DSAFEMALLOC $CXXFLAGS"
else
  # Optimized version. No debug
  AC_DEFINE([DBUG_OFF], [1], [Don't use libdbug])
  CFLAGS="$OPTIMIZE_CFLAGS $CFLAGS"
  CXXFLAGS="$OPTIMIZE_CXXFLAGS $CXXFLAGS"
fi

# If we should allow error injection tests
AC_ARG_WITH(error-inject,
    AC_HELP_STRING([--with-error-inject],[Enable error injection in MySQL Server]),
    [ with_error_inject=$withval ],
    [ with_error_inject=no ])

if test $with_debug != "no"
then
  if test "$with_error_inject" = "yes"
  then
    AC_DEFINE([ERROR_INJECT_SUPPORT], [1],
              [Enable error injection in MySQL Server])
  fi
fi

AC_ARG_WITH([fast-mutexes],
	    AC_HELP_STRING([--with-fast-mutexes], 
	    [Compile with fast mutexes (default is disabled)]),
	    [with_fast_mutexes=$withval], [with_fast_mutexes=no])

if test "$with_fast_mutexes" != "no"
then
  if test "$with_debug" != "no"
  then
    AC_MSG_WARN(['--with-fast-mutexes' ignored when '--with-debug' is given])
  else
    AC_DEFINE([MY_PTHREAD_FASTMUTEX], [1], 
	      [Define to 1 if you want to use fast mutexes])
  fi
fi

AC_ARG_WITH([atomic-ops],
	    AC_HELP_STRING([--with-atomic-ops=rwlocks|smp|up],
	    [Implement atomic operations using pthread rwlocks or atomic CPU
             instructions for multi-processor (default) or uniprocessor
             configuration]), , [with_atomic_ops=smp])
case "$with_atomic_ops" in
  "up") AC_DEFINE([MY_ATOMIC_MODE_DUMMY], [1],
                  [Assume single-CPU mode, no concurrency]) ;;
  "rwlocks") AC_DEFINE([MY_ATOMIC_MODE_RWLOCKS], [1],
                  [Use pthread rwlocks for atomic ops]) ;;
  "smp") ;;
   *) AC_MSG_ERROR(["$with_atomic_ops" is not a valid value for --with-atomic-ops]) ;;
esac

# Force static compilation to avoid linking problems/get more speed
AC_ARG_WITH(mysqld-ldflags,
    [  --with-mysqld-ldflags   Extra linking arguments for mysqld],
    [MYSQLD_EXTRA_LDFLAGS=$withval],
    [MYSQLD_EXTRA_LDFLAGS=])
AC_SUBST(MYSQLD_EXTRA_LDFLAGS)

AC_ARG_WITH(client-ldflags,
    [  --with-client-ldflags   Extra linking arguments for clients],
    [CLIENT_EXTRA_LDFLAGS=$withval],
    [CLIENT_EXTRA_LDFLAGS=])
AC_SUBST(CLIENT_EXTRA_LDFLAGS)

AC_ARG_WITH(mysqld-libs,
    [  --with-mysqld-libs   Extra libraries to link with for mysqld],
    [MYSQLD_EXTRA_LIBS=$withval],
    [MYSQLD_EXTRA_LIBS=])
AC_SUBST(MYSQLD_EXTRA_LIBS)

AC_ARG_WITH(lib-ccflags,
    [  --with-lib-ccflags      Extra CC options for libraries],
    [LIB_EXTRA_CCFLAGS=$withval],
    [LIB_EXTRA_CCFLAGS=])
AC_SUBST(LIB_EXTRA_CCFLAGS)

# Avoid stupid bug on some OS 
AC_ARG_WITH(low-memory,
    [  --with-low-memory       Try to use less memory to compile to avoid 
                          memory limitations.],
    [with_lowmem=$withval],
    [with_lowmem=no])
if test "$with_lowmem" = "yes"
then
  if test "$ac_cv_prog_gcc" = "yes" 
  then 
    LM_CFLAGS="-fno-inline"
  else
    LM_CFLAGS="-O0"
  fi
else
  LM_CFLAGS=""
fi
AC_SUBST(LM_CFLAGS)

AC_ARG_WITH(comment,
    [  --with-comment          Comment about compilation environment.],
    [with_comment=$withval],
    [with_comment=no])
if test "$with_comment" != "no"
then
  COMPILATION_COMMENT=$with_comment
else
  COMPILATION_COMMENT="Source distribution"
fi
AC_SUBST(COMPILATION_COMMENT)

AC_MSG_CHECKING("need of special linking flags")
if test "$TARGET_LINUX" = "true" -a "$ac_cv_prog_gcc" = "yes" -a "$all_is_static" != "yes"
then
  LDFLAGS="$LDFLAGS -rdynamic"
  AC_MSG_RESULT("-rdynamic")
else
  AC_MSG_RESULT("none")
fi

dnl Checks for typedefs, structures, and compiler characteristics.
AC_C_CONST
AC_C_INLINE
AC_TYPE_OFF_T
AC_STRUCT_ST_RDEV
AC_HEADER_TIME
AC_STRUCT_TM
MYSQL_NEEDS_MYSYS_NEW
# AC_CHECK_SIZEOF return 0 when it does not find the size of a
# type. We want a error instead.
AC_CHECK_SIZEOF(char, 1)
if test "$ac_cv_sizeof_char" -eq 0
then
  AC_MSG_ERROR([No size for char type.
A likely cause for this could be that there isn't any
static libraries installed. You can verify this by checking if you have libm.a
in /lib, /usr/lib or some other standard place.  If this is the problem,
install the static libraries and try again.  If this isn't the problem,
examine config.log for possible errors.  If you want to report this, use
'scripts/mysqlbug' and include at least the last 20 rows from config.log!])
fi
AC_CHECK_SIZEOF(char*, 4)
AC_CHECK_SIZEOF(short, 2)
AC_CHECK_SIZEOF(int, 4)
if test "$ac_cv_sizeof_int" -eq 0
then
  AC_MSG_ERROR("No size for int type.")
fi
AC_CHECK_SIZEOF(long, 4)
if test "$ac_cv_sizeof_long" -eq 0
then
  AC_MSG_ERROR("No size for long type.")
fi
AC_CHECK_SIZEOF(long long, 8)
if test "$ac_cv_sizeof_long_long" -eq 0
then
  AC_MSG_ERROR("MySQL needs a long long type.")
fi
# off_t is not a builtin type
AC_CHECK_SIZEOF(off_t, 4)
if test "$ac_cv_sizeof_off_t" -eq 0
then
  AC_MSG_ERROR("MySQL needs a off_t type.")
fi

dnl
dnl check if time_t is unsigned
dnl

MYSQL_CHECK_TIME_T


# do we need #pragma interface/#pragma implementation ?
# yes if it's gcc 2.x, and not icc pretending to be gcc, and not cygwin
AC_MSG_CHECKING(the need for @%:@pragma interface/implementation)
# instead of trying to match SYSTEM_TYPE and CC_VERSION (that doesn't
# follow any standard), we'll use well-defined preprocessor macros:
AC_TRY_CPP([
#if !defined(__CYGWIN__) && !defined(__INTEL_COMPILER) && defined(__GNUC__) && (__GNUC__ < 3)
#error USE_PRAGMA_IMPLEMENTATION
#endif
],AC_MSG_RESULT(no) ,AC_MSG_RESULT(yes) ; CXXFLAGS="$CXXFLAGS -DUSE_PRAGMA_IMPLEMENTATION")

# This always gives a warning. Ignore it unless you are cross compiling
AC_C_BIGENDIAN
#---START: Used in for client configure
# Check base type of last arg to accept
MYSQL_TYPE_ACCEPT
#---END:
# Figure out what type of struct rlimit to use with setrlimit
MYSQL_TYPE_STRUCT_RLIMIT
# We want to skip alloca on irix unconditionally. It may work on some version..
MYSQL_FUNC_ALLOCA
# Do struct timespec have members tv_sec or ts_sec
MYSQL_TIMESPEC_TS
# Do we have the tzname variable
MYSQL_TZNAME
# Do the c++ compiler have a bool type
MYSQL_CXX_BOOL
# Check some common bugs with gcc 2.8.# on sparc
if ! ( expr "$SYSTEM_TYPE" : ".*netware.*" > /dev/null ); then
MYSQL_CHECK_LONGLONG_TO_FLOAT
if test "$ac_cv_conv_longlong_to_float" != "yes"
then
  AC_MSG_ERROR([Your compiler cannot convert a longlong value to a float!
If you are using gcc 2.8.# you should upgrade to egcs 1.0.3 or newer and try
again]);
fi
fi
AC_CHECK_TYPES([sigset_t, off_t], [], [], [#include <sys/types.h>])
AC_CHECK_TYPES([size_t], [], [], [#include <stdio.h>])
AC_CHECK_TYPES([u_int32_t])

MYSQL_PTHREAD_YIELD

######################################################################
# For readline/libedit (We simply move the mimimum amount of stuff from
# the readline/libedit configure.in here)

dnl Checks for header files.
AC_CHECK_HEADERS(malloc.h sys/cdefs.h)

dnl Checks for library functions.
AC_FUNC_ALLOCA
AC_PROG_GCC_TRADITIONAL
AC_TYPE_SIGNAL
AC_CHECK_FUNCS(re_comp regcomp strdup)

dnl Sun compilers have their own vis.h that is about something
dnl totally different. So, not to change the libedit source, we
dnl do some additional checks before we define HAVE_VIS_H.
AC_CHECK_HEADER(vis.h,
  [AC_CHECK_FUNC(strvis,
    [AC_DEFINE([HAVE_VIS_H], [1],[Found vis.h and the strvis() function])])])

AC_CHECK_FUNCS(strlcat strlcpy)
AC_CHECK_FUNCS(issetugid)
AC_CHECK_FUNCS(fgetln)
AC_CHECK_FUNCS(getline flockfile)

# from old readline settting:

MAKE_SHELL=/bin/sh
AC_SUBST(MAKE_SHELL)

# Already-done: stdlib.h string.h unistd.h termios.h
AC_CHECK_HEADERS(varargs.h stdarg.h dirent.h locale.h ndir.h sys/dir.h \
 sys/file.h sys/ndir.h sys/ptem.h sys/pte.h sys/select.h sys/stream.h \
 sys/mman.h curses.h termcap.h termio.h termbits.h asm/termbits.h grp.h \
paths.h semaphore.h)

# Already-done: strcasecmp
AC_CHECK_FUNCS(lstat putenv select setenv setlocale strcoll tcgetattr)

AC_STAT_MACROS_BROKEN
MYSQL_SIGNAL_CHECK
MYSQL_CHECK_GETPW_FUNCS
MYSQL_HAVE_TIOCGWINSZ
MYSQL_HAVE_FIONREAD
MYSQL_HAVE_TIOCSTAT
MYSQL_STRUCT_DIRENT_D_INO
MYSQL_STRUCT_DIRENT_D_NAMLEN
MYSQL_TYPE_SIGHANDLER
MYSQL_CHECK_MULTIBYTE
if test "$with_named_curses" = "no"
then
  MYSQL_CHECK_LIB_TERMCAP
else
  TERMCAP_LIB="$with_named_curses"
fi
AC_SUBST(TERMCAP_LIB)

# Check if the termcap function 'tgoto' is already declared in
# system header files or if it need to be declared locally
AC_CHECK_DECLS(tgoto,,,[
#ifdef HAVE_CURSES_H
# include <curses.h>
#elif HAVE_NCURSES_H
# include <ncurses.h>
#endif
#ifdef HAVE_TERM_H
# include <term.h>
#endif
])

LIBEDIT_LOBJECTS=""
AC_CHECK_FUNC(strunvis, ,[LIBEDIT_LOBJECTS="$LIBEDIT_LOBJECTS unvis.o"])
AC_CHECK_FUNC(strvis,   ,[LIBEDIT_LOBJECTS="$LIBEDIT_LOBJECTS vis.o"])
AC_CHECK_FUNC(strlcpy,  ,[LIBEDIT_LOBJECTS="$LIBEDIT_LOBJECTS strlcpy.o"])
AC_CHECK_FUNC(strlcat,  ,[LIBEDIT_LOBJECTS="$LIBEDIT_LOBJECTS strlcat.o"])
AC_CHECK_FUNC(fgetln,   ,[LIBEDIT_LOBJECTS="$LIBEDIT_LOBJECTS fgetln.o"])
AC_SUBST(LIBEDIT_LOBJECTS)
enable_readline="yes"

# End of readline/libedit stuff
#########################################################################

dnl Checks for library functions.

#
# The following code disables intrinsic function support while we test for
# library functions.  This is to avoid configure problems with Intel ecc
# compiler

ORG_CFLAGS="$CFLAGS"
if test "$GCC" != "yes"; then
  AC_SYS_COMPILER_FLAG(-nolib_inline,nolib_inline,CFLAGS,[],[])
fi

#AC_FUNC_MMAP
AC_TYPE_SIGNAL
MYSQL_TYPE_QSORT
AC_FUNC_UTIME_NULL
AC_FUNC_VPRINTF

AC_CHECK_FUNCS(alarm bcmp bfill bmove bsearch bzero \
  chsize cuserid fchmod fcntl \
  fconvert fdatasync finite fpresetsticky fpsetmask fsync ftruncate \
  getcwd gethostbyaddr_r gethostbyname_r getpass getpassphrase getpwnam \
  getpwuid getrlimit getrusage getwd gmtime_r index initgroups isnan \
  localtime_r locking longjmp lrand48 madvise mallinfo memcpy memmove \
  mkstemp mlockall perror poll pread pthread_attr_create mmap mmap64 getpagesize \
  pthread_attr_getstacksize pthread_attr_setprio pthread_attr_setschedparam \
  pthread_attr_setstacksize pthread_condattr_create pthread_getsequence_np \
  pthread_key_delete pthread_rwlock_rdlock pthread_setprio \
  pthread_setprio_np pthread_setschedparam pthread_sigmask readlink \
  realpath rename rint rwlock_init setupterm \
  shmget shmat shmdt shmctl sigaction sigemptyset sigaddset \
  sighold sigset sigthreadmask port_create sleep \
  snprintf socket stpcpy strcasecmp strerror strsignal strnlen strpbrk strstr \
  strtol strtoll strtoul strtoull tell tempnam thr_setconcurrency vidattr \
  posix_fallocate)

#
#
#
case "$target" in
 *-*-aix4* | *-*-sco*)
	# (grr) aix 4.3 has a stub for clock_gettime, (returning ENOSYS)
	# and using AC_TRY_RUN is hard when cross-compiling
	# We also disable for SCO for the time being, the headers for the
	# thread library we use conflicts with other headers.
    ;;
 *) AC_CHECK_FUNCS(clock_gettime)
    ;;
esac

# Check that isinf() is available in math.h and can be used in both C and C++ 
# code
AC_MSG_CHECKING(for isinf in <math.h>)
AC_TRY_LINK([#include <math.h>], [float f = 0.0; int r = isinf(f); return r],
  AC_MSG_RESULT(yes)
  AC_MSG_CHECKING(whether isinf() can be used in C++ code)
  AC_LANG_SAVE
  AC_LANG_CPLUSPLUS
  AC_TRY_LINK([#include <math.h>], [float f = 0.0; int r = isinf(f); return r],
    AC_MSG_RESULT(yes)
    AC_DEFINE(HAVE_ISINF, [1], [isinf() macro or function]),
    AC_MSG_RESULT(no))
  AC_LANG_RESTORE,
  AC_MSG_RESULT(no))
 
CFLAGS="$ORG_CFLAGS"

# Sanity check: We chould not have any fseeko symbol unless
# large_file_support=yes
AC_CHECK_FUNC(fseeko,
[if test "$large_file_support" = no -a "$TARGET_LINUX" = "true";
then
  AC_MSG_ERROR("Found fseeko symbol but large_file_support is not enabled!");
fi]
)

# Check definition of gethostbyaddr_r (glibc2 defines this with 8 arguments)
ac_save_CXXFLAGS="$CXXFLAGS"
AC_CACHE_CHECK([style of gethost* routines], mysql_cv_gethost_style,
AC_LANG_SAVE
AC_LANG_CPLUSPLUS

# Test whether madvise() is declared in C++ code -- it is not on some
# systems, such as Solaris
AC_CHECK_DECLS(madvise, [], [], [#if HAVE_SYS_MMAN_H
#include <sys/types.h>
#include <sys/mman.h>
#endif])

# Do not treat warnings as errors if we are linking against other libc
# this is to work around gcc not being permissive on non-system includes
# with respect to ANSI C++
# We also remove the -fbranch-probabilities option as this will give warnings
# about not profiled code, which confuses configure
# We also must remove -W and -Wcheck which on icc produces warnings that
# we don't want to catch with -Werror

if test "$ac_cv_prog_gxx" = "yes" -a "$with_other_libc" = "no"
then
  CXXFLAGS=`echo "$CXXFLAGS -Werror" | sed -e 's/-fbranch-probabilities//; s/-Wall//; s/-ansi//; s/-pedantic//; s/-Wcheck//'`
fi

AC_TRY_COMPILE(
[#undef inline
#if !defined(SCO) && !defined(__osf__) && !defined(_REENTRANT)
#define _REENTRANT
#endif
#include <pthread.h>
#include <sys/types.h>
#include <sys/socket.h>
#include <netinet/in.h>
#include <arpa/inet.h>
#include <netdb.h>],
[int skr;
 struct hostent *foo = gethostbyaddr_r((const char *) 0,
  0, 0, (struct hostent *) 0, (char *) NULL,  0, &skr); return (foo == 0);],
mysql_cv_gethost_style=solaris, mysql_cv_gethost_style=other))
AC_LANG_RESTORE
CXXFLAGS="$ac_save_CXXFLAGS"
if test "$mysql_cv_gethost_style" = "solaris"
then
  AC_DEFINE([HAVE_SOLARIS_STYLE_GETHOST], [1],
            [Solaris define gethostbyaddr_r with 7 arguments. glibc2 defines this with 8 arguments])
fi

#---START: Used in for client configure

# Check definition of gethostbyname_r (glibc2.0.100 is different from Solaris)
ac_save_CXXFLAGS="$CXXFLAGS"
AC_CACHE_CHECK([style of gethostbyname_r routines], mysql_cv_gethostbyname_style,
AC_LANG_SAVE
AC_LANG_CPLUSPLUS
if test "$ac_cv_prog_gxx" = "yes" -a "$with_other_libc" = "no"
then
  CXXFLAGS=`echo "$CXXFLAGS -Werror" | sed -e 's/-fbranch-probabilities//; s/-Wall//; s/-ansi//; s/-pedantic//; s/-Wcheck//'`
fi
AC_TRY_COMPILE(
[#undef inline
#if !defined(SCO) && !defined(__osf__) && !defined(_REENTRANT)
#define _REENTRANT
#endif
#include <pthread.h>
#include <sys/types.h>
#include <sys/socket.h>
#include <netinet/in.h>
#include <arpa/inet.h>
#include <netdb.h>],
[int skr;

 skr = gethostbyname_r((const char *) 0,
  (struct hostent*) 0, (char*) 0, 0, (struct hostent **) 0, &skr);],
mysql_cv_gethostbyname_style=glibc2, mysql_cv_gethostbyname_style=other))
AC_LANG_RESTORE
CXXFLAGS="$ac_save_CXXFLAGS"
if test "$mysql_cv_gethostbyname_style" = "glibc2"
then
  AC_DEFINE([HAVE_GETHOSTBYNAME_R_GLIBC2_STYLE], [1],
            [Solaris define gethostbyname_r with 5 arguments. glibc2 defines this with 6 arguments])
fi

# Check 3rd argument of getthostbyname_r
ac_save_CXXFLAGS="$CXXFLAGS"
AC_CACHE_CHECK([3 argument to gethostbyname_r routines], mysql_cv_gethostbyname_arg,
AC_LANG_SAVE
AC_LANG_CPLUSPLUS
if test "$ac_cv_prog_gxx" = "yes" -a "$with_other_libc" = "no"
then
  CXXFLAGS=`echo "$CXXFLAGS -Werror" | sed -e 's/-fbranch-probabilities//; s/-Wall//; s/-ansi//; s/-pedantic//; s/-Wcheck//'`
fi
AC_TRY_COMPILE(
[#undef inline
#if !defined(SCO) && !defined(__osf__) && !defined(_REENTRANT)
#define _REENTRANT
#endif
#include <pthread.h>
#include <sys/types.h>
#include <sys/socket.h>
#include <netinet/in.h>
#include <arpa/inet.h>
#include <netdb.h>],
[int skr;

 skr = gethostbyname_r((const char *) 0, (struct hostent*) 0, (struct hostent_data*) 0);],
mysql_cv_gethostbyname_arg=hostent_data, mysql_cv_gethostbyname_arg=char))
AC_LANG_RESTORE
CXXFLAGS="$ac_save_CXXFLAGS"
if test "$mysql_cv_gethostbyname_arg" = "hostent_data"
then
  AC_DEFINE([HAVE_GETHOSTBYNAME_R_RETURN_INT], [1],
            [In OSF 4.0f the 3'd argument to gethostbyname_r is hostent_data *])
fi


# Check definition of pthread_getspecific
AC_CACHE_CHECK("args to pthread_getspecific", mysql_cv_getspecific_args,
AC_TRY_COMPILE(
[#if !defined(SCO) && !defined(__osf__) && !defined(_REENTRANT)
#define _REENTRANT
#endif
#define _POSIX_PTHREAD_SEMANTICS 
#include <pthread.h> ],
[ void *pthread_getspecific(pthread_key_t key);
pthread_getspecific((pthread_key_t) NULL); ],
mysql_cv_getspecific_args=POSIX, mysql_cv_getspecific_args=other))
  if test "$mysql_cv_getspecific_args" = "other"
  then
    AC_DEFINE([HAVE_NONPOSIX_PTHREAD_GETSPECIFIC], [1],
              [For some non posix threads])
  fi

  # Check definition of pthread_mutex_init
  AC_CACHE_CHECK("args to pthread_mutex_init", mysql_cv_mutex_init_args,
  AC_TRY_COMPILE(
[#if !defined(SCO) && !defined(__osf__)
#define _REENTRANT
#endif
#define _POSIX_PTHREAD_SEMANTICS 
#include <pthread.h> ],
[ 
  pthread_mutexattr_t attr;
  pthread_mutex_t mp;
  pthread_mutex_init(&mp,&attr); ],
mysql_cv_mutex_init_args=POSIX, mysql_cv_mutex_init_args=other))
  if test "$mysql_cv_mutex_init_args" = "other"
  then
    AC_DEFINE([HAVE_NONPOSIX_PTHREAD_MUTEX_INIT], [1],
              [For some non posix threads])
  fi
#---END:

#---START: Used in for client configure
# Check definition of readdir_r
AC_CACHE_CHECK("args to readdir_r", mysql_cv_readdir_r,
AC_TRY_LINK(
[#if !defined(SCO) && !defined(__osf__)
#define _REENTRANT
#endif
#define _POSIX_PTHREAD_SEMANTICS 
#include <pthread.h>
#include <dirent.h>],
[ int readdir_r(DIR *dirp, struct dirent *entry, struct dirent **result);
readdir_r((DIR *) NULL, (struct dirent *) NULL, (struct dirent **) NULL); ],
mysql_cv_readdir_r=POSIX, mysql_cv_readdir_r=other))
if test "$mysql_cv_readdir_r" = "POSIX"
then
  AC_DEFINE([HAVE_READDIR_R], [1], [POSIX readdir_r])
fi

# Check definition of posix sigwait()
AC_CACHE_CHECK("style of sigwait", mysql_cv_sigwait,
AC_TRY_LINK(
[#if !defined(SCO) && !defined(__osf__)
#define _REENTRANT
#endif
#define _POSIX_PTHREAD_SEMANTICS 
#include <pthread.h>
#include <signal.h>],
[#ifndef _AIX
sigset_t set;
int sig;
sigwait(&set,&sig);
#endif],
mysql_cv_sigwait=POSIX, mysql_cv_sigwait=other))
if test "$mysql_cv_sigwait" = "POSIX"
then
  AC_DEFINE([HAVE_SIGWAIT], [1], [POSIX sigwait])
fi

if test "$mysql_cv_sigwait" != "POSIX"
then
unset mysql_cv_sigwait
# Check definition of posix sigwait()
AC_CACHE_CHECK("style of sigwait", mysql_cv_sigwait,
AC_TRY_LINK(
[#if !defined(SCO) && !defined(__osf__)
#define _REENTRANT
#endif
#define _POSIX_PTHREAD_SEMANTICS 
#include <pthread.h>
#include <signal.h>],
[sigset_t set;
int sig;
sigwait(&set);],
mysql_cv_sigwait=NONPOSIX, mysql_cv_sigwait=other))
if test "$mysql_cv_sigwait" = "NONPOSIX"
then
  AC_DEFINE([HAVE_NONPOSIX_SIGWAIT], [1], [sigwait with one argument])
fi
fi
#---END:

# Check if pthread_attr_setscope() exists
AC_CACHE_CHECK("for pthread_attr_setscope", mysql_cv_pthread_attr_setscope,
AC_TRY_LINK(
[#if !defined(SCO) && !defined(__osf__)
#define _REENTRANT
#endif
#define _POSIX_PTHREAD_SEMANTICS 
#include <pthread.h>],
[pthread_attr_t thr_attr;
pthread_attr_setscope(&thr_attr,0);],
mysql_cv_pthread_attr_setscope=yes, mysql_cv_pthread_attr_setscope=no))
if test "$mysql_cv_pthread_attr_setscope" = "yes"
then
  AC_DEFINE([HAVE_PTHREAD_ATTR_SETSCOPE], [1], [pthread_attr_setscope])
fi

# Check for bad includes
AC_MSG_CHECKING("can netinet files be included")
AC_TRY_COMPILE(
[#include <sys/types.h>
#include <sys/socket.h>
#include <netinet/in_systm.h>
#include <netinet/in.h>
#include <netinet/ip.h>
#include <netinet/tcp.h>],
[ printf("1\n"); ],
netinet_inc=yes, netinet_inc=no)
if test "$netinet_inc" = "no"
then
  AC_DEFINE([HAVE_BROKEN_NETINET_INCLUDES], [1], [Can netinet be included])
fi
AC_MSG_RESULT("$netinet_inc")

#--------------------------------------------------------------------
# Check for requested features
#--------------------------------------------------------------------

MYSQL_CHECK_BIG_TABLES
MYSQL_CHECK_MAX_INDEXES
MYSQL_CHECK_VIO
MYSQL_CHECK_SSL

#--------------------------------------------------------------------
# Declare our plugin modules
# Has to be done late, as the plugin may need to check for existence of
# functions tested above
#--------------------------------------------------------------------

MYSQL_STORAGE_ENGINE(partition, partition, [Partition Support],
        [MySQL Partitioning Support], [max,max-no-ndb])

dnl -- ndbcluster requires partition to be enabled

MYSQL_CONFIGURE_PLUGINS([none])

# Only build client code?
AC_ARG_WITH(server,
    [  --without-server        Only build the client.],
    [with_server=$withval],
    [with_server=yes]
)

AC_ARG_WITH(embedded-server,
    [  --with-embedded-server  Build the embedded server (libmysqld).],
    [with_embedded_server=$withval],
    [with_embedded_server=no]
)

AC_ARG_WITH(query_cache,
    [  --without-query-cache   Do not build query cache.],
    [with_query_cache=$withval],
    [with_query_cache=yes]
)

if test "$with_query_cache" = "yes"
then
  AC_DEFINE([HAVE_QUERY_CACHE], [1], [If we want to have query cache])
fi

AC_ARG_WITH(geometry,
    [  --without-geometry      Do not build geometry-related parts.],
    [with_geometry=$withval],
    [with_geometry=yes]
)

if test "$with_geometry" = "yes"
then
  AC_DEFINE([HAVE_SPATIAL], [1], [Spatial extentions])
  AC_DEFINE([HAVE_RTREE_KEYS], [1], [RTree keys])
fi

AC_ARG_WITH(embedded_privilege_control,
    [  --with-embedded-privilege-control
                          Build parts to check user's privileges.
			  Only affects embedded library.],
    [with_embedded_privilege_control=$withval],
    [with_embedded_privilege_control=no]
)

if test "$with_embedded_privilege_control" = "yes"
then
  AC_DEFINE([HAVE_EMBEDDED_PRIVILEGE_CONTROL], [1],
            [Access checks in embedded library])
fi

tools_dirs=""

AC_ARG_WITH([mysqlmanager],
  AC_HELP_STRING([--with-mysqlmanager], [Build the mysqlmanager binary: yes/no (default: build if server is built.)]),,)

if test "$with_mysqlmanager" = "yes" -o \
        '(' "$with_mysqlmanager:$with_server" = ":yes" -a \
            -d "$srcdir/server-tools" ')' ; then
  tools_dirs="$tools_dirs server-tools"
  AC_CONFIG_FILES(server-tools/Makefile server-tools/instance-manager/Makefile)
fi

AC_SUBST(tools_dirs)

#MYSQL_CHECK_CPU

libmysqld_dirs=
if test "$with_embedded_server" = "yes"
then
  libmysqld_dirs=libmysqld

  AC_CONFIG_FILES(libmysqld/Makefile libmysqld/examples/Makefile)
  # We can't build embedded library without building the server, because
  # we depend on libmysys, libmystrings, libmyisam, etc.
  with_server=yes
fi
# XXX: We need to add @libmysqld_extra_libs@ (or whatever) so that
# mysql_config --libmysqld-libs will print out something like
# -L/path/to/lib/mysql -lmysqld -lmyisam -lmysys -lmystrings -ldbug ...
AC_SUBST([libmysqld_dirs])

# Shall we build the docs?
AC_ARG_WITH(docs,
    [  --without-docs          Skip building of the documentation.],
    [with_docs=$withval],
    [with_docs=yes]
)

if test "$with_docs" = "yes"
then
  docs_dirs="Docs"
else
  docs_dirs=""
fi
AC_SUBST(docs_dirs)

# Shall we build the man pages?
AC_ARG_WITH(man,
    [  --without-man          Skip building of the man pages.],
    [with_man=$withval],
    [with_man=yes]
)

<<<<<<< HEAD
=======
if test "$with_man" = "yes"
then
  man_dirs="man"
  man1_files=`ls -1 $srcdir/man/*.1 2>/dev/null| sed -e 's;^.*man/;;'`
  man1_files=`echo $man1_files`
  man8_files=`ls -1 $srcdir/man/*.8 2>/dev/null| sed -e 's;^.*man/;;'`
  man8_files=`echo $man8_files`
else
  man_dirs=""
  man1_files=""
  man8_files=""
fi
AC_SUBST(man_dirs)
AC_SUBST(man1_files)
AC_SUBST(man8_files)

>>>>>>> 1a962591
# Don't build readline, i have it already
AC_ARG_WITH(readline,
    [  --without-readline      Use system readline instead of bundled copy.],
    [ with_readline=$withval ],
    [ with_readline=undefined ]
    )
    
AC_ARG_WITH(libedit,
    [  --without-libedit       Use system libedit instead of bundled copy.],
    [ with_libedit=$withval ],
    [ with_libedit=undefined ]
    )

if test "$with_readline/$with_libedit" = "undefined/undefined" -a ! -e "$srcdir/cmd-line-utils"
then
  with_readline=no
  with_libedit=no
fi

#
# We support next variants of compilation:
#                              --with-readline
#                |       yes      |  no  |               undefined
# --with-libedit |                |      |
# ---------------+----------------+------+----------------------------------
#       yes      |      ERROR!    |   use libedit from mysql sources
# ---------------+----------------+------+----------------------------------
#       no       | use readline   | use system readline or external libedit
#                | from mysql     | according to results of m4 tests
# ---------------+ sources (if it +      +----------------------------------
#    undefined   | is presented)  |      | use libedit from mysql sources
                   

compile_readline="no"
compile_libedit="no"

if [test "$with_libedit" = "yes"] && [test "$with_readline" = "yes"]
then
    AC_MSG_ERROR([You can not use --with-readline and --with-libedit at the same time, please choose one of it])
fi

readline_topdir=""
readline_basedir=""
readline_dir=""
readline_h_ln_cmd=""
readline_link=""
want_to_use_readline="no"

if expr "$SYSTEM_TYPE" : ".*netware.*" > /dev/null
then
    # For NetWare, do not need readline
    echo "Skipping readline"
else

if [test "$with_libedit" = "yes"] || [test "$with_libedit" = "undefined"] && [test "$with_readline" = "undefined"]
then
    readline_topdir="cmd-line-utils"
    readline_basedir="libedit"
    readline_dir="$readline_topdir/$readline_basedir"
    readline_link="\$(top_builddir)/cmd-line-utils/libedit/libedit.a"
    readline_h_ln_cmd="\$(LN) -s \$(top_srcdir)/cmd-line-utils/libedit/readline readline"
    compile_libedit=yes
    AC_DEFINE_UNQUOTED(HAVE_HIST_ENTRY, 1)
    AC_DEFINE_UNQUOTED(USE_LIBEDIT_INTERFACE, 1)
elif test "$with_readline" = "yes"
then
    readline_topdir="cmd-line-utils"
    readline_basedir="readline"
    readline_dir="$readline_topdir/$readline_basedir"
    readline_link="\$(top_builddir)/cmd-line-utils/readline/libreadline.a"
    readline_h_ln_cmd="\$(LN) -s \$(top_srcdir)/cmd-line-utils/readline readline"
    compile_readline=yes
    want_to_use_readline="yes"
    AC_DEFINE_UNQUOTED(USE_NEW_READLINE_INTERFACE, 1)
else
    # Use system readline library
    AC_LANG_SAVE
    AC_LANG_CPLUSPLUS
    MYSQL_CHECK_LIBEDIT_INTERFACE
    MYSQL_CHECK_NEW_RL_INTERFACE
    MYSQL_CHECK_READLINE_DECLARES_HIST_ENTRY
    AC_LANG_RESTORE
    if [test "$mysql_cv_new_rl_interface" = "yes"] && [test -d "./cmd-line-utils/readline"]
    then
        # Use the new readline interface, but only if the package includes a bundled libreadline
        # this way we avoid linking commercial source with GPL readline
        readline_link="-lreadline"
        want_to_use_readline="yes"
    elif [test "$mysql_cv_libedit_interface" = "yes"]
    then
        # Use libedit
        readline_link="-ledit"
    else
       AC_MSG_ERROR([Could not find system readline or libedit libraries
          Use --with-readline or --with-libedit to use the bundled
          versions of libedit or readline])
    fi
fi

# if there is no readline, but we want to build with readline, we fail
if [test "$want_to_use_readline" = "yes"] && [test ! -d "./cmd-line-utils/readline"]
then
    AC_MSG_ERROR([This commercially licensed MySQL source package can't
          be built with libreadline. Please use --with-libedit to use
          the bundled version of libedit instead.])
fi

#
# if either readline or libedit is enabled - generate Makefile's for both
# (to make sure both are included in 'make dist')
#
if test -n "$readline_basedir"
then
  AC_CONFIG_FILES(cmd-line-utils/Makefile dnl
                  cmd-line-utils/libedit/Makefile dnl
                  cmd-line-utils/readline/Makefile)
fi
fi

AC_SUBST(readline_dir)
AC_SUBST(readline_topdir)
AC_SUBST(readline_basedir)
AC_SUBST(readline_link)
AC_SUBST(readline_h_ln_cmd)

<<<<<<< HEAD


# Include man pages, if desired, adapted to the configured parts.
if test X"$with_man" = Xyes
then
  # First, create the list of all man pages present.
  MANLISTFIL=manlist.$$
  TMPLISTFIL=`echo $MANLISTFIL | sed -e 's/manlist/tmplist/'`
  if test -f $MANLISTFIL -o -f $TMPLISTFIL
  then
    echo "Temp file '$MANLISTFIL' or '$TMPLISTFIL' already exists in '`pwd`' - aborting"
    exit 1
  fi
  touch $MANLISTFIL $TMPLISTFIL

  ls $srcdir/man/*.[[18]] > $MANLISTFIL

  # Then, remove all those pages from the list which are specific to parts
  # (table handlers, features, ...) which are not configured in this run.
  AC_MSG_CHECKING("for man pages to remove")
  MAN_DROP="dropping"
  if test X"$with_plugin_ndbcluster" != Xyes
  then
    MAN_DROP="$MAN_DROP ndbcluster"
    grep -v '/ndb' $MANLISTFIL > $TMPLISTFIL ; mv -f $TMPLISTFIL $MANLISTFIL
  fi
  if test X"$with_embedded_server" != Xyes
  then
    MAN_DROP="$MAN_DROP embedded"
    grep -v 'embedded' $MANLISTFIL > $TMPLISTFIL ; mv -f $TMPLISTFIL $MANLISTFIL
  fi
  if test X"$with_plugin_innobase" != Xyes
  then
    MAN_DROP="$MAN_DROP innodb"
    grep -v 'inno' $MANLISTFIL > $TMPLISTFIL ; mv -f $TMPLISTFIL $MANLISTFIL
  fi
  AC_MSG_RESULT([$MAN_DROP])

  # Finally, split the man pages into sections 1 and 8.
  # Get rid of line breaks.
  man1_files=`sed -n -e '/\.1$/s/^.*man\///p' <$MANLISTFIL`
  man8_files=`sed -n -e '/\.8$/s/^.*man\///p' <$MANLISTFIL`

  man_dirs="man"
  man1_files=`echo $man1_files`
  man8_files=`echo $man8_files`
  rm -f $MANLISTFIL $TMPLISTFIL
else
  man_dirs=""
  man1_files=""
  man8_files=""
fi
AC_SUBST(man_dirs)
AC_SUBST(man1_files)
AC_SUBST(man8_files)

=======
>>>>>>> 1a962591
# If we have threads generate some library functions and test programs
sql_server_dirs=
sql_server=
server_scripts=
thread_dirs=

dnl This probably should be cleaned up more - for now the threaded
dnl client is just using plain-old libs.
sql_client_dirs=

AM_CONDITIONAL(THREAD_SAFE_CLIENT, test "$THREAD_SAFE_CLIENT" != "no")

if test "$THREAD_SAFE_CLIENT" = "no"
then
  sql_client_dirs="strings regex mysys dbug extra libmysql client"
else
  sql_client_dirs="strings regex mysys dbug extra libmysql libmysql_r client"
  AC_CONFIG_FILES(libmysql_r/Makefile)
  AC_DEFINE([THREAD_SAFE_CLIENT], [1], [Should the client be thread safe])
fi

CLIENT_LIBS="$NON_THREADED_LIBS $openssl_libs $ZLIB_LIBS $STATIC_NSS_FLAGS"

AC_SUBST(CLIENT_LIBS)
AC_SUBST(CLIENT_THREAD_LIBS)
AC_SUBST(NON_THREADED_LIBS)
AC_SUBST(STATIC_NSS_FLAGS)
AC_SUBST(sql_client_dirs)

# If configuring for NetWare, build the netware directory
netware_dir=
if expr "$SYSTEM_TYPE" : ".*netware.*" > /dev/null
then
  netware_dir="netware"
fi
AC_SUBST(netware_dir)
AM_CONDITIONAL(HAVE_NETWARE, test "$netware_dir" = "netware")

if test "$with_server" != "no" -o "$THREAD_SAFE_CLIENT" != "no"
then
  AC_DEFINE([THREAD], [1],
            [Define if you want to have threaded code. This may be undef on client code])
  # Avoid _PROGRAMS names
  THREAD_LOBJECTS="thr_alarm.o thr_lock.o thr_mutex.o thr_rwlock.o my_pthread.o my_thr_init.o mf_keycache.o"
  AC_SUBST(THREAD_LOBJECTS)
fi

if test "$with_server" != "no"
then
  server_scripts="mysqld_safe mysql_install_db"
  sql_server_dirs="strings mysys dbug extra regex"

  sql_server="$sql_server vio sql"
fi

# IMPORTANT - do not modify LIBS past this line - this hack is the only way
# I know to add the static NSS magic if we have static NSS libraries with
# glibc - Sasha

LDFLAGS="$LDFLAGS $OTHER_LIBC_LIB"
LIBS="$LIBS $STATIC_NSS_FLAGS"

AC_SUBST(sql_server_dirs)
AC_SUBST(sql_server)
AC_SUBST(thread_dirs)
AC_SUBST(server_scripts)

AC_SUBST(mysql_plugin_dirs)
AC_SUBST(mysql_plugin_libs)
AC_SUBST(mysql_plugin_defs)


# Now that sql_client_dirs and sql_server_dirs are stable, determine the union.
# Start with the (longer) server list, add each client item not yet present.
sql_union_dirs=" $sql_server_dirs "
for DIR in $sql_client_dirs
do
  if echo " $sql_union_dirs " | grep " $DIR " >/dev/null
  then
    :  # already present, skip
  else
    sql_union_dirs="$sql_union_dirs $DIR "
  fi
done
AC_SUBST(sql_union_dirs)

# Some usefull subst
AC_SUBST(CC)
AC_SUBST(GXX)

# Set configuration options for make_binary_distribution
AC_SUBST(MAKE_BINARY_DISTRIBUTION_OPTIONS)

# Output results
AC_CONFIG_FILES(Makefile extra/Makefile mysys/Makefile dnl
 unittest/Makefile unittest/mytap/Makefile unittest/mytap/t/Makefile dnl
 unittest/mysys/Makefile unittest/examples/Makefile dnl
 strings/Makefile regex/Makefile storage/Makefile dnl
 man/Makefile BUILD/Makefile vio/Makefile dnl
 libmysql/Makefile client/Makefile dnl
 pstack/Makefile pstack/aout/Makefile sql/Makefile sql/share/Makefile dnl
 sql/sql_builtin.cc sql-common/Makefile dnl
 dbug/Makefile scripts/Makefile include/Makefile dnl
 tests/Makefile Docs/Makefile support-files/Makefile dnl
 support-files/MacOSX/Makefile support-files/RHEL4-SElinux/Makefile dnl
 mysql-test/Makefile dnl
 debian/Makefile debian/defs.mk debian/control dnl
 mysql-test/ndb/Makefile netware/Makefile sql-bench/Makefile dnl
 include/mysql_version.h plugin/Makefile win/Makefile)

AC_CONFIG_COMMANDS([default], , test -z "$CONFIG_HEADERS" || echo timestamp > stamp-h)

# Ensure that table handlers gets all modifications to CFLAGS/CXXFLAGS
AC_CONFIG_COMMANDS_POST(ac_configure_args="$ac_configure_args CFLAGS='$CFLAGS' CXXFLAGS='$CXXFLAGS'")

AC_OUTPUT

echo
echo "MySQL has a Web site at http://www.mysql.com/ which carries details on the"
echo "latest release, upcoming features, and other information to make your"
echo "work or play with MySQL more productive. There you can also find"
echo "information about mailing lists for MySQL discussion."
echo
echo "Remember to check the platform specific part of the reference manual for"
echo "hints about installing MySQL on your platform. Also have a look at the"
echo "files in the Docs directory."
echo
# The following text is checked in ./Do-compile to verify that configure
# ended sucessfully - don't remove it.
echo "Thank you for choosing MySQL!"
echo<|MERGE_RESOLUTION|>--- conflicted
+++ resolved
@@ -2339,25 +2339,6 @@
     [with_man=yes]
 )
 
-<<<<<<< HEAD
-=======
-if test "$with_man" = "yes"
-then
-  man_dirs="man"
-  man1_files=`ls -1 $srcdir/man/*.1 2>/dev/null| sed -e 's;^.*man/;;'`
-  man1_files=`echo $man1_files`
-  man8_files=`ls -1 $srcdir/man/*.8 2>/dev/null| sed -e 's;^.*man/;;'`
-  man8_files=`echo $man8_files`
-else
-  man_dirs=""
-  man1_files=""
-  man8_files=""
-fi
-AC_SUBST(man_dirs)
-AC_SUBST(man1_files)
-AC_SUBST(man8_files)
-
->>>>>>> 1a962591
 # Don't build readline, i have it already
 AC_ARG_WITH(readline,
     [  --without-readline      Use system readline instead of bundled copy.],
@@ -2483,9 +2464,6 @@
 AC_SUBST(readline_link)
 AC_SUBST(readline_h_ln_cmd)
 
-<<<<<<< HEAD
-
-
 # Include man pages, if desired, adapted to the configured parts.
 if test X"$with_man" = Xyes
 then
@@ -2540,8 +2518,6 @@
 AC_SUBST(man1_files)
 AC_SUBST(man8_files)
 
-=======
->>>>>>> 1a962591
 # If we have threads generate some library functions and test programs
 sql_server_dirs=
 sql_server=
