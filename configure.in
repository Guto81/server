--- conflicted
+++ resolved
@@ -1696,13 +1696,6 @@
   DEBUG_OPTIMIZE_CXX=""
 fi
 
-<<<<<<< HEAD
-AC_ARG_WITH(debug,
-    [AS_HELP_STRING([--with-debug], [Add debug code @<:@default=no@:>@])],
-    [with_debug=$withval],
-    [with_debug=no])
-=======
->>>>>>> 5aa81e38
 if test "$with_debug" = "yes"
 then
   AC_DEFINE([DBUG_ON], [1], [Use libdbug])
