/* Copyright (C) 2000-2006 MySQL AB, 2008-2009 Sun Microsystems, Inc

   This program is free software; you can redistribute it and/or modify
   it under the terms of the GNU General Public License as published by
   the Free Software Foundation; version 2 of the License.

   This program is distributed in the hope that it will be useful,
   but WITHOUT ANY WARRANTY; without even the implied warranty of
   MERCHANTABILITY or FITNESS FOR A PARTICULAR PURPOSE.  See the
   GNU General Public License for more details.

   You should have received a copy of the GNU General Public License
   along with this program; if not, write to the Free Software
   Foundation, Inc., 59 Temple Place, Suite 330, Boston, MA  02111-1307  USA */

#include "heapdef.h"

static int keys_compare(heap_rb_param *param, uchar *key1, uchar *key2);
static void init_block(HP_BLOCK *block,uint reclength,ulong min_records,
		       ulong max_records);

/* Create a heap table */

int heap_create(const char *name, HP_CREATE_INFO *create_info,
                HP_SHARE **res, my_bool *created_new_share)
{
  uint i, j, key_segs, max_length, length;
  HP_SHARE *share= 0;
  HA_KEYSEG *keyseg;
  HP_KEYDEF *keydef= create_info->keydef;
  uint reclength= create_info->reclength;
  uint keys= create_info->keys;
  ulong min_records= create_info->min_records;
  ulong max_records= create_info->max_records;
  DBUG_ENTER("heap_create");

  if (!create_info->internal_table)
  {
    mysql_mutex_lock(&THR_LOCK_heap);
    share= hp_find_named_heap(name);
    if (share && share->open_count == 0)
    {
      hp_free(share);
      share= 0;
    }
  }
  *created_new_share= (share == NULL);

  if (!share)
  {
    HP_KEYDEF *keyinfo;
    DBUG_PRINT("info",("Initializing new table"));
    
    /*
      We have to store sometimes uchar* del_link in records,
      so the record length should be at least sizeof(uchar*)
    */
    set_if_bigger(reclength, sizeof (uchar*));
    
    for (i= key_segs= max_length= 0, keyinfo= keydef; i < keys; i++, keyinfo++)
    {
      bzero((char*) &keyinfo->block,sizeof(keyinfo->block));
      bzero((char*) &keyinfo->rb_tree ,sizeof(keyinfo->rb_tree));
      for (j= length= 0; j < keyinfo->keysegs; j++)
      {
	length+= keyinfo->seg[j].length;
	if (keyinfo->seg[j].null_bit)
	{
	  length++;
	  if (!(keyinfo->flag & HA_NULL_ARE_EQUAL))
	    keyinfo->flag|= HA_NULL_PART_KEY;
	  if (keyinfo->algorithm == HA_KEY_ALG_BTREE)
	    keyinfo->rb_tree.size_of_element++;
	}
	switch (keyinfo->seg[j].type) {
	case HA_KEYTYPE_SHORT_INT:
	case HA_KEYTYPE_LONG_INT:
	case HA_KEYTYPE_FLOAT:
	case HA_KEYTYPE_DOUBLE:
	case HA_KEYTYPE_USHORT_INT:
	case HA_KEYTYPE_ULONG_INT:
	case HA_KEYTYPE_LONGLONG:
	case HA_KEYTYPE_ULONGLONG:
	case HA_KEYTYPE_INT24:
	case HA_KEYTYPE_UINT24:
	case HA_KEYTYPE_INT8:
	  keyinfo->seg[j].flag|= HA_SWAP_KEY;
          break;
        case HA_KEYTYPE_VARBINARY1:
          /* Case-insensitiveness is handled in coll->hash_sort */
          keyinfo->seg[j].type= HA_KEYTYPE_VARTEXT1;
          /* fall_through */
        case HA_KEYTYPE_VARTEXT1:
          keyinfo->flag|= HA_VAR_LENGTH_KEY;
          length+= 2;
          /* Save number of bytes used to store length */
          keyinfo->seg[j].bit_start= 1;
          break;
        case HA_KEYTYPE_VARBINARY2:
          /* Case-insensitiveness is handled in coll->hash_sort */
          /* fall_through */
        case HA_KEYTYPE_VARTEXT2:
          keyinfo->flag|= HA_VAR_LENGTH_KEY;
          length+= 2;
          /* Save number of bytes used to store length */
          keyinfo->seg[j].bit_start= 2;
          /*
            Make future comparison simpler by only having to check for
            one type
          */
          keyinfo->seg[j].type= HA_KEYTYPE_VARTEXT1;
          break;
	default:
	  break;
	}
      }
      keyinfo->length= length;
      length+= keyinfo->rb_tree.size_of_element + 
	       ((keyinfo->algorithm == HA_KEY_ALG_BTREE) ? sizeof(uchar*) : 0);
      if (length > max_length)
	max_length= length;
      key_segs+= keyinfo->keysegs;
      if (keyinfo->algorithm == HA_KEY_ALG_BTREE)
      {
        key_segs++; /* additional HA_KEYTYPE_END segment */
        if (keyinfo->flag & HA_VAR_LENGTH_KEY)
          keyinfo->get_key_length= hp_rb_var_key_length;
        else if (keyinfo->flag & HA_NULL_PART_KEY)
          keyinfo->get_key_length= hp_rb_null_key_length;
        else
          keyinfo->get_key_length= hp_rb_key_length;
      }
    }
    if (!(share= (HP_SHARE*) my_malloc((uint) sizeof(HP_SHARE)+
				       keys*sizeof(HP_KEYDEF)+
				       key_segs*sizeof(HA_KEYSEG),
				       MYF(MY_ZEROFILL))))
      goto err;
    share->keydef= (HP_KEYDEF*) (share + 1);
    share->key_stat_version= 1;
    keyseg= (HA_KEYSEG*) (share->keydef + keys);
    init_block(&share->block, reclength + 1, min_records, max_records);
	/* Fix keys */
    memcpy(share->keydef, keydef, (size_t) (sizeof(keydef[0]) * keys));
    for (i= 0, keyinfo= share->keydef; i < keys; i++, keyinfo++)
    {
      keyinfo->seg= keyseg;
      memcpy(keyseg, keydef[i].seg,
	     (size_t) (sizeof(keyseg[0]) * keydef[i].keysegs));
      keyseg+= keydef[i].keysegs;

      if (keydef[i].algorithm == HA_KEY_ALG_BTREE)
      {
	/* additional HA_KEYTYPE_END keyseg */
	keyseg->type=     HA_KEYTYPE_END;
	keyseg->length=   sizeof(uchar*);
	keyseg->flag=     0;
	keyseg->null_bit= 0;
	keyseg++;

	init_tree(&keyinfo->rb_tree, 0, 0, sizeof(uchar*),
		  (qsort_cmp2)keys_compare, 1, NULL, NULL);
	keyinfo->delete_key= hp_rb_delete_key;
	keyinfo->write_key= hp_rb_write_key;
      }
      else
      {
	init_block(&keyinfo->block, sizeof(HASH_INFO), min_records,
		   max_records);
	keyinfo->delete_key= hp_delete_key;
	keyinfo->write_key= hp_write_key;
        keyinfo->hash_buckets= 0;
      }
      if ((keyinfo->flag & HA_AUTO_KEY) && create_info->with_auto_increment)
        share->auto_key= i + 1;
    }
    share->min_records= min_records;
    share->max_records= max_records;
    share->max_table_size= create_info->max_table_size;
    share->data_length= share->index_length= 0;
    share->reclength= reclength;
    share->blength= 1;
    share->keys= keys;
    share->max_key_length= max_length;
    share->changed= 0;
    share->auto_key= create_info->auto_key;
    share->auto_key_type= create_info->auto_key_type;
    share->auto_increment= create_info->auto_increment;
    /* Must be allocated separately for rename to work */
    if (!(share->name= my_strdup(name,MYF(0))))
    {
      my_free(share);
      goto err;
    }
    thr_lock_init(&share->lock);
    mysql_mutex_init(hp_key_mutex_HP_SHARE_intern_lock,
                     &share->intern_lock, MY_MUTEX_INIT_FAST);
<<<<<<< HEAD
#endif
=======
>>>>>>> 8e35f7a8
    if (!create_info->internal_table)
    {
      share->open_list.data= (void*) share;
      heap_share_list= list_add(heap_share_list,&share->open_list);
    }
    else
      share->delete_on_close= 1;
  }
  if (!create_info->internal_table)
  {
    if (create_info->pin_share)
      ++share->open_count;
    mysql_mutex_unlock(&THR_LOCK_heap);
  }

  *res= share;
  DBUG_RETURN(0);

err:
  if (!create_info->internal_table)
    mysql_mutex_unlock(&THR_LOCK_heap);
  DBUG_RETURN(1);
} /* heap_create */


static int keys_compare(heap_rb_param *param, uchar *key1, uchar *key2)
{
  uint not_used[2];
  return ha_key_cmp(param->keyseg, key1, key2, param->key_length, 
		    param->search_flag, not_used);
}

static void init_block(HP_BLOCK *block, uint reclength, ulong min_records,
		       ulong max_records)
{
  uint i,recbuffer,records_in_block;

  max_records= max(min_records,max_records);
  if (!max_records)
    max_records= 1000;			/* As good as quess as anything */
  recbuffer= (uint) (reclength + sizeof(uchar**) - 1) & ~(sizeof(uchar**) - 1);
  records_in_block= max_records / 10;
  if (records_in_block < 10 && max_records)
    records_in_block= 10;
  if (!records_in_block || records_in_block*recbuffer >
      (my_default_record_cache_size-sizeof(HP_PTRS)*HP_MAX_LEVELS))
    records_in_block= (my_default_record_cache_size - sizeof(HP_PTRS) *
		      HP_MAX_LEVELS) / recbuffer + 1;
  block->records_in_block= records_in_block;
  block->recbuffer= recbuffer;
  block->last_allocated= 0L;

  for (i= 0; i <= HP_MAX_LEVELS; i++)
    block->level_info[i].records_under_level=
      (!i ? 1 : i == 1 ? records_in_block :
       HP_PTRS_IN_NOD * block->level_info[i - 1].records_under_level);
}


static inline void heap_try_free(HP_SHARE *share)
{
  if (share->open_count == 0)
    hp_free(share);
  else
    share->delete_on_close= 1;
}


int heap_delete_table(const char *name)
{
  int result;
  reg1 HP_SHARE *share;
  DBUG_ENTER("heap_delete_table");

  mysql_mutex_lock(&THR_LOCK_heap);
  if ((share= hp_find_named_heap(name)))
  {
    heap_try_free(share);
    result= 0;
  }
  else
  {
    result= my_errno=ENOENT;
  }
  mysql_mutex_unlock(&THR_LOCK_heap);
  DBUG_RETURN(result);
}


void heap_drop_table(HP_INFO *info)
{
  DBUG_ENTER("heap_drop_table");
  mysql_mutex_lock(&THR_LOCK_heap);
  heap_try_free(info->s);
  mysql_mutex_unlock(&THR_LOCK_heap);
  DBUG_VOID_RETURN;
}


void hp_free(HP_SHARE *share)
{
  if (share->open_list.data)                    /* If not internal table */
    heap_share_list= list_delete(heap_share_list, &share->open_list);
  hp_clear(share);			/* Remove blocks from memory */
  thr_lock_delete(&share->lock);
  mysql_mutex_destroy(&share->intern_lock);
<<<<<<< HEAD
#endif
=======
>>>>>>> 8e35f7a8
  my_free(share->name);
  my_free(share);
  return;
}<|MERGE_RESOLUTION|>--- conflicted
+++ resolved
@@ -195,10 +195,6 @@
     thr_lock_init(&share->lock);
     mysql_mutex_init(hp_key_mutex_HP_SHARE_intern_lock,
                      &share->intern_lock, MY_MUTEX_INIT_FAST);
-<<<<<<< HEAD
-#endif
-=======
->>>>>>> 8e35f7a8
     if (!create_info->internal_table)
     {
       share->open_list.data= (void*) share;
@@ -305,10 +301,6 @@
   hp_clear(share);			/* Remove blocks from memory */
   thr_lock_delete(&share->lock);
   mysql_mutex_destroy(&share->intern_lock);
-<<<<<<< HEAD
-#endif
-=======
->>>>>>> 8e35f7a8
   my_free(share->name);
   my_free(share);
   return;
