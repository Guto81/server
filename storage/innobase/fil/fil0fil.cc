/*****************************************************************************

Copyright (c) 1995, 2017, Oracle and/or its affiliates. All Rights Reserved.
Copyright (c) 2014, 2017, MariaDB Corporation.

This program is free software; you can redistribute it and/or modify it under
the terms of the GNU General Public License as published by the Free Software
Foundation; version 2 of the License.

This program is distributed in the hope that it will be useful, but WITHOUT
ANY WARRANTY; without even the implied warranty of MERCHANTABILITY or FITNESS
FOR A PARTICULAR PURPOSE. See the GNU General Public License for more details.

You should have received a copy of the GNU General Public License along with
this program; if not, write to the Free Software Foundation, Inc.,
51 Franklin Street, Suite 500, Boston, MA 02110-1335 USA

*****************************************************************************/

/**************************************************//**
@file fil/fil0fil.cc
The tablespace memory cache

Created 10/25/1995 Heikki Tuuri
*******************************************************/

#include "ha_prototypes.h"
#include "fil0pagecompress.h"
#include "fsp0pagecompress.h"
#include "fil0crypt.h"

#include "btr0btr.h"
#include "btr0sea.h"
#include "buf0buf.h"
#include "dict0boot.h"
#include "dict0dict.h"
#include "fsp0file.h"
#include "fsp0file.h"
#include "fsp0fsp.h"
#include "fsp0space.h"
#include "fsp0sysspace.h"
#include "hash0hash.h"
#include "log0log.h"
#include "log0recv.h"
#include "mach0data.h"
#include "mem0mem.h"
#include "mtr0log.h"
#include "os0file.h"
#include "page0zip.h"
#include "row0mysql.h"
#include "row0trunc.h"
#include "srv0start.h"
#include "trx0purge.h"
#include "ut0new.h"
#include "buf0lru.h"
#include "ibuf0ibuf.h"
#include "os0event.h"
#include "sync0sync.h"
#include "buf0flu.h"
#include "os0api.h"

/** Tries to close a file in the LRU list. The caller must hold the fil_sys
mutex.
@return true if success, false if should retry later; since i/o's
generally complete in < 100 ms, and as InnoDB writes at most 128 pages
from the buffer pool in a batch, and then immediately flushes the
files, there is a good chance that the next time we find a suitable
node from the LRU list.
@param[in] print_info	if true, prints information why it
                        cannot close a file */
static
bool
fil_try_to_close_file_in_LRU(bool print_info);

/*
		IMPLEMENTATION OF THE TABLESPACE MEMORY CACHE
		=============================================

The tablespace cache is responsible for providing fast read/write access to
tablespaces and logs of the database. File creation and deletion is done
in other modules which know more of the logic of the operation, however.

A tablespace consists of a chain of files. The size of the files does not
have to be divisible by the database block size, because we may just leave
the last incomplete block unused. When a new file is appended to the
tablespace, the maximum size of the file is also specified. At the moment,
we think that it is best to extend the file to its maximum size already at
the creation of the file, because then we can avoid dynamically extending
the file when more space is needed for the tablespace.

A block's position in the tablespace is specified with a 32-bit unsigned
integer. The files in the chain are thought to be catenated, and the block
corresponding to an address n is the nth block in the catenated file (where
the first block is named the 0th block, and the incomplete block fragments
at the end of files are not taken into account). A tablespace can be extended
by appending a new file at the end of the chain.

Our tablespace concept is similar to the one of Oracle.

To acquire more speed in disk transfers, a technique called disk striping is
sometimes used. This means that logical block addresses are divided in a
round-robin fashion across several disks. Windows NT supports disk striping,
so there we do not need to support it in the database. Disk striping is
implemented in hardware in RAID disks. We conclude that it is not necessary
to implement it in the database. Oracle 7 does not support disk striping,
either.

Another trick used at some database sites is replacing tablespace files by
raw disks, that is, the whole physical disk drive, or a partition of it, is
opened as a single file, and it is accessed through byte offsets calculated
from the start of the disk or the partition. This is recommended in some
books on database tuning to achieve more speed in i/o. Using raw disk
certainly prevents the OS from fragmenting disk space, but it is not clear
if it really adds speed. We measured on the Pentium 100 MHz + NT + NTFS file
system + EIDE Conner disk only a negligible difference in speed when reading
from a file, versus reading from a raw disk.

To have fast access to a tablespace or a log file, we put the data structures
to a hash table. Each tablespace and log file is given an unique 32-bit
identifier.

Some operating systems do not support many open files at the same time,
though NT seems to tolerate at least 900 open files. Therefore, we put the
open files in an LRU-list. If we need to open another file, we may close the
file at the end of the LRU-list. When an i/o-operation is pending on a file,
the file cannot be closed. We take the file nodes with pending i/o-operations
out of the LRU-list and keep a count of pending operations. When an operation
completes, we decrement the count and return the file node to the LRU-list if
the count drops to zero. */

/** Reference to the server data directory. Usually it is the
current working directory ".", but in the MySQL Embedded Server Library
it is an absolute path. */
const char*	fil_path_to_mysql_datadir;

/** Common InnoDB file extentions */
const char* dot_ext[] = { "", ".ibd", ".isl", ".cfg" };

/** The number of fsyncs done to the log */
ulint	fil_n_log_flushes			= 0;

/** Number of pending redo log flushes */
ulint	fil_n_pending_log_flushes		= 0;
/** Number of pending tablespace flushes */
ulint	fil_n_pending_tablespace_flushes	= 0;

/** Number of files currently open */
ulint	fil_n_file_opened			= 0;

/** The null file address */
fil_addr_t	fil_addr_null = {FIL_NULL, 0};

/** The tablespace memory cache. This variable is NULL before the module is
initialized. */
UNIV_INTERN fil_system_t*	fil_system	= NULL;

/** At this age or older a space/page will be rotated */
UNIV_INTERN extern uint srv_fil_crypt_rotate_key_age;
UNIV_INTERN extern ib_mutex_t fil_crypt_threads_mutex;

/** Determine if user has explicitly disabled fsync(). */
# define fil_buffering_disabled(s)	\
	((s)->purpose == FIL_TYPE_TABLESPACE	\
	 && srv_file_flush_method	\
	 == SRV_O_DIRECT_NO_FSYNC)

/** Determine if the space id is a user tablespace id or not.
@param[in]	space_id	Space ID to check
@return true if it is a user tablespace ID */
UNIV_INLINE
bool
fil_is_user_tablespace_id(
	ulint	space_id)
{
	return(space_id > srv_undo_tablespaces_open
	       && space_id != SRV_TMP_SPACE_ID);
}

#ifdef UNIV_DEBUG
/** Try fil_validate() every this many times */
# define FIL_VALIDATE_SKIP	17

/******************************************************************//**
Checks the consistency of the tablespace cache some of the time.
@return true if ok or the check was skipped */
static
bool
fil_validate_skip(void)
/*===================*/
{
	/** The fil_validate() call skip counter. Use a signed type
	because of the race condition below. */
	static int fil_validate_count = FIL_VALIDATE_SKIP;

	/* There is a race condition below, but it does not matter,
	because this call is only for heuristic purposes. We want to
	reduce the call frequency of the costly fil_validate() check
	in debug builds. */
	if (--fil_validate_count > 0) {
		return(true);
	}

	fil_validate_count = FIL_VALIDATE_SKIP;
	return(fil_validate());
}
#endif /* UNIV_DEBUG */

/********************************************************************//**
Determines if a file node belongs to the least-recently-used list.
@return true if the file belongs to fil_system->LRU mutex. */
UNIV_INLINE
bool
fil_space_belongs_in_lru(
/*=====================*/
	const fil_space_t*	space)	/*!< in: file space */
{
	switch (space->purpose) {
	case FIL_TYPE_TEMPORARY:
	case FIL_TYPE_LOG:
		return(false);
	case FIL_TYPE_TABLESPACE:
		return(fil_is_user_tablespace_id(space->id));
	case FIL_TYPE_IMPORT:
		return(true);
	}

	ut_ad(0);
	return(false);
}

/********************************************************************//**
NOTE: you must call fil_mutex_enter_and_prepare_for_io() first!

Prepares a file node for i/o. Opens the file if it is closed. Updates the
pending i/o's field in the node and the system appropriately. Takes the node
off the LRU list if it is in the LRU list. The caller must hold the fil_sys
mutex.
@return false if the file can't be opened, otherwise true */
static
bool
fil_node_prepare_for_io(
/*====================*/
	fil_node_t*	node,	/*!< in: file node */
	fil_system_t*	system,	/*!< in: tablespace memory cache */
	fil_space_t*	space);	/*!< in: space */

/** Update the data structures when an i/o operation finishes.
@param[in,out] node		file node
@param[in] type			IO context */
static
void
fil_node_complete_io(fil_node_t* node, const IORequest& type);

/** Reads data from a space to a buffer. Remember that the possible incomplete
blocks at the end of file are ignored: they are not taken into account when
calculating the byte offset within a space.
@param[in]	page_id		page id
@param[in]	page_size	page size
@param[in]	byte_offset	remainder of offset in bytes; in aio this
must be divisible by the OS block size
@param[in]	len		how many bytes to read; this must not cross a
file boundary; in aio this must be a block size multiple
@param[in,out]	buf		buffer where to store data read; in aio this
must be appropriately aligned
@return DB_SUCCESS, or DB_TABLESPACE_DELETED if we are trying to do
i/o on a tablespace which does not exist */
UNIV_INLINE
dberr_t
fil_read(
	const page_id_t&	page_id,
	const page_size_t&	page_size,
	ulint			byte_offset,
	ulint			len,
	void*			buf)
{
	return(fil_io(IORequestRead, true, page_id, page_size,
			byte_offset, len, buf, NULL));
}

/** Writes data to a space from a buffer. Remember that the possible incomplete
blocks at the end of file are ignored: they are not taken into account when
calculating the byte offset within a space.
@param[in]	page_id		page id
@param[in]	page_size	page size
@param[in]	byte_offset	remainder of offset in bytes; in aio this
must be divisible by the OS block size
@param[in]	len		how many bytes to write; this must not cross
a file boundary; in aio this must be a block size multiple
@param[in]	buf		buffer from which to write; in aio this must
be appropriately aligned
@return DB_SUCCESS, or DB_TABLESPACE_DELETED if we are trying to do
i/o on a tablespace which does not exist */
UNIV_INLINE
dberr_t
fil_write(
	const page_id_t&	page_id,
	const page_size_t&	page_size,
	ulint			byte_offset,
	ulint			len,
	void*			buf)
{
	ut_ad(!srv_read_only_mode);

	return(fil_io(IORequestWrite, true, page_id, page_size,
		      byte_offset, len, buf, NULL));
}

/*******************************************************************//**
Returns the table space by a given id, NULL if not found. */
fil_space_t*
fil_space_get_by_id(
/*================*/
	ulint	id)	/*!< in: space id */
{
	fil_space_t*	space;

	ut_ad(mutex_own(&fil_system->mutex));

	HASH_SEARCH(hash, fil_system->spaces, id,
		    fil_space_t*, space,
		    ut_ad(space->magic_n == FIL_SPACE_MAGIC_N),
		    space->id == id);

	return(space);
}

/*******************************************************************//**
Returns the table space by a given name, NULL if not found. */
UNIV_INLINE
fil_space_t*
fil_space_get_by_name(
/*==================*/
	const char*	name)	/*!< in: space name */
{
	fil_space_t*	space;
	ulint		fold;

	ut_ad(mutex_own(&fil_system->mutex));

	fold = ut_fold_string(name);

	HASH_SEARCH(name_hash, fil_system->name_hash, fold,
		    fil_space_t*, space,
		    ut_ad(space->magic_n == FIL_SPACE_MAGIC_N),
		    !strcmp(name, space->name));

	return(space);
}

/** Look up a tablespace.
The caller should hold an InnoDB table lock or a MDL that prevents
the tablespace from being dropped during the operation,
or the caller should be in single-threaded crash recovery mode
(no user connections that could drop tablespaces).
If this is not the case, fil_space_acquire() and fil_space_release()
should be used instead.
@param[in]	id	tablespace ID
@return tablespace, or NULL if not found */
fil_space_t*
fil_space_get(
	ulint	id)
{
	mutex_enter(&fil_system->mutex);
	fil_space_t*	space = fil_space_get_by_id(id);
	mutex_exit(&fil_system->mutex);
	ut_ad(space == NULL || space->purpose != FIL_TYPE_LOG);
	return(space);
}

/** Returns the latch of a file space.
@param[in]	id	space id
@param[out]	flags	tablespace flags
@return latch protecting storage allocation */
rw_lock_t*
fil_space_get_latch(
	ulint	id,
	ulint*	flags)
{
	fil_space_t*	space;

	ut_ad(fil_system);

	mutex_enter(&fil_system->mutex);

	space = fil_space_get_by_id(id);

	ut_a(space);

	if (flags) {
		*flags = space->flags;
	}

	mutex_exit(&fil_system->mutex);

	return(&(space->latch));
}

/** Gets the type of a file space.
@param[in]	id	tablespace identifier
@return file type */
fil_type_t
fil_space_get_type(
	ulint	id)
{
	fil_space_t*	space;

	ut_ad(fil_system);

	mutex_enter(&fil_system->mutex);

	space = fil_space_get_by_id(id);

	ut_a(space);

	mutex_exit(&fil_system->mutex);

	return(space->purpose);
}

/** Note that a tablespace has been imported.
It is initially marked as FIL_TYPE_IMPORT so that no logging is
done during the import process when the space ID is stamped to each page.
Now we change it to FIL_SPACE_TABLESPACE to start redo and undo logging.
NOTE: temporary tablespaces are never imported.
@param[in]	id	tablespace identifier */
void
fil_space_set_imported(
	ulint	id)
{
	ut_ad(fil_system != NULL);

	mutex_enter(&fil_system->mutex);

	fil_space_t*	space = fil_space_get_by_id(id);

	ut_ad(space->purpose == FIL_TYPE_IMPORT);
	space->purpose = FIL_TYPE_TABLESPACE;

	mutex_exit(&fil_system->mutex);
}

/**********************************************************************//**
Checks if all the file nodes in a space are flushed. The caller must hold
the fil_system mutex.
@return true if all are flushed */
static
bool
fil_space_is_flushed(
/*=================*/
	fil_space_t*	space)	/*!< in: space */
{
	ut_ad(mutex_own(&fil_system->mutex));

	for (const fil_node_t* node = UT_LIST_GET_FIRST(space->chain);
	     node != NULL;
	     node = UT_LIST_GET_NEXT(chain, node)) {

		if (node->modification_counter > node->flush_counter) {

			ut_ad(!fil_buffering_disabled(space));
			return(false);
		}
	}

	return(true);
}


/** Append a file to the chain of files of a space.
@param[in]	name		file name of a file that is not open
@param[in]	size		file size in entire database blocks
@param[in,out]	space		tablespace from fil_space_create()
@param[in]	is_raw		whether this is a raw device or partition
@param[in]	atomic_write	true if the file could use atomic write
@param[in]	max_pages	maximum number of pages in file,
ULINT_MAX means the file size is unlimited.
@return pointer to the file name
@retval NULL if error */
static
fil_node_t*
fil_node_create_low(
	const char*	name,
	ulint		size,
	fil_space_t*	space,
	bool		is_raw,
	bool		atomic_write,
	ulint		max_pages = ULINT_MAX)
{
	fil_node_t*	node;

	ut_ad(name != NULL);
	ut_ad(fil_system != NULL);

	if (space == NULL) {
		return(NULL);
	}

	node = reinterpret_cast<fil_node_t*>(ut_zalloc_nokey(sizeof(*node)));

	node->handle = OS_FILE_CLOSED;

	node->name = mem_strdup(name);

	ut_a(!is_raw || srv_start_raw_disk_in_use);

	node->sync_event = os_event_create("fsync_event");

	node->is_raw_disk = is_raw;

	node->size = size;

	node->magic_n = FIL_NODE_MAGIC_N;

	node->init_size = size;
	node->max_size = max_pages;

	mutex_enter(&fil_system->mutex);

	space->size += size;

	node->space = space;

	node->atomic_write = atomic_write;

	UT_LIST_ADD_LAST(space->chain, node);
	mutex_exit(&fil_system->mutex);

	return(node);
}

/** Appends a new file to the chain of files of a space. File must be closed.
@param[in]	name		file name (file must be closed)
@param[in]	size		file size in database blocks, rounded downwards to
				an integer
@param[in,out]	space		space where to append
@param[in]	is_raw		true if a raw device or a raw disk partition
@param[in]	atomic_write	true if the file could use atomic write
@param[in]	max_pages	maximum number of pages in file,
ULINT_MAX means the file size is unlimited.
@return pointer to the file name
@retval NULL if error */
char*
fil_node_create(
	const char*	name,
	ulint		size,
	fil_space_t*	space,
	bool		is_raw,
	bool		atomic_write,
	ulint		max_pages)
{
	fil_node_t*	node;

	node = fil_node_create_low(
		name, size, space, is_raw, atomic_write, max_pages);

	return(node == NULL ? NULL : node->name);
}

/** Open a file node of a tablespace.
The caller must own the fil_system mutex.
@param[in,out]	node	File node
@return false if the file can't be opened, otherwise true */
static
bool
fil_node_open_file(
	fil_node_t*	node)
{
	os_offset_t	size_bytes;
	bool		success;
	bool		read_only_mode;
	fil_space_t*	space = node->space;

	ut_ad(mutex_own(&fil_system->mutex));
	ut_a(node->n_pending == 0);
	ut_a(!node->is_open());

	read_only_mode = !fsp_is_system_temporary(space->id)
		&& srv_read_only_mode;

	const bool first_time_open = node->size == 0;

	if (first_time_open
	    || (space->purpose == FIL_TYPE_TABLESPACE
		&& node == UT_LIST_GET_FIRST(space->chain)
		&& !undo::Truncate::was_tablespace_truncated(space->id)
		&& srv_startup_is_before_trx_rollback_phase)) {
		/* We do not know the size of the file yet. First we
		open the file in the normal mode, no async I/O here,
		for simplicity. Then do some checks, and close the
		file again.  NOTE that we could not use the simple
		file read function os_file_read() in Windows to read
		from a file opened for async I/O! */

retry:
		node->handle = os_file_create_simple_no_error_handling(
			innodb_data_file_key, node->name, OS_FILE_OPEN,
			OS_FILE_READ_ONLY, read_only_mode, &success);

		if (!success) {
			/* The following call prints an error message */
			ulint err = os_file_get_last_error(true);
			if (err == EMFILE + 100) {
				if (fil_try_to_close_file_in_LRU(true))
					goto retry;
			}

			ib::warn() << "Cannot open '" << node->name << "'."
				" Have you deleted .ibd files under a"
				" running mysqld server?";
			return(false);
		}

		size_bytes = os_file_get_size(node->handle);
		ut_a(size_bytes != (os_offset_t) -1);

		ut_a(space->purpose != FIL_TYPE_LOG);
		const page_size_t	page_size(space->flags);
		const ulint		psize = page_size.physical();
		const ulint		min_size = FIL_IBD_FILE_INITIAL_SIZE
			* psize;

		if (size_bytes < min_size) {
			ib::error() << "The size of the file " << node->name
				<< " is only " << size_bytes
				<< " bytes, should be at least " << min_size;
			os_file_close(node->handle);
			return(false);
		}

		/* Read the first page of the tablespace */

		byte* buf2 = static_cast<byte*>(ut_malloc_nokey(2 * psize));

		/* Align the memory for file i/o if we might have O_DIRECT
		set */
		byte* page = static_cast<byte*>(ut_align(buf2, psize));

		IORequest	request(IORequest::READ);

		success = os_file_read(
			request,
			node->handle, page, 0, psize);
		srv_stats.page0_read.add(1);

		const ulint	space_id
			= fsp_header_get_space_id(page);
		ulint		flags		= fsp_header_get_flags(page);
		const ulint	size		= fsp_header_get_field(
			page, FSP_SIZE);
		const ulint	free_limit	= fsp_header_get_field(
			page, FSP_FREE_LIMIT);
		const ulint	free_len	= flst_get_len(
			FSP_HEADER_OFFSET + FSP_FREE + page);

		/* Try to read crypt_data from page 0 if it is not yet
		read. FIXME: Remove page_0_crypt_read, and simply ensure in
		fil_space_t object creation that node->size==0 if and only
		if the crypt_data is not known and must be read. */
		if (!space->page_0_crypt_read) {
			space->page_0_crypt_read = true;
			ut_ad(space->crypt_data == NULL);
			space->crypt_data = fil_space_read_crypt_data(
				page_size_t(space->flags), page);
		}

		ut_free(buf2);
		os_file_close(node->handle);

		if (!fsp_flags_is_valid(flags)) {
			ulint cflags = fsp_flags_convert_from_101(flags);
			if (cflags == ULINT_UNDEFINED) {
				ib::error()
					<< "Expected tablespace flags "
					<< ib::hex(flags)
					<< " but found " << ib::hex(flags)
					<< " in the file " << node->name;
				return(false);
			}

			flags = cflags;
		}

		if (UNIV_UNLIKELY(space_id != space->id)) {
			ib::error()
				<< "Expected tablespace id " << space->id
				<< " but found " << space_id
				<< "in the file" << node->name;
			return(false);
		}

		ut_ad(space->free_limit == 0
		      || space->free_limit == free_limit);
		ut_ad(space->free_len == 0
		      || space->free_len == free_len);
		space->size_in_header = size;
		space->free_limit = free_limit;
		space->free_len = free_len;

		if (first_time_open) {
			ulint	extent_size;

			extent_size = psize * FSP_EXTENT_SIZE;

			/* After apply-incremental, tablespaces are not extended
			to a whole megabyte. Do not cut off valid data. */

			/* Truncate the size to a multiple of extent size. */
			if (size_bytes >= extent_size) {
				size_bytes = ut_2pow_round(size_bytes,
							   extent_size);
			}

			node->size = static_cast<ulint>(size_bytes / psize);
			space->size += node->size;
		}
	}

	/* printf("Opening file %s\n", node->name); */

	/* Open the file for reading and writing, in Windows normally in the
	unbuffered async I/O mode, though global variables may make
	os_file_create() to fall back to the normal file I/O mode. */

	if (space->purpose == FIL_TYPE_LOG) {
		node->handle = os_file_create(
			innodb_log_file_key, node->name, OS_FILE_OPEN,
			OS_FILE_AIO, OS_LOG_FILE, read_only_mode, &success);
	} else if (node->is_raw_disk) {
		node->handle = os_file_create(
			innodb_data_file_key, node->name, OS_FILE_OPEN_RAW,
			OS_FILE_AIO, OS_DATA_FILE, read_only_mode, &success);
	} else {
		node->handle = os_file_create(
			innodb_data_file_key, node->name, OS_FILE_OPEN,
			OS_FILE_AIO, OS_DATA_FILE, read_only_mode, &success);

                if (first_time_open) {
			/*
			Atomic writes is supported if the file can be used
			with atomic_writes (not log file), O_DIRECT is
			used (tested in ha_innodb.cc) and the file is
			device and file system that supports atomic writes
			for the given block size
			*/
			space->atomic_write_supported
				= srv_use_atomic_writes
				&& node->atomic_write
				&& my_test_if_atomic_write(
					node->handle,
					int(page_size_t(space->flags)
					    .physical()));
                }
        }

	ut_a(success);
	ut_a(node->is_open());

	fil_system->n_open++;
	fil_n_file_opened++;

	if (fil_space_belongs_in_lru(space)) {

		/* Put the node to the LRU list */
		UT_LIST_ADD_FIRST(fil_system->LRU, node);
	}

	return(true);
}

/** Close a file node.
@param[in,out]	node	File node */
static
void
fil_node_close_file(
	fil_node_t*	node)
{
	bool	ret;

	ut_ad(mutex_own(&(fil_system->mutex)));
	ut_a(node->is_open());
	ut_a(node->n_pending == 0);
	ut_a(node->n_pending_flushes == 0);
	ut_a(!node->being_extended);
	ut_a(node->modification_counter == node->flush_counter
	     || node->space->purpose == FIL_TYPE_TEMPORARY
	     || srv_fast_shutdown == 2
	     || !srv_was_started);

	ret = os_file_close(node->handle);
	ut_a(ret);

	/* printf("Closing file %s\n", node->name); */

	node->handle = OS_FILE_CLOSED;
	ut_ad(!node->is_open());
	ut_a(fil_system->n_open > 0);
	fil_system->n_open--;
	fil_n_file_opened--;

	if (fil_space_belongs_in_lru(node->space)) {

		ut_a(UT_LIST_GET_LEN(fil_system->LRU) > 0);

		/* The node is in the LRU list, remove it */
		UT_LIST_REMOVE(fil_system->LRU, node);
	}
}

/** Tries to close a file in the LRU list. The caller must hold the fil_sys
mutex.
@return true if success, false if should retry later; since i/o's
generally complete in < 100 ms, and as InnoDB writes at most 128 pages
from the buffer pool in a batch, and then immediately flushes the
files, there is a good chance that the next time we find a suitable
node from the LRU list.
@param[in] print_info	if true, prints information why it
			cannot close a file*/
static
bool
fil_try_to_close_file_in_LRU(

	bool	print_info)
{
	fil_node_t*	node;

	ut_ad(mutex_own(&fil_system->mutex));

	if (print_info) {
		ib::info() << "fil_sys open file LRU len "
			<< UT_LIST_GET_LEN(fil_system->LRU);
	}

	for (node = UT_LIST_GET_LAST(fil_system->LRU);
	     node != NULL;
	     node = UT_LIST_GET_PREV(LRU, node)) {

		if (node->modification_counter == node->flush_counter
		    && node->n_pending_flushes == 0
		    && !node->being_extended) {

			fil_node_close_file(node);

			return(true);
		}

		if (!print_info) {
			continue;
		}

		if (node->n_pending_flushes > 0) {

			ib::info() << "Cannot close file " << node->name
				<< ", because n_pending_flushes "
				<< node->n_pending_flushes;
		}

		if (node->modification_counter != node->flush_counter) {
			ib::warn() << "Cannot close file " << node->name
				<< ", because modification count "
				<< node->modification_counter <<
				" != flush count " << node->flush_counter;
		}

		if (node->being_extended) {
			ib::info() << "Cannot close file " << node->name
				<< ", because it is being extended";
		}
	}

	return(false);
}

/** Flush any writes cached by the file system.
@param[in,out]	space	tablespace */
static
void
fil_flush_low(fil_space_t* space)
{
	ut_ad(mutex_own(&fil_system->mutex));
	ut_ad(space);
	ut_ad(!space->stop_new_ops);

	if (fil_buffering_disabled(space)) {

		/* No need to flush. User has explicitly disabled
		buffering. */
		ut_ad(!space->is_in_unflushed_spaces);
		ut_ad(fil_space_is_flushed(space));
		ut_ad(space->n_pending_flushes == 0);

#ifdef UNIV_DEBUG
		for (fil_node_t* node = UT_LIST_GET_FIRST(space->chain);
		     node != NULL;
		     node = UT_LIST_GET_NEXT(chain, node)) {
			ut_ad(node->modification_counter
			      == node->flush_counter);
			ut_ad(node->n_pending_flushes == 0);
		}
#endif /* UNIV_DEBUG */

		return;
	}

	/* Prevent dropping of the space while we are flushing */
	space->n_pending_flushes++;

	for (fil_node_t* node = UT_LIST_GET_FIRST(space->chain);
	     node != NULL;
	     node = UT_LIST_GET_NEXT(chain, node)) {

		int64_t	old_mod_counter = node->modification_counter;

		if (old_mod_counter <= node->flush_counter) {
			continue;
		}

		ut_a(node->is_open());

		switch (space->purpose) {
		case FIL_TYPE_TEMPORARY:
			ut_ad(0); // we already checked for this
		case FIL_TYPE_TABLESPACE:
		case FIL_TYPE_IMPORT:
			fil_n_pending_tablespace_flushes++;
			break;
		case FIL_TYPE_LOG:
			fil_n_pending_log_flushes++;
			fil_n_log_flushes++;
			break;
		}
#ifdef _WIN32
		if (node->is_raw_disk) {

			goto skip_flush;
		}
#endif /* _WIN32 */
retry:
		if (node->n_pending_flushes > 0) {
			/* We want to avoid calling os_file_flush() on
			the file twice at the same time, because we do
			not know what bugs OS's may contain in file
			i/o */

			int64_t	sig_count = os_event_reset(node->sync_event);

			mutex_exit(&fil_system->mutex);

			os_event_wait_low(node->sync_event, sig_count);

			mutex_enter(&fil_system->mutex);

			if (node->flush_counter >= old_mod_counter) {

				goto skip_flush;
			}

			goto retry;
		}

		ut_a(node->is_open());
		node->n_pending_flushes++;

		mutex_exit(&fil_system->mutex);

		os_file_flush(node->handle);

		mutex_enter(&fil_system->mutex);

		os_event_set(node->sync_event);

		node->n_pending_flushes--;
skip_flush:
		if (node->flush_counter < old_mod_counter) {
			node->flush_counter = old_mod_counter;

			if (space->is_in_unflushed_spaces
			    && fil_space_is_flushed(space)) {

				space->is_in_unflushed_spaces = false;

				UT_LIST_REMOVE(
					fil_system->unflushed_spaces,
					space);
			}
		}

		switch (space->purpose) {
		case FIL_TYPE_TEMPORARY:
			break;
		case FIL_TYPE_TABLESPACE:
		case FIL_TYPE_IMPORT:
			fil_n_pending_tablespace_flushes--;
			continue;
		case FIL_TYPE_LOG:
			fil_n_pending_log_flushes--;
			continue;
		}

		ut_ad(0);
	}

	space->n_pending_flushes--;
}

/** Try to extend a tablespace.
@param[in,out]	space	tablespace to be extended
@param[in,out]	node	last file of the tablespace
@param[in]	size	desired size in number of pages
@param[out]	success	whether the operation succeeded
@return	whether the operation should be retried */
static UNIV_COLD __attribute__((warn_unused_result, nonnull))
bool
fil_space_extend_must_retry(
	fil_space_t*	space,
	fil_node_t*	node,
	ulint		size,
	bool*		success)
{
	ut_ad(mutex_own(&fil_system->mutex));
	ut_ad(UT_LIST_GET_LAST(space->chain) == node);
	ut_ad(size >= FIL_IBD_FILE_INITIAL_SIZE);

	*success = space->size >= size;

	if (*success) {
		/* Space already big enough */
		return(false);
	}

	if (node->being_extended) {
		/* Another thread is currently extending the file. Wait
		for it to finish.
		It'd have been better to use event driven mechanism but
		the entire module is peppered with polling stuff. */
		mutex_exit(&fil_system->mutex);
		os_thread_sleep(100000);
		return(true);
	}

	node->being_extended = true;

	if (!fil_node_prepare_for_io(node, fil_system, space)) {
		/* The tablespace data file, such as .ibd file, is missing */
		node->being_extended = false;
		return(false);
	}

	/* At this point it is safe to release fil_system mutex. No
	other thread can rename, delete, close or extend the file because
	we have set the node->being_extended flag. */
	mutex_exit(&fil_system->mutex);

	ut_ad(size > space->size);

	ulint		last_page_no		= space->size;
	const ulint	file_start_page_no	= last_page_no - node->size;

	/* Determine correct file block size */
	if (node->block_size == 0) {
		node->block_size = os_file_get_block_size(
			node->handle, node->name);
	}

	const page_size_t	pageSize(space->flags);
	const ulint		page_size = pageSize.physical();

#ifdef _WIN32
	/* Logically or physically extend the file with zero bytes,
	depending on whether it is sparse. */

	/* FIXME: Call DeviceIoControl(node->handle, FSCTL_SET_SPARSE, ...)
	when opening a file when FSP_FLAGS_HAS_PAGE_COMPRESSION(). */
	{
		FILE_END_OF_FILE_INFO feof;
		/* fil_read_first_page() expects UNIV_PAGE_SIZE bytes.
		fil_node_open_file() expects at least 4 * UNIV_PAGE_SIZE bytes.
		Do not shrink short ROW_FORMAT=COMPRESSED files. */
		feof.EndOfFile.QuadPart = std::max(
			os_offset_t(size - file_start_page_no) * page_size,
			os_offset_t(FIL_IBD_FILE_INITIAL_SIZE
				    * UNIV_PAGE_SIZE));
		*success = SetFileInformationByHandle(node->handle,
						      FileEndOfFileInfo,
						      &feof, sizeof feof);
		if (!*success) {
			ib::error() << "extending file '" << node->name
				<< "' from "
				<< os_offset_t(node->size) * page_size
				<< " to " << feof.EndOfFile.QuadPart
				<< " bytes failed with " << GetLastError();
		} else {
			last_page_no = size;
		}
	}
#else
	/* We will logically extend the file with ftruncate() if
	page_compression is enabled, because the file is expected to
	be sparse in that case. Make sure that ftruncate() can deal
	with large files. */
	const bool is_sparse	= sizeof(off_t) >= 8
		&& FSP_FLAGS_HAS_PAGE_COMPRESSION(space->flags);

	if (is_sparse) {
		/* fil_read_first_page() expects UNIV_PAGE_SIZE bytes.
		fil_node_open_file() expects at least 4 * UNIV_PAGE_SIZE bytes.
		Do not shrink short ROW_FORMAT=COMPRESSED files. */
		off_t	s = std::max(off_t(size - file_start_page_no)
				     * off_t(page_size),
				     off_t(FIL_IBD_FILE_INITIAL_SIZE
					   * UNIV_PAGE_SIZE));
		*success = !ftruncate(node->handle, s);
		if (!*success) {
			ib::error() << "ftruncate of file '" << node->name
				<< "' from "
				<< os_offset_t(last_page_no
					       - file_start_page_no)
				* page_size << " to " << os_offset_t(s)
				<< " bytes failed with " << errno;
		} else {
			last_page_no = size;
		}
	} else {
		const os_offset_t	start_offset
			= os_offset_t(last_page_no - file_start_page_no)
			* page_size;
		const ulint		n_pages = size - last_page_no;
		const os_offset_t	len = os_offset_t(n_pages) * page_size;
# ifdef HAVE_POSIX_FALLOCATE
		int err;
		do {
			err = posix_fallocate(node->handle, start_offset, len);
		} while (err == EINTR
			 && srv_shutdown_state == SRV_SHUTDOWN_NONE);

		if (err != EINVAL) {

			*success = !err;
			if (!*success) {
				ib::error() << "extending file '" << node->name
					<< "' from "
					<< start_offset
					<< " to " << len + start_offset
					<< " bytes failed with: " << err;
			}
		} else
# endif /* HAVE_POSIX_FALLOCATE */
		{
			/* Extend at most 1 megabyte pages at a time */
			ulint	n_bytes = std::min(ulint(1) << 20, n_pages)
				* page_size;
			byte*	buf2 = static_cast<byte*>(
				calloc(1, n_bytes + page_size));
			*success = buf2 != NULL;
			if (!buf2) {
				ib::error() << "Cannot allocate "
					<< n_bytes + page_size
					<< " bytes to extend file";
			}
			byte* const	buf = static_cast<byte*>(
				ut_align(buf2, page_size));
			IORequest	request(IORequest::WRITE);


			os_offset_t		offset = start_offset;
			const os_offset_t	end = start_offset + len;
			const bool		read_only_mode = space->purpose
				== FIL_TYPE_TEMPORARY && srv_read_only_mode;

			while (*success && offset < end) {
				dberr_t	err = os_aio(
					request, OS_AIO_SYNC, node->name,
					node->handle, buf, offset, n_bytes,
					read_only_mode, NULL, NULL);

				if (err != DB_SUCCESS) {
					*success = false;
					ib::error() << "writing zeroes to file '"
						<< node->name << "' from "
						<< offset << " to " << offset + n_bytes
						<< " bytes failed with: "
						<< ut_strerr(err);
					break;
				}

				offset += n_bytes;

				n_bytes = std::min(n_bytes,
						   static_cast<ulint>(end - offset));
			}

			free(buf2);
		}

		os_has_said_disk_full = *success;
		if (*success) {
			last_page_no = size;
		} else {
			/* Let us measure the size of the file
			to determine how much we were able to
			extend it */
			os_offset_t	fsize = os_file_get_size(node->handle);
			ut_a(fsize != os_offset_t(-1));

			last_page_no = ulint(fsize / page_size)
				+ file_start_page_no;
		}
	}
#endif
	mutex_enter(&fil_system->mutex);

	ut_a(node->being_extended);
	node->being_extended = false;
	ut_a(last_page_no - file_start_page_no >= node->size);

	ulint file_size = last_page_no - file_start_page_no;
	space->size += file_size - node->size;
	node->size = file_size;
	const ulint pages_in_MiB = node->size
		& ~((1 << (20 - UNIV_PAGE_SIZE_SHIFT)) - 1);

	fil_node_complete_io(node,
#ifndef _WIN32
			     !is_sparse ? IORequestWrite :
#endif /* _WIN32 */
			     IORequestRead);

	/* Keep the last data file size info up to date, rounded to
	full megabytes */

	switch (space->id) {
	case TRX_SYS_SPACE:
		srv_sys_space.set_last_file_size(pages_in_MiB);
		fil_flush_low(space);
		return(false);
	default:
		ut_ad(space->purpose == FIL_TYPE_TABLESPACE
		      || space->purpose == FIL_TYPE_IMPORT);
		if (space->purpose == FIL_TYPE_TABLESPACE) {
			fil_flush_low(space);
		}
		return(false);
	case SRV_TMP_SPACE_ID:
		ut_ad(space->purpose == FIL_TYPE_TEMPORARY);
		srv_tmp_space.set_last_file_size(pages_in_MiB);
		return(false);
	}

}

/*******************************************************************//**
Reserves the fil_system mutex and tries to make sure we can open at least one
file while holding it. This should be called before calling
fil_node_prepare_for_io(), because that function may need to open a file. */
static
void
fil_mutex_enter_and_prepare_for_io(
/*===============================*/
	ulint	space_id)	/*!< in: space id */
{
	for (ulint count = 0, count2 = 0;;) {
		mutex_enter(&fil_system->mutex);

		if (space_id >= SRV_LOG_SPACE_FIRST_ID) {
			/* We keep log files always open. */
			break;
		}

		fil_space_t*	space = fil_space_get_by_id(space_id);

		if (space == NULL) {
			break;
		}

		if (space->stop_ios) {
			ut_ad(space->id != 0);
			/* We are going to do a rename file and want to stop
			new i/o's for a while. */

			if (count2 > 20000) {
				ib::warn() << "Tablespace " << space->name
					<< " has i/o ops stopped for a long"
					" time " << count2;
			}

			mutex_exit(&fil_system->mutex);

			/* Wake the i/o-handler threads to make sure pending
			i/o's are performed */
			os_aio_simulated_wake_handler_threads();

			/* The sleep here is just to give IO helper threads a
			bit of time to do some work. It is not required that
			all IO related to the tablespace being renamed must
			be flushed here as we do fil_flush() in
			fil_rename_tablespace() as well. */
			os_thread_sleep(20000);

			/* Flush tablespaces so that we can close modified
			files in the LRU list */
			fil_flush_file_spaces(FIL_TYPE_TABLESPACE);

			os_thread_sleep(20000);

			count2++;

			continue;
		}

		fil_node_t*	node = UT_LIST_GET_LAST(space->chain);
		ut_ad(space->id == 0
		      || node == UT_LIST_GET_FIRST(space->chain));

		if (space->id == 0) {
			/* We keep the system tablespace files always
			open; this is important in preventing
			deadlocks in this module, as a page read
			completion often performs another read from
			the insert buffer. The insert buffer is in
			tablespace 0, and we cannot end up waiting in
			this function. */
		} else if (!node || node->is_open()) {
			/* If the file is already open, no need to do
			anything; if the space does not exist, we handle the
			situation in the function which called this
			function */
		} else {
			while (fil_system->n_open >= fil_system->max_n_open) {
				/* Too many files are open */
				if (fil_try_to_close_file_in_LRU(count > 1)) {
					/* No problem */
				} else if (count >= 2) {
					ib::warn() << "innodb_open_files="
						<< fil_system->max_n_open
						<< " is exceeded ("
						<< fil_system->n_open
						<< ") files stay open)";
					break;
				} else {
					mutex_exit(&fil_system->mutex);
					os_aio_simulated_wake_handler_threads();
					os_thread_sleep(20000);
					/* Flush tablespaces so that we can
					close modified files in the LRU list */
					fil_flush_file_spaces(FIL_TYPE_TABLESPACE);

					count++;
					continue;
				}
			}
		}

		if (ulint size = ulint(UNIV_UNLIKELY(space->recv_size))) {
			ut_ad(node);
			bool	success;
			if (fil_space_extend_must_retry(space, node, size,
							&success)) {
				continue;
			}

			ut_ad(mutex_own(&fil_system->mutex));
			/* Crash recovery requires the file extension
			to succeed. */
			ut_a(success);
			/* InnoDB data files cannot shrink. */
			ut_a(space->size >= size);

			/* There could be multiple concurrent I/O requests for
			this tablespace (multiple threads trying to extend
			this tablespace).

			Also, fil_space_set_recv_size() may have been invoked
			again during the file extension while fil_system->mutex
			was not being held by us.

			Only if space->recv_size matches what we read
			originally, reset the field. In this way, a
			subsequent I/O request will handle any pending
			fil_space_set_recv_size(). */

			if (size == space->recv_size) {
				space->recv_size = 0;
			}
		}

		break;
	}
}

/** Try to extend a tablespace if it is smaller than the specified size.
@param[in,out]	space	tablespace
@param[in]	size	desired size in pages
@return whether the tablespace is at least as big as requested */
bool
fil_space_extend(
	fil_space_t*	space,
	ulint		size)
{
	ut_ad(!srv_read_only_mode || space->purpose == FIL_TYPE_TEMPORARY);

	bool	success;

	do {
		fil_mutex_enter_and_prepare_for_io(space->id);
	} while (fil_space_extend_must_retry(
			 space, UT_LIST_GET_LAST(space->chain), size,
			 &success));

	mutex_exit(&fil_system->mutex);
	return(success);
}

/** Prepare to free a file node object from a tablespace memory cache.
@param[in,out]	node	file node
@param[in]	space	tablespace */
static
void
fil_node_close_to_free(
	fil_node_t*	node,
	fil_space_t*	space)
{
	ut_ad(mutex_own(&fil_system->mutex));
	ut_a(node->magic_n == FIL_NODE_MAGIC_N);
	ut_a(node->n_pending == 0);
	ut_a(!node->being_extended);

	if (node->is_open()) {
		/* We fool the assertion in fil_node_close_file() to think
		there are no unflushed modifications in the file */

		node->modification_counter = node->flush_counter;
		os_event_set(node->sync_event);

		if (fil_buffering_disabled(space)) {

			ut_ad(!space->is_in_unflushed_spaces);
			ut_ad(fil_space_is_flushed(space));

		} else if (space->is_in_unflushed_spaces
			   && fil_space_is_flushed(space)) {

			space->is_in_unflushed_spaces = false;

			UT_LIST_REMOVE(fil_system->unflushed_spaces, space);
		}

		fil_node_close_file(node);
	}
}

/** Detach a space object from the tablespace memory cache.
Closes the files in the chain but does not delete them.
There must not be any pending i/o's or flushes on the files.
@param[in,out]	space		tablespace */
static
void
fil_space_detach(
	fil_space_t*	space)
{
	ut_ad(mutex_own(&fil_system->mutex));

	HASH_DELETE(fil_space_t, hash, fil_system->spaces, space->id, space);

	fil_space_t*	fnamespace = fil_space_get_by_name(space->name);

	ut_a(space == fnamespace);

	HASH_DELETE(fil_space_t, name_hash, fil_system->name_hash,
		    ut_fold_string(space->name), space);

	if (space->is_in_unflushed_spaces) {

		ut_ad(!fil_buffering_disabled(space));
		space->is_in_unflushed_spaces = false;

		UT_LIST_REMOVE(fil_system->unflushed_spaces, space);
	}

	if (space->is_in_rotation_list) {
		space->is_in_rotation_list = false;

		UT_LIST_REMOVE(fil_system->rotation_list, space);
	}

	UT_LIST_REMOVE(fil_system->space_list, space);

	ut_a(space->magic_n == FIL_SPACE_MAGIC_N);
	ut_a(space->n_pending_flushes == 0);

	for (fil_node_t* fil_node = UT_LIST_GET_FIRST(space->chain);
	     fil_node != NULL;
	     fil_node = UT_LIST_GET_NEXT(chain, fil_node)) {

		fil_node_close_to_free(fil_node, space);
	}
}

/** Free a tablespace object on which fil_space_detach() was invoked.
There must not be any pending i/o's or flushes on the files.
@param[in,out]	space		tablespace */
static
void
fil_space_free_low(
	fil_space_t*	space)
{
	/* The tablespace must not be in fil_system->named_spaces. */
	ut_ad(srv_fast_shutdown == 2 || !srv_was_started
	      || space->max_lsn == 0);

	/* Wait for fil_space_release_for_io(); after
	fil_space_detach(), the tablespace cannot be found, so
	fil_space_acquire_for_io() would return NULL */
	while (space->n_pending_ios) {
		os_thread_sleep(100);
	}

	for (fil_node_t* node = UT_LIST_GET_FIRST(space->chain);
	     node != NULL; ) {
		ut_d(space->size -= node->size);
		os_event_destroy(node->sync_event);
		ut_free(node->name);
		fil_node_t* old_node = node;
		node = UT_LIST_GET_NEXT(chain, node);
		ut_free(old_node);
	}

	ut_ad(space->size == 0);

	rw_lock_free(&space->latch);
	fil_space_destroy_crypt_data(&space->crypt_data);

	ut_free(space->name);
	ut_free(space);
}

/** Frees a space object from the tablespace memory cache.
Closes the files in the chain but does not delete them.
There must not be any pending i/o's or flushes on the files.
@param[in]	id		tablespace identifier
@param[in]	x_latched	whether the caller holds X-mode space->latch
@return true if success */
bool
fil_space_free(
	ulint		id,
	bool		x_latched)
{
	ut_ad(id != TRX_SYS_SPACE);

	mutex_enter(&fil_system->mutex);
	fil_space_t*	space = fil_space_get_by_id(id);

	if (space != NULL) {
		fil_space_detach(space);
	}

	mutex_exit(&fil_system->mutex);

	if (space != NULL) {
		if (x_latched) {
			rw_lock_x_unlock(&space->latch);
		}

		bool	need_mutex = !recv_recovery_on;

		if (need_mutex) {
			log_mutex_enter();
		}

		ut_ad(log_mutex_own());

		if (space->max_lsn != 0) {
			ut_d(space->max_lsn = 0);
			UT_LIST_REMOVE(fil_system->named_spaces, space);
		}

		if (need_mutex) {
			log_mutex_exit();
		}

		fil_space_free_low(space);
	}

	return(space != NULL);
}

/** Create a space memory object and put it to the fil_system hash table.
Error messages are issued to the server log.
@param[in]	name		tablespace name
@param[in]	id		tablespace identifier
@param[in]	flags		tablespace flags
@param[in]	purpose		tablespace purpose
@param[in,out]	crypt_data	encryption information
@param[in]	create_table	whether this is CREATE TABLE
@param[in]	mode		encryption mode
@return pointer to created tablespace, to be filled in with fil_node_create()
@retval NULL on failure (such as when the same tablespace exists) */
fil_space_t*
fil_space_create(
	const char*		name,
	ulint			id,
	ulint			flags,
	fil_type_t		purpose,
	fil_space_crypt_t*	crypt_data,
	bool			create_table,
	fil_encryption_t	mode)
{
	fil_space_t*	space;

	ut_ad(fil_system);
	ut_ad(fsp_flags_is_valid(flags & ~FSP_FLAGS_MEM_MASK));
	ut_ad(purpose == FIL_TYPE_LOG
	      || srv_page_size == UNIV_PAGE_SIZE_ORIG || flags != 0);

	DBUG_EXECUTE_IF("fil_space_create_failure", return(NULL););

	mutex_enter(&fil_system->mutex);

	/* Look for a matching tablespace. */
	space = fil_space_get_by_name(name);

	if (space != NULL) {
		mutex_exit(&fil_system->mutex);

		ib::warn() << "Tablespace '" << name << "' exists in the"
			" cache with id " << space->id << " != " << id;

		return(NULL);
	}

	space = fil_space_get_by_id(id);

	if (space != NULL) {
		ib::error() << "Trying to add tablespace '" << name
			<< "' with id " << id
			<< " to the tablespace memory cache, but tablespace '"
			<< space->name << "' already exists in the cache!";
		mutex_exit(&fil_system->mutex);
		return(NULL);
	}

	space = static_cast<fil_space_t*>(ut_zalloc_nokey(sizeof(*space)));

	space->id = id;
	space->name = mem_strdup(name);

	UT_LIST_INIT(space->chain, &fil_node_t::chain);

	if ((purpose == FIL_TYPE_TABLESPACE || purpose == FIL_TYPE_IMPORT)
	    && !recv_recovery_on
	    && id > fil_system->max_assigned_id) {

		if (!fil_system->space_id_reuse_warned) {
			fil_system->space_id_reuse_warned = true;

			ib::warn() << "Allocated tablespace ID " << id
				<< " for " << name << ", old maximum was "
				<< fil_system->max_assigned_id;
		}

		fil_system->max_assigned_id = id;
	}

	space->purpose = purpose;
	space->flags = flags;

	space->magic_n = FIL_SPACE_MAGIC_N;
	space->crypt_data = crypt_data;

	/* In create table we write page 0 so we have already
	"read" it and for system tablespaces we have read
	crypt data at startup. */
	if (create_table || crypt_data != NULL) {
		space->page_0_crypt_read = true;
	}

	DBUG_LOG("tablespace",
		 "Tablespace for space " << id << " name " << name
		 << (create_table ? " created" : " opened"));
	if (crypt_data) {
		DBUG_LOG("crypt",
			 "Tablespace " << id << " name " << name
			 << " encryption " << crypt_data->encryption
			 << " key id " << crypt_data->key_id
			 << ":" << fil_crypt_get_mode(crypt_data)
			 << " " << fil_crypt_get_type(crypt_data));
	}

	rw_lock_create(fil_space_latch_key, &space->latch, SYNC_FSP);

	if (space->purpose == FIL_TYPE_TEMPORARY) {
		ut_d(space->latch.set_temp_fsp());
	}

	HASH_INSERT(fil_space_t, hash, fil_system->spaces, id, space);

	HASH_INSERT(fil_space_t, name_hash, fil_system->name_hash,
		    ut_fold_string(name), space);

	UT_LIST_ADD_LAST(fil_system->space_list, space);

	if (id < SRV_LOG_SPACE_FIRST_ID && id > fil_system->max_assigned_id) {

		fil_system->max_assigned_id = id;
	}

	/* Inform key rotation that there could be something
	to do */
	if (purpose == FIL_TYPE_TABLESPACE
	    && !srv_fil_crypt_rotate_key_age && fil_crypt_threads_event &&
	    (mode == FIL_ENCRYPTION_ON || mode == FIL_ENCRYPTION_OFF ||
		    srv_encrypt_tables)) {
		/* Key rotation is not enabled, need to inform background
		encryption threads. */
		UT_LIST_ADD_LAST(fil_system->rotation_list, space);
		space->is_in_rotation_list = true;
		mutex_exit(&fil_system->mutex);
		mutex_enter(&fil_crypt_threads_mutex);
		os_event_set(fil_crypt_threads_event);
		mutex_exit(&fil_crypt_threads_mutex);
	} else {
		mutex_exit(&fil_system->mutex);
	}

	return(space);
}

/*******************************************************************//**
Assigns a new space id for a new single-table tablespace. This works simply by
incrementing the global counter. If 4 billion id's is not enough, we may need
to recycle id's.
@return true if assigned, false if not */
bool
fil_assign_new_space_id(
/*====================*/
	ulint*	space_id)	/*!< in/out: space id */
{
	ulint	id;
	bool	success;

	mutex_enter(&fil_system->mutex);

	id = *space_id;

	if (id < fil_system->max_assigned_id) {
		id = fil_system->max_assigned_id;
	}

	id++;

	if (id > (SRV_LOG_SPACE_FIRST_ID / 2) && (id % 1000000UL == 0)) {
		ib::warn() << "You are running out of new single-table"
			" tablespace id's. Current counter is " << id
			<< " and it must not exceed" << SRV_LOG_SPACE_FIRST_ID
			<< "! To reset the counter to zero you have to dump"
			" all your tables and recreate the whole InnoDB"
			" installation.";
	}

	success = (id < SRV_LOG_SPACE_FIRST_ID);

	if (success) {
		*space_id = fil_system->max_assigned_id = id;
	} else {
		ib::warn() << "You have run out of single-table tablespace"
			" id's! Current counter is " << id
			<< ". To reset the counter to zero"
			" you have to dump all your tables and"
			" recreate the whole InnoDB installation.";
		*space_id = ULINT_UNDEFINED;
	}

	mutex_exit(&fil_system->mutex);

	return(success);
}

/*******************************************************************//**
Returns a pointer to the fil_space_t that is in the memory cache
associated with a space id. The caller must lock fil_system->mutex.
@return file_space_t pointer, NULL if space not found */
UNIV_INLINE
fil_space_t*
fil_space_get_space(
/*================*/
	ulint	id)	/*!< in: space id */
{
	fil_space_t*	space;
	fil_node_t*	node;

	ut_ad(fil_system);

	space = fil_space_get_by_id(id);
	if (space == NULL || space->size != 0) {
		return(space);
	}

	switch (space->purpose) {
	case FIL_TYPE_LOG:
		break;
	case FIL_TYPE_TEMPORARY:
	case FIL_TYPE_TABLESPACE:
	case FIL_TYPE_IMPORT:
		ut_a(id != 0);

		mutex_exit(&fil_system->mutex);

		/* It is possible that the space gets evicted at this point
		before the fil_mutex_enter_and_prepare_for_io() acquires
		the fil_system->mutex. Check for this after completing the
		call to fil_mutex_enter_and_prepare_for_io(). */
		fil_mutex_enter_and_prepare_for_io(id);

		/* We are still holding the fil_system->mutex. Check if
		the space is still in memory cache. */
		space = fil_space_get_by_id(id);

		if (space == NULL || UT_LIST_GET_LEN(space->chain) == 0) {
			return(NULL);
		}

		/* The following code must change when InnoDB supports
		multiple datafiles per tablespace. */
		ut_a(1 == UT_LIST_GET_LEN(space->chain));

		node = UT_LIST_GET_FIRST(space->chain);

		/* It must be a single-table tablespace and we have not opened
		the file yet; the following calls will open it and update the
		size fields */

		if (!fil_node_prepare_for_io(node, fil_system, space)) {
			/* The single-table tablespace can't be opened,
			because the ibd file is missing. */
			return(NULL);
		}

		fil_node_complete_io(node, IORequestRead);
	}

	return(space);
}

/** Returns the path from the first fil_node_t found with this space ID.
The caller is responsible for freeing the memory allocated here for the
value returned.
@param[in]	id	Tablespace ID
@return own: A copy of fil_node_t::path, NULL if space ID is zero
or not found. */
char*
fil_space_get_first_path(
	ulint		id)
{
	fil_space_t*	space;
	fil_node_t*	node;
	char*		path;

	ut_ad(fil_system);
	ut_a(id);

	fil_mutex_enter_and_prepare_for_io(id);

	space = fil_space_get_space(id);

	if (space == NULL) {
		mutex_exit(&fil_system->mutex);

		return(NULL);
	}

	ut_ad(mutex_own(&fil_system->mutex));

	node = UT_LIST_GET_FIRST(space->chain);

	path = mem_strdup(node->name);

	mutex_exit(&fil_system->mutex);

	return(path);
}

/** Set the recovered size of a tablespace in pages.
@param id	tablespace ID
@param size	recovered size in pages */
UNIV_INTERN
void
fil_space_set_recv_size(ulint id, ulint size)
{
	mutex_enter(&fil_system->mutex);
	ut_ad(size);
	ut_ad(id < SRV_LOG_SPACE_FIRST_ID);

	if (fil_space_t* space = fil_space_get_space(id)) {
		space->recv_size = size;
	}

	mutex_exit(&fil_system->mutex);
}

/*******************************************************************//**
Returns the size of the space in pages. The tablespace must be cached in the
memory cache.
@return space size, 0 if space not found */
ulint
fil_space_get_size(
/*===============*/
	ulint	id)	/*!< in: space id */
{
	fil_space_t*	space;
	ulint		size;

	ut_ad(fil_system);
	mutex_enter(&fil_system->mutex);

	space = fil_space_get_space(id);

	size = space ? space->size : 0;

	mutex_exit(&fil_system->mutex);

	return(size);
}

/*******************************************************************//**
Returns the flags of the space. The tablespace must be cached
in the memory cache.
@return flags, ULINT_UNDEFINED if space not found */
ulint
fil_space_get_flags(
/*================*/
	ulint	id)	/*!< in: space id */
{
	fil_space_t*	space;
	ulint		flags;

	ut_ad(fil_system);

	mutex_enter(&fil_system->mutex);

	space = fil_space_get_space(id);

	if (space == NULL) {
		mutex_exit(&fil_system->mutex);

		return(ULINT_UNDEFINED);
	}

	flags = space->flags;

	mutex_exit(&fil_system->mutex);

	return(flags);
}

/** Open each fil_node_t of a named fil_space_t if not already open.
@param[in]	name	Tablespace name
@return true if all nodes are open  */
bool
fil_space_open(
	const char*	name)
{
	ut_ad(fil_system != NULL);

	mutex_enter(&fil_system->mutex);

	fil_space_t*	space = fil_space_get_by_name(name);
	fil_node_t*	node;

	for (node = UT_LIST_GET_FIRST(space->chain);
	     node != NULL;
	     node = UT_LIST_GET_NEXT(chain, node)) {

		if (!node->is_open()
		    && !fil_node_open_file(node)) {
			mutex_exit(&fil_system->mutex);
			return(false);
		}
	}

	mutex_exit(&fil_system->mutex);

	return(true);
}

/** Close each fil_node_t of a named fil_space_t if open.
@param[in]	name	Tablespace name */
void
fil_space_close(
	const char*	name)
{
	if (fil_system == NULL) {
		return;
	}

	mutex_enter(&fil_system->mutex);

	fil_space_t*	space = fil_space_get_by_name(name);
	if (space == NULL) {
		mutex_exit(&fil_system->mutex);
		return;
	}

	for (fil_node_t* node = UT_LIST_GET_FIRST(space->chain);
	     node != NULL;
	     node = UT_LIST_GET_NEXT(chain, node)) {

		if (node->is_open()) {
			fil_node_close_file(node);
		}
	}

	mutex_exit(&fil_system->mutex);
}

/** Returns the page size of the space and whether it is compressed or not.
The tablespace must be cached in the memory cache.
@param[in]	id	space id
@param[out]	found	true if tablespace was found
@return page size */
const page_size_t
fil_space_get_page_size(
	ulint	id,
	bool*	found)
{
	const ulint	flags = fil_space_get_flags(id);

	if (flags == ULINT_UNDEFINED) {
		*found = false;
		return(univ_page_size);
	}

	*found = true;

	return(page_size_t(flags));
}

/****************************************************************//**
Initializes the tablespace memory cache. */
void
fil_init(
/*=====*/
	ulint	hash_size,	/*!< in: hash table size */
	ulint	max_n_open)	/*!< in: max number of open files */
{
	ut_a(fil_system == NULL);

	ut_a(hash_size > 0);
	ut_a(max_n_open > 0);

	fil_system = static_cast<fil_system_t*>(
		ut_zalloc_nokey(sizeof(*fil_system)));

	mutex_create(LATCH_ID_FIL_SYSTEM, &fil_system->mutex);

	fil_system->spaces = hash_create(hash_size);
	fil_system->name_hash = hash_create(hash_size);

	UT_LIST_INIT(fil_system->LRU, &fil_node_t::LRU);
	UT_LIST_INIT(fil_system->space_list, &fil_space_t::space_list);
	UT_LIST_INIT(fil_system->rotation_list, &fil_space_t::rotation_list);
	UT_LIST_INIT(fil_system->unflushed_spaces,
		     &fil_space_t::unflushed_spaces);
	UT_LIST_INIT(fil_system->named_spaces, &fil_space_t::named_spaces);

	fil_system->max_n_open = max_n_open;

	fil_space_crypt_init();
}

/*******************************************************************//**
Opens all log files and system tablespace data files. They stay open until the
database server shutdown. This should be called at a server startup after the
space objects for the log and the system tablespace have been created. The
purpose of this operation is to make sure we never run out of file descriptors
if we need to read from the insert buffer or to write to the log. */
void
fil_open_log_and_system_tablespace_files(void)
/*==========================================*/
{
	fil_space_t*	space;

	mutex_enter(&fil_system->mutex);

	for (space = UT_LIST_GET_FIRST(fil_system->space_list);
	     space != NULL;
	     space = UT_LIST_GET_NEXT(space_list, space)) {

		fil_node_t*	node;

		if (fil_space_belongs_in_lru(space)) {

			continue;
		}

		for (node = UT_LIST_GET_FIRST(space->chain);
		     node != NULL;
		     node = UT_LIST_GET_NEXT(chain, node)) {

			if (!node->is_open()) {
				if (!fil_node_open_file(node)) {
					/* This func is called during server's
					startup. If some file of log or system
					tablespace is missing, the server
					can't start successfully. So we should
					assert for it. */
					ut_a(0);
				}
			}

			if (fil_system->max_n_open < 10 + fil_system->n_open) {

				ib::warn() << "You must raise the value of"
					" innodb_open_files in my.cnf!"
					" Remember that InnoDB keeps all"
					" log files and all system"
					" tablespace files open"
					" for the whole time mysqld is"
					" running, and needs to open also"
					" some .ibd files if the"
					" file-per-table storage model is used."
					" Current open files "
					<< fil_system->n_open
					<< ", max allowed open files "
					<< fil_system->max_n_open
					<< ".";
			}
		}
	}

	mutex_exit(&fil_system->mutex);
}

/*******************************************************************//**
Closes all open files. There must not be any pending i/o's or not flushed
modifications in the files. */
void
fil_close_all_files(void)
/*=====================*/
{
	fil_space_t*	space;

	/* At shutdown, we should not have any files in this list. */
	ut_ad(srv_fast_shutdown == 2
	      || !srv_was_started
	      || UT_LIST_GET_LEN(fil_system->named_spaces) == 0);

	mutex_enter(&fil_system->mutex);

	for (space = UT_LIST_GET_FIRST(fil_system->space_list);
	     space != NULL; ) {
		fil_node_t*	node;
		fil_space_t*	prev_space = space;

		for (node = UT_LIST_GET_FIRST(space->chain);
		     node != NULL;
		     node = UT_LIST_GET_NEXT(chain, node)) {

			if (node->is_open()) {
				fil_node_close_file(node);
			}
		}

		space = UT_LIST_GET_NEXT(space_list, space);
		fil_space_detach(prev_space);
		fil_space_free_low(prev_space);
	}

	mutex_exit(&fil_system->mutex);

	ut_ad(srv_fast_shutdown == 2
	      || !srv_was_started
	      || UT_LIST_GET_LEN(fil_system->named_spaces) == 0);
}

/*******************************************************************//**
Closes the redo log files. There must not be any pending i/o's or not
flushed modifications in the files. */
void
fil_close_log_files(
/*================*/
	bool	free)	/*!< in: whether to free the memory object */
{
	fil_space_t*	space;

	mutex_enter(&fil_system->mutex);

	space = UT_LIST_GET_FIRST(fil_system->space_list);

	while (space != NULL) {
		fil_node_t*	node;
		fil_space_t*	prev_space = space;

		if (space->purpose != FIL_TYPE_LOG) {
			space = UT_LIST_GET_NEXT(space_list, space);
			continue;
		}

		/* Log files are not in the fil_system->named_spaces list. */
		ut_ad(space->max_lsn == 0);

		for (node = UT_LIST_GET_FIRST(space->chain);
		     node != NULL;
		     node = UT_LIST_GET_NEXT(chain, node)) {

			if (node->is_open()) {
				fil_node_close_file(node);
			}
		}

		space = UT_LIST_GET_NEXT(space_list, space);

		if (free) {
			fil_space_detach(prev_space);
			fil_space_free_low(prev_space);
		}
	}

	mutex_exit(&fil_system->mutex);
}

/*******************************************************************//**
Sets the max tablespace id counter if the given number is bigger than the
previous value. */
void
fil_set_max_space_id_if_bigger(
/*===========================*/
	ulint	max_id)	/*!< in: maximum known id */
{
	if (max_id >= SRV_LOG_SPACE_FIRST_ID) {
		ib::fatal() << "Max tablespace id is too high, " << max_id;
	}

	mutex_enter(&fil_system->mutex);

	if (fil_system->max_assigned_id < max_id) {

		fil_system->max_assigned_id = max_id;
	}

	mutex_exit(&fil_system->mutex);
}

/** Write the flushed LSN to the page header of the first page in the
system tablespace.
@param[in]	lsn	flushed LSN
@return DB_SUCCESS or error number */
dberr_t
fil_write_flushed_lsn(
	lsn_t	lsn)
{
	byte*	buf1;
	byte*	buf;
	dberr_t	err;

	buf1 = static_cast<byte*>(ut_malloc_nokey(2 * UNIV_PAGE_SIZE));
	buf = static_cast<byte*>(ut_align(buf1, UNIV_PAGE_SIZE));

	const page_id_t	page_id(TRX_SYS_SPACE, 0);

	err = fil_read(page_id, univ_page_size, 0, univ_page_size.physical(),
		       buf);

	if (err == DB_SUCCESS) {
		mach_write_to_8(buf + FIL_PAGE_FILE_FLUSH_LSN_OR_KEY_VERSION, lsn);
		err = fil_write(page_id, univ_page_size, 0,
				univ_page_size.physical(), buf);
		fil_flush_file_spaces(FIL_TYPE_TABLESPACE);
	}

	ut_free(buf1);
	return(err);
}

/** Acquire a tablespace when it could be dropped concurrently.
Used by background threads that do not necessarily hold proper locks
for concurrency control.
@param[in]	id	tablespace ID
@param[in]	silent	whether to silently ignore missing tablespaces
@return	the tablespace
@retval	NULL if missing or being deleted or truncated */
inline
fil_space_t*
fil_space_acquire_low(ulint id, bool silent)
{
	fil_space_t*	space;

	mutex_enter(&fil_system->mutex);

	space = fil_space_get_by_id(id);

	if (space == NULL) {
		if (!silent) {
			ib::warn() << "Trying to access missing"
				" tablespace " << id;
		}
	} else if (space->is_stopping()) {
		space = NULL;
	} else {
		space->n_pending_ops++;
	}

	mutex_exit(&fil_system->mutex);

	return(space);
}

/** Acquire a tablespace when it could be dropped concurrently.
Used by background threads that do not necessarily hold proper locks
for concurrency control.
@param[in]	id	tablespace ID
@return	the tablespace
@retval	NULL	if missing or being deleted or truncated */
fil_space_t*
fil_space_acquire(ulint id)
{
	return(fil_space_acquire_low(id, false));
}

/** Acquire a tablespace that may not exist.
Used by background threads that do not necessarily hold proper locks
for concurrency control.
@param[in]	id	tablespace ID
@return	the tablespace
@retval	NULL if missing or being deleted */
fil_space_t*
fil_space_acquire_silent(ulint id)
{
	return(fil_space_acquire_low(id, true));
}

/** Release a tablespace acquired with fil_space_acquire().
@param[in,out]	space	tablespace to release  */
void
fil_space_release(fil_space_t* space)
{
	mutex_enter(&fil_system->mutex);
	ut_ad(space->magic_n == FIL_SPACE_MAGIC_N);
	ut_ad(space->n_pending_ops > 0);
	space->n_pending_ops--;
	mutex_exit(&fil_system->mutex);
}

/** Acquire a tablespace for reading or writing a block,
when it could be dropped concurrently.
@param[in]	id	tablespace ID
@return	the tablespace
@retval	NULL if missing */
fil_space_t*
fil_space_acquire_for_io(ulint id)
{
	mutex_enter(&fil_system->mutex);

	fil_space_t* space = fil_space_get_by_id(id);

	if (space) {
		space->n_pending_ios++;
	}

	mutex_exit(&fil_system->mutex);

	return(space);
}

/** Release a tablespace acquired with fil_space_acquire_for_io().
@param[in,out]	space	tablespace to release  */
void
fil_space_release_for_io(fil_space_t* space)
{
	mutex_enter(&fil_system->mutex);
	ut_ad(space->magic_n == FIL_SPACE_MAGIC_N);
	ut_ad(space->n_pending_ios > 0);
	space->n_pending_ios--;
	mutex_exit(&fil_system->mutex);
}

/********************************************************//**
Creates the database directory for a table if it does not exist yet. */
void
fil_create_directory_for_tablename(
/*===============================*/
	const char*	name)	/*!< in: name in the standard
				'databasename/tablename' format */
{
	const char*	namend;
	char*		path;
	ulint		len;

	len = strlen(fil_path_to_mysql_datadir);
	namend = strchr(name, '/');
	ut_a(namend);
	path = static_cast<char*>(ut_malloc_nokey(len + (namend - name) + 2));

	memcpy(path, fil_path_to_mysql_datadir, len);
	path[len] = '/';
	memcpy(path + len + 1, name, namend - name);
	path[len + (namend - name) + 1] = 0;

	os_normalize_path(path);

	bool	success = os_file_create_directory(path, false);
	ut_a(success);

	ut_free(path);
}

/** Write a log record about an operation on a tablespace file.
@param[in]	type		MLOG_FILE_NAME or MLOG_FILE_DELETE
or MLOG_FILE_CREATE2 or MLOG_FILE_RENAME2
@param[in]	space_id	tablespace identifier
@param[in]	first_page_no	first page number in the file
@param[in]	path		file path
@param[in]	new_path	if type is MLOG_FILE_RENAME2, the new name
@param[in]	flags		if type is MLOG_FILE_CREATE2, the space flags
@param[in,out]	mtr		mini-transaction */
static
void
fil_op_write_log(
	mlog_id_t	type,
	ulint		space_id,
	ulint		first_page_no,
	const char*	path,
	const char*	new_path,
	ulint		flags,
	mtr_t*		mtr)
{
	byte*		log_ptr;
	ulint		len;

	ut_ad(first_page_no == 0);
	ut_ad(fsp_flags_is_valid(flags));

	/* fil_name_parse() requires that there be at least one path
	separator and that the file path end with ".ibd". */
	ut_ad(strchr(path, OS_PATH_SEPARATOR) != NULL);
	ut_ad(strcmp(&path[strlen(path) - strlen(DOT_IBD)], DOT_IBD) == 0);

	log_ptr = mlog_open(mtr, 11 + 4 + 2 + 1);

	if (log_ptr == NULL) {
		/* Logging in mtr is switched off during crash recovery:
		in that case mlog_open returns NULL */
		return;
	}

	log_ptr = mlog_write_initial_log_record_low(
		type, space_id, first_page_no, log_ptr, mtr);

	if (type == MLOG_FILE_CREATE2) {
		mach_write_to_4(log_ptr, flags);
		log_ptr += 4;
	}

	/* Let us store the strings as null-terminated for easier readability
	and handling */

	len = strlen(path) + 1;

	mach_write_to_2(log_ptr, len);
	log_ptr += 2;
	mlog_close(mtr, log_ptr);

	mlog_catenate_string(
		mtr, reinterpret_cast<const byte*>(path), len);

	switch (type) {
	case MLOG_FILE_RENAME2:
		ut_ad(strchr(new_path, OS_PATH_SEPARATOR) != NULL);
		len = strlen(new_path) + 1;
		log_ptr = mlog_open(mtr, 2 + len);
		ut_a(log_ptr);
		mach_write_to_2(log_ptr, len);
		log_ptr += 2;
		mlog_close(mtr, log_ptr);

		mlog_catenate_string(
			mtr, reinterpret_cast<const byte*>(new_path), len);
		break;
	case MLOG_FILE_NAME:
	case MLOG_FILE_DELETE:
	case MLOG_FILE_CREATE2:
		break;
	default:
		ut_ad(0);
	}
}

/** Write redo log for renaming a file.
@param[in]	space_id	tablespace id
@param[in]	first_page_no	first page number in the file
@param[in]	old_name	tablespace file name
@param[in]	new_name	tablespace file name after renaming
@param[in,out]	mtr		mini-transaction */
static
void
fil_name_write_rename(
	ulint		space_id,
	ulint		first_page_no,
	const char*	old_name,
	const char*	new_name,
	mtr_t*		mtr)
{
	ut_ad(!is_predefined_tablespace(space_id));

	fil_op_write_log(
		MLOG_FILE_RENAME2,
		space_id, first_page_no, old_name, new_name, 0, mtr);
}

/** Write MLOG_FILE_NAME for a file.
@param[in]	space_id	tablespace id
@param[in]	first_page_no	first page number in the file
@param[in]	name		tablespace file name
@param[in,out]	mtr		mini-transaction */
static
void
fil_name_write(
	ulint		space_id,
	ulint		first_page_no,
	const char*	name,
	mtr_t*		mtr)
{
	fil_op_write_log(
		MLOG_FILE_NAME, space_id, first_page_no, name, NULL, 0, mtr);
}
/** Write MLOG_FILE_NAME for a file.
@param[in]	space		tablespace
@param[in]	first_page_no	first page number in the file
@param[in]	file		tablespace file
@param[in,out]	mtr		mini-transaction */
static
void
fil_name_write(
	const fil_space_t*	space,
	ulint			first_page_no,
	const fil_node_t*	file,
	mtr_t*			mtr)
{
	fil_name_write(space->id, first_page_no, file->name, mtr);
}

/********************************************************//**
Recreates table indexes by applying
TRUNCATE log record during recovery.
@return DB_SUCCESS or error code */
dberr_t
fil_recreate_table(
/*===============*/
	ulint		space_id,	/*!< in: space id */
	ulint		format_flags,	/*!< in: page format */
	ulint		flags,		/*!< in: tablespace flags */
	const char*	name,		/*!< in: table name */
	truncate_t&	truncate)	/*!< in: The information of
					TRUNCATE log record */
{
	dberr_t			err = DB_SUCCESS;
	bool			found;
	const page_size_t	page_size(fil_space_get_page_size(space_id,
								  &found));

	if (!found) {
		ib::info() << "Missing .ibd file for table '" << name
			<< "' with tablespace " << space_id;
		return(DB_ERROR);
	}

	ut_ad(!truncate_t::s_fix_up_active);
	truncate_t::s_fix_up_active = true;

	/* Step-1: Scan for active indexes from REDO logs and drop
	all the indexes using low level function that take root_page_no
	and space-id. */
	truncate.drop_indexes(space_id);

	/* Step-2: Scan for active indexes and re-create them. */
	err = truncate.create_indexes(
		name, space_id, page_size, flags, format_flags);
	if (err != DB_SUCCESS) {
		ib::info() << "Failed to create indexes for the table '"
			<< name << "' with tablespace " << space_id
			<< " while fixing up truncate action";
		return(err);
	}

	truncate_t::s_fix_up_active = false;

	return(err);
}

/********************************************************//**
Recreates the tablespace and table indexes by applying
TRUNCATE log record during recovery.
@return DB_SUCCESS or error code */
dberr_t
fil_recreate_tablespace(
/*====================*/
	ulint		space_id,	/*!< in: space id */
	ulint		format_flags,	/*!< in: page format */
	ulint		flags,		/*!< in: tablespace flags */
	const char*	name,		/*!< in: table name */
	truncate_t&	truncate,	/*!< in: The information of
					TRUNCATE log record */
	lsn_t		recv_lsn)	/*!< in: the end LSN of
						the log record */
{
	dberr_t		err = DB_SUCCESS;
	mtr_t		mtr;

	ut_ad(!truncate_t::s_fix_up_active);
	truncate_t::s_fix_up_active = true;

	/* Step-1: Invalidate buffer pool pages belonging to the tablespace
	to re-create. */
	buf_LRU_flush_or_remove_pages(space_id, BUF_REMOVE_ALL_NO_WRITE, 0);

	/* Remove all insert buffer entries for the tablespace */
	ibuf_delete_for_discarded_space(space_id);

	/* Step-2: truncate tablespace (reset the size back to original or
	default size) of tablespace. */
	err = truncate.truncate(
		space_id, truncate.get_dir_path(), name, flags, true);

	if (err != DB_SUCCESS) {

		ib::info() << "Cannot access .ibd file for table '"
			<< name << "' with tablespace " << space_id
			<< " while truncating";
		return(DB_ERROR);
	}

	bool			found;
	const page_size_t&	page_size =
		fil_space_get_page_size(space_id, &found);

	if (!found) {
		ib::info() << "Missing .ibd file for table '" << name
			<< "' with tablespace " << space_id;
		return(DB_ERROR);
	}

	/* Step-3: Initialize Header. */
	if (page_size.is_compressed()) {
		byte*	buf;
		page_t*	page;

		buf = static_cast<byte*>(ut_zalloc_nokey(3 * UNIV_PAGE_SIZE));

		/* Align the memory for file i/o */
		page = static_cast<byte*>(ut_align(buf, UNIV_PAGE_SIZE));

		flags |= FSP_FLAGS_PAGE_SSIZE();

		fsp_header_init_fields(page, space_id, flags);

		mach_write_to_4(
			page + FIL_PAGE_ARCH_LOG_NO_OR_SPACE_ID, space_id);

		page_zip_des_t  page_zip;
		page_zip_set_size(&page_zip, page_size.physical());
		page_zip.data = page + UNIV_PAGE_SIZE;

#ifdef UNIV_DEBUG
		page_zip.m_start =
#endif /* UNIV_DEBUG */
		page_zip.m_end = page_zip.m_nonempty = page_zip.n_blobs = 0;
		buf_flush_init_for_writing(NULL, page, &page_zip, 0);

		err = fil_write(page_id_t(space_id, 0), page_size, 0,
				page_size.physical(), page_zip.data);

		ut_free(buf);

		if (err != DB_SUCCESS) {
			ib::info() << "Failed to clean header of the"
				" table '" << name << "' with tablespace "
				<< space_id;
			return(err);
		}
	}

	mtr_start(&mtr);
	/* Don't log the operation while fixing up table truncate operation
	as crash at this level can still be sustained with recovery restarting
	from last checkpoint. */
	mtr_set_log_mode(&mtr, MTR_LOG_NO_REDO);

	/* Initialize the first extent descriptor page and
	the second bitmap page for the new tablespace. */
	fsp_header_init(space_id, FIL_IBD_FILE_INITIAL_SIZE, &mtr);
	mtr_commit(&mtr);

	/* Step-4: Re-Create Indexes to newly re-created tablespace.
	This operation will restore tablespace back to what it was
	when it was created during CREATE TABLE. */
	err = truncate.create_indexes(
		name, space_id, page_size, flags, format_flags);
	if (err != DB_SUCCESS) {
		return(err);
	}

	/* Step-5: Write new created pages into ibd file handle and
	flush it to disk for the tablespace, in case i/o-handler thread
	deletes the bitmap page from buffer. */
	mtr_start(&mtr);

	mtr_set_log_mode(&mtr, MTR_LOG_NO_REDO);

	mutex_enter(&fil_system->mutex);

	fil_space_t*	space = fil_space_get_by_id(space_id);

	mutex_exit(&fil_system->mutex);

	fil_node_t*	node = UT_LIST_GET_FIRST(space->chain);

	for (ulint page_no = 0; page_no < node->size; ++page_no) {

		const page_id_t	cur_page_id(space_id, page_no);

		buf_block_t*	block = buf_page_get(cur_page_id, page_size,
						     RW_X_LATCH, &mtr);

		byte*	page = buf_block_get_frame(block);

		if (!FSP_FLAGS_GET_ZIP_SSIZE(flags)) {
			ut_ad(!page_size.is_compressed());

			buf_flush_init_for_writing(
				block, page, NULL, recv_lsn);

			err = fil_write(cur_page_id, page_size, 0,
					page_size.physical(), page);
		} else {
			ut_ad(page_size.is_compressed());

			/* We don't want to rewrite empty pages. */

			if (fil_page_get_type(page) != 0) {
				page_zip_des_t*  page_zip =
					buf_block_get_page_zip(block);

				buf_flush_init_for_writing(
					block, page, page_zip, recv_lsn);

				err = fil_write(cur_page_id, page_size, 0,
						page_size.physical(),
						page_zip->data);
			} else {
#ifdef UNIV_DEBUG
				const byte*	data = block->page.zip.data;

				/* Make sure that the page is really empty */
				for (ulint i = 0;
				     i < page_size.physical();
				     ++i) {

					ut_a(data[i] == 0);
				}
#endif /* UNIV_DEBUG */
			}
		}

		if (err != DB_SUCCESS) {
			ib::info() << "Cannot write page " << page_no
				<< " into a .ibd file for table '"
				<< name << "' with tablespace " << space_id;
		}
	}

	mtr_commit(&mtr);

	truncate_t::s_fix_up_active = false;

	return(err);
}

/** Replay a file rename operation if possible.
@param[in]	space_id	tablespace identifier
@param[in]	first_page_no	first page number in the file
@param[in]	name		old file name
@param[in]	new_name	new file name
@return	whether the operation was successfully applied
(the name did not exist, or new_name did not exist and
name was successfully renamed to new_name)  */
bool
fil_op_replay_rename(
	ulint		space_id,
	ulint		first_page_no,
	const char*	name,
	const char*	new_name)
{
	ut_ad(first_page_no == 0);

	/* In order to replay the rename, the following must hold:
	* The new name is not already used.
	* A tablespace exists with the old name.
	* The space ID for that tablepace matches this log entry.
	This will prevent unintended renames during recovery. */
	fil_space_t*	space = fil_space_get(space_id);

	if (space == NULL) {
		return(true);
	}

	const bool name_match
		= strcmp(name, UT_LIST_GET_FIRST(space->chain)->name) == 0;

	if (!name_match) {
		return(true);
	}

	/* Create the database directory for the new name, if
	it does not exist yet */

	const char*	namend = strrchr(new_name, OS_PATH_SEPARATOR);
	ut_a(namend != NULL);

	char*		dir = static_cast<char*>(
		ut_malloc_nokey(namend - new_name + 1));

	memcpy(dir, new_name, namend - new_name);
	dir[namend - new_name] = '\0';

	bool		success = os_file_create_directory(dir, false);
	ut_a(success);

	ulint		dirlen = 0;

	if (const char* dirend = strrchr(dir, OS_PATH_SEPARATOR)) {
		dirlen = dirend - dir + 1;
	}

	ut_free(dir);

	/* New path must not exist. */
	dberr_t		err = fil_rename_tablespace_check(
		space_id, name, new_name, false);
	if (err != DB_SUCCESS) {
		ib::error() << " Cannot replay file rename."
			" Remove either file and try again.";
		return(false);
	}

	char*		new_table = mem_strdupl(
		new_name + dirlen,
		strlen(new_name + dirlen)
		- 4 /* remove ".ibd" */);

	ut_ad(new_table[namend - new_name - dirlen]
	      == OS_PATH_SEPARATOR);
#if OS_PATH_SEPARATOR != '/'
	new_table[namend - new_name - dirlen] = '/';
#endif

	if (!fil_rename_tablespace(
		    space_id, name, new_table, new_name)) {
		ut_error;
	}

	ut_free(new_table);
	return(true);
}

/** File operations for tablespace */
enum fil_operation_t {
	FIL_OPERATION_DELETE,	/*!< delete a single-table tablespace */
	FIL_OPERATION_CLOSE,	/*!< close a single-table tablespace */
	FIL_OPERATION_TRUNCATE	/*!< truncate a single-table tablespace */
};

/** Check for pending operations.
@param[in]	space	tablespace
@param[in]	count	number of attempts so far
@return 0 if no operations else count + 1. */
static
ulint
fil_check_pending_ops(const fil_space_t* space, ulint count)
{
	ut_ad(mutex_own(&fil_system->mutex));

	if (space == NULL) {
		return 0;
	}

	if (ulint n_pending_ops = space->n_pending_ops) {

		if (count > 5000) {
			ib::warn() << "Trying to close/delete/truncate"
				" tablespace '" << space->name
				<< "' but there are " << n_pending_ops
				<< " pending operations on it.";
		}

		return(count + 1);
	}

	return(0);
}

/*******************************************************************//**
Check for pending IO.
@return 0 if no pending else count + 1. */
static
ulint
fil_check_pending_io(
/*=================*/
	fil_operation_t	operation,	/*!< in: File operation */
	fil_space_t*	space,		/*!< in/out: Tablespace to check */
	fil_node_t**	node,		/*!< out: Node in space list */
	ulint		count)		/*!< in: number of attempts so far */
{
	ut_ad(mutex_own(&fil_system->mutex));
	ut_a(space->n_pending_ops == 0);

	switch (operation) {
	case FIL_OPERATION_DELETE:
	case FIL_OPERATION_CLOSE:
		break;
	case FIL_OPERATION_TRUNCATE:
		space->is_being_truncated = true;
		break;
	}

	/* The following code must change when InnoDB supports
	multiple datafiles per tablespace. */
	ut_a(UT_LIST_GET_LEN(space->chain) == 1);

	*node = UT_LIST_GET_FIRST(space->chain);

	if (space->n_pending_flushes > 0 || (*node)->n_pending > 0) {

		ut_a(!(*node)->being_extended);

		if (count > 1000) {
			ib::warn() << "Trying to delete/close/truncate"
				" tablespace '" << space->name
				<< "' but there are "
				<< space->n_pending_flushes
				<< " flushes and " << (*node)->n_pending
				<< " pending i/o's on it.";
		}

		return(count + 1);
	}

	return(0);
}

/*******************************************************************//**
Check pending operations on a tablespace.
@return DB_SUCCESS or error failure. */
static
dberr_t
fil_check_pending_operations(
/*=========================*/
	ulint		id,		/*!< in: space id */
	fil_operation_t	operation,	/*!< in: File operation */
	fil_space_t**	space,		/*!< out: tablespace instance
					in memory */
	char**		path)		/*!< out/own: tablespace path */
{
	ulint		count = 0;

	ut_a(!is_system_tablespace(id));
	ut_ad(space);

	*space = 0;

	mutex_enter(&fil_system->mutex);
	fil_space_t* sp = fil_space_get_by_id(id);

	if (sp) {
		sp->stop_new_ops = true;
		if (sp->crypt_data) {
			sp->n_pending_ops++;
			mutex_exit(&fil_system->mutex);
			fil_space_crypt_close_tablespace(sp);
			mutex_enter(&fil_system->mutex);
			ut_ad(sp->n_pending_ops > 0);
			sp->n_pending_ops--;
		}
	}

	/* Check for pending operations. */

	do {
		sp = fil_space_get_by_id(id);

		count = fil_check_pending_ops(sp, count);

		mutex_exit(&fil_system->mutex);

		if (count > 0) {
			os_thread_sleep(20000);
		}

		mutex_enter(&fil_system->mutex);
	} while (count > 0);

	/* Check for pending IO. */

	*path = 0;

	for (;;) {
		sp = fil_space_get_by_id(id);

		if (sp == NULL) {
			mutex_exit(&fil_system->mutex);
			return(DB_TABLESPACE_NOT_FOUND);
		}

		fil_node_t*	node;

		count = fil_check_pending_io(operation, sp, &node, count);

		if (count == 0) {
			*path = mem_strdup(node->name);
		}

		mutex_exit(&fil_system->mutex);

		if (count == 0) {
			break;
		}

		os_thread_sleep(20000);
		mutex_enter(&fil_system->mutex);
	}

	ut_ad(sp);

	*space = sp;
	return(DB_SUCCESS);
}

/*******************************************************************//**
Closes a single-table tablespace. The tablespace must be cached in the
memory cache. Free all pages used by the tablespace.
@return DB_SUCCESS or error */
dberr_t
fil_close_tablespace(
/*=================*/
	trx_t*		trx,	/*!< in/out: Transaction covering the close */
	ulint		id)	/*!< in: space id */
{
	char*		path = 0;
	fil_space_t*	space = 0;
	dberr_t		err;

	ut_a(!is_system_tablespace(id));

	err = fil_check_pending_operations(id, FIL_OPERATION_CLOSE,
					   &space, &path);

	if (err != DB_SUCCESS) {
		return(err);
	}

	ut_a(space);
	ut_a(path != 0);

	rw_lock_x_lock(&space->latch);

	/* Invalidate in the buffer pool all pages belonging to the
	tablespace. Since we have set space->stop_new_ops = true, readahead
	or ibuf merge can no longer read more pages of this tablespace to the
	buffer pool. Thus we can clean the tablespace out of the buffer pool
	completely and permanently. The flag stop_new_ops also prevents
	fil_flush() from being applied to this tablespace. */

	buf_LRU_flush_or_remove_pages(id, BUF_REMOVE_FLUSH_WRITE, trx);

	/* If the free is successful, the X lock will be released before
	the space memory data structure is freed. */

	if (!fil_space_free(id, true)) {
		rw_lock_x_unlock(&space->latch);
		err = DB_TABLESPACE_NOT_FOUND;
	} else {
		err = DB_SUCCESS;
	}

	/* If it is a delete then also delete any generated files, otherwise
	when we drop the database the remove directory will fail. */

	char*	cfg_name = fil_make_filepath(path, NULL, CFG, false);
	if (cfg_name != NULL) {
		os_file_delete_if_exists(innodb_data_file_key, cfg_name, NULL);
		ut_free(cfg_name);
	}

	ut_free(path);

	return(err);
}

/** Determine whether a table can be accessed in operations that are
not (necessarily) protected by meta-data locks.
(Rollback would generally be protected, but rollback of
FOREIGN KEY CASCADE/SET NULL is not protected by meta-data locks
but only by InnoDB table locks, which may be broken by TRUNCATE TABLE.)
@param[in]	table	persistent table
checked @return whether the table is accessible */
bool
fil_table_accessible(const dict_table_t* table)
{
	if (UNIV_UNLIKELY(table->ibd_file_missing || table->corrupted)) {
		return(false);
	}

	if (fil_space_t* space = fil_space_acquire(table->space)) {
		bool accessible = !space->is_stopping();
		fil_space_release(space);
		ut_ad(accessible || dict_table_is_file_per_table(table));
		return(accessible);
	} else {
		/* The tablespace may momentarily be missing during
		TRUNCATE TABLE. */
		return(false);
	}
}

/** Deletes an IBD tablespace, either general or single-table.
The tablespace must be cached in the memory cache. This will delete the
datafile, fil_space_t & fil_node_t entries from the file_system_t cache.
@param[in]	space_id	Tablespace id
@param[in]	buf_remove	Specify the action to take on the pages
for this table in the buffer pool.
@return DB_SUCCESS or error */
dberr_t
fil_delete_tablespace(
	ulint		id,
	buf_remove_t	buf_remove)
{
	char*		path = 0;
	fil_space_t*	space = 0;

	ut_a(!is_system_tablespace(id));

	dberr_t err = fil_check_pending_operations(
		id, FIL_OPERATION_DELETE, &space, &path);

	if (err != DB_SUCCESS) {

		ib::error() << "Cannot delete tablespace " << id
			<< " because it is not found in the tablespace"
			" memory cache.";

		return(err);
	}

	ut_a(space);
	ut_a(path != 0);

	/* IMPORTANT: Because we have set space::stop_new_ops there
	can't be any new ibuf merges, reads or flushes. We are here
	because node::n_pending was zero above. However, it is still
	possible to have pending read and write requests:

	A read request can happen because the reader thread has
	gone through the ::stop_new_ops check in buf_page_init_for_read()
	before the flag was set and has not yet incremented ::n_pending
	when we checked it above.

	A write request can be issued any time because we don't check
	the ::stop_new_ops flag when queueing a block for write.

	We deal with pending write requests in the following function
	where we'd minimally evict all dirty pages belonging to this
	space from the flush_list. Note that if a block is IO-fixed
	we'll wait for IO to complete.

	To deal with potential read requests, we will check the
	::stop_new_ops flag in fil_io(). */

	buf_LRU_flush_or_remove_pages(id, buf_remove, 0);

	/* If it is a delete then also delete any generated files, otherwise
	when we drop the database the remove directory will fail. */
	{
		/* Before deleting the file, write a log record about
		it, so that InnoDB crash recovery will expect the file
		to be gone. */
		mtr_t		mtr;

		mtr_start(&mtr);
		fil_op_write_log(MLOG_FILE_DELETE, id, 0, path, NULL, 0, &mtr);
		mtr_commit(&mtr);
		/* Even if we got killed shortly after deleting the
		tablespace file, the record must have already been
		written to the redo log. */
		log_write_up_to(mtr.commit_lsn(), true);

		char*	cfg_name = fil_make_filepath(path, NULL, CFG, false);
		if (cfg_name != NULL) {
			os_file_delete_if_exists(innodb_data_file_key, cfg_name, NULL);
			ut_free(cfg_name);
		}
	}

	/* Delete the link file pointing to the ibd file we are deleting. */
	if (FSP_FLAGS_HAS_DATA_DIR(space->flags)) {
		RemoteDatafile::delete_link_file(space->name);
	}

	mutex_enter(&fil_system->mutex);

	/* Double check the sanity of pending ops after reacquiring
	the fil_system::mutex. */
	if (const fil_space_t* s = fil_space_get_by_id(id)) {
		ut_a(s == space);
		ut_a(space->n_pending_ops == 0);
		ut_a(UT_LIST_GET_LEN(space->chain) == 1);
		fil_node_t* node = UT_LIST_GET_FIRST(space->chain);
		ut_a(node->n_pending == 0);

		fil_space_detach(space);
		mutex_exit(&fil_system->mutex);

		log_mutex_enter();

		if (space->max_lsn != 0) {
			ut_d(space->max_lsn = 0);
			UT_LIST_REMOVE(fil_system->named_spaces, space);
		}

		log_mutex_exit();
		fil_space_free_low(space);

		if (!os_file_delete(innodb_data_file_key, path)
		    && !os_file_delete_if_exists(
			    innodb_data_file_key, path, NULL)) {

			/* Note: This is because we have removed the
			tablespace instance from the cache. */

			err = DB_IO_ERROR;
		}
	} else {
		mutex_exit(&fil_system->mutex);
		err = DB_TABLESPACE_NOT_FOUND;
	}

	ut_free(path);

	return(err);
}

/** Truncate the tablespace to needed size.
@param[in]	space_id	id of tablespace to truncate
@param[in]	size_in_pages	truncate size.
@return true if truncate was successful. */
bool
fil_truncate_tablespace(
	ulint		space_id,
	ulint		size_in_pages)
{
	/* Step-1: Prepare tablespace for truncate. This involves
	stopping all the new operations + IO on that tablespace
	and ensuring that related pages are flushed to disk. */
	if (fil_prepare_for_truncate(space_id) != DB_SUCCESS) {
		return(false);
	}

	/* Step-2: Invalidate buffer pool pages belonging to the tablespace
	to re-create. Remove all insert buffer entries for the tablespace */
	buf_LRU_flush_or_remove_pages(space_id, BUF_REMOVE_ALL_NO_WRITE, 0);

	/* Step-3: Truncate the tablespace and accordingly update
	the fil_space_t handler that is used to access this tablespace. */
	mutex_enter(&fil_system->mutex);
	fil_space_t*	space = fil_space_get_by_id(space_id);

	/* The following code must change when InnoDB supports
	multiple datafiles per tablespace. */
	ut_a(UT_LIST_GET_LEN(space->chain) == 1);

	fil_node_t*	node = UT_LIST_GET_FIRST(space->chain);

	ut_ad(node->is_open());

	space->size = node->size = size_in_pages;

	bool success = os_file_truncate(node->name, node->handle, 0);
	if (success) {

		os_offset_t	size = size_in_pages * UNIV_PAGE_SIZE;

		success = os_file_set_size(
			node->name, node->handle, size, srv_read_only_mode);

		if (success) {
			space->stop_new_ops = false;
			space->is_being_truncated = false;
		}
	}

	mutex_exit(&fil_system->mutex);

	return(success);
}

/*******************************************************************//**
Prepare for truncating a single-table tablespace.
1) Check pending operations on a tablespace;
2) Remove all insert buffer entries for the tablespace;
@return DB_SUCCESS or error */
dberr_t
fil_prepare_for_truncate(
/*=====================*/
	ulint	id)		/*!< in: space id */
{
	char*		path = 0;
	fil_space_t*	space = 0;

	ut_a(!is_system_tablespace(id));

	dberr_t	err = fil_check_pending_operations(
		id, FIL_OPERATION_TRUNCATE, &space, &path);

	ut_free(path);

	if (err == DB_TABLESPACE_NOT_FOUND) {
		ib::error() << "Cannot truncate tablespace " << id
			<< " because it is not found in the tablespace"
			" memory cache.";
	}

	return(err);
}

/** Reinitialize the original tablespace header with the same space id
for single tablespace
@param[in]      id              space id of the tablespace
@param[in]      size            size in blocks
@param[in]      trx             Transaction covering truncate */
void
fil_reinit_space_header(
	ulint		id,
	ulint		size,
	trx_t*		trx)
{
	ut_a(!is_system_tablespace(id));

	/* Invalidate in the buffer pool all pages belonging
	to the tablespace. The buffer pool scan may take long
	time to complete, therefore we release dict_sys->mutex
	and the dict operation lock during the scan and aquire
	it again after the buffer pool scan.*/

	row_mysql_unlock_data_dictionary(trx);

	/* Lock the search latch in shared mode to prevent user
	from disabling AHI during the scan */
	btr_search_s_lock_all();
	DEBUG_SYNC_C("buffer_pool_scan");
	buf_LRU_flush_or_remove_pages(id, BUF_REMOVE_ALL_NO_WRITE, 0);
	btr_search_s_unlock_all();
	row_mysql_lock_data_dictionary(trx);

	/* Remove all insert buffer entries for the tablespace */
	ibuf_delete_for_discarded_space(id);

	mutex_enter(&fil_system->mutex);

	fil_space_t*	space = fil_space_get_by_id(id);

	/* The following code must change when InnoDB supports
	multiple datafiles per tablespace. */
	ut_a(UT_LIST_GET_LEN(space->chain) == 1);

	fil_node_t*	node = UT_LIST_GET_FIRST(space->chain);

	space->size = node->size = size;

	mutex_exit(&fil_system->mutex);

	mtr_t	mtr;

	mtr_start(&mtr);
	mtr.set_named_space(id);

	fsp_header_init(id, size, &mtr);

	mtr_commit(&mtr);
}

#ifdef UNIV_DEBUG
/** Increase redo skipped count for a tablespace.
@param[in]	id	space id */
void
fil_space_inc_redo_skipped_count(
	ulint		id)
{
	fil_space_t*	space;

	mutex_enter(&fil_system->mutex);

	space = fil_space_get_by_id(id);

	ut_a(space != NULL);

	space->redo_skipped_count++;

	mutex_exit(&fil_system->mutex);
}

/** Decrease redo skipped count for a tablespace.
@param[in]	id	space id */
void
fil_space_dec_redo_skipped_count(
	ulint		id)
{
	fil_space_t*	space;

	mutex_enter(&fil_system->mutex);

	space = fil_space_get_by_id(id);

	ut_a(space != NULL);
	ut_a(space->redo_skipped_count > 0);

	space->redo_skipped_count--;

	mutex_exit(&fil_system->mutex);
}
#endif /* UNIV_DEBUG */

/*******************************************************************//**
Discards a single-table tablespace. The tablespace must be cached in the
memory cache. Discarding is like deleting a tablespace, but

 1. We do not drop the table from the data dictionary;

 2. We remove all insert buffer entries for the tablespace immediately;
    in DROP TABLE they are only removed gradually in the background;

 3. Free all the pages in use by the tablespace.
@return DB_SUCCESS or error */
dberr_t
fil_discard_tablespace(
/*===================*/
	ulint	id)	/*!< in: space id */
{
	dberr_t	err;

	switch (err = fil_delete_tablespace(id, BUF_REMOVE_ALL_NO_WRITE)) {
	case DB_SUCCESS:
		break;

	case DB_IO_ERROR:
		ib::warn() << "While deleting tablespace " << id
			<< " in DISCARD TABLESPACE. File rename/delete"
			" failed: " << ut_strerr(err);
		break;

	case DB_TABLESPACE_NOT_FOUND:
		ib::warn() << "Cannot delete tablespace " << id
			<< " in DISCARD TABLESPACE: " << ut_strerr(err);
		break;

	default:
		ut_error;
	}

	/* Remove all insert buffer entries for the tablespace */

	ibuf_delete_for_discarded_space(id);

	return(err);
}

/*******************************************************************//**
Allocates and builds a file name from a path, a table or tablespace name
and a suffix. The string must be freed by caller with ut_free().
@param[in] path NULL or the direcory path or the full path and filename.
@param[in] name NULL if path is full, or Table/Tablespace name
@param[in] suffix NULL or the file extention to use.
@param[in] trim_name true if the last name on the path should be trimmed.
@return own: file name */
char*
fil_make_filepath(
	const char*	path,
	const char*	name,
	ib_extention	ext,
	bool		trim_name)
{
	/* The path may contain the basename of the file, if so we do not
	need the name.  If the path is NULL, we can use the default path,
	but there needs to be a name. */
	ut_ad(path != NULL || name != NULL);

	/* If we are going to strip a name off the path, there better be a
	path and a new name to put back on. */
	ut_ad(!trim_name || (path != NULL && name != NULL));

	if (path == NULL) {
		path = fil_path_to_mysql_datadir;
	}

	ulint	len		= 0;	/* current length */
	ulint	path_len	= strlen(path);
	ulint	name_len	= (name ? strlen(name) : 0);
	const char* suffix	= dot_ext[ext];
	ulint	suffix_len	= strlen(suffix);
	ulint	full_len	= path_len + 1 + name_len + suffix_len + 1;

	char*	full_name = static_cast<char*>(ut_malloc_nokey(full_len));
	if (full_name == NULL) {
		return NULL;
	}

	/* If the name is a relative path, do not prepend "./". */
	if (path[0] == '.'
	    && (path[1] == '\0' || path[1] == OS_PATH_SEPARATOR)
	    && name != NULL && name[0] == '.') {
		path = NULL;
		path_len = 0;
	}

	if (path != NULL) {
		memcpy(full_name, path, path_len);
		len = path_len;
		full_name[len] = '\0';
		os_normalize_path(full_name);
	}

	if (trim_name) {
		/* Find the offset of the last DIR separator and set it to
		null in order to strip off the old basename from this path. */
		char* last_dir_sep = strrchr(full_name, OS_PATH_SEPARATOR);
		if (last_dir_sep) {
			last_dir_sep[0] = '\0';
			len = strlen(full_name);
		}
	}

	if (name != NULL) {
		if (len && full_name[len - 1] != OS_PATH_SEPARATOR) {
			/* Add a DIR separator */
			full_name[len] = OS_PATH_SEPARATOR;
			full_name[++len] = '\0';
		}

		char*	ptr = &full_name[len];
		memcpy(ptr, name, name_len);
		len += name_len;
		full_name[len] = '\0';
		os_normalize_path(ptr);
	}

	/* Make sure that the specified suffix is at the end of the filepath
	string provided. This assumes that the suffix starts with '.'.
	If the first char of the suffix is found in the filepath at the same
	length as the suffix from the end, then we will assume that there is
	a previous suffix that needs to be replaced. */
	if (suffix != NULL) {
		/* Need room for the trailing null byte. */
		ut_ad(len < full_len);

		if ((len > suffix_len)
		   && (full_name[len - suffix_len] == suffix[0])) {
			/* Another suffix exists, make it the one requested. */
			memcpy(&full_name[len - suffix_len], suffix, suffix_len);

		} else {
			/* No previous suffix, add it. */
			ut_ad(len + suffix_len < full_len);
			memcpy(&full_name[len], suffix, suffix_len);
			full_name[len + suffix_len] = '\0';
		}
	}

	return(full_name);
}

/** Test if a tablespace file can be renamed to a new filepath by checking
if that the old filepath exists and the new filepath does not exist.
@param[in]	space_id	tablespace id
@param[in]	old_path	old filepath
@param[in]	new_path	new filepath
@param[in]	is_discarded	whether the tablespace is discarded
@return innodb error code */
dberr_t
fil_rename_tablespace_check(
	ulint		space_id,
	const char*	old_path,
	const char*	new_path,
	bool		is_discarded)
{
	bool	exists = false;
	os_file_type_t	ftype;

	if (!is_discarded
	    && os_file_status(old_path, &exists, &ftype)
	    && !exists) {
		ib::error() << "Cannot rename '" << old_path
			<< "' to '" << new_path
			<< "' for space ID " << space_id
			<< " because the source file"
			<< " does not exist.";
		return(DB_TABLESPACE_NOT_FOUND);
	}

	exists = false;
	if (!os_file_status(new_path, &exists, &ftype) || exists) {
		ib::error() << "Cannot rename '" << old_path
			<< "' to '" << new_path
			<< "' for space ID " << space_id
			<< " because the target file exists."
			" Remove the target file and try again.";
		return(DB_TABLESPACE_EXISTS);
	}

	return(DB_SUCCESS);
}

/** Rename a single-table tablespace.
The tablespace must exist in the memory cache.
@param[in]	id		tablespace identifier
@param[in]	old_path	old file name
@param[in]	new_name	new table name in the
databasename/tablename format
@param[in]	new_path_in	new file name,
or NULL if it is located in the normal data directory
@return true if success */
bool
fil_rename_tablespace(
	ulint		id,
	const char*	old_path,
	const char*	new_name,
	const char*	new_path_in)
{
	bool		sleep		= false;
	bool		flush		= false;
	fil_space_t*	space;
	fil_node_t*	node;
	ulint		count		= 0;
	ut_a(id != 0);

	ut_ad(strchr(new_name, '/') != NULL);
retry:
	count++;

	if (!(count % 1000)) {
		ib::warn() << "Cannot rename file " << old_path
			<< " (space id " << id << "), retried " << count
			<< " times."
			" There are either pending IOs or flushes or"
			" the file is being extended.";
	}

	mutex_enter(&fil_system->mutex);

	space = fil_space_get_by_id(id);

	DBUG_EXECUTE_IF("fil_rename_tablespace_failure_1", space = NULL; );

	if (space == NULL) {
		ib::error() << "Cannot find space id " << id
			<< " in the tablespace memory cache, though the file '"
			<< old_path
			<< "' in a rename operation should have that id.";
func_exit:
		mutex_exit(&fil_system->mutex);
		return(false);
	}

	if (count > 25000) {
		space->stop_ios = false;
		goto func_exit;
	}
	if (space != fil_space_get_by_name(space->name)) {
		ib::error() << "Cannot find " << space->name
			<< " in tablespace memory cache";
		space->stop_ios = false;
		goto func_exit;
	}

	if (fil_space_get_by_name(new_name)) {
		ib::error() << new_name
			<< " is already in tablespace memory cache";
		space->stop_ios = false;
		goto func_exit;
	}

	/* We temporarily close the .ibd file because we do not trust that
	operating systems can rename an open file. For the closing we have to
	wait until there are no pending i/o's or flushes on the file. */

	space->stop_ios = true;

	/* The following code must change when InnoDB supports
	multiple datafiles per tablespace. */
	ut_a(UT_LIST_GET_LEN(space->chain) == 1);
	node = UT_LIST_GET_FIRST(space->chain);

	if (node->n_pending > 0
	    || node->n_pending_flushes > 0
	    || node->being_extended) {
		/* There are pending i/o's or flushes or the file is
		currently being extended, sleep for a while and
		retry */
		sleep = true;
	} else if (node->modification_counter > node->flush_counter) {
		/* Flush the space */
		sleep = flush = true;
	} else if (node->is_open()) {
		/* Close the file */

		fil_node_close_file(node);
	}

	mutex_exit(&fil_system->mutex);

	if (sleep) {
		os_thread_sleep(20000);

		if (flush) {
			fil_flush(id);
		}

		sleep = flush = false;
		goto retry;
	}
	ut_ad(space->stop_ios);
	char*	new_file_name = new_path_in == NULL
		? fil_make_filepath(NULL, new_name, IBD, false)
		: mem_strdup(new_path_in);
	char*	old_file_name = node->name;
	char*	new_space_name = mem_strdup(new_name);
	char*	old_space_name = space->name;
	ulint	old_fold = ut_fold_string(old_space_name);
	ulint	new_fold = ut_fold_string(new_space_name);

	ut_ad(strchr(old_file_name, OS_PATH_SEPARATOR) != NULL);
	ut_ad(strchr(new_file_name, OS_PATH_SEPARATOR) != NULL);

	if (!recv_recovery_on) {
		mtr_t		mtr;

		mtr.start();
		fil_name_write_rename(
			id, 0, old_file_name, new_file_name, &mtr);
		mtr.commit();
		log_mutex_enter();
	}

	/* log_sys->mutex is above fil_system->mutex in the latching order */
	ut_ad(log_mutex_own());
	mutex_enter(&fil_system->mutex);
	ut_ad(space->name == old_space_name);
	/* We already checked these. */
	ut_ad(space == fil_space_get_by_name(old_space_name));
	ut_ad(!fil_space_get_by_name(new_space_name));
	ut_ad(node->name == old_file_name);

	bool	success;

	DBUG_EXECUTE_IF("fil_rename_tablespace_failure_2",
			goto skip_rename; );

	success = os_file_rename(
		innodb_data_file_key, old_file_name, new_file_name);

	DBUG_EXECUTE_IF("fil_rename_tablespace_failure_2",
			skip_rename: success = false; );

	ut_ad(node->name == old_file_name);

	if (success) {
		node->name = new_file_name;
	}

	if (!recv_recovery_on) {
		log_mutex_exit();
	}

	ut_ad(space->name == old_space_name);
	if (success) {
		HASH_DELETE(fil_space_t, name_hash, fil_system->name_hash,
			    old_fold, space);
		space->name = new_space_name;
		HASH_INSERT(fil_space_t, name_hash, fil_system->name_hash,
			    new_fold, space);
	} else {
		/* Because nothing was renamed, we must free the new
		names, not the old ones. */
		old_file_name = new_file_name;
		old_space_name = new_space_name;
	}

	ut_ad(space->stop_ios);
	space->stop_ios = false;
	mutex_exit(&fil_system->mutex);

	ut_free(old_file_name);
	ut_free(old_space_name);

	return(success);
}

/** Create a tablespace file.
@param[in]	space_id	Tablespace ID
@param[in]	name		Tablespace name in dbname/tablename format.
@param[in]	path		Path and filename of the datafile to create.
@param[in]	flags		Tablespace flags
@param[in]	size		Initial size of the tablespace file in
                                pages, must be >= FIL_IBD_FILE_INITIAL_SIZE
@param[in]	mode		MariaDB encryption mode
@param[in]	key_id		MariaDB encryption key_id
@return DB_SUCCESS or error code */
dberr_t
fil_ibd_create(
	ulint		space_id,
	const char*	name,
	const char*	path,
	ulint		flags,
	ulint		size,
	fil_encryption_t mode,
	ulint		key_id)
{
	os_file_t	file;
	dberr_t		err;
	byte*		buf2;
	byte*		page;
	bool		success;
	bool		has_data_dir = FSP_FLAGS_HAS_DATA_DIR(flags) != 0;
	fil_space_t*	space = NULL;
	fil_space_crypt_t *crypt_data = NULL;

	ut_ad(!is_system_tablespace(space_id));
	ut_ad(!srv_read_only_mode);
	ut_a(space_id < SRV_LOG_SPACE_FIRST_ID);
	ut_a(size >= FIL_IBD_FILE_INITIAL_SIZE);
	ut_a(fsp_flags_is_valid(flags & ~FSP_FLAGS_MEM_MASK));

	/* Create the subdirectories in the path, if they are
	not there already. */
	err = os_file_create_subdirs_if_needed(path);
	if (err != DB_SUCCESS) {
		return(err);
	}

	file = os_file_create(
		innodb_data_file_key, path,
		OS_FILE_CREATE | OS_FILE_ON_ERROR_NO_EXIT,
		OS_FILE_NORMAL,
		OS_DATA_FILE,
		srv_read_only_mode,
		&success);

	if (!success) {
		/* The following call will print an error message */
		ulint	error = os_file_get_last_error(true);

		ib::error() << "Cannot create file '" << path << "'";

		if (error == OS_FILE_ALREADY_EXISTS) {
			ib::error() << "The file '" << path << "'"
				" already exists though the"
				" corresponding table did not exist"
				" in the InnoDB data dictionary."
				" Have you moved InnoDB .ibd files"
				" around without using the SQL commands"
				" DISCARD TABLESPACE and IMPORT TABLESPACE,"
				" or did mysqld crash in the middle of"
				" CREATE TABLE?"
				" You can resolve the problem by removing"
				" the file '" << path
				<< "' under the 'datadir' of MySQL.";

			return(DB_TABLESPACE_EXISTS);
		}

		if (error == OS_FILE_DISK_FULL) {
			return(DB_OUT_OF_FILE_SPACE);
		}

		return(DB_ERROR);
	}

        success= false;
#ifdef HAVE_POSIX_FALLOCATE
        /*
          Extend the file using posix_fallocate(). This is required by
          FusionIO HW/Firmware but should also be the prefered way to extend
          a file.
        */
        int	ret = posix_fallocate(file, 0, size * UNIV_PAGE_SIZE);

        if (ret == 0) {
		success = true;
	} else if (ret != EINVAL) {
          	ib::error() <<
			"posix_fallocate(): Failed to preallocate"
			" data for file " << path
			<< ", desired size "
			<< size * UNIV_PAGE_SIZE
			<< " Operating system error number " << ret
			<< ". Check"
			" that the disk is not full or a disk quota"
			" exceeded. Some operating system error"
			" numbers are described at " REFMAN
			"operating-system-error-codes.html";
	}
#endif /* HAVE_POSIX_FALLOCATE */

	if (!success) {
		success = os_file_set_size(
			path, file, size * UNIV_PAGE_SIZE, srv_read_only_mode);
	}

	/* Note: We are actually punching a hole, previous contents will
	be lost after this call, if it succeeds. In this case the file
	should be full of NULs. */

	bool	punch_hole = os_is_sparse_file_supported(path, file);

	if (punch_hole) {

		dberr_t	punch_err;

		punch_err = os_file_punch_hole(file, 0, size * UNIV_PAGE_SIZE);

		if (punch_err != DB_SUCCESS) {
			punch_hole = false;
		}
	}

	ulint block_size = os_file_get_block_size(file, path);

	if (!success) {
		os_file_close(file);
		os_file_delete(innodb_data_file_key, path);
		return(DB_OUT_OF_FILE_SPACE);
	}

	/* We have to write the space id to the file immediately and flush the
	file to disk. This is because in crash recovery we must be aware what
	tablespaces exist and what are their space id's, so that we can apply
	the log records to the right file. It may take quite a while until
	buffer pool flush algorithms write anything to the file and flush it to
	disk. If we would not write here anything, the file would be filled
	with zeros from the call of os_file_set_size(), until a buffer pool
	flush would write to it. */

	buf2 = static_cast<byte*>(ut_malloc_nokey(3 * UNIV_PAGE_SIZE));
	/* Align the memory for file i/o if we might have O_DIRECT set */
	page = static_cast<byte*>(ut_align(buf2, UNIV_PAGE_SIZE));

	memset(page, '\0', UNIV_PAGE_SIZE);

	flags |= FSP_FLAGS_PAGE_SSIZE();
	fsp_header_init_fields(page, space_id, flags);
	mach_write_to_4(page + FIL_PAGE_ARCH_LOG_NO_OR_SPACE_ID, space_id);

	const page_size_t	page_size(flags);
	IORequest		request(IORequest::WRITE);

	if (!page_size.is_compressed()) {

		buf_flush_init_for_writing(NULL, page, NULL, 0);

		err = os_file_write(
			request, path, file, page, 0, page_size.physical());
	} else {
		page_zip_des_t	page_zip;
		page_zip_set_size(&page_zip, page_size.physical());
		page_zip.data = page + UNIV_PAGE_SIZE;
#ifdef UNIV_DEBUG
		page_zip.m_start =
#endif /* UNIV_DEBUG */
			page_zip.m_end = page_zip.m_nonempty =
			page_zip.n_blobs = 0;

		buf_flush_init_for_writing(NULL, page, &page_zip, 0);

		err = os_file_write(
			request, path, file, page_zip.data, 0,
			page_size.physical());
	}

	ut_free(buf2);

	if (err != DB_SUCCESS) {

		ib::error()
			<< "Could not write the first page to"
			<< " tablespace '" << path << "'";

		os_file_close(file);
		os_file_delete(innodb_data_file_key, path);

		return(DB_ERROR);
	}

	success = os_file_flush(file);

	if (!success) {
		ib::error() << "File flush of tablespace '"
			<< path << "' failed";
		os_file_close(file);
		os_file_delete(innodb_data_file_key, path);
		return(DB_ERROR);
	}

	if (has_data_dir) {
		/* Make the ISL file if the IBD file is not
		in the default location. */
		err = RemoteDatafile::create_link_file(name, path);
		if (err != DB_SUCCESS) {
			os_file_close(file);
			os_file_delete(innodb_data_file_key, path);
			return(err);
		}
	}

	/* Create crypt data if the tablespace is either encrypted or user has
	requested it to remain unencrypted. */
	if (mode == FIL_ENCRYPTION_ON || mode == FIL_ENCRYPTION_OFF ||
		srv_encrypt_tables) {
		crypt_data = fil_space_create_crypt_data(mode, key_id);
	}

	space = fil_space_create(name, space_id, flags, FIL_TYPE_TABLESPACE,
				 crypt_data, true, mode);

	fil_node_t* node = NULL;

	if (space) {
		node = fil_node_create_low(path, size, space, false, true);
	}

	if (!space || !node) {
		if (crypt_data) {
			free(crypt_data);
		}

		err = DB_ERROR;
	} else {
		mtr_t			mtr;
		const fil_node_t*	file = UT_LIST_GET_FIRST(space->chain);

		mtr.start();
		fil_op_write_log(
			MLOG_FILE_CREATE2, space_id, 0, file->name,
			NULL, space->flags & ~FSP_FLAGS_MEM_MASK, &mtr);
		fil_name_write(space, 0, file, &mtr);
		mtr.commit();

		node->block_size = block_size;
		space->punch_hole = punch_hole;

		err = DB_SUCCESS;
	}

	os_file_close(file);

	if (err != DB_SUCCESS) {
		if (has_data_dir) {
			RemoteDatafile::delete_link_file(name);
		}

		os_file_delete(innodb_data_file_key, path);
	}

	return(err);
}

/** Try to open a single-table tablespace and optionally check that the
space id in it is correct. If this does not succeed, print an error message
to the .err log. This function is used to open a tablespace when we start
mysqld after the dictionary has been booted, and also in IMPORT TABLESPACE.

NOTE that we assume this operation is used either at the database startup
or under the protection of the dictionary mutex, so that two users cannot
race here. This operation does not leave the file associated with the
tablespace open, but closes it after we have looked at the space id in it.

If the validate boolean is set, we read the first page of the file and
check that the space id in the file is what we expect. We assume that
this function runs much faster if no check is made, since accessing the
file inode probably is much faster (the OS caches them) than accessing
the first page of the file.  This boolean may be initially false, but if
a remote tablespace is found it will be changed to true.

If the fix_dict boolean is set, then it is safe to use an internal SQL
statement to update the dictionary tables if they are incorrect.

@param[in]	validate	true if we should validate the tablespace
@param[in]	fix_dict	true if the dictionary is available to be fixed
@param[in]	purpose		FIL_TYPE_TABLESPACE or FIL_TYPE_TEMPORARY
@param[in]	id		tablespace ID
@param[in]	flags		expected FSP_SPACE_FLAGS
@param[in]	space_name	tablespace name of the datafile
If file-per-table, it is the table name in the databasename/tablename format
@param[in]	path_in		expected filepath, usually read from dictionary
@return DB_SUCCESS or error code */
dberr_t
fil_ibd_open(
	bool		validate,
	bool		fix_dict,
	fil_type_t	purpose,
	ulint		id,
	ulint		flags,
	const char*	space_name,
	const char*	path_in,
	dict_table_t*	table)
{
	dberr_t		err = DB_SUCCESS;
	bool		dict_filepath_same_as_default = false;
	bool		link_file_found = false;
	bool		link_file_is_bad = false;
	Datafile	df_default;	/* default location */
	Datafile	df_dict;	/* dictionary location */
	RemoteDatafile	df_remote;	/* remote location */
	ulint		tablespaces_found = 0;
	ulint		valid_tablespaces_found = 0;

	ut_ad(!fix_dict || rw_lock_own(dict_operation_lock, RW_LOCK_X));

	ut_ad(!fix_dict || mutex_own(&dict_sys->mutex));
	ut_ad(!fix_dict || !srv_read_only_mode);
	ut_ad(!fix_dict || srv_log_file_size != 0);
	ut_ad(fil_type_is_data(purpose));

	/* Table flags can be ULINT_UNDEFINED if
	dict_tf_to_fsp_flags_failure is set. */
	if (flags == ULINT_UNDEFINED) {
		return(DB_CORRUPTION);
	}

	ut_ad(fsp_flags_is_valid(flags & ~FSP_FLAGS_MEM_MASK));
	df_default.init(space_name, flags);
	df_dict.init(space_name, flags);
	df_remote.init(space_name, flags);

	/* Discover the correct file by looking in three possible locations
	while avoiding unecessary effort. */

	/* We will always look for an ibd in the default location. */
	df_default.make_filepath(NULL, space_name, IBD);

	/* Look for a filepath embedded in an ISL where the default file
	would be. */
	if (df_remote.open_read_only(true) == DB_SUCCESS) {
		ut_ad(df_remote.is_open());

		/* Always validate a file opened from an ISL pointer */
		validate = true;
		++tablespaces_found;
		link_file_found = true;
		if (table) {
			table->crypt_data = df_remote.get_crypt_info();
			table->page_0_read = true;
		}
	} else if (df_remote.filepath() != NULL) {
		/* An ISL file was found but contained a bad filepath in it.
		Better validate anything we do find. */
		validate = true;
	}

	/* Attempt to open the tablespace at the dictionary filepath. */
	if (path_in) {
		if (df_default.same_filepath_as(path_in)) {
			dict_filepath_same_as_default = true;
		} else {
			/* Dict path is not the default path. Always validate
			remote files. If default is opened, it was moved. */
			validate = true;
			df_dict.set_filepath(path_in);
			if (df_dict.open_read_only(true) == DB_SUCCESS) {
				ut_ad(df_dict.is_open());
				++tablespaces_found;

				if (table) {
					table->crypt_data = df_dict.get_crypt_info();
					table->page_0_read = true;
				}
			}
		}
	}

	/* Always look for a file at the default location. But don't log
	an error if the tablespace is already open in remote or dict. */
	ut_a(df_default.filepath());
	const bool	strict = (tablespaces_found == 0);
	if (df_default.open_read_only(strict) == DB_SUCCESS) {
		ut_ad(df_default.is_open());
		++tablespaces_found;
		if (table) {
			table->crypt_data = df_default.get_crypt_info();
			table->page_0_read = true;
		}
	}

	/* Check if multiple locations point to the same file. */
	if (tablespaces_found > 1 && df_default.same_as(df_remote)) {
		/* A link file was found with the default path in it.
		Use the default path and delete the link file. */
		--tablespaces_found;
		df_remote.delete_link_file();
		df_remote.close();
	}
	if (tablespaces_found > 1 && df_default.same_as(df_dict)) {
		--tablespaces_found;
		df_dict.close();
	}
	if (tablespaces_found > 1 && df_remote.same_as(df_dict)) {
		--tablespaces_found;
		df_dict.close();
	}

	/*  We have now checked all possible tablespace locations and
	have a count of how many unique files we found.  If things are
	normal, we only found 1. */
	/* For encrypted tablespace, we need to check the
	encryption in header of first page. */
	if (!validate && tablespaces_found == 1) {
		goto skip_validate;
	}

	/* Read and validate the first page of these three tablespace
	locations, if found. */
	valid_tablespaces_found +=
		(df_remote.validate_to_dd(id, flags) == DB_SUCCESS);

	valid_tablespaces_found +=
		(df_default.validate_to_dd(id, flags) == DB_SUCCESS);

	valid_tablespaces_found +=
		(df_dict.validate_to_dd(id, flags) == DB_SUCCESS);

	/* Make sense of these three possible locations.
	First, bail out if no tablespace files were found. */
	if (valid_tablespaces_found == 0) {
		os_file_get_last_error(true);
		ib::error() << "Could not find a valid tablespace file for `"
			<< space_name << "`. " << TROUBLESHOOT_DATADICT_MSG;
		return(DB_CORRUPTION);
	}
	if (!validate) {
		goto skip_validate;
	}

	/* Do not open any tablespaces if more than one tablespace with
	the correct space ID and flags were found. */
	if (tablespaces_found > 1) {
		ib::error() << "A tablespace for `" << space_name
			<< "` has been found in multiple places;";

		if (df_default.is_open()) {
			ib::error() << "Default location: "
				<< df_default.filepath()
				<< ", Space ID=" << df_default.space_id()
				<< ", Flags=" << df_default.flags();
		}
		if (df_remote.is_open()) {
			ib::error() << "Remote location: "
				<< df_remote.filepath()
				<< ", Space ID=" << df_remote.space_id()
				<< ", Flags=" << df_remote.flags();
		}
		if (df_dict.is_open()) {
			ib::error() << "Dictionary location: "
				<< df_dict.filepath()
				<< ", Space ID=" << df_dict.space_id()
				<< ", Flags=" << df_dict.flags();
		}

		/* Force-recovery will allow some tablespaces to be
		skipped by REDO if there was more than one file found.
		Unlike during the REDO phase of recovery, we now know
		if the tablespace is valid according to the dictionary,
		which was not available then. So if we did not force
		recovery and there is only one good tablespace, ignore
		any bad tablespaces. */
		if (valid_tablespaces_found > 1 || srv_force_recovery > 0) {
			ib::error() << "Will not open tablespace `"
				<< space_name << "`";

			/* If the file is not open it cannot be valid. */
			ut_ad(df_default.is_open() || !df_default.is_valid());
			ut_ad(df_dict.is_open()    || !df_dict.is_valid());
			ut_ad(df_remote.is_open()  || !df_remote.is_valid());

			/* Having established that, this is an easy way to
			look for corrupted data files. */
			if (df_default.is_open() != df_default.is_valid()
			    || df_dict.is_open() != df_dict.is_valid()
			    || df_remote.is_open() != df_remote.is_valid()) {
				return(DB_CORRUPTION);
			}
			return(DB_ERROR);
		}

		/* There is only one valid tablespace found and we did
		not use srv_force_recovery during REDO.  Use this one
		tablespace and clean up invalid tablespace pointers */
		if (df_default.is_open() && !df_default.is_valid()) {
			df_default.close();
			tablespaces_found--;
		}
		if (df_dict.is_open() && !df_dict.is_valid()) {
			df_dict.close();
			/* Leave dict.filepath so that SYS_DATAFILES
			can be corrected below. */
			tablespaces_found--;
		}
		if (df_remote.is_open() && !df_remote.is_valid()) {
			df_remote.close();
			tablespaces_found--;
			link_file_is_bad = true;
		}
	}

	/* At this point, there should be only one filepath. */
	ut_a(tablespaces_found == 1);
	ut_a(valid_tablespaces_found == 1);

	/* Only fix the dictionary at startup when there is only one thread.
	Calls to dict_load_table() can be done while holding other latches. */
	if (!fix_dict) {
		goto skip_validate;
	}

	/* We may need to update what is stored in SYS_DATAFILES or
	SYS_TABLESPACES or adjust the link file.  Since a failure to
	update SYS_TABLESPACES or SYS_DATAFILES does not prevent opening
	and using the tablespace either this time or the next, we do not
	check the return code or fail to open the tablespace. But if it
	fails, dict_update_filepath() will issue a warning to the log. */
	if (df_dict.filepath()) {
		ut_ad(path_in != NULL);
		ut_ad(df_dict.same_filepath_as(path_in));

		if (df_remote.is_open()) {
			if (!df_remote.same_filepath_as(path_in)) {
				dict_update_filepath(id, df_remote.filepath());
			}

		} else if (df_default.is_open()) {
			ut_ad(!dict_filepath_same_as_default);
			dict_update_filepath(id, df_default.filepath());
			if (link_file_is_bad) {
				RemoteDatafile::delete_link_file(space_name);
			}

		} else if (!link_file_found || link_file_is_bad) {
			ut_ad(df_dict.is_open());
			/* Fix the link file if we got our filepath
			from the dictionary but a link file did not
			exist or it did not point to a valid file. */
			RemoteDatafile::delete_link_file(space_name);
			RemoteDatafile::create_link_file(
				space_name, df_dict.filepath());
		}

	} else if (df_remote.is_open()) {
		if (dict_filepath_same_as_default) {
			dict_update_filepath(id, df_remote.filepath());

		} else if (path_in == NULL) {
			/* SYS_DATAFILES record for this space ID
			was not found. */
			dict_replace_tablespace_and_filepath(
				id, space_name, df_remote.filepath(), flags);
		}

	} else if (df_default.is_open()) {
		/* We opened the tablespace in the default location.
		SYS_DATAFILES.PATH needs to be updated if it is different
		from this default path or if the SYS_DATAFILES.PATH was not
		supplied and it should have been. Also update the dictionary
		if we found an ISL file (since !df_remote.is_open).  Since
		path_in is not suppled for file-per-table, we must assume
		that it matched the ISL. */
		if ((path_in != NULL && !dict_filepath_same_as_default)
		    || (path_in == NULL && DICT_TF_HAS_DATA_DIR(flags))
		    || df_remote.filepath() != NULL) {
			dict_replace_tablespace_and_filepath(
				id, space_name, df_default.filepath(), flags);
		}
	}

skip_validate:
	if (err == DB_SUCCESS) {
		fil_space_t*	space = fil_space_create(
			space_name, id, flags, purpose,
			df_remote.is_open() ? df_remote.get_crypt_info() :
			df_dict.is_open() ? df_dict.get_crypt_info() :
			df_default.get_crypt_info(), false);

		/* We do not measure the size of the file, that is why
		we pass the 0 below */

		if (fil_node_create_low(
			    df_remote.is_open() ? df_remote.filepath() :
			    df_dict.is_open() ? df_dict.filepath() :
			    df_default.filepath(), 0, space, false,
			    true) == NULL) {
			err = DB_ERROR;
		}

		if (purpose != FIL_TYPE_IMPORT && !srv_read_only_mode) {
			df_remote.close();
			df_dict.close();
			df_default.close();
			fsp_flags_try_adjust(id, flags & ~FSP_FLAGS_MEM_MASK);
		}
	}

	return(err);
}

/** Looks for a pre-existing fil_space_t with the given tablespace ID
and, if found, returns the name and filepath in newly allocated buffers
that the caller must free.
@param[in]	space_id	The tablespace ID to search for.
@param[out]	name		Name of the tablespace found.
@param[out]	filepath	The filepath of the first datafile for the
tablespace.
@return true if tablespace is found, false if not. */
bool
fil_space_read_name_and_filepath(
	ulint	space_id,
	char**	name,
	char**	filepath)
{
	bool	success = false;
	*name = NULL;
	*filepath = NULL;

	mutex_enter(&fil_system->mutex);

	fil_space_t*	space = fil_space_get_by_id(space_id);

	if (space != NULL) {
		*name = mem_strdup(space->name);

		fil_node_t* node = UT_LIST_GET_FIRST(space->chain);
		*filepath = mem_strdup(node->name);

		success = true;
	}

	mutex_exit(&fil_system->mutex);

	return(success);
}

/** Convert a file name to a tablespace name.
@param[in]	filename	directory/databasename/tablename.ibd
@return database/tablename string, to be freed with ut_free() */
char*
fil_path_to_space_name(
	const char*	filename)
{
	/* Strip the file name prefix and suffix, leaving
	only databasename/tablename. */
	ulint		filename_len	= strlen(filename);
	const char*	end		= filename + filename_len;
#ifdef HAVE_MEMRCHR
	const char*	tablename	= 1 + static_cast<const char*>(
		memrchr(filename, OS_PATH_SEPARATOR,
			filename_len));
	const char*	dbname		= 1 + static_cast<const char*>(
		memrchr(filename, OS_PATH_SEPARATOR,
			tablename - filename - 1));
#else /* HAVE_MEMRCHR */
	const char*	tablename	= filename;
	const char*	dbname		= NULL;

	while (const char* t = static_cast<const char*>(
		       memchr(tablename, OS_PATH_SEPARATOR,
			      end - tablename))) {
		dbname = tablename;
		tablename = t + 1;
	}
#endif /* HAVE_MEMRCHR */

	ut_ad(dbname != NULL);
	ut_ad(tablename > dbname);
	ut_ad(tablename < end);
	ut_ad(end - tablename > 4);
	ut_ad(memcmp(end - 4, DOT_IBD, 4) == 0);

	char*	name = mem_strdupl(dbname, end - dbname - 4);

	ut_ad(name[tablename - dbname - 1] == OS_PATH_SEPARATOR);
#if OS_PATH_SEPARATOR != '/'
	/* space->name uses '/', not OS_PATH_SEPARATOR. */
	name[tablename - dbname - 1] = '/';
#endif

	return(name);
}

/** Discover the correct IBD file to open given a remote or missing
filepath from the REDO log. Administrators can move a crashed
database to another location on the same machine and try to recover it.
Remote IBD files might be moved as well to the new location.
    The problem with this is that the REDO log contains the old location
which may be still accessible.  During recovery, if files are found in
both locations, we can chose on based on these priorities;
1. Default location
2. ISL location
3. REDO location
@param[in]	space_id	tablespace ID
@param[in]	df		Datafile object with path from redo
@return true if a valid datafile was found, false if not */
static
bool
fil_ibd_discover(
	ulint		space_id,
	Datafile&	df)
{
	Datafile	df_def_per;	/* default file-per-table datafile */
	RemoteDatafile	df_rem_per;	/* remote file-per-table datafile */

	/* Look for the datafile in the default location. */
	const char*	filename = df.filepath();
	const char*	basename = base_name(filename);

	/* If this datafile is file-per-table it will have a schema dir. */
	ulint		sep_found = 0;
	const char*	db = basename;
	for (; db > filename && sep_found < 2; db--) {
		if (db[0] == OS_PATH_SEPARATOR) {
			sep_found++;
		}
	}
	if (sep_found == 2) {
		db += 2;
		df_def_per.init(db, 0);
		df_def_per.make_filepath(NULL, db, IBD);
		if (df_def_per.open_read_only(false) == DB_SUCCESS
		    && df_def_per.validate_for_recovery() == DB_SUCCESS
		    && df_def_per.space_id() == space_id) {
			df.set_filepath(df_def_per.filepath());
			df.open_read_only(false);
			return(true);
		}

		/* Look for a remote file-per-table tablespace. */

		df_rem_per.set_name(db);
		if (df_rem_per.open_link_file() == DB_SUCCESS) {

			/* An ISL file was found with contents. */
			if (df_rem_per.open_read_only(false) != DB_SUCCESS
				|| df_rem_per.validate_for_recovery()
				   != DB_SUCCESS) {

				/* Assume that this ISL file is intended to
				be used. Do not continue looking for another
				if this file cannot be opened or is not
				a valid IBD file. */
				ib::error() << "ISL file '"
					<< df_rem_per.link_filepath()
					<< "' was found but the linked file '"
					<< df_rem_per.filepath()
					<< "' could not be opened or is"
					" not correct.";
				return(false);
			}

			/* Use this file if it has the space_id from the
			MLOG record. */
			if (df_rem_per.space_id() == space_id) {
				df.set_filepath(df_rem_per.filepath());
				df.open_read_only(false);
				return(true);
			}

			/* Since old MLOG records can use the same basename
			in multiple CREATE/DROP TABLE sequences, this ISL
			file could be pointing to a later version of this
			basename.ibd file which has a different space_id.
			Keep looking. */
		}
	}

	/* No ISL files were found in the default location. Use the location
	given in the redo log. */
	if (df.open_read_only(false) == DB_SUCCESS
	    && df.validate_for_recovery() == DB_SUCCESS
	    && df.space_id() == space_id) {
		return(true);
	}

	/* A datafile was not discovered for the filename given. */
	return(false);
}
/** Open an ibd tablespace and add it to the InnoDB data structures.
This is similar to fil_ibd_open() except that it is used while processing
the REDO log, so the data dictionary is not available and very little
validation is done. The tablespace name is extracred from the
dbname/tablename.ibd portion of the filename, which assumes that the file
is a file-per-table tablespace.  Any name will do for now.  General
tablespace names will be read from the dictionary after it has been
recovered.  The tablespace flags are read at this time from the first page
of the file in validate_for_recovery().
@param[in]	space_id	tablespace ID
@param[in]	filename	path/to/databasename/tablename.ibd
@param[out]	space		the tablespace, or NULL on error
@return status of the operation */
enum fil_load_status
fil_ibd_load(
	ulint		space_id,
	const char*	filename,
	fil_space_t*&	space)
{
	/* If the a space is already in the file system cache with this
	space ID, then there is nothing to do. */
	mutex_enter(&fil_system->mutex);
	space = fil_space_get_by_id(space_id);
	mutex_exit(&fil_system->mutex);

	if (space != NULL) {
		/* Compare the filename we are trying to open with the
		filename from the first node of the tablespace we opened
		previously. Fail if it is different. */
		fil_node_t* node = UT_LIST_GET_FIRST(space->chain);
		if (0 != strcmp(innobase_basename(filename),
				innobase_basename(node->name))) {
			ib::info()
				<< "Ignoring data file '" << filename
				<< "' with space ID " << space->id
				<< ". Another data file called " << node->name
				<< " exists with the same space ID.";
				space = NULL;
				return(FIL_LOAD_ID_CHANGED);
		}
		return(FIL_LOAD_OK);
	}

	Datafile	file;
	file.set_filepath(filename);
	file.open_read_only(false);

	if (!file.is_open()) {
		/* The file has been moved or it is a remote datafile. */
		if (!fil_ibd_discover(space_id, file)
		    || !file.is_open()) {
			return(FIL_LOAD_NOT_FOUND);
		}
	}

	os_offset_t	size;

	/* Read and validate the first page of the tablespace.
	Assign a tablespace name based on the tablespace type. */
	switch (file.validate_for_recovery()) {
		os_offset_t	minimum_size;
	case DB_SUCCESS:
		if (file.space_id() != space_id) {
			ib::info()
				<< "Ignoring data file '"
				<< file.filepath()
				<< "' with space ID " << file.space_id()
				<< ", since the redo log references "
				<< file.filepath() << " with space ID "
				<< space_id << ".";
			return(FIL_LOAD_ID_CHANGED);
		}
		/* Get and test the file size. */
		size = os_file_get_size(file.handle());

		/* Every .ibd file is created >= 4 pages in size.
		Smaller files cannot be OK. */
		minimum_size = FIL_IBD_FILE_INITIAL_SIZE * UNIV_PAGE_SIZE;

		if (size == static_cast<os_offset_t>(-1)) {
			/* The following call prints an error message */
			os_file_get_last_error(true);

			ib::error() << "Could not measure the size of"
				" single-table tablespace file '"
				<< file.filepath() << "'";
		} else if (size < minimum_size) {
			ib::error() << "The size of tablespace file '"
				<< file.filepath() << "' is only " << size
				<< ", should be at least " << minimum_size
				<< "!";
		} else {
			/* Everything is fine so far. */
			break;
		}

		/* Fall through to error handling */

	case DB_TABLESPACE_EXISTS:
		return(FIL_LOAD_INVALID);

	default:
		return(FIL_LOAD_NOT_FOUND);
	}

	ut_ad(space == NULL);

	/* Adjust the memory-based flags that would normally be set by
	dict_tf_to_fsp_flags(). In recovery, we have no data dictionary. */
	ulint flags = file.flags();
	if (FSP_FLAGS_HAS_PAGE_COMPRESSION(flags)) {
		flags |= page_zip_level
			<< FSP_FLAGS_MEM_COMPRESSION_LEVEL;
	}

	space = fil_space_create(
		file.name(), space_id, flags, FIL_TYPE_TABLESPACE,
		file.get_crypt_info(), false);

	if (space == NULL) {
		return(FIL_LOAD_INVALID);
	}

	ut_ad(space->id == file.space_id());
	ut_ad(space->id == space_id);

	/* We do not use the size information we have about the file, because
	the rounding formula for extents and pages is somewhat complex; we
	let fil_node_open() do that task. */

	if (!fil_node_create_low(file.filepath(), 0, space, false, false)) {
		ut_error;
	}

	return(FIL_LOAD_OK);
}

/***********************************************************************//**
A fault-tolerant function that tries to read the next file name in the
directory. We retry 100 times if os_file_readdir_next_file() returns -1. The
idea is to read as much good data as we can and jump over bad data.
@return 0 if ok, -1 if error even after the retries, 1 if at the end
of the directory */
int
fil_file_readdir_next_file(
/*=======================*/
	dberr_t*	err,	/*!< out: this is set to DB_ERROR if an error
				was encountered, otherwise not changed */
	const char*	dirname,/*!< in: directory name or path */
	os_file_dir_t	dir,	/*!< in: directory stream */
	os_file_stat_t*	info)	/*!< in/out: buffer where the
				info is returned */
{
	for (ulint i = 0; i < 100; i++) {
		int	ret = os_file_readdir_next_file(dirname, dir, info);

		if (ret != -1) {

			return(ret);
		}

		ib::error() << "os_file_readdir_next_file() returned -1 in"
			" directory " << dirname
			<< ", crash recovery may have failed"
			" for some .ibd files!";

		*err = DB_ERROR;
	}

	return(-1);
}

/*******************************************************************//**
Report that a tablespace for a table was not found. */
static
void
fil_report_missing_tablespace(
/*===========================*/
	const char*	name,			/*!< in: table name */
	ulint		space_id)		/*!< in: table's space id */
{
	ib::error() << "Table " << name
		<< " in the InnoDB data dictionary has tablespace id "
		<< space_id << ","
		" but tablespace with that id or name does not exist. Have"
		" you deleted or moved .ibd files?";
}

/** Try to adjust FSP_SPACE_FLAGS if they differ from the expectations.
(Typically when upgrading from MariaDB 10.1.0..10.1.20.)
@param[in]	space_id	tablespace ID
@param[in]	flags		desired tablespace flags */
UNIV_INTERN
void
fsp_flags_try_adjust(ulint space_id, ulint flags)
{
	ut_ad(!srv_read_only_mode);
	ut_ad(fsp_flags_is_valid(flags));

	mtr_t	mtr;
	mtr_start(&mtr);
	if (buf_block_t* b = buf_page_get(
		    page_id_t(space_id, 0), page_size_t(flags),
		    RW_X_LATCH, &mtr)) {
		ulint f = fsp_header_get_flags(b->frame);
		/* Suppress the message if only the DATA_DIR flag to differs. */
		if ((f ^ flags) & ~(1U << FSP_FLAGS_POS_RESERVED)) {
			ib::warn()
				<< "adjusting FSP_SPACE_FLAGS of tablespace "
				<< space_id
				<< " from " << ib::hex(f)
				<< " to " << ib::hex(flags);
		}
		if (f != flags) {
			mlog_write_ulint(FSP_HEADER_OFFSET
					 + FSP_SPACE_FLAGS + b->frame,
					 flags, MLOG_4BYTES, &mtr);
		}
	}
	mtr_commit(&mtr);
}

/** Determine if a matching tablespace exists in the InnoDB tablespace
memory cache. Note that if we have not done a crash recovery at the database
startup, there may be many tablespaces which are not yet in the memory cache.
@param[in]	id		Tablespace ID
@param[in]	name		Tablespace name used in fil_space_create().
@param[in]	print_error_if_does_not_exist
				Print detailed error information to the
error log if a matching tablespace is not found from memory.
@param[in]	adjust_space	Whether to adjust space id on mismatch
@param[in]	heap		Heap memory
@param[in]	table_id	table id
@param[in]	table		table
@param[in]	table_flags	table flags
@return true if a matching tablespace exists in the memory cache */
bool
fil_space_for_table_exists_in_mem(
	ulint		id,
	const char*	name,
	bool		print_error_if_does_not_exist,
	bool		adjust_space,
	mem_heap_t*	heap,
	table_id_t	table_id,
	dict_table_t*	table,
	ulint		table_flags)
{
	fil_space_t*	fnamespace;
	fil_space_t*	space;

	const ulint	expected_flags = dict_tf_to_fsp_flags(table_flags);

	mutex_enter(&fil_system->mutex);

	/* Look if there is a space with the same id */

	space = fil_space_get_by_id(id);

	/* Look if there is a space with the same name; the name is the
	directory path from the datadir to the file */

	fnamespace = fil_space_get_by_name(name);
	bool valid = space && !((space->flags ^ expected_flags)
				& ~FSP_FLAGS_MEM_MASK);

	if (valid && table && !table->crypt_data) {
		table->crypt_data = space->crypt_data;
	}

	if (!space) {
	} else if (!valid || space == fnamespace) {
		/* Found with the same file name, or got a flag mismatch. */
		goto func_exit;
	} else if (adjust_space
		   && row_is_mysql_tmp_table_name(space->name)
		   && !row_is_mysql_tmp_table_name(name)) {
		/* Info from fnamespace comes from the ibd file
		itself, it can be different from data obtained from
		System tables since renaming files is not
		transactional. We shall adjust the ibd file name
		according to system table info. */
		mutex_exit(&fil_system->mutex);

		DBUG_EXECUTE_IF("ib_crash_before_adjust_fil_space",
				DBUG_SUICIDE(););

		const char*	tmp_name = dict_mem_create_temporary_tablename(
			heap, name, table_id);

		fil_rename_tablespace(
			fnamespace->id,
			UT_LIST_GET_FIRST(fnamespace->chain)->name,
			tmp_name, NULL);

		DBUG_EXECUTE_IF("ib_crash_after_adjust_one_fil_space",
				DBUG_SUICIDE(););

		fil_rename_tablespace(
			id, UT_LIST_GET_FIRST(space->chain)->name,
			name, NULL);

		DBUG_EXECUTE_IF("ib_crash_after_adjust_fil_space",
				DBUG_SUICIDE(););

		mutex_enter(&fil_system->mutex);
		fnamespace = fil_space_get_by_name(name);
		ut_ad(space == fnamespace);
		goto func_exit;
	}

	if (!print_error_if_does_not_exist) {
		valid = false;
		goto func_exit;
	}

	if (space == NULL) {
		if (fnamespace == NULL) {
			if (print_error_if_does_not_exist) {
				fil_report_missing_tablespace(name, id);
			}
		} else {
			ib::error() << "Table " << name << " in InnoDB data"
				" dictionary has tablespace id " << id
				<< ", but a tablespace with that id does not"
				" exist. There is a tablespace of name "
				<< fnamespace->name << " and id "
				<< fnamespace->id << ", though. Have you"
				" deleted or moved .ibd files?";
		}
error_exit:
		ib::warn() << TROUBLESHOOT_DATADICT_MSG;
		valid = false;
		goto func_exit;
	}

	if (0 != strcmp(space->name, name)) {

		ib::error() << "Table " << name << " in InnoDB data dictionary"
			" has tablespace id " << id << ", but the tablespace"
			" with that id has name " << space->name << "."
			" Have you deleted or moved .ibd files?";

		if (fnamespace != NULL) {
			ib::error() << "There is a tablespace with the right"
				" name: " << fnamespace->name << ", but its id"
				" is " << fnamespace->id << ".";
		}

		goto error_exit;
	}

func_exit:
	if (valid) {
		/* Adjust the flags that are in FSP_FLAGS_MEM_MASK.
		FSP_SPACE_FLAGS will not be written back here. */
		space->flags = expected_flags;
	}
	mutex_exit(&fil_system->mutex);

	if (valid && !srv_read_only_mode) {
		fsp_flags_try_adjust(id, expected_flags & ~FSP_FLAGS_MEM_MASK);
	}

	return(valid);
}

/** Return the space ID based on the tablespace name.
The tablespace must be found in the tablespace memory cache.
This call is made from external to this module, so the mutex is not owned.
@param[in]	tablespace	Tablespace name
@return space ID if tablespace found, ULINT_UNDEFINED if space not. */
ulint
fil_space_get_id_by_name(
	const char*	tablespace)
{
	mutex_enter(&fil_system->mutex);

	/* Search for a space with the same name. */
	fil_space_t*	space = fil_space_get_by_name(tablespace);
	ulint		id = (space == NULL) ? ULINT_UNDEFINED : space->id;

	mutex_exit(&fil_system->mutex);

	return(id);
}

/*========== RESERVE FREE EXTENTS (for a B-tree split, for example) ===*/

/*******************************************************************//**
Tries to reserve free extents in a file space.
@return true if succeed */
bool
fil_space_reserve_free_extents(
/*===========================*/
	ulint	id,		/*!< in: space id */
	ulint	n_free_now,	/*!< in: number of free extents now */
	ulint	n_to_reserve)	/*!< in: how many one wants to reserve */
{
	fil_space_t*	space;
	bool		success;

	ut_ad(fil_system);

	mutex_enter(&fil_system->mutex);

	space = fil_space_get_by_id(id);

	ut_a(space);

	if (space->n_reserved_extents + n_to_reserve > n_free_now) {
		success = false;
	} else {
		space->n_reserved_extents += n_to_reserve;
		success = true;
	}

	mutex_exit(&fil_system->mutex);

	return(success);
}

/*******************************************************************//**
Releases free extents in a file space. */
void
fil_space_release_free_extents(
/*===========================*/
	ulint	id,		/*!< in: space id */
	ulint	n_reserved)	/*!< in: how many one reserved */
{
	fil_space_t*	space;

	ut_ad(fil_system);

	mutex_enter(&fil_system->mutex);

	space = fil_space_get_by_id(id);

	ut_a(space);
	ut_a(space->n_reserved_extents >= n_reserved);

	space->n_reserved_extents -= n_reserved;

	mutex_exit(&fil_system->mutex);
}

/*******************************************************************//**
Gets the number of reserved extents. If the database is silent, this number
should be zero. */
ulint
fil_space_get_n_reserved_extents(
/*=============================*/
	ulint	id)		/*!< in: space id */
{
	fil_space_t*	space;
	ulint		n;

	ut_ad(fil_system);

	mutex_enter(&fil_system->mutex);

	space = fil_space_get_by_id(id);

	ut_a(space);

	n = space->n_reserved_extents;

	mutex_exit(&fil_system->mutex);

	return(n);
}

/*============================ FILE I/O ================================*/

/********************************************************************//**
NOTE: you must call fil_mutex_enter_and_prepare_for_io() first!

Prepares a file node for i/o. Opens the file if it is closed. Updates the
pending i/o's field in the node and the system appropriately. Takes the node
off the LRU list if it is in the LRU list. The caller must hold the fil_sys
mutex.
@return false if the file can't be opened, otherwise true */
static
bool
fil_node_prepare_for_io(
/*====================*/
	fil_node_t*	node,	/*!< in: file node */
	fil_system_t*	system,	/*!< in: tablespace memory cache */
	fil_space_t*	space)	/*!< in: space */
{
	ut_ad(node && system && space);
	ut_ad(mutex_own(&(system->mutex)));

	if (system->n_open > system->max_n_open + 5) {
		ib::warn() << "Open files " << system->n_open
			<< " exceeds the limit " << system->max_n_open;
	}

	if (!node->is_open()) {
		/* File is closed: open it */
		ut_a(node->n_pending == 0);

		if (!fil_node_open_file(node)) {
			return(false);
		}
	}

	if (node->n_pending == 0 && fil_space_belongs_in_lru(space)) {
		/* The node is in the LRU list, remove it */

		ut_a(UT_LIST_GET_LEN(system->LRU) > 0);

		UT_LIST_REMOVE(system->LRU, node);
	}

	node->n_pending++;

	return(true);
}

/** Update the data structures when an i/o operation finishes.
@param[in,out] node		file node
@param[in] type			IO context */
static
void
fil_node_complete_io(fil_node_t* node, const IORequest& type)
{
	ut_ad(mutex_own(&fil_system->mutex));
	ut_a(node->n_pending > 0);

	--node->n_pending;

	ut_ad(type.validate());

	if (type.is_write()) {

		ut_ad(!srv_read_only_mode
		      || fsp_is_system_temporary(node->space->id));

		++fil_system->modification_counter;

		node->modification_counter = fil_system->modification_counter;

		if (fil_buffering_disabled(node->space)) {

			/* We don't need to keep track of unflushed
			changes as user has explicitly disabled
			buffering. */
			ut_ad(!node->space->is_in_unflushed_spaces);
			node->flush_counter = node->modification_counter;

		} else if (!node->space->is_in_unflushed_spaces) {

			node->space->is_in_unflushed_spaces = true;

			UT_LIST_ADD_FIRST(
				fil_system->unflushed_spaces, node->space);
		}
	}

	if (node->n_pending == 0 && fil_space_belongs_in_lru(node->space)) {

		/* The node must be put back to the LRU list */
		UT_LIST_ADD_FIRST(fil_system->LRU, node);
	}
}

/** Report information about an invalid page access. */
static
void
fil_report_invalid_page_access(
	ulint		block_offset,	/*!< in: block offset */
	ulint		space_id,	/*!< in: space id */
	const char*	space_name,	/*!< in: space name */
	ulint		byte_offset,	/*!< in: byte offset */
	ulint		len,		/*!< in: I/O length */
	bool		is_read)	/*!< in: I/O type */
{
	ib::error()
		<< "Trying to access page number " << block_offset << " in"
		" space " << space_id << ", space name " << space_name << ","
		" which is outside the tablespace bounds. Byte offset "
		<< byte_offset << ", len " << len << ", i/o type " <<
		(is_read ? "read" : "write")
		<< ". If you get this error at mysqld startup, please check"
		" that your my.cnf matches the ibdata files that you have in"
		" the MySQL server.";

	ib::error() << "Server exits"
#ifdef UNIV_DEBUG
		<< " at " << __FILE__ << "[" << __LINE__ << "]"
#endif
		<< ".";

	_exit(1);
}

/** Reads or writes data. This operation could be asynchronous (aio).

@param[in,out] type	IO context
@param[in] sync		true if synchronous aio is desired
@param[in] page_id	page id
@param[in] page_size	page size
@param[in] byte_offset	remainder of offset in bytes; in aio this
			must be divisible by the OS block size
@param[in] len		how many bytes to read or write; this must
			not cross a file boundary; in aio this must
			be a block size multiple
@param[in,out] buf	buffer where to store read data or from where
			to write; in aio this must be appropriately
			aligned
@param[in] message	message for aio handler if non-sync aio
			used, else ignored
@return DB_SUCCESS, DB_TABLESPACE_DELETED or DB_TABLESPACE_TRUNCATED
	if we are trying to do i/o on a tablespace which does not exist */
dberr_t
fil_io(
	const IORequest&	type,
	bool			sync,
	const page_id_t&	page_id,
	const page_size_t&	page_size,
	ulint			byte_offset,
	ulint			len,
	void*			buf,
	void*			message)
{
	os_offset_t		offset;
	IORequest		req_type(type);

	ut_ad(req_type.validate());

	ut_ad(len > 0);
	ut_ad(byte_offset < UNIV_PAGE_SIZE);
	ut_ad(!page_size.is_compressed() || byte_offset == 0);
	ut_ad(UNIV_PAGE_SIZE == (ulong)(1 << UNIV_PAGE_SIZE_SHIFT));
#if (1 << UNIV_PAGE_SIZE_SHIFT_MAX) != UNIV_PAGE_SIZE_MAX
# error "(1 << UNIV_PAGE_SIZE_SHIFT_MAX) != UNIV_PAGE_SIZE_MAX"
#endif
#if (1 << UNIV_PAGE_SIZE_SHIFT_MIN) != UNIV_PAGE_SIZE_MIN
# error "(1 << UNIV_PAGE_SIZE_SHIFT_MIN) != UNIV_PAGE_SIZE_MIN"
#endif
	ut_ad(fil_validate_skip());

	/* ibuf bitmap pages must be read in the sync AIO mode: */
	ut_ad(recv_no_ibuf_operations
	      || req_type.is_write()
	      || !ibuf_bitmap_page(page_id, page_size)
	      || sync
	      || req_type.is_log());

	ulint	mode;

	if (sync) {

		mode = OS_AIO_SYNC;

	} else if (req_type.is_log()) {

		mode = OS_AIO_LOG;

	} else if (req_type.is_read()
		   && !recv_no_ibuf_operations
		   && ibuf_page(page_id, page_size, NULL)) {

		mode = OS_AIO_IBUF;

		/* Reduce probability of deadlock bugs in connection with ibuf:
		do not let the ibuf i/o handler sleep */

		req_type.clear_do_not_wake();
	} else {
		mode = OS_AIO_NORMAL;
	}

	if (req_type.is_read()) {

		srv_stats.data_read.add(len);

	} else if (req_type.is_write()) {

		ut_ad(!srv_read_only_mode
		      || fsp_is_system_temporary(page_id.space()));

		srv_stats.data_written.add(len);
	}

	/* Reserve the fil_system mutex and make sure that we can open at
	least one file while holding it, if the file is not already open */

	fil_mutex_enter_and_prepare_for_io(page_id.space());

	fil_space_t*	space = fil_space_get_by_id(page_id.space());

	/* If we are deleting a tablespace we don't allow async read operations
	on that. However, we do allow write operations and sync read operations. */
	if (space == NULL
	    || (req_type.is_read()
		&& !sync
		&& space->stop_new_ops
		&& !space->is_being_truncated)) {

		mutex_exit(&fil_system->mutex);

		if (!req_type.ignore_missing()) {
			ib::error()
				<< "Trying to do I/O to a tablespace which"
				" does not exist. I/O type: "
				<< (req_type.is_read() ? "read" : "write")
				<< ", page: " << page_id
				<< ", I/O length: " << len << " bytes";
		}

		return(DB_TABLESPACE_DELETED);
	}

	ut_ad(mode != OS_AIO_IBUF || fil_type_is_data(space->purpose));

	ulint		cur_page_no = page_id.page_no();
	fil_node_t*	node = UT_LIST_GET_FIRST(space->chain);

	for (;;) {

		if (node == NULL) {

			if (req_type.ignore_missing()) {
				mutex_exit(&fil_system->mutex);
				return(DB_ERROR);
			}

			fil_report_invalid_page_access(
				page_id.page_no(), page_id.space(),
				space->name, byte_offset, len,
				req_type.is_read());

		} else if (fil_is_user_tablespace_id(space->id)
			   && node->size == 0) {

			/* We do not know the size of a single-table tablespace
			before we open the file */
			break;

		} else if (node->size > cur_page_no) {
			/* Found! */
			break;

		} else {
			if (space->id != srv_sys_space.space_id()
			    && UT_LIST_GET_LEN(space->chain) == 1
			    && (srv_is_tablespace_truncated(space->id)
				|| space->is_being_truncated
				|| srv_was_tablespace_truncated(space))
			    && req_type.is_read()) {

				/* Handle page which is outside the truncated
				tablespace bounds when recovering from a crash
				happened during a truncation */
				mutex_exit(&fil_system->mutex);
				return(DB_TABLESPACE_TRUNCATED);
			}

			cur_page_no -= node->size;

			node = UT_LIST_GET_NEXT(chain, node);
		}
	}

	/* Open file if closed */
	if (!fil_node_prepare_for_io(node, fil_system, space)) {
		if (fil_type_is_data(space->purpose)
		    && fil_is_user_tablespace_id(space->id)) {
			mutex_exit(&fil_system->mutex);

			if (!req_type.ignore_missing()) {
				ib::error()
					<< "Trying to do I/O to a tablespace"
					" which exists without .ibd data file."
					" I/O type: "
					<< (req_type.is_read()
					    ? "read" : "write")
					<< ", page: "
					<< page_id_t(page_id.space(),
						     cur_page_no)
					<< ", I/O length: " << len << " bytes";
			}

			return(DB_TABLESPACE_DELETED);
		}

		/* The tablespace is for log. Currently, we just assert here
		to prevent handling errors along the way fil_io returns.
		Also, if the log files are missing, it would be hard to
		promise the server can continue running. */
		ut_a(0);
	}

	/* Check that at least the start offset is within the bounds of a
	single-table tablespace, including rollback tablespaces. */
	if (node->size <= cur_page_no
	    && space->id != srv_sys_space.space_id()
	    && fil_type_is_data(space->purpose)) {

		if (req_type.ignore_missing()) {
			/* If we can tolerate the non-existent pages, we
			should return with DB_ERROR and let caller decide
			what to do. */
			fil_node_complete_io(node, req_type);
			mutex_exit(&fil_system->mutex);
			return(DB_ERROR);
		}

		fil_report_invalid_page_access(
			page_id.page_no(), page_id.space(),
			space->name, byte_offset, len, req_type.is_read());
	}

	/* Now we have made the changes in the data structures of fil_system */
	mutex_exit(&fil_system->mutex);

	/* Calculate the low 32 bits and the high 32 bits of the file offset */

	if (!page_size.is_compressed()) {

		offset = ((os_offset_t) cur_page_no
			  << UNIV_PAGE_SIZE_SHIFT) + byte_offset;

		ut_a(node->size - cur_page_no
		     >= ((byte_offset + len + (UNIV_PAGE_SIZE - 1))
			 / UNIV_PAGE_SIZE));
	} else {
		ulint	size_shift;

		switch (page_size.physical()) {
		case 1024: size_shift = 10; break;
		case 2048: size_shift = 11; break;
		case 4096: size_shift = 12; break;
		case 8192: size_shift = 13; break;
		case 16384: size_shift = 14; break;
		case 32768: size_shift = 15; break;
		case 65536: size_shift = 16; break;
		default: ut_error;
		}

		offset = ((os_offset_t) cur_page_no << size_shift)
			+ byte_offset;

		ut_a(node->size - cur_page_no
		     >= (len + (page_size.physical() - 1))
		     / page_size.physical());
	}

	/* Do AIO */

	ut_a(byte_offset % OS_FILE_LOG_BLOCK_SIZE == 0);
	ut_a((len % OS_FILE_LOG_BLOCK_SIZE) == 0);

	const char* name = node->name == NULL ? space->name : node->name;

	req_type.set_fil_node(node);

	/* Queue the aio request */
	dberr_t err = os_aio(
		req_type,
		mode, name, node->handle, buf, offset, len,
		space->purpose != FIL_TYPE_TEMPORARY
		&& srv_read_only_mode,
		node, message);

	/* We an try to recover the page from the double write buffer if
	the decompression fails or the page is corrupt. */

	ut_a(req_type.is_dblwr_recover() || err == DB_SUCCESS);

	if (sync) {
		/* The i/o operation is already completed when we return from
		os_aio: */

		mutex_enter(&fil_system->mutex);

		fil_node_complete_io(node, req_type);

		mutex_exit(&fil_system->mutex);

		ut_ad(fil_validate_skip());
	}

	return(err);
}

/**********************************************************************//**
Waits for an aio operation to complete. This function is used to write the
handler for completed requests. The aio array of pending requests is divided
into segments (see os0file.cc for more info). The thread specifies which
segment it wants to wait for. */
void
fil_aio_wait(
/*=========*/
	ulint	segment)	/*!< in: the number of the segment in the aio
				array to wait for */
{
	fil_node_t*	node;
	IORequest	type;
	void*		message;

	ut_ad(fil_validate_skip());

	dberr_t	err = os_aio_handler(segment, &node, &message, &type);

	ut_a(err == DB_SUCCESS);

	if (node == NULL) {
		ut_ad(srv_shutdown_state == SRV_SHUTDOWN_EXIT_THREADS);
		return;
	}

	srv_set_io_thread_op_info(segment, "complete io for fil node");

	mutex_enter(&fil_system->mutex);

	fil_node_complete_io(node, type);

	mutex_exit(&fil_system->mutex);

	ut_ad(fil_validate_skip());

	/* Do the i/o handling */
	/* IMPORTANT: since i/o handling for reads will read also the insert
	buffer in tablespace 0, you have to be very careful not to introduce
	deadlocks in the i/o system. We keep tablespace 0 data files always
	open, and use a special i/o thread to serve insert buffer requests. */

	switch (node->space->purpose) {
	case FIL_TYPE_TABLESPACE:
	case FIL_TYPE_TEMPORARY:
	case FIL_TYPE_IMPORT:
		srv_set_io_thread_op_info(segment, "complete io for buf page");

		/* async single page writes from the dblwr buffer don't have
		access to the page */
		if (message != NULL) {
			buf_page_io_complete(static_cast<buf_page_t*>(message));
		}
		return;
	case FIL_TYPE_LOG:
		srv_set_io_thread_op_info(segment, "complete io for log");
		log_io_complete(static_cast<log_group_t*>(message));
		return;
	}

	ut_ad(0);
}

/**********************************************************************//**
Flushes to disk possible writes cached by the OS. If the space does not exist
or is being dropped, does not do anything. */
void
fil_flush(
/*======*/
	ulint	space_id)	/*!< in: file space id (this can be a group of
				log files or a tablespace of the database) */
{
	mutex_enter(&fil_system->mutex);

	if (fil_space_t* space = fil_space_get_by_id(space_id)) {
		if (space->purpose != FIL_TYPE_TEMPORARY
		    && !space->is_stopping()) {
			fil_flush_low(space);
		}
	}

	mutex_exit(&fil_system->mutex);
}

/** Flush a tablespace.
@param[in,out]	space	tablespace to flush */
void
fil_flush(fil_space_t* space)
{
<<<<<<< HEAD
	ut_ad(space->n_pending_ops > 0);
=======
	ut_ad(space->n_pending_ios > 0);
>>>>>>> c619fbea
	ut_ad(space->purpose == FIL_TYPE_TABLESPACE
	      || space->purpose == FIL_TYPE_IMPORT);

	if (!space->is_stopping()) {
		mutex_enter(&fil_system->mutex);
		if (!space->is_stopping()) {
			fil_flush_low(space);
		}
		mutex_exit(&fil_system->mutex);
	}
}

/** Flush to disk the writes in file spaces of the given type
possibly cached by the OS.
@param[in]	purpose	FIL_TYPE_TABLESPACE or FIL_TYPE_LOG */
void
fil_flush_file_spaces(
	fil_type_t	purpose)
{
	fil_space_t*	space;
	ulint*		space_ids;
	ulint		n_space_ids;

	ut_ad(purpose == FIL_TYPE_TABLESPACE || purpose == FIL_TYPE_LOG);

	mutex_enter(&fil_system->mutex);

	n_space_ids = UT_LIST_GET_LEN(fil_system->unflushed_spaces);
	if (n_space_ids == 0) {

		mutex_exit(&fil_system->mutex);
		return;
	}

	/* Assemble a list of space ids to flush.  Previously, we
	traversed fil_system->unflushed_spaces and called UT_LIST_GET_NEXT()
	on a space that was just removed from the list by fil_flush().
	Thus, the space could be dropped and the memory overwritten. */
	space_ids = static_cast<ulint*>(
		ut_malloc_nokey(n_space_ids * sizeof(*space_ids)));

	n_space_ids = 0;

	for (space = UT_LIST_GET_FIRST(fil_system->unflushed_spaces);
	     space;
	     space = UT_LIST_GET_NEXT(unflushed_spaces, space)) {

		if (space->purpose == purpose
		    && !space->is_stopping()) {

			space_ids[n_space_ids++] = space->id;
		}
	}

	mutex_exit(&fil_system->mutex);

	/* Flush the spaces.  It will not hurt to call fil_flush() on
	a non-existing space id. */
	for (ulint i = 0; i < n_space_ids; i++) {

		fil_flush(space_ids[i]);
	}

	ut_free(space_ids);
}

/** Functor to validate the file node list of a tablespace. */
struct	Check {
	/** Total size of file nodes visited so far */
	ulint	size;
	/** Total number of open files visited so far */
	ulint	n_open;

	/** Constructor */
	Check() : size(0), n_open(0) {}

	/** Visit a file node
	@param[in]	elem	file node to visit */
	void	operator()(const fil_node_t* elem)
	{
		ut_a(elem->is_open() || !elem->n_pending);
		n_open += elem->is_open();
		size += elem->size;
	}

	/** Validate a tablespace.
	@param[in]	space	tablespace to validate
	@return		number of open file nodes */
	static ulint validate(const fil_space_t* space)
	{
		ut_ad(mutex_own(&fil_system->mutex));
		Check	check;
		ut_list_validate(space->chain, check);
		ut_a(space->size == check.size);
		return(check.n_open);
	}
};

/******************************************************************//**
Checks the consistency of the tablespace cache.
@return true if ok */
bool
fil_validate(void)
/*==============*/
{
	fil_space_t*	space;
	fil_node_t*	fil_node;
	ulint		n_open		= 0;

	mutex_enter(&fil_system->mutex);

	/* Look for spaces in the hash table */

	for (ulint i = 0; i < hash_get_n_cells(fil_system->spaces); i++) {

		for (space = static_cast<fil_space_t*>(
				HASH_GET_FIRST(fil_system->spaces, i));
		     space != 0;
		     space = static_cast<fil_space_t*>(
				HASH_GET_NEXT(hash, space))) {

			n_open += Check::validate(space);
		}
	}

	ut_a(fil_system->n_open == n_open);

	UT_LIST_CHECK(fil_system->LRU);

	for (fil_node = UT_LIST_GET_FIRST(fil_system->LRU);
	     fil_node != 0;
	     fil_node = UT_LIST_GET_NEXT(LRU, fil_node)) {

		ut_a(fil_node->n_pending == 0);
		ut_a(!fil_node->being_extended);
		ut_a(fil_node->is_open());
		ut_a(fil_space_belongs_in_lru(fil_node->space));
	}

	mutex_exit(&fil_system->mutex);

	return(true);
}

/********************************************************************//**
Returns true if file address is undefined.
@return true if undefined */
bool
fil_addr_is_null(
/*=============*/
	fil_addr_t	addr)	/*!< in: address */
{
	return(addr.page == FIL_NULL);
}

/********************************************************************//**
Get the predecessor of a file page.
@return FIL_PAGE_PREV */
ulint
fil_page_get_prev(
/*==============*/
	const byte*	page)	/*!< in: file page */
{
	return(mach_read_from_4(page + FIL_PAGE_PREV));
}

/********************************************************************//**
Get the successor of a file page.
@return FIL_PAGE_NEXT */
ulint
fil_page_get_next(
/*==============*/
	const byte*	page)	/*!< in: file page */
{
	return(mach_read_from_4(page + FIL_PAGE_NEXT));
}

/*********************************************************************//**
Sets the file page type. */
void
fil_page_set_type(
/*==============*/
	byte*	page,	/*!< in/out: file page */
	ulint	type)	/*!< in: type */
{
	ut_ad(page);

	mach_write_to_2(page + FIL_PAGE_TYPE, type);
}

/** Reset the page type.
Data files created before MySQL 5.1 may contain garbage in FIL_PAGE_TYPE.
In MySQL 3.23.53, only undo log pages and index pages were tagged.
Any other pages were written with uninitialized bytes in FIL_PAGE_TYPE.
@param[in]	page_id	page number
@param[in,out]	page	page with invalid FIL_PAGE_TYPE
@param[in]	type	expected page type
@param[in,out]	mtr	mini-transaction */
void
fil_page_reset_type(
	const page_id_t&	page_id,
	byte*			page,
	ulint			type,
	mtr_t*			mtr)
{
	ib::info()
		<< "Resetting invalid page " << page_id << " type "
		<< fil_page_get_type(page) << " to " << type << ".";
	mlog_write_ulint(page + FIL_PAGE_TYPE, type, MLOG_2BYTES, mtr);
}

/****************************************************************//**
Closes the tablespace memory cache. */
void
fil_close(void)
/*===========*/
{
	if (fil_system) {
		hash_table_free(fil_system->spaces);

		hash_table_free(fil_system->name_hash);

		ut_a(UT_LIST_GET_LEN(fil_system->LRU) == 0);
		ut_a(UT_LIST_GET_LEN(fil_system->unflushed_spaces) == 0);
		ut_a(UT_LIST_GET_LEN(fil_system->space_list) == 0);

		mutex_free(&fil_system->mutex);

		ut_free(fil_system);
		fil_system = NULL;

		fil_space_crypt_cleanup();
	}
}

/********************************************************************//**
Initializes a buffer control block when the buf_pool is created. */
static
void
fil_buf_block_init(
/*===============*/
	buf_block_t*	block,		/*!< in: pointer to control block */
	byte*		frame)		/*!< in: pointer to buffer frame */
{
	UNIV_MEM_DESC(frame, UNIV_PAGE_SIZE);

	block->frame = frame;

	block->page.io_fix = BUF_IO_NONE;
	/* There are assertions that check for this. */
	block->page.buf_fix_count = 1;
	block->page.state = BUF_BLOCK_READY_FOR_USE;

	page_zip_des_init(&block->page.zip);
}

struct fil_iterator_t {
	os_file_t	file;			/*!< File handle */
	const char*	filepath;		/*!< File path name */
	os_offset_t	start;			/*!< From where to start */
	os_offset_t	end;			/*!< Where to stop */
	os_offset_t	file_size;		/*!< File size in bytes */
	ulint		page_size;		/*!< Page size */
	ulint		n_io_buffers;		/*!< Number of pages to use
						for IO */
	byte*		io_buffer;		/*!< Buffer to use for IO */
	fil_space_crypt_t *crypt_data;		/*!< MariaDB Crypt data (if encrypted) */
	byte*           crypt_io_buffer;        /*!< MariaDB IO buffer when
						encrypted */
	dict_table_t*	table;			/*!< Imported table */
};

/********************************************************************//**
TODO: This can be made parallel trivially by chunking up the file and creating
a callback per thread. Main benefit will be to use multiple CPUs for
checksums and compressed tables. We have to do compressed tables block by
block right now. Secondly we need to decompress/compress and copy too much
of data. These are CPU intensive.

Iterate over all the pages in the tablespace.
@param iter Tablespace iterator
@param block block to use for IO
@param callback Callback to inspect and update page contents
@retval DB_SUCCESS or error code */
static
dberr_t
fil_iterate(
/*========*/
	const fil_iterator_t&	iter,
	buf_block_t*		block,
	PageCallback&		callback)
{
	os_offset_t		offset;
	ulint			page_no = 0;
	ulint			space_id = callback.get_space_id();
	ulint			n_bytes = iter.n_io_buffers * iter.page_size;

	ut_ad(!srv_read_only_mode);

	/* For old style compressed tables we do a lot of useless copying
	for non-index pages. Unfortunately, it is required by
	buf_zip_decompress() */

	ulint	read_type = IORequest::READ;
	ulint	write_type = IORequest::WRITE;

	for (offset = iter.start; offset < iter.end; offset += n_bytes) {

		byte*		io_buffer = iter.io_buffer;
		const bool	row_compressed
			= callback.get_page_size().is_compressed();

		block->frame = io_buffer;

		if (row_compressed) {
			page_zip_des_init(&block->page.zip);
			page_zip_set_size(&block->page.zip, iter.page_size);

			block->page.size.copy_from(
				page_size_t(iter.page_size,
					    univ_page_size.logical(),
					    true));

			block->page.zip.data = block->frame + UNIV_PAGE_SIZE;
			ut_d(block->page.zip.m_external = true);
			ut_ad(iter.page_size
			      == callback.get_page_size().physical());

			/* Zip IO is done in the compressed page buffer. */
			io_buffer = block->page.zip.data;
		} else {
			io_buffer = iter.io_buffer;
		}

		/* We have to read the exact number of bytes. Otherwise the
		InnoDB IO functions croak on failed reads. */

		n_bytes = static_cast<ulint>(
			ut_min(static_cast<os_offset_t>(n_bytes),
			       iter.end - offset));

		ut_ad(n_bytes > 0);
		ut_ad(!(n_bytes % iter.page_size));

		dberr_t		err = DB_SUCCESS;
		IORequest	read_request(read_type);

		byte* readptr = io_buffer;
		byte* writeptr = io_buffer;
		bool encrypted = false;

		/* Use additional crypt io buffer if tablespace is encrypted */
		if (iter.crypt_data != NULL && iter.crypt_data->should_encrypt()) {

			encrypted = true;
			readptr = iter.crypt_io_buffer;
			writeptr = iter.crypt_io_buffer;
		}

		err = os_file_read(
			read_request, iter.file, readptr, offset,
			(ulint) n_bytes);

		if (err != DB_SUCCESS) {

			ib::error() << "os_file_read() failed";

			return(err);
		}

		bool		updated = false;
		os_offset_t	page_off = offset;
		ulint		n_pages_read = (ulint) n_bytes / iter.page_size;
		bool		decrypted = false;

		for (ulint i = 0; i < n_pages_read; ++i) {
			ulint 	size	= iter.page_size;
			dberr_t	err	= DB_SUCCESS;
			byte*	src	= readptr + (i * size);
			byte*	dst	= io_buffer + (i * size);
			bool	frame_changed = false;

			ulint page_type = mach_read_from_2(src+FIL_PAGE_TYPE);

			bool page_compressed =
				(page_type == FIL_PAGE_PAGE_COMPRESSED_ENCRYPTED
				 || page_type == FIL_PAGE_PAGE_COMPRESSED);

			/* If tablespace is encrypted, we need to decrypt
			the page. Note that tablespaces are not in
			fil_system during import. */
			if (encrypted) {
				decrypted = fil_space_decrypt(
							iter.crypt_data,
							dst, //dst
							callback.get_page_size(),
							src, // src
							&err); // src

				if (err != DB_SUCCESS) {
					return(err);
				}

				if (decrypted) {
					updated = true;
				} else if (!page_compressed
					   && !row_compressed) {
					block->frame = src;
					frame_changed = true;
				} else {
					memcpy(dst, src, size);
				}
			}

			/* If the original page is page_compressed, we need
			to decompress page before we can update it. */
			if (page_compressed) {
				fil_decompress_page(NULL, dst, ulong(size),
						    NULL);
				updated = true;
			}

			buf_block_set_file_page(
				block, page_id_t(space_id, page_no++));

			if ((err = callback(page_off, block)) != DB_SUCCESS) {

				return(err);

			} else if (!updated) {
				updated = buf_block_get_state(block)
					== BUF_BLOCK_FILE_PAGE;
			}

			buf_block_set_state(block, BUF_BLOCK_NOT_USED);
			buf_block_set_state(block, BUF_BLOCK_READY_FOR_USE);

			/* If tablespace is encrypted we use additional
			temporary scratch area where pages are read
			for decrypting readptr == crypt_io_buffer != io_buffer.

			Destination for decryption is a buffer pool block
			block->frame == dst == io_buffer that is updated.
			Pages that did not require decryption even when
			tablespace is marked as encrypted are not copied
			instead block->frame is set to src == readptr.

			For encryption we again use temporary scratch area
			writeptr != io_buffer == dst
			that is then written to the tablespace

			(1) For normal tables io_buffer == dst == writeptr
			(2) For only page compressed tables
			io_buffer == dst == writeptr
			(3) For encrypted (and page compressed)
			readptr != io_buffer == dst != writeptr
			*/

			ut_ad(!encrypted && !page_compressed ?
			      src == dst && dst == writeptr + (i * size):1);
			ut_ad(page_compressed && !encrypted ?
			      src == dst && dst == writeptr + (i * size):1);
			ut_ad(encrypted ?
			      src != dst && dst != writeptr + (i * size):1);

			if (encrypted) {
				memcpy(writeptr + (i * size),
					row_compressed ? block->page.zip.data :
					block->frame, size);
			}

			if (frame_changed) {
				block->frame = dst;
			}

			src =  io_buffer + (i * size);

			if (page_compressed) {
				ulint len = 0;

				byte * res = fil_compress_page(
					NULL,
					src,
					NULL,
					size,
					dict_table_page_compression_level(iter.table),
					512,/* FIXME: use proper block size */
					encrypted,
					&len,
					NULL);

				if (len != size) {
					memset(res+len, 0, size-len);
				}

				updated = true;
			}

			/* If tablespace is encrypted, encrypt page before we
			write it back. Note that we should not encrypt the
			buffer that is in buffer pool. */
			/* NOTE: At this stage of IMPORT the
			buffer pool is not being used at all! */
			if (decrypted && encrypted) {
				byte *dest = writeptr + (i * size);
				ulint space = mach_read_from_4(
					src + FIL_PAGE_ARCH_LOG_NO_OR_SPACE_ID);
				ulint offset = mach_read_from_4(src + FIL_PAGE_OFFSET);
				ib_uint64_t lsn = mach_read_from_8(src + FIL_PAGE_LSN);

				byte* tmp = fil_encrypt_buf(
							iter.crypt_data,
							space,
							offset,
							lsn,
							src,
							callback.get_page_size(),
							dest);

				if (tmp == src) {
					/* TODO: remove unnecessary memcpy's */
					memcpy(dest, src, iter.page_size);
				}

				updated = true;
			}

			page_off += iter.page_size;
			block->frame += iter.page_size;
		}

		IORequest	write_request(write_type);

		/* A page was updated in the set, write back to disk.
		Note: We don't have the compression algorithm, we write
		out the imported file as uncompressed. */

		if (updated
		    && (err = os_file_write(
				write_request,
				iter.filepath, iter.file, writeptr,
				offset, (ulint) n_bytes)) != DB_SUCCESS) {

			ib::error() << "os_file_write() failed";
			return(err);
		}

		/* Clean up the temporal buffer. */
		memset(writeptr, 0, n_bytes);
	}

	return(DB_SUCCESS);
}

/********************************************************************//**
Iterate over all the pages in the tablespace.
@param table the table definiton in the server
@param n_io_buffers number of blocks to read and write together
@param callback functor that will do the page updates
@return DB_SUCCESS or error code */
dberr_t
fil_tablespace_iterate(
/*===================*/
	dict_table_t*	table,
	ulint		n_io_buffers,
	PageCallback&	callback)
{
	dberr_t		err;
	os_file_t	file;
	char*		filepath;
	bool		success;

	ut_a(n_io_buffers > 0);
	ut_ad(!srv_read_only_mode);

	DBUG_EXECUTE_IF("ib_import_trigger_corruption_1",
			return(DB_CORRUPTION););

	/* Make sure the data_dir_path is set. */
	dict_get_and_save_data_dir_path(table, false);

	if (DICT_TF_HAS_DATA_DIR(table->flags)) {
		ut_a(table->data_dir_path);

		filepath = fil_make_filepath(
			table->data_dir_path, table->name.m_name, IBD, true);
	} else {
		filepath = fil_make_filepath(
			NULL, table->name.m_name, IBD, false);
	}

	if (filepath == NULL) {
		return(DB_OUT_OF_MEMORY);
	}

	file = os_file_create_simple_no_error_handling(
		innodb_data_file_key, filepath,
		OS_FILE_OPEN, OS_FILE_READ_WRITE, srv_read_only_mode, &success);

	DBUG_EXECUTE_IF("fil_tablespace_iterate_failure",
	{
		static bool once;

		if (!once || ut_rnd_interval(0, 10) == 5) {
			once = true;
			success = false;
			os_file_close(file);
		}
	});

	if (!success) {
		/* The following call prints an error message */
		os_file_get_last_error(true);

		ib::error() << "Trying to import a tablespace, but could not"
			" open the tablespace file " << filepath;

		ut_free(filepath);

		return(DB_TABLESPACE_NOT_FOUND);

	} else {
		err = DB_SUCCESS;
	}

	callback.set_file(filepath, file);

	os_offset_t	file_size = os_file_get_size(file);
	ut_a(file_size != (os_offset_t) -1);

	/* The block we will use for every physical page */
	buf_block_t*	block;

	block = reinterpret_cast<buf_block_t*>(ut_zalloc_nokey(sizeof(*block)));

	mutex_create(LATCH_ID_BUF_BLOCK_MUTEX, &block->mutex);

	/* Allocate a page to read in the tablespace header, so that we
	can determine the page size and zip size (if it is compressed).
	We allocate an extra page in case it is a compressed table. One
	page is to ensure alignement. */

	void*	page_ptr = ut_malloc_nokey(3 * UNIV_PAGE_SIZE);
	byte*	page = static_cast<byte*>(ut_align(page_ptr, UNIV_PAGE_SIZE));

	fil_buf_block_init(block, page);

	/* Read the first page and determine the page and zip size. */

	IORequest	request(IORequest::READ);

	err = os_file_read(request, file, page, 0, UNIV_PAGE_SIZE);

	if (err != DB_SUCCESS) {

		err = DB_IO_ERROR;

	} else if ((err = callback.init(file_size, block)) == DB_SUCCESS) {
		fil_iterator_t	iter;

		iter.file = file;
		iter.start = 0;
		iter.end = file_size;
		iter.filepath = filepath;
		iter.file_size = file_size;
		iter.n_io_buffers = n_io_buffers;
		iter.page_size = callback.get_page_size().physical();
		iter.table = table;

		/* read (optional) crypt data */
		iter.crypt_data = fil_space_read_crypt_data(
			callback.get_page_size(), page);

		if (err == DB_SUCCESS) {

			/* Compressed pages can't be optimised for block IO
			for now.  We do the IMPORT page by page. */

			if (callback.get_page_size().is_compressed()) {
				iter.n_io_buffers = 1;
				ut_a(iter.page_size
				     == callback.get_page_size().physical());
			}

			/** Add an extra page for compressed page scratch
			area. */
			void*	io_buffer = ut_malloc_nokey(
				(2 + iter.n_io_buffers) * UNIV_PAGE_SIZE);

			iter.io_buffer = static_cast<byte*>(
				ut_align(io_buffer, UNIV_PAGE_SIZE));

			void*	crypt_io_buffer;
			if (iter.crypt_data) {
				crypt_io_buffer = static_cast<byte*>(
					ut_malloc_nokey((2 + iter.n_io_buffers)
							* UNIV_PAGE_SIZE));
				iter.crypt_io_buffer = static_cast<byte*>(
					ut_align(crypt_io_buffer,
						 UNIV_PAGE_SIZE));
			} else {
				crypt_io_buffer = NULL;
			}

			err = fil_iterate(iter, block, callback);

			if (iter.crypt_data) {
				fil_space_destroy_crypt_data(&iter.crypt_data);
			}

			ut_free(io_buffer);
			ut_free(crypt_io_buffer);
		}
	}

	if (err == DB_SUCCESS) {

		ib::info() << "Sync to disk";

		if (!os_file_flush(file)) {
			ib::info() << "os_file_flush() failed!";
			err = DB_IO_ERROR;
		} else {
			ib::info() << "Sync to disk - done!";
		}
	}

	os_file_close(file);

	ut_free(page_ptr);
	ut_free(filepath);

	mutex_free(&block->mutex);

	ut_free(block);

	return(err);
}

/********************************************************************//**
Delete the tablespace file and any related files like .cfg.
This should not be called for temporary tables.
@param[in] ibd_filepath File path of the IBD tablespace */
void
fil_delete_file(
/*============*/
	const char*	ibd_filepath)
{
	/* Force a delete of any stale .ibd files that are lying around. */

	ib::info() << "Deleting " << ibd_filepath;
	os_file_delete_if_exists(innodb_data_file_key, ibd_filepath, NULL);

	char*	cfg_filepath = fil_make_filepath(
		ibd_filepath, NULL, CFG, false);
	if (cfg_filepath != NULL) {
		os_file_delete_if_exists(
			innodb_data_file_key, cfg_filepath, NULL);
		ut_free(cfg_filepath);
	}
}

/**
Iterate over all the spaces in the space list and fetch the
tablespace names. It will return a copy of the name that must be
freed by the caller using: delete[].
@return DB_SUCCESS if all OK. */
dberr_t
fil_get_space_names(
/*================*/
	space_name_list_t&	space_name_list)
				/*!< in/out: List to append to */
{
	fil_space_t*	space;
	dberr_t		err = DB_SUCCESS;

	mutex_enter(&fil_system->mutex);

	for (space = UT_LIST_GET_FIRST(fil_system->space_list);
	     space != NULL;
	     space = UT_LIST_GET_NEXT(space_list, space)) {

		if (space->purpose == FIL_TYPE_TABLESPACE) {
			ulint	len;
			char*	name;

			len = ::strlen(space->name);
			name = UT_NEW_ARRAY_NOKEY(char, len + 1);

			if (name == 0) {
				/* Caller to free elements allocated so far. */
				err = DB_OUT_OF_MEMORY;
				break;
			}

			memcpy(name, space->name, len);
			name[len] = 0;

			space_name_list.push_back(name);
		}
	}

	mutex_exit(&fil_system->mutex);

	return(err);
}

/** Generate redo log for swapping two .ibd files
@param[in]	old_table	old table
@param[in]	new_table	new table
@param[in]	tmp_name	temporary table name
@param[in,out]	mtr		mini-transaction
@return innodb error code */
dberr_t
fil_mtr_rename_log(
	const dict_table_t*	old_table,
	const dict_table_t*	new_table,
	const char*		tmp_name,
	mtr_t*			mtr)
{
	dberr_t	err;

	bool	old_is_file_per_table =
		!is_system_tablespace(old_table->space);

	bool	new_is_file_per_table =
		!is_system_tablespace(new_table->space);

	/* If neither table is file-per-table,
	there will be no renaming of files. */
	if (!old_is_file_per_table && !new_is_file_per_table) {
		return(DB_SUCCESS);
	}

	const char*	old_dir = DICT_TF_HAS_DATA_DIR(old_table->flags)
		? old_table->data_dir_path
		: NULL;

	char*	old_path = fil_make_filepath(
		old_dir, old_table->name.m_name, IBD, (old_dir != NULL));
	if (old_path == NULL) {
		return(DB_OUT_OF_MEMORY);
	}

	if (old_is_file_per_table) {
		char*	tmp_path = fil_make_filepath(
			old_dir, tmp_name, IBD, (old_dir != NULL));
		if (tmp_path == NULL) {
			ut_free(old_path);
			return(DB_OUT_OF_MEMORY);
		}

		/* Temp filepath must not exist. */
		err = fil_rename_tablespace_check(
			old_table->space, old_path, tmp_path,
			dict_table_is_discarded(old_table));
		if (err != DB_SUCCESS) {
			ut_free(old_path);
			ut_free(tmp_path);
			return(err);
		}

		fil_name_write_rename(
			old_table->space, 0, old_path, tmp_path, mtr);

		ut_free(tmp_path);
	}

	if (new_is_file_per_table) {
		const char*	new_dir = DICT_TF_HAS_DATA_DIR(new_table->flags)
			? new_table->data_dir_path
			: NULL;
		char*	new_path = fil_make_filepath(
				new_dir, new_table->name.m_name,
				IBD, (new_dir != NULL));
		if (new_path == NULL) {
			ut_free(old_path);
			return(DB_OUT_OF_MEMORY);
		}

		/* Destination filepath must not exist unless this ALTER
		TABLE starts and ends with a file_per-table tablespace. */
		if (!old_is_file_per_table) {
			err = fil_rename_tablespace_check(
				new_table->space, new_path, old_path,
				dict_table_is_discarded(new_table));
			if (err != DB_SUCCESS) {
				ut_free(old_path);
				ut_free(new_path);
				return(err);
			}
		}

		fil_name_write_rename(
			new_table->space, 0, new_path, old_path, mtr);

		ut_free(new_path);
	}

	ut_free(old_path);

	return(DB_SUCCESS);
}

#ifdef UNIV_DEBUG
/** Check that a tablespace is valid for mtr_commit().
@param[in]	space	persistent tablespace that has been changed */
static
void
fil_space_validate_for_mtr_commit(
	const fil_space_t*	space)
{
	ut_ad(!mutex_own(&fil_system->mutex));
	ut_ad(space != NULL);
	ut_ad(space->purpose == FIL_TYPE_TABLESPACE);
	ut_ad(!is_predefined_tablespace(space->id));

	/* We are serving mtr_commit(). While there is an active
	mini-transaction, we should have !space->stop_new_ops. This is
	guaranteed by meta-data locks or transactional locks, or
	dict_operation_lock (X-lock in DROP, S-lock in purge).

	However, a file I/O thread can invoke change buffer merge
	while fil_check_pending_operations() is waiting for operations
	to quiesce. This is not a problem, because
	ibuf_merge_or_delete_for_page() would call
	fil_space_acquire() before mtr_start() and
	fil_space_release() after mtr_commit(). This is why
	n_pending_ops should not be zero if stop_new_ops is set. */
	ut_ad(!space->stop_new_ops
	      || space->is_being_truncated /* TRUNCATE sets stop_new_ops */
	      || space->n_pending_ops > 0);
}
#endif /* UNIV_DEBUG */

/** Write a MLOG_FILE_NAME record for a persistent tablespace.
@param[in]	space	tablespace
@param[in,out]	mtr	mini-transaction */
static
void
fil_names_write(
	const fil_space_t*	space,
	mtr_t*			mtr)
{
	ut_ad(UT_LIST_GET_LEN(space->chain) == 1);
	fil_name_write(space, 0, UT_LIST_GET_FIRST(space->chain), mtr);
}

/** Note that a non-predefined persistent tablespace has been modified
by redo log.
@param[in,out]	space	tablespace */
void
fil_names_dirty(
	fil_space_t*	space)
{
	ut_ad(log_mutex_own());
	ut_ad(recv_recovery_is_on());
	ut_ad(log_sys->lsn != 0);
	ut_ad(space->max_lsn == 0);
	ut_d(fil_space_validate_for_mtr_commit(space));

	UT_LIST_ADD_LAST(fil_system->named_spaces, space);
	space->max_lsn = log_sys->lsn;
}

/** Write MLOG_FILE_NAME records when a non-predefined persistent
tablespace was modified for the first time since the latest
fil_names_clear().
@param[in,out]	space	tablespace
@param[in,out]	mtr	mini-transaction */
void
fil_names_dirty_and_write(
	fil_space_t*	space,
	mtr_t*		mtr)
{
	ut_ad(log_mutex_own());
	ut_d(fil_space_validate_for_mtr_commit(space));
	ut_ad(space->max_lsn == log_sys->lsn);

	UT_LIST_ADD_LAST(fil_system->named_spaces, space);
	fil_names_write(space, mtr);

	DBUG_EXECUTE_IF("fil_names_write_bogus",
			{
				char bogus_name[] = "./test/bogus file.ibd";
				os_normalize_path(bogus_name);
				fil_name_write(
					SRV_LOG_SPACE_FIRST_ID, 0,
					bogus_name, mtr);
			});
}

/** On a log checkpoint, reset fil_names_dirty_and_write() flags
and write out MLOG_FILE_NAME and MLOG_CHECKPOINT if needed.
@param[in]	lsn		checkpoint LSN
@param[in]	do_write	whether to always write MLOG_CHECKPOINT
@return whether anything was written to the redo log
@retval false	if no flags were set and nothing written
@retval true	if anything was written to the redo log */
bool
fil_names_clear(
	lsn_t	lsn,
	bool	do_write)
{
	mtr_t	mtr;
	ulint	mtr_checkpoint_size = LOG_CHECKPOINT_FREE_PER_THREAD;

	DBUG_EXECUTE_IF(
		"increase_mtr_checkpoint_size",
		mtr_checkpoint_size = 75 * 1024;
		);

	ut_ad(log_mutex_own());

	if (log_sys->append_on_checkpoint) {
		mtr_write_log(log_sys->append_on_checkpoint);
		do_write = true;
	}

	mtr.start();

	for (fil_space_t* space = UT_LIST_GET_FIRST(fil_system->named_spaces);
	     space != NULL; ) {
		fil_space_t*	next = UT_LIST_GET_NEXT(named_spaces, space);

		ut_ad(space->max_lsn > 0);
		if (space->max_lsn < lsn) {
			/* The tablespace was last dirtied before the
			checkpoint LSN. Remove it from the list, so
			that if the tablespace is not going to be
			modified any more, subsequent checkpoints will
			avoid calling fil_names_write() on it. */
			space->max_lsn = 0;
			UT_LIST_REMOVE(fil_system->named_spaces, space);
		}

		/* max_lsn is the last LSN where fil_names_dirty_and_write()
		was called. If we kept track of "min_lsn" (the first LSN
		where max_lsn turned nonzero), we could avoid the
		fil_names_write() call if min_lsn > lsn. */

		fil_names_write(space, &mtr);
		do_write = true;

		const mtr_buf_t* mtr_log = mtr_get_log(&mtr);

		/** If the mtr buffer size exceeds the size of
		LOG_CHECKPOINT_FREE_PER_THREAD then commit the multi record
		mini-transaction, start the new mini-transaction to
		avoid the parsing buffer overflow error during recovery. */

		if (mtr_log->size() > mtr_checkpoint_size) {
			ut_ad(mtr_log->size() < (RECV_PARSING_BUF_SIZE / 2));
			mtr.commit_checkpoint(lsn, false);
			mtr.start();
		}

		space = next;
	}

	if (do_write) {
		mtr.commit_checkpoint(lsn, true);
	} else {
		ut_ad(!mtr.has_modifications());
	}

	return(do_write);
}

/** Truncate a single-table tablespace. The tablespace must be cached
in the memory cache.
@param space_id			space id
@param dir_path			directory path
@param tablename		the table name in the usual
				databasename/tablename format of InnoDB
@param flags			tablespace flags
@param trunc_to_default		truncate to default size if tablespace
				is being newly re-initialized.
@return DB_SUCCESS or error */
dberr_t
truncate_t::truncate(
/*=================*/
	ulint		space_id,
	const char*	dir_path,
	const char*	tablename,
	ulint		flags,
	bool		trunc_to_default)
{
	dberr_t		err = DB_SUCCESS;
	char*		path;

	ut_a(!is_system_tablespace(space_id));

	if (FSP_FLAGS_HAS_DATA_DIR(flags)) {
		ut_ad(dir_path != NULL);
		path = fil_make_filepath(dir_path, tablename, IBD, true);
	} else {
		path = fil_make_filepath(NULL, tablename, IBD, false);
	}

	if (path == NULL) {
		return(DB_OUT_OF_MEMORY);
	}

	mutex_enter(&fil_system->mutex);

	fil_space_t*	space = fil_space_get_by_id(space_id);

	/* The following code must change when InnoDB supports
	multiple datafiles per tablespace. */
	ut_a(UT_LIST_GET_LEN(space->chain) == 1);

	fil_node_t*	node = UT_LIST_GET_FIRST(space->chain);

	if (trunc_to_default) {
		space->size = node->size = FIL_IBD_FILE_INITIAL_SIZE;
	}

	const bool already_open = node->is_open();

	if (!already_open) {

		bool	ret;

		node->handle = os_file_create_simple_no_error_handling(
			innodb_data_file_key, path, OS_FILE_OPEN,
			OS_FILE_READ_WRITE,
			fsp_is_system_temporary(space_id)
			? false : srv_read_only_mode, &ret);

		if (!ret) {
			ib::error() << "Failed to open tablespace file "
				<< path << ".";

			ut_free(path);

			return(DB_ERROR);
		}

		ut_a(node->is_open());
	}

	os_offset_t	trunc_size = trunc_to_default
		? FIL_IBD_FILE_INITIAL_SIZE
		: space->size;

	const bool success = os_file_truncate(
		path, node->handle, trunc_size * UNIV_PAGE_SIZE);

	if (!success) {
		ib::error() << "Cannot truncate file " << path
			<< " in TRUNCATE TABLESPACE.";
		err = DB_ERROR;
	}

	space->stop_new_ops = false;
	space->is_being_truncated = false;

	/* If we opened the file in this function, close it. */
	if (!already_open) {
		bool	closed = os_file_close(node->handle);

		if (!closed) {

			ib::error() << "Failed to close tablespace file "
				<< path << ".";

			err = DB_ERROR;
		} else {
			node->handle = OS_FILE_CLOSED;
		}
	}

	mutex_exit(&fil_system->mutex);

	ut_free(path);

	return(err);
}

/* Unit Tests */
#ifdef UNIV_ENABLE_UNIT_TEST_MAKE_FILEPATH
#define MF  fil_make_filepath
#define DISPLAY ib::info() << path
void
test_make_filepath()
{
	char* path;
	const char* long_path =
		"this/is/a/very/long/path/including/a/very/"
		"looooooooooooooooooooooooooooooooooooooooooooooooo"
		"oooooooooooooooooooooooooooooooooooooooooooooooooo"
		"oooooooooooooooooooooooooooooooooooooooooooooooooo"
		"oooooooooooooooooooooooooooooooooooooooooooooooooo"
		"oooooooooooooooooooooooooooooooooooooooooooooooooo"
		"oooooooooooooooooooooooooooooooooooooooooooooooooo"
		"oooooooooooooooooooooooooooooooooooooooooooooooooo"
		"oooooooooooooooooooooooooooooooooooooooooooooooooo"
		"oooooooooooooooooooooooooooooooooooooooooooooooooo"
		"oooooooooooooooooooooooooooooooooooooooooooooooong"
		"/folder/name";
	path = MF("/this/is/a/path/with/a/filename", NULL, IBD, false); DISPLAY;
	path = MF("/this/is/a/path/with/a/filename", NULL, ISL, false); DISPLAY;
	path = MF("/this/is/a/path/with/a/filename", NULL, CFG, false); DISPLAY;
	path = MF("/this/is/a/path/with/a/filename.ibd", NULL, IBD, false); DISPLAY;
	path = MF("/this/is/a/path/with/a/filename.ibd", NULL, IBD, false); DISPLAY;
	path = MF("/this/is/a/path/with/a/filename.dat", NULL, IBD, false); DISPLAY;
	path = MF(NULL, "tablespacename", NO_EXT, false); DISPLAY;
	path = MF(NULL, "tablespacename", IBD, false); DISPLAY;
	path = MF(NULL, "dbname/tablespacename", NO_EXT, false); DISPLAY;
	path = MF(NULL, "dbname/tablespacename", IBD, false); DISPLAY;
	path = MF(NULL, "dbname/tablespacename", ISL, false); DISPLAY;
	path = MF(NULL, "dbname/tablespacename", CFG, false); DISPLAY;
	path = MF(NULL, "dbname\\tablespacename", NO_EXT, false); DISPLAY;
	path = MF(NULL, "dbname\\tablespacename", IBD, false); DISPLAY;
	path = MF("/this/is/a/path", "dbname/tablespacename", IBD, false); DISPLAY;
	path = MF("/this/is/a/path", "dbname/tablespacename", IBD, true); DISPLAY;
	path = MF("./this/is/a/path", "dbname/tablespacename.ibd", IBD, true); DISPLAY;
	path = MF("this\\is\\a\\path", "dbname/tablespacename", IBD, true); DISPLAY;
	path = MF("/this/is/a/path", "dbname\\tablespacename", IBD, true); DISPLAY;
	path = MF(long_path, NULL, IBD, false); DISPLAY;
	path = MF(long_path, "tablespacename", IBD, false); DISPLAY;
	path = MF(long_path, "tablespacename", IBD, true); DISPLAY;
}
#endif /* UNIV_ENABLE_UNIT_TEST_MAKE_FILEPATH */
/* @} */

/** Release the reserved free extents.
@param[in]	n_reserved	number of reserved extents */
void
fil_space_t::release_free_extents(ulint	n_reserved)
{
	ut_ad(rw_lock_own(&latch, RW_LOCK_X));

	ut_a(n_reserved_extents >= n_reserved);
	n_reserved_extents -= n_reserved;
}

/** Return the next fil_space_t.
Once started, the caller must keep calling this until it returns NULL.
fil_space_acquire() and fil_space_release() are invoked here which
blocks a concurrent operation from dropping the tablespace.
@param[in]	prev_space	Pointer to the previous fil_space_t.
If NULL, use the first fil_space_t on fil_system->space_list.
@return pointer to the next fil_space_t.
@retval NULL if this was the last*/
fil_space_t*
fil_space_next(fil_space_t* prev_space)
{
	fil_space_t*		space=prev_space;

	mutex_enter(&fil_system->mutex);

	if (prev_space == NULL) {
		space = UT_LIST_GET_FIRST(fil_system->space_list);

		/* We can trust that space is not NULL because at least the
		system tablespace is always present and loaded first. */
		space->n_pending_ops++;
	} else {
		ut_ad(space->n_pending_ops > 0);

		/* Move on to the next fil_space_t */
		space->n_pending_ops--;
		space = UT_LIST_GET_NEXT(space_list, space);

		/* Skip spaces that are being created by
		fil_ibd_create(), or dropped, or !tablespace. */
		while (space != NULL
			&& (UT_LIST_GET_LEN(space->chain) == 0
			    || space->is_stopping()
			    || space->purpose != FIL_TYPE_TABLESPACE)) {
			space = UT_LIST_GET_NEXT(space_list, space);
		}

		if (space != NULL) {
			space->n_pending_ops++;
		}
	}

	mutex_exit(&fil_system->mutex);

	return(space);
}

/**
Remove space from key rotation list if there are no more
pending operations.
@param[in,out]	space		Tablespace */
static
void
fil_space_remove_from_keyrotation(fil_space_t* space)
{
	ut_ad(mutex_own(&fil_system->mutex));
	ut_ad(space);

	if (space->n_pending_ops == 0 && space->is_in_rotation_list) {
		space->is_in_rotation_list = false;
		ut_a(UT_LIST_GET_LEN(fil_system->rotation_list) > 0);
		UT_LIST_REMOVE(fil_system->rotation_list, space);
	}
}


/** Return the next fil_space_t from key rotation list.
Once started, the caller must keep calling this until it returns NULL.
fil_space_acquire() and fil_space_release() are invoked here which
blocks a concurrent operation from dropping the tablespace.
@param[in]	prev_space	Pointer to the previous fil_space_t.
If NULL, use the first fil_space_t on fil_system->space_list.
@return pointer to the next fil_space_t.
@retval NULL if this was the last*/
fil_space_t*
fil_space_keyrotate_next(
	fil_space_t*	prev_space)
{
	fil_space_t* space = prev_space;
	fil_space_t* old   = NULL;

	mutex_enter(&fil_system->mutex);

	if (UT_LIST_GET_LEN(fil_system->rotation_list) == 0) {
		if (space) {
			ut_ad(space->n_pending_ops > 0);
			space->n_pending_ops--;
			fil_space_remove_from_keyrotation(space);
		}
		mutex_exit(&fil_system->mutex);
		return(NULL);
	}

	if (prev_space == NULL) {
		space = UT_LIST_GET_FIRST(fil_system->rotation_list);

		/* We can trust that space is not NULL because we
		checked list length above */
	} else {
		ut_ad(space->n_pending_ops > 0);

		/* Move on to the next fil_space_t */
		space->n_pending_ops--;

		old = space;
		space = UT_LIST_GET_NEXT(rotation_list, space);

		fil_space_remove_from_keyrotation(old);
	}

	/* Skip spaces that are being created by fil_ibd_create(),
	or dropped or truncated. Note that rotation_list contains only
	space->purpose == FIL_TYPE_TABLESPACE. */
	while (space != NULL
		&& (UT_LIST_GET_LEN(space->chain) == 0
		    || space->is_stopping())) {

		old = space;
		space = UT_LIST_GET_NEXT(rotation_list, space);
		fil_space_remove_from_keyrotation(old);
	}

	if (space != NULL) {
		space->n_pending_ops++;
	}

	mutex_exit(&fil_system->mutex);

	return(space);
}

/** Determine the block size of the data file.
@param[in]	space		tablespace
@param[in]	offset		page number
@return	block size */
UNIV_INTERN
ulint
fil_space_get_block_size(const fil_space_t* space, unsigned offset)
{
	ulint block_size = 512;

	for (fil_node_t* node = UT_LIST_GET_FIRST(space->chain);
	     node != NULL;
	     node = UT_LIST_GET_NEXT(chain, node)) {
		block_size = node->block_size;
		if (node->size > offset) {
			break;
		}
		offset -= node->size;
	}

	/* Currently supporting block size up to 4K,
	fall back to default if bigger requested. */
	if (block_size > 4096) {
		block_size = 512;
	}

	return block_size;
}

/*******************************************************************//**
Returns the table space by a given id, NULL if not found. */
fil_space_t*
fil_space_found_by_id(
/*==================*/
	ulint	id)	/*!< in: space id */
{
	fil_space_t* space = NULL;
	mutex_enter(&fil_system->mutex);
	space = fil_space_get_by_id(id);

	/* Not found if space is being deleted */
	if (space && space->stop_new_ops) {
		space = NULL;
	}

	mutex_exit(&fil_system->mutex);
	return space;
}

/**
Get should we punch hole to tablespace.
@param[in]	node		File node
@return true, if punch hole should be tried, false if not. */
bool
fil_node_should_punch_hole(
	const fil_node_t*	node)
{
	return (node->space->punch_hole);
}

/**
Set punch hole to tablespace to given value.
@param[in]	node		File node
@param[in]	val		value to be set. */
void
fil_space_set_punch_hole(
	fil_node_t*		node,
	bool			val)
{
	node->space->punch_hole = val;
}<|MERGE_RESOLUTION|>--- conflicted
+++ resolved
@@ -5567,11 +5567,7 @@
 void
 fil_flush(fil_space_t* space)
 {
-<<<<<<< HEAD
-	ut_ad(space->n_pending_ops > 0);
-=======
 	ut_ad(space->n_pending_ios > 0);
->>>>>>> c619fbea
 	ut_ad(space->purpose == FIL_TYPE_TABLESPACE
 	      || space->purpose == FIL_TYPE_IMPORT);
 
