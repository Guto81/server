--- conflicted
+++ resolved
@@ -650,30 +650,15 @@
 		}
 
 		ulint decomp = fil_page_decompress(buf, page);
-<<<<<<< HEAD
 		if (!decomp || (decomp != srv_page_size
 				&& page_size.is_compressed())) {
-			goto bad_doublewrite;
-=======
-		if (!decomp || (decomp != srv_page_size && zip_size)) {
 			continue;
->>>>>>> 3e8cab51
 		}
 
 		if (expect_encrypted && mach_read_from_4(
 			    page + FIL_PAGE_FILE_FLUSH_LSN_OR_KEY_VERSION)
-<<<<<<< HEAD
 		    ? !fil_space_verify_crypt_checksum(page, page_size)
 		    : buf_page_is_corrupted(true, page, page_size, space)) {
-			if (!is_all_zero) {
-bad_doublewrite:
-				ib::warn() << "A doublewrite copy of page "
-					<< page_id << " is corrupted.";
-			}
-=======
-		    ? !fil_space_verify_crypt_checksum(page, zip_size)
-		    : buf_page_is_corrupted(true, page, zip_size, space())) {
->>>>>>> 3e8cab51
 			/* Theoretically we could have another good
 			copy for this page in the doublewrite
 			buffer. If not, we will report a fatal error
