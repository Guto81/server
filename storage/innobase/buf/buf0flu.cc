/*****************************************************************************

Copyright (c) 1995, 2017, Oracle and/or its affiliates. All Rights Reserved.
Copyright (c) 2013, 2019, MariaDB Corporation.
Copyright (c) 2013, 2014, Fusion-io

This program is free software; you can redistribute it and/or modify it under
the terms of the GNU General Public License as published by the Free Software
Foundation; version 2 of the License.

This program is distributed in the hope that it will be useful, but WITHOUT
ANY WARRANTY; without even the implied warranty of MERCHANTABILITY or FITNESS
FOR A PARTICULAR PURPOSE. See the GNU General Public License for more details.

You should have received a copy of the GNU General Public License along with
this program; if not, write to the Free Software Foundation, Inc.,
51 Franklin Street, Fifth Floor, Boston, MA 02110-1335 USA

*****************************************************************************/

/**************************************************//**
@file buf/buf0flu.cc
The database buffer buf_pool flush algorithm

Created 11/11/1995 Heikki Tuuri
*******************************************************/

#include "univ.i"
#include <mysql/service_thd_wait.h>
#include <sql_class.h>

#include "buf0flu.h"
#include "buf0buf.h"
#include "buf0checksum.h"
#include "srv0start.h"
#include "srv0srv.h"
#include "page0zip.h"
#include "ut0byte.h"
#include "page0page.h"
#include "fil0fil.h"
#include "buf0lru.h"
#include "buf0rea.h"
#include "ibuf0ibuf.h"
#include "log0log.h"
#include "os0file.h"
#include "trx0sys.h"
#include "srv0mon.h"
#include "ut0stage.h"
#include "fil0pagecompress.h"
#ifdef UNIV_LINUX
/* include defs for CPU time priority settings */
#include <unistd.h>
#include <sys/syscall.h>
#include <sys/time.h>
#include <sys/resource.h>
static const int buf_flush_page_cleaner_priority = -20;
#endif /* UNIV_LINUX */

/** Sleep time in microseconds for loop waiting for the oldest
modification lsn */
static const ulint buf_flush_wait_flushed_sleep_time = 10000;

#include <my_service_manager.h>

/** Number of pages flushed through non flush_list flushes. */
static ulint buf_lru_flush_page_count = 0;

/** Flag indicating if the page_cleaner is in active state. This flag
is set to TRUE by the page_cleaner thread when it is spawned and is set
back to FALSE at shutdown by the page_cleaner as well. Therefore no
need to protect it by a mutex. It is only ever read by the thread
doing the shutdown */
bool buf_page_cleaner_is_active;

/** Factor for scan length to determine n_pages for intended oldest LSN
progress */
static ulint buf_flush_lsn_scan_factor = 3;

/** Average redo generation rate */
static lsn_t lsn_avg_rate = 0;

/** Target oldest LSN for the requested flush_sync */
static lsn_t buf_flush_sync_lsn = 0;

#ifdef UNIV_PFS_THREAD
mysql_pfs_key_t page_cleaner_thread_key;
#endif /* UNIV_PFS_THREAD */

/** Event to synchronise with the flushing. */
os_event_t	buf_flush_event;

/** State for page cleaner array slot */
enum page_cleaner_state_t {
	/** Not requested any yet.
	Moved from FINISHED by the coordinator. */
	PAGE_CLEANER_STATE_NONE = 0,
	/** Requested but not started flushing.
	Moved from NONE by the coordinator. */
	PAGE_CLEANER_STATE_REQUESTED,
	/** Flushing is on going.
	Moved from REQUESTED by the worker. */
	PAGE_CLEANER_STATE_FLUSHING,
	/** Flushing was finished.
	Moved from FLUSHING by the worker. */
	PAGE_CLEANER_STATE_FINISHED
};

/** Page cleaner request state for each buffer pool instance */
struct page_cleaner_slot_t {
	page_cleaner_state_t	state;	/*!< state of the request.
					protected by page_cleaner_t::mutex
					if the worker thread got the slot and
					set to PAGE_CLEANER_STATE_FLUSHING,
					n_flushed_lru and n_flushed_list can be
					updated only by the worker thread */
	/* This value is set during state==PAGE_CLEANER_STATE_NONE */
	ulint			n_pages_requested;
					/*!< number of requested pages
					for the slot */
	/* These values are updated during state==PAGE_CLEANER_STATE_FLUSHING,
	and commited with state==PAGE_CLEANER_STATE_FINISHED.
	The consistency is protected by the 'state' */
	ulint			n_flushed_lru;
					/*!< number of flushed pages
					by LRU scan flushing */
	ulint			n_flushed_list;
					/*!< number of flushed pages
					by flush_list flushing */
	bool			succeeded_list;
					/*!< true if flush_list flushing
					succeeded. */
	ulint			flush_lru_time;
					/*!< elapsed time for LRU flushing */
	ulint			flush_list_time;
					/*!< elapsed time for flush_list
					flushing */
	ulint			flush_lru_pass;
					/*!< count to attempt LRU flushing */
	ulint			flush_list_pass;
					/*!< count to attempt flush_list
					flushing */
};

/** Page cleaner structure common for all threads */
struct page_cleaner_t {
	ib_mutex_t		mutex;		/*!< mutex to protect whole of
						page_cleaner_t struct and
						page_cleaner_slot_t slots. */
	os_event_t		is_requested;	/*!< event to activate worker
						threads. */
	os_event_t		is_finished;	/*!< event to signal that all
						slots were finished. */
	os_event_t		is_started;	/*!< event to signal that
						thread is started/exiting */
	volatile ulint		n_workers;	/*!< number of worker threads
						in existence */
	bool			requested;	/*!< true if requested pages
						to flush */
	lsn_t			lsn_limit;	/*!< upper limit of LSN to be
						flushed */
	ulint			n_slots;	/*!< total number of slots */
	ulint			n_slots_requested;
						/*!< number of slots
						in the state
						PAGE_CLEANER_STATE_REQUESTED */
	ulint			n_slots_flushing;
						/*!< number of slots
						in the state
						PAGE_CLEANER_STATE_FLUSHING */
	ulint			n_slots_finished;
						/*!< number of slots
						in the state
						PAGE_CLEANER_STATE_FINISHED */
	ulint			flush_time;	/*!< elapsed time to flush
						requests for all slots */
	ulint			flush_pass;	/*!< count to finish to flush
						requests for all slots */
	page_cleaner_slot_t	slots[MAX_BUFFER_POOLS];
	bool			is_running;	/*!< false if attempt
						to shutdown */

#ifdef UNIV_DEBUG
	ulint			n_disabled_debug;
						/*<! how many of pc threads
						have been disabled */
#endif /* UNIV_DEBUG */
};

static page_cleaner_t	page_cleaner;

#ifdef UNIV_DEBUG
my_bool innodb_page_cleaner_disabled_debug;
#endif /* UNIV_DEBUG */

/** If LRU list of a buf_pool is less than this size then LRU eviction
should not happen. This is because when we do LRU flushing we also put
the blocks on free list. If LRU list is very small then we can end up
in thrashing. */
#define BUF_LRU_MIN_LEN		256

/* @} */

/******************************************************************//**
Increases flush_list size in bytes with the page size in inline function */
static inline
void
incr_flush_list_size_in_bytes(
/*==========================*/
	buf_block_t*	block,		/*!< in: control block */
	buf_pool_t*	buf_pool)	/*!< in: buffer pool instance */
{
	ut_ad(buf_flush_list_mutex_own(buf_pool));

	buf_pool->stat.flush_list_bytes += block->page.size.physical();

	ut_ad(buf_pool->stat.flush_list_bytes <= buf_pool->curr_pool_size);
}

#if defined UNIV_DEBUG || defined UNIV_BUF_DEBUG
/******************************************************************//**
Validates the flush list.
@return TRUE if ok */
static
ibool
buf_flush_validate_low(
/*===================*/
	buf_pool_t*	buf_pool);	/*!< in: Buffer pool instance */

/******************************************************************//**
Validates the flush list some of the time.
@return TRUE if ok or the check was skipped */
static
ibool
buf_flush_validate_skip(
/*====================*/
	buf_pool_t*	buf_pool)	/*!< in: Buffer pool instance */
{
/** Try buf_flush_validate_low() every this many times */
# define BUF_FLUSH_VALIDATE_SKIP	23

	/** The buf_flush_validate_low() call skip counter.
	Use a signed type because of the race condition below. */
	static int buf_flush_validate_count = BUF_FLUSH_VALIDATE_SKIP;

	/* There is a race condition below, but it does not matter,
	because this call is only for heuristic purposes. We want to
	reduce the call frequency of the costly buf_flush_validate_low()
	check in debug builds. */
	if (--buf_flush_validate_count > 0) {
		return(TRUE);
	}

	buf_flush_validate_count = BUF_FLUSH_VALIDATE_SKIP;
	return(buf_flush_validate_low(buf_pool));
}
#endif /* UNIV_DEBUG || UNIV_BUF_DEBUG */

/******************************************************************//**
Insert a block in the flush_rbt and returns a pointer to its
predecessor or NULL if no predecessor. The ordering is maintained
on the basis of the <oldest_modification, space, offset> key.
@return pointer to the predecessor or NULL if no predecessor. */
static
buf_page_t*
buf_flush_insert_in_flush_rbt(
/*==========================*/
	buf_page_t*	bpage)	/*!< in: bpage to be inserted. */
{
	const ib_rbt_node_t*	c_node;
	const ib_rbt_node_t*	p_node;
	buf_page_t*		prev = NULL;
	buf_pool_t*		buf_pool = buf_pool_from_bpage(bpage);

	ut_ad(srv_shutdown_state != SRV_SHUTDOWN_FLUSH_PHASE);
	ut_ad(buf_flush_list_mutex_own(buf_pool));

	/* Insert this buffer into the rbt. */
	c_node = rbt_insert(buf_pool->flush_rbt, &bpage, &bpage);
	ut_a(c_node != NULL);

	/* Get the predecessor. */
	p_node = rbt_prev(buf_pool->flush_rbt, c_node);

	if (p_node != NULL) {
		buf_page_t**	value;
		value = rbt_value(buf_page_t*, p_node);
		prev = *value;
		ut_a(prev != NULL);
	}

	return(prev);
}

/*********************************************************//**
Delete a bpage from the flush_rbt. */
static
void
buf_flush_delete_from_flush_rbt(
/*============================*/
	buf_page_t*	bpage)	/*!< in: bpage to be removed. */
{
#ifdef UNIV_DEBUG
	ibool		ret = FALSE;
#endif /* UNIV_DEBUG */
	buf_pool_t*	buf_pool = buf_pool_from_bpage(bpage);

	ut_ad(buf_flush_list_mutex_own(buf_pool));

#ifdef UNIV_DEBUG
	ret =
#endif /* UNIV_DEBUG */
	rbt_delete(buf_pool->flush_rbt, &bpage);

	ut_ad(ret);
}

/*****************************************************************//**
Compare two modified blocks in the buffer pool. The key for comparison
is:
key = <oldest_modification, space, offset>
This comparison is used to maintian ordering of blocks in the
buf_pool->flush_rbt.
Note that for the purpose of flush_rbt, we only need to order blocks
on the oldest_modification. The other two fields are used to uniquely
identify the blocks.
@return < 0 if b2 < b1, 0 if b2 == b1, > 0 if b2 > b1 */
static
int
buf_flush_block_cmp(
/*================*/
	const void*	p1,		/*!< in: block1 */
	const void*	p2)		/*!< in: block2 */
{
	int			ret;
	const buf_page_t*	b1 = *(const buf_page_t**) p1;
	const buf_page_t*	b2 = *(const buf_page_t**) p2;

	ut_ad(b1 != NULL);
	ut_ad(b2 != NULL);

#ifdef UNIV_DEBUG
	buf_pool_t*	buf_pool = buf_pool_from_bpage(b1);
#endif /* UNIV_DEBUG */

	ut_ad(buf_flush_list_mutex_own(buf_pool));

	ut_ad(b1->in_flush_list);
	ut_ad(b2->in_flush_list);

	if (b2->oldest_modification > b1->oldest_modification) {
		return(1);
	} else if (b2->oldest_modification < b1->oldest_modification) {
		return(-1);
	}

	/* If oldest_modification is same then decide on the space. */
	ret = (int)(b2->id.space() - b1->id.space());

	/* Or else decide ordering on the page number. */
	return(ret ? ret : (int) (b2->id.page_no() - b1->id.page_no()));
}

/********************************************************************//**
Initialize the red-black tree to speed up insertions into the flush_list
during recovery process. Should be called at the start of recovery
process before any page has been read/written. */
void
buf_flush_init_flush_rbt(void)
/*==========================*/
{
	ulint	i;

	for (i = 0; i < srv_buf_pool_instances; i++) {
		buf_pool_t*	buf_pool;

		buf_pool = buf_pool_from_array(i);

		buf_flush_list_mutex_enter(buf_pool);

		ut_ad(buf_pool->flush_rbt == NULL);

		/* Create red black tree for speedy insertions in flush list. */
		buf_pool->flush_rbt = rbt_create(
			sizeof(buf_page_t*), buf_flush_block_cmp);

		buf_flush_list_mutex_exit(buf_pool);
	}
}

/********************************************************************//**
Frees up the red-black tree. */
void
buf_flush_free_flush_rbt(void)
/*==========================*/
{
	ulint	i;

	for (i = 0; i < srv_buf_pool_instances; i++) {
		buf_pool_t*	buf_pool;

		buf_pool = buf_pool_from_array(i);

		buf_flush_list_mutex_enter(buf_pool);

#if defined UNIV_DEBUG || defined UNIV_BUF_DEBUG
		ut_a(buf_flush_validate_low(buf_pool));
#endif /* UNIV_DEBUG || UNIV_BUF_DEBUG */

		rbt_free(buf_pool->flush_rbt);
		buf_pool->flush_rbt = NULL;

		buf_flush_list_mutex_exit(buf_pool);
	}
}

/********************************************************************//**
Inserts a modified block into the flush list. */
void
buf_flush_insert_into_flush_list(
/*=============================*/
	buf_pool_t*	buf_pool,	/*!< buffer pool instance */
	buf_block_t*	block,		/*!< in/out: block which is modified */
	lsn_t		lsn)		/*!< in: oldest modification */
{
	ut_ad(!buf_pool_mutex_own(buf_pool));
	ut_ad(log_flush_order_mutex_own());
	ut_ad(buf_page_mutex_own(block));

	buf_flush_list_mutex_enter(buf_pool);

	ut_ad((UT_LIST_GET_FIRST(buf_pool->flush_list) == NULL)
	      || (UT_LIST_GET_FIRST(buf_pool->flush_list)->oldest_modification
		  <= lsn));

	/* If we are in the recovery then we need to update the flush
	red-black tree as well. */
	if (buf_pool->flush_rbt != NULL) {
		buf_flush_list_mutex_exit(buf_pool);
		buf_flush_insert_sorted_into_flush_list(buf_pool, block, lsn);
		return;
	}

	ut_ad(buf_block_get_state(block) == BUF_BLOCK_FILE_PAGE);
	ut_ad(!block->page.in_flush_list);

	ut_d(block->page.in_flush_list = TRUE);
	block->page.oldest_modification = lsn;

	UT_LIST_ADD_FIRST(buf_pool->flush_list, &block->page);

	incr_flush_list_size_in_bytes(block, buf_pool);

#ifdef UNIV_DEBUG_VALGRIND
	void*	p;

	if (block->page.size.is_compressed()) {
		p = block->page.zip.data;
	} else {
		p = block->frame;
	}

	UNIV_MEM_ASSERT_RW(p, block->page.size.physical());
#endif /* UNIV_DEBUG_VALGRIND */

#if defined UNIV_DEBUG || defined UNIV_BUF_DEBUG
	ut_a(buf_flush_validate_skip(buf_pool));
#endif /* UNIV_DEBUG || UNIV_BUF_DEBUG */

	buf_flush_list_mutex_exit(buf_pool);
}

/********************************************************************//**
Inserts a modified block into the flush list in the right sorted position.
This function is used by recovery, because there the modifications do not
necessarily come in the order of lsn's. */
void
buf_flush_insert_sorted_into_flush_list(
/*====================================*/
	buf_pool_t*	buf_pool,	/*!< in: buffer pool instance */
	buf_block_t*	block,		/*!< in/out: block which is modified */
	lsn_t		lsn)		/*!< in: oldest modification */
{
	buf_page_t*	prev_b;
	buf_page_t*	b;

	ut_ad(srv_shutdown_state != SRV_SHUTDOWN_FLUSH_PHASE);
	ut_ad(!buf_pool_mutex_own(buf_pool));
	ut_ad(log_flush_order_mutex_own());
	ut_ad(buf_page_mutex_own(block));
	ut_ad(buf_block_get_state(block) == BUF_BLOCK_FILE_PAGE);

	buf_flush_list_mutex_enter(buf_pool);

	/* The field in_LRU_list is protected by buf_pool->mutex, which
	we are not holding.  However, while a block is in the flush
	list, it is dirty and cannot be discarded, not from the
	page_hash or from the LRU list.  At most, the uncompressed
	page frame of a compressed block may be discarded or created
	(copying the block->page to or from a buf_page_t that is
	dynamically allocated from buf_buddy_alloc()).  Because those
	transitions hold block->mutex and the flush list mutex (via
	buf_flush_relocate_on_flush_list()), there is no possibility
	of a race condition in the assertions below. */
	ut_ad(block->page.in_LRU_list);
	ut_ad(block->page.in_page_hash);
	/* buf_buddy_block_register() will take a block in the
	BUF_BLOCK_MEMORY state, not a file page. */
	ut_ad(!block->page.in_zip_hash);

	ut_ad(!block->page.in_flush_list);
	ut_d(block->page.in_flush_list = TRUE);
	block->page.oldest_modification = lsn;

#ifdef UNIV_DEBUG_VALGRIND
	void*	p;

	if (block->page.size.is_compressed()) {
		p = block->page.zip.data;
	} else {
		p = block->frame;
	}

	UNIV_MEM_ASSERT_RW(p, block->page.size.physical());
#endif /* UNIV_DEBUG_VALGRIND */

	prev_b = NULL;

	/* For the most part when this function is called the flush_rbt
	should not be NULL. In a very rare boundary case it is possible
	that the flush_rbt has already been freed by the recovery thread
	before the last page was hooked up in the flush_list by the
	io-handler thread. In that case we'll just do a simple
	linear search in the else block. */
	if (buf_pool->flush_rbt != NULL) {

		prev_b = buf_flush_insert_in_flush_rbt(&block->page);

	} else {

		b = UT_LIST_GET_FIRST(buf_pool->flush_list);

		while (b != NULL && b->oldest_modification
		       > block->page.oldest_modification) {

			ut_ad(b->in_flush_list);
			prev_b = b;
			b = UT_LIST_GET_NEXT(list, b);
		}
	}

	if (prev_b == NULL) {
		UT_LIST_ADD_FIRST(buf_pool->flush_list, &block->page);
	} else {
		UT_LIST_INSERT_AFTER(buf_pool->flush_list, prev_b, &block->page);
	}

	incr_flush_list_size_in_bytes(block, buf_pool);

#if defined UNIV_DEBUG || defined UNIV_BUF_DEBUG
	ut_a(buf_flush_validate_low(buf_pool));
#endif /* UNIV_DEBUG || UNIV_BUF_DEBUG */

	buf_flush_list_mutex_exit(buf_pool);
}

/********************************************************************//**
Returns TRUE if the file page block is immediately suitable for replacement,
i.e., the transition FILE_PAGE => NOT_USED allowed.
@return TRUE if can replace immediately */
ibool
buf_flush_ready_for_replace(
/*========================*/
	buf_page_t*	bpage)	/*!< in: buffer control block, must be
				buf_page_in_file(bpage) and in the LRU list */
{
#ifdef UNIV_DEBUG
	buf_pool_t*	buf_pool = buf_pool_from_bpage(bpage);
	ut_ad(buf_pool_mutex_own(buf_pool));
#endif /* UNIV_DEBUG */
	ut_ad(mutex_own(buf_page_get_mutex(bpage)));
	ut_ad(bpage->in_LRU_list);

	if (buf_page_in_file(bpage)) {

		return(bpage->oldest_modification == 0
		       && bpage->buf_fix_count == 0
		       && buf_page_get_io_fix(bpage) == BUF_IO_NONE);
	}

	ib::fatal() << "Buffer block " << bpage << " state " <<  bpage->state
		<< " in the LRU list!";

	return(FALSE);
}

/********************************************************************//**
Returns true if the block is modified and ready for flushing.
@return true if can flush immediately */
bool
buf_flush_ready_for_flush(
/*======================*/
	buf_page_t*	bpage,	/*!< in: buffer control block, must be
				buf_page_in_file(bpage) */
	buf_flush_t	flush_type)/*!< in: type of flush */
{
#ifdef UNIV_DEBUG
	buf_pool_t*	buf_pool = buf_pool_from_bpage(bpage);
	ut_ad(buf_pool_mutex_own(buf_pool));
#endif /* UNIV_DEBUG */

	ut_a(buf_page_in_file(bpage));
	ut_ad(mutex_own(buf_page_get_mutex(bpage)));
	ut_ad(flush_type < BUF_FLUSH_N_TYPES);

	if (bpage->oldest_modification == 0
	    || buf_page_get_io_fix(bpage) != BUF_IO_NONE) {
		return(false);
	}

	ut_ad(bpage->in_flush_list);

	switch (flush_type) {
	case BUF_FLUSH_LIST:
	case BUF_FLUSH_LRU:
	case BUF_FLUSH_SINGLE_PAGE:
		return(true);

	case BUF_FLUSH_N_TYPES:
		break;
	}

	ut_error;
	return(false);
}

/********************************************************************//**
Remove a block from the flush list of modified blocks. */
void
buf_flush_remove(
/*=============*/
	buf_page_t*	bpage)	/*!< in: pointer to the block in question */
{
	buf_pool_t*	buf_pool = buf_pool_from_bpage(bpage);

#if 0 // FIXME: Rate-limit the output. Move this to the page cleaner?
	if (UNIV_UNLIKELY(srv_shutdown_state == SRV_SHUTDOWN_FLUSH_PHASE)) {
		service_manager_extend_timeout(
			INNODB_EXTEND_TIMEOUT_INTERVAL,
			"Flush and remove page with tablespace id %u"
			", Poolid " ULINTPF ", flush list length " ULINTPF,
			bpage->space, buf_pool->instance_no,
			UT_LIST_GET_LEN(buf_pool->flush_list));
	}
#endif

	ut_ad(buf_pool_mutex_own(buf_pool));
	ut_ad(mutex_own(buf_page_get_mutex(bpage)));
	ut_ad(bpage->in_flush_list);

	buf_flush_list_mutex_enter(buf_pool);

	/* Important that we adjust the hazard pointer before removing
	the bpage from flush list. */
	buf_pool->flush_hp.adjust(bpage);

	switch (buf_page_get_state(bpage)) {
	case BUF_BLOCK_POOL_WATCH:
	case BUF_BLOCK_ZIP_PAGE:
		/* Clean compressed pages should not be on the flush list */
	case BUF_BLOCK_NOT_USED:
	case BUF_BLOCK_READY_FOR_USE:
	case BUF_BLOCK_MEMORY:
	case BUF_BLOCK_REMOVE_HASH:
		ut_error;
		return;
	case BUF_BLOCK_ZIP_DIRTY:
		buf_page_set_state(bpage, BUF_BLOCK_ZIP_PAGE);
		UT_LIST_REMOVE(buf_pool->flush_list, bpage);
#if defined UNIV_DEBUG || defined UNIV_BUF_DEBUG
		buf_LRU_insert_zip_clean(bpage);
#endif /* UNIV_DEBUG || UNIV_BUF_DEBUG */
		break;
	case BUF_BLOCK_FILE_PAGE:
		UT_LIST_REMOVE(buf_pool->flush_list, bpage);
		break;
	}

	/* If the flush_rbt is active then delete from there as well. */
	if (buf_pool->flush_rbt != NULL) {
		buf_flush_delete_from_flush_rbt(bpage);
	}

	/* Must be done after we have removed it from the flush_rbt
	because we assert on in_flush_list in comparison function. */
	ut_d(bpage->in_flush_list = FALSE);

	buf_pool->stat.flush_list_bytes -= bpage->size.physical();

	bpage->oldest_modification = 0;

#if defined UNIV_DEBUG || defined UNIV_BUF_DEBUG
	ut_a(buf_flush_validate_skip(buf_pool));
#endif /* UNIV_DEBUG || UNIV_BUF_DEBUG */

	/* If there is an observer that want to know if the asynchronous
	flushing was done then notify it. */
	if (bpage->flush_observer != NULL) {
		bpage->flush_observer->notify_remove(buf_pool, bpage);

		bpage->flush_observer = NULL;
	}

	buf_flush_list_mutex_exit(buf_pool);
}

/*******************************************************************//**
Relocates a buffer control block on the flush_list.
Note that it is assumed that the contents of bpage have already been
copied to dpage.
IMPORTANT: When this function is called bpage and dpage are not
exact copies of each other. For example, they both will have different
::state. Also the ::list pointers in dpage may be stale. We need to
use the current list node (bpage) to do the list manipulation because
the list pointers could have changed between the time that we copied
the contents of bpage to the dpage and the flush list manipulation
below. */
void
buf_flush_relocate_on_flush_list(
/*=============================*/
	buf_page_t*	bpage,	/*!< in/out: control block being moved */
	buf_page_t*	dpage)	/*!< in/out: destination block */
{
	buf_page_t*	prev;
	buf_page_t*	prev_b = NULL;
	buf_pool_t*	buf_pool = buf_pool_from_bpage(bpage);

	ut_ad(buf_pool_mutex_own(buf_pool));
	/* Must reside in the same buffer pool. */
	ut_ad(buf_pool == buf_pool_from_bpage(dpage));

	ut_ad(mutex_own(buf_page_get_mutex(bpage)));

	buf_flush_list_mutex_enter(buf_pool);

	/* FIXME: At this point we have both buf_pool and flush_list
	mutexes. Theoretically removal of a block from flush list is
	only covered by flush_list mutex but currently we do
	have buf_pool mutex in buf_flush_remove() therefore this block
	is guaranteed to be in the flush list. We need to check if
	this will work without the assumption of block removing code
	having the buf_pool mutex. */
	ut_ad(bpage->in_flush_list);
	ut_ad(dpage->in_flush_list);

	/* If recovery is active we must swap the control blocks in
	the flush_rbt as well. */
	if (buf_pool->flush_rbt != NULL) {
		buf_flush_delete_from_flush_rbt(bpage);
		prev_b = buf_flush_insert_in_flush_rbt(dpage);
	}

	/* Important that we adjust the hazard pointer before removing
	the bpage from the flush list. */
	buf_pool->flush_hp.adjust(bpage);

	/* Must be done after we have removed it from the flush_rbt
	because we assert on in_flush_list in comparison function. */
	ut_d(bpage->in_flush_list = FALSE);

	prev = UT_LIST_GET_PREV(list, bpage);
	UT_LIST_REMOVE(buf_pool->flush_list, bpage);

	if (prev) {
		ut_ad(prev->in_flush_list);
		UT_LIST_INSERT_AFTER( buf_pool->flush_list, prev, dpage);
	} else {
		UT_LIST_ADD_FIRST(buf_pool->flush_list, dpage);
	}

	/* Just an extra check. Previous in flush_list
	should be the same control block as in flush_rbt. */
	ut_a(buf_pool->flush_rbt == NULL || prev_b == prev);

#if defined UNIV_DEBUG || defined UNIV_BUF_DEBUG
	ut_a(buf_flush_validate_low(buf_pool));
#endif /* UNIV_DEBUG || UNIV_BUF_DEBUG */

	buf_flush_list_mutex_exit(buf_pool);
}

/** Update the flush system data structures when a write is completed.
@param[in,out]	bpage	flushed page
@param[in]	dblwr	whether the doublewrite buffer was used */
void buf_flush_write_complete(buf_page_t* bpage, bool dblwr)
{
	buf_flush_t	flush_type;
	buf_pool_t*	buf_pool = buf_pool_from_bpage(bpage);

	ut_ad(bpage);

	buf_flush_remove(bpage);

	flush_type = buf_page_get_flush_type(bpage);
	buf_pool->n_flush[flush_type]--;
	ut_ad(buf_pool->n_flush[flush_type] != ULINT_MAX);

	ut_ad(buf_pool_mutex_own(buf_pool));

	if (buf_pool->n_flush[flush_type] == 0
	    && buf_pool->init_flush[flush_type] == FALSE) {

		/* The running flush batch has ended */

		os_event_set(buf_pool->no_flush[flush_type]);
	}

	if (dblwr) {
		buf_dblwr_update(bpage, flush_type);
	}
}

/** Calculate the checksum of a page from compressed table and update
the page.
@param[in,out]	page	page to update
@param[in]	size	compressed page size
@param[in]	lsn	LSN to stamp on the page */
void
buf_flush_update_zip_checksum(
	buf_frame_t*	page,
	ulint		size,
	lsn_t		lsn)
{
	ut_a(size > 0);

	const uint32_t	checksum = page_zip_calc_checksum(
		page, size,
		static_cast<srv_checksum_algorithm_t>(srv_checksum_algorithm));

	mach_write_to_8(page + FIL_PAGE_LSN, lsn);
	mach_write_to_4(page + FIL_PAGE_SPACE_OR_CHKSUM, checksum);
}

/** Initialize a page for writing to the tablespace.
@param[in]	block		buffer block; NULL if bypassing the buffer pool
@param[in,out]	page		page frame
@param[in,out]	page_zip_	compressed page, or NULL if uncompressed
@param[in]	newest_lsn	newest modification LSN to the page */
void
buf_flush_init_for_writing(
	const buf_block_t*	block,
	byte*			page,
	void*			page_zip_,
	lsn_t			newest_lsn)
{
	ut_ad(block == NULL || block->frame == page);
	ut_ad(block == NULL || page_zip_ == NULL
	      || &block->page.zip == page_zip_);
	ut_ad(!block || newest_lsn);
	ut_ad(page);
<<<<<<< HEAD
	ut_ad(!newest_lsn || fil_page_get_type(page));
=======
#if 0 /* MDEV-15528 TODO: reinstate this check */
	/* innodb_immediate_scrub_data_uncompressed=ON would cause
	fsp_init_file_page() to be called on freed pages, and thus
	cause them to be written as almost-all-zeroed.
	In MDEV-15528 we should change that implement an option to
	make freed pages appear all-zero, bypassing this code. */
	ut_ad(!srv_safe_truncate || !newest_lsn || fil_page_get_type(page));
#endif
>>>>>>> 361e8284

	if (page_zip_) {
		page_zip_des_t*	page_zip;
		ulint		size;

		page_zip = static_cast<page_zip_des_t*>(page_zip_);
		size = page_zip_get_size(page_zip);

		ut_ad(size);
		ut_ad(ut_is_2pow(size));
		ut_ad(size <= UNIV_ZIP_SIZE_MAX);

		switch (fil_page_get_type(page)) {
		case FIL_PAGE_TYPE_ALLOCATED:
		case FIL_PAGE_INODE:
		case FIL_PAGE_IBUF_BITMAP:
		case FIL_PAGE_TYPE_FSP_HDR:
		case FIL_PAGE_TYPE_XDES:
			/* These are essentially uncompressed pages. */
			memcpy(page_zip->data, page, size);
			/* fall through */
		case FIL_PAGE_TYPE_ZBLOB:
		case FIL_PAGE_TYPE_ZBLOB2:
		case FIL_PAGE_INDEX:
		case FIL_PAGE_RTREE:

			buf_flush_update_zip_checksum(
				page_zip->data, size, newest_lsn);

			return;
		}

		ib::error() << "The compressed page to be written"
			" seems corrupt:";
		ut_print_buf(stderr, page, size);
		fputs("\nInnoDB: Possibly older version of the page:", stderr);
		ut_print_buf(stderr, page_zip->data, size);
		putc('\n', stderr);
		ut_error;
	}

	/* Write the newest modification lsn to the page header and trailer */
	mach_write_to_8(page + FIL_PAGE_LSN, newest_lsn);

	mach_write_to_8(page + srv_page_size - FIL_PAGE_END_LSN_OLD_CHKSUM,
			newest_lsn);

	if (block && srv_page_size == 16384) {
		/* The page type could be garbage in old files
		created before MySQL 5.5. Such files always
		had a page size of 16 kilobytes. */
		ulint	page_type = fil_page_get_type(page);
		ulint	reset_type = page_type;

		switch (block->page.id.page_no() % 16384) {
		case 0:
			reset_type = block->page.id.page_no() == 0
				? FIL_PAGE_TYPE_FSP_HDR
				: FIL_PAGE_TYPE_XDES;
			break;
		case 1:
			reset_type = FIL_PAGE_IBUF_BITMAP;
			break;
		case FSP_TRX_SYS_PAGE_NO:
			if (block->page.id.page_no()
			    == TRX_SYS_PAGE_NO
			    && block->page.id.space()
			    == TRX_SYS_SPACE) {
				reset_type = FIL_PAGE_TYPE_TRX_SYS;
				break;
			}
			/* fall through */
		default:
			switch (page_type) {
			case FIL_PAGE_INDEX:
			case FIL_PAGE_TYPE_INSTANT:
			case FIL_PAGE_RTREE:
			case FIL_PAGE_UNDO_LOG:
			case FIL_PAGE_INODE:
			case FIL_PAGE_IBUF_FREE_LIST:
			case FIL_PAGE_TYPE_ALLOCATED:
			case FIL_PAGE_TYPE_SYS:
			case FIL_PAGE_TYPE_TRX_SYS:
			case FIL_PAGE_TYPE_BLOB:
			case FIL_PAGE_TYPE_ZBLOB:
			case FIL_PAGE_TYPE_ZBLOB2:
				break;
			case FIL_PAGE_TYPE_FSP_HDR:
			case FIL_PAGE_TYPE_XDES:
			case FIL_PAGE_IBUF_BITMAP:
				/* These pages should have
				predetermined page numbers
				(see above). */
			default:
				reset_type = FIL_PAGE_TYPE_UNKNOWN;
				break;
			}
		}

		if (UNIV_UNLIKELY(page_type != reset_type)) {
			ib::info()
				<< "Resetting invalid page "
				<< block->page.id << " type "
				<< page_type << " to "
				<< reset_type << " when flushing.";
			fil_page_set_type(page, reset_type);
		}
	}

	uint32_t checksum = BUF_NO_CHECKSUM_MAGIC;

	switch (srv_checksum_algorithm_t(srv_checksum_algorithm)) {
	case SRV_CHECKSUM_ALGORITHM_INNODB:
	case SRV_CHECKSUM_ALGORITHM_STRICT_INNODB:
		checksum = buf_calc_page_new_checksum(page);
		mach_write_to_4(page + FIL_PAGE_SPACE_OR_CHKSUM,
				checksum);
		/* With the InnoDB checksum, we overwrite the first 4 bytes of
		the end lsn field to store the old formula checksum. Since it
		depends also on the field FIL_PAGE_SPACE_OR_CHKSUM, it has to
		be calculated after storing the new formula checksum. */
		checksum = buf_calc_page_old_checksum(page);
		break;
	case SRV_CHECKSUM_ALGORITHM_CRC32:
	case SRV_CHECKSUM_ALGORITHM_STRICT_CRC32:
		/* In other cases we write the same checksum to both fields. */
		checksum = buf_calc_page_crc32(page);
		mach_write_to_4(page + FIL_PAGE_SPACE_OR_CHKSUM,
				checksum);
		break;
	case SRV_CHECKSUM_ALGORITHM_NONE:
	case SRV_CHECKSUM_ALGORITHM_STRICT_NONE:
		mach_write_to_4(page + FIL_PAGE_SPACE_OR_CHKSUM,
				checksum);
		break;
		/* no default so the compiler will emit a warning if
		new enum is added and not handled here */
	}

	mach_write_to_4(page + srv_page_size - FIL_PAGE_END_LSN_OLD_CHKSUM,
			checksum);
}

/********************************************************************//**
Does an asynchronous write of a buffer page. NOTE: in simulated aio and
also when the doublewrite buffer is used, we must call
buf_dblwr_flush_buffered_writes after we have posted a batch of
writes! */
static
void
buf_flush_write_block_low(
/*======================*/
	buf_page_t*	bpage,		/*!< in: buffer block to write */
	buf_flush_t	flush_type,	/*!< in: type of flush */
	bool		sync)		/*!< in: true if sync IO request */
{
	fil_space_t* space = fil_space_acquire_for_io(bpage->id.space());
	if (!space) {
		return;
	}
	ut_ad(space->purpose == FIL_TYPE_TEMPORARY
	      || space->purpose == FIL_TYPE_IMPORT
	      || space->purpose == FIL_TYPE_TABLESPACE);
	ut_ad((space->purpose == FIL_TYPE_TEMPORARY)
	      == (space == fil_system.temp_space));
	page_t*	frame = NULL;
#ifdef UNIV_DEBUG
	buf_pool_t*	buf_pool = buf_pool_from_bpage(bpage);
	ut_ad(!buf_pool_mutex_own(buf_pool));
#endif /* UNIV_DEBUG */

	DBUG_PRINT("ib_buf", ("flush %s %u page %u:%u",
			      sync ? "sync" : "async", (unsigned) flush_type,
			      bpage->id.space(), bpage->id.page_no()));

	ut_ad(buf_page_in_file(bpage));

	/* We are not holding buf_pool->mutex or block_mutex here.
	Nevertheless, it is safe to access bpage, because it is
	io_fixed and oldest_modification != 0.  Thus, it cannot be
	relocated in the buffer pool or removed from flush_list or
	LRU_list. */
	ut_ad(!buf_pool_mutex_own(buf_pool));
	ut_ad(!buf_flush_list_mutex_own(buf_pool));
	ut_ad(!buf_page_get_mutex(bpage)->is_owned());
	ut_ad(buf_page_get_io_fix(bpage) == BUF_IO_WRITE);
	ut_ad(bpage->oldest_modification != 0);
	ut_ad(bpage->newest_modification != 0);

	/* Force the log to the disk before writing the modified block */
	if (!srv_read_only_mode) {
		log_write_up_to(bpage->newest_modification, true);
	}

	switch (buf_page_get_state(bpage)) {
	case BUF_BLOCK_POOL_WATCH:
	case BUF_BLOCK_ZIP_PAGE: /* The page should be dirty. */
	case BUF_BLOCK_NOT_USED:
	case BUF_BLOCK_READY_FOR_USE:
	case BUF_BLOCK_MEMORY:
	case BUF_BLOCK_REMOVE_HASH:
		ut_error;
		break;
	case BUF_BLOCK_ZIP_DIRTY:
		frame = bpage->zip.data;

		mach_write_to_8(frame + FIL_PAGE_LSN,
				bpage->newest_modification);

		ut_a(page_zip_verify_checksum(frame, bpage->size.physical()));
		break;
	case BUF_BLOCK_FILE_PAGE:
		frame = bpage->zip.data;
		if (!frame) {
			frame = ((buf_block_t*) bpage)->frame;
		}

		buf_flush_init_for_writing(
			reinterpret_cast<const buf_block_t*>(bpage),
			reinterpret_cast<const buf_block_t*>(bpage)->frame,
			bpage->zip.data ? &bpage->zip : NULL,
			bpage->newest_modification);
		break;
	}

	frame = buf_page_encrypt_before_write(space, bpage, frame);

	ut_ad(space->purpose == FIL_TYPE_TABLESPACE
	      || space->atomic_write_supported);
	if (!space->use_doublewrite()) {
		ulint	type = IORequest::WRITE | IORequest::DO_NOT_WAKE;

		IORequest	request(type, bpage);

		/* TODO: pass the tablespace to fil_io() */
		fil_io(request,
		       sync, bpage->id, bpage->size, 0, bpage->size.physical(),
		       frame, bpage);
	} else {
		ut_ad(!srv_read_only_mode);

		if (flush_type == BUF_FLUSH_SINGLE_PAGE) {
			buf_dblwr_write_single_page(bpage, sync);
		} else {
			ut_ad(!sync);
			buf_dblwr_add_to_batch(bpage);
		}
	}

	/* When doing single page flushing the IO is done synchronously
	and we flush the changes to disk only for the tablespace we
	are working on. */
	if (sync) {
		ut_ad(flush_type == BUF_FLUSH_SINGLE_PAGE);
		if (space->purpose != FIL_TYPE_TEMPORARY) {
			fil_flush(space);
		}

		/* The tablespace could already have been dropped,
		because fil_io(request, sync) would already have
		decremented the node->n_pending. However,
		buf_page_io_complete() only needs to look up the
		tablespace during read requests, not during writes. */
		ut_ad(buf_page_get_io_fix(bpage) == BUF_IO_WRITE);
#ifdef UNIV_DEBUG
		dberr_t err =
#endif
		/* true means we want to evict this page from the
		LRU list as well. */
		buf_page_io_complete(bpage, space->use_doublewrite(), true);

		ut_ad(err == DB_SUCCESS);
	}

	space->release_for_io();

	/* Increment the counter of I/O operations used
	for selecting LRU policy. */
	buf_LRU_stat_inc_io();
}

/********************************************************************//**
Writes a flushable page asynchronously from the buffer pool to a file.
NOTE: in simulated aio we must call
os_aio_simulated_wake_handler_threads after we have posted a batch of
writes! NOTE: buf_pool->mutex and buf_page_get_mutex(bpage) must be
held upon entering this function, and they will be released by this
function if it returns true.
@return TRUE if the page was flushed */
ibool
buf_flush_page(
/*===========*/
	buf_pool_t*	buf_pool,	/*!< in: buffer pool instance */
	buf_page_t*	bpage,		/*!< in: buffer control block */
	buf_flush_t	flush_type,	/*!< in: type of flush */
	bool		sync)		/*!< in: true if sync IO request */
{
	BPageMutex*	block_mutex;

	ut_ad(flush_type < BUF_FLUSH_N_TYPES);
	ut_ad(buf_pool_mutex_own(buf_pool));
	ut_ad(buf_page_in_file(bpage));
	ut_ad(!sync || flush_type == BUF_FLUSH_SINGLE_PAGE);

	block_mutex = buf_page_get_mutex(bpage);
	ut_ad(mutex_own(block_mutex));

	ut_ad(buf_flush_ready_for_flush(bpage, flush_type));

	bool	is_uncompressed;

	is_uncompressed = (buf_page_get_state(bpage) == BUF_BLOCK_FILE_PAGE);
	ut_ad(is_uncompressed == (block_mutex != &buf_pool->zip_mutex));

	ibool		flush;
	rw_lock_t*	rw_lock;
	bool		no_fix_count = bpage->buf_fix_count == 0;

	if (!is_uncompressed) {
		flush = TRUE;
		rw_lock = NULL;
	} else if (!(no_fix_count || flush_type == BUF_FLUSH_LIST)
		   || (!no_fix_count
		       && srv_shutdown_state <= SRV_SHUTDOWN_CLEANUP
		       && fsp_is_system_temporary(bpage->id.space()))) {
		/* This is a heuristic, to avoid expensive SX attempts. */
		/* For table residing in temporary tablespace sync is done
		using IO_FIX and so before scheduling for flush ensure that
		page is not fixed. */
		flush = FALSE;
	} else {
		rw_lock = &reinterpret_cast<buf_block_t*>(bpage)->lock;
		if (flush_type != BUF_FLUSH_LIST) {
			flush = rw_lock_sx_lock_nowait(rw_lock, BUF_IO_WRITE);
		} else {
			/* Will SX lock later */
			flush = TRUE;
		}
	}

	if (flush) {

		/* We are committed to flushing by the time we get here */

		buf_page_set_io_fix(bpage, BUF_IO_WRITE);

		buf_page_set_flush_type(bpage, flush_type);

		if (buf_pool->n_flush[flush_type] == 0) {
			os_event_reset(buf_pool->no_flush[flush_type]);
		}

		++buf_pool->n_flush[flush_type];
		ut_ad(buf_pool->n_flush[flush_type] != 0);

		mutex_exit(block_mutex);

		buf_pool_mutex_exit(buf_pool);

		if (flush_type == BUF_FLUSH_LIST
		    && is_uncompressed
		    && !rw_lock_sx_lock_nowait(rw_lock, BUF_IO_WRITE)) {

			if (!fsp_is_system_temporary(bpage->id.space())) {
				/* avoiding deadlock possibility involves
				doublewrite buffer, should flush it, because
				it might hold the another block->lock. */
				buf_dblwr_flush_buffered_writes();
			} else {
				buf_dblwr_sync_datafiles();
			}

			rw_lock_sx_lock_gen(rw_lock, BUF_IO_WRITE);
		}

		/* If there is an observer that want to know if the asynchronous
		flushing was sent then notify it.
		Note: we set flush observer to a page with x-latch, so we can
		guarantee that notify_flush and notify_remove are called in pair
		with s-latch on a uncompressed page. */
		if (bpage->flush_observer != NULL) {
			buf_pool_mutex_enter(buf_pool);

			bpage->flush_observer->notify_flush(buf_pool, bpage);

			buf_pool_mutex_exit(buf_pool);
		}

		/* Even though bpage is not protected by any mutex at this
		point, it is safe to access bpage, because it is io_fixed and
		oldest_modification != 0.  Thus, it cannot be relocated in the
		buffer pool or removed from flush_list or LRU_list. */

		buf_flush_write_block_low(bpage, flush_type, sync);
	}

	return(flush);
}

# if defined UNIV_DEBUG || defined UNIV_IBUF_DEBUG
/********************************************************************//**
Writes a flushable page asynchronously from the buffer pool to a file.
NOTE: buf_pool->mutex and block->mutex must be held upon entering this
function, and they will be released by this function after flushing.
This is loosely based on buf_flush_batch() and buf_flush_page().
@return TRUE if the page was flushed and the mutexes released */
ibool
buf_flush_page_try(
/*===============*/
	buf_pool_t*	buf_pool,	/*!< in/out: buffer pool instance */
	buf_block_t*	block)		/*!< in/out: buffer control block */
{
	ut_ad(buf_pool_mutex_own(buf_pool));
	ut_ad(buf_block_get_state(block) == BUF_BLOCK_FILE_PAGE);
	ut_ad(buf_page_mutex_own(block));

	if (!buf_flush_ready_for_flush(&block->page, BUF_FLUSH_SINGLE_PAGE)) {
		return(FALSE);
	}

	/* The following call will release the buffer pool and
	block mutex. */
	return(buf_flush_page(
			buf_pool, &block->page,
			BUF_FLUSH_SINGLE_PAGE, true));
}
# endif /* UNIV_DEBUG || UNIV_IBUF_DEBUG */

/** Check the page is in buffer pool and can be flushed.
@param[in]	page_id		page id
@param[in]	flush_type	BUF_FLUSH_LRU or BUF_FLUSH_LIST
@return true if the page can be flushed. */
static
bool
buf_flush_check_neighbor(
	const page_id_t		page_id,
	buf_flush_t		flush_type)
{
	buf_page_t*	bpage;
	buf_pool_t*	buf_pool = buf_pool_get(page_id);
	bool		ret;

	ut_ad(flush_type == BUF_FLUSH_LRU
	      || flush_type == BUF_FLUSH_LIST);

	buf_pool_mutex_enter(buf_pool);

	/* We only want to flush pages from this buffer pool. */
	bpage = buf_page_hash_get(buf_pool, page_id);

	if (!bpage) {

		buf_pool_mutex_exit(buf_pool);
		return(false);
	}

	ut_a(buf_page_in_file(bpage));

	/* We avoid flushing 'non-old' blocks in an LRU flush,
	because the flushed blocks are soon freed */

	ret = false;
	if (flush_type != BUF_FLUSH_LRU || buf_page_is_old(bpage)) {
		BPageMutex* block_mutex = buf_page_get_mutex(bpage);

		mutex_enter(block_mutex);
		if (buf_flush_ready_for_flush(bpage, flush_type)) {
			ret = true;
		}
		mutex_exit(block_mutex);
	}
	buf_pool_mutex_exit(buf_pool);

	return(ret);
}

/** Flushes to disk all flushable pages within the flush area.
@param[in]	page_id		page id
@param[in]	flush_type	BUF_FLUSH_LRU or BUF_FLUSH_LIST
@param[in]	n_flushed	number of pages flushed so far in this batch
@param[in]	n_to_flush	maximum number of pages we are allowed to flush
@return number of pages flushed */
static
ulint
buf_flush_try_neighbors(
	const page_id_t		page_id,
	buf_flush_t		flush_type,
	ulint			n_flushed,
	ulint			n_to_flush)
{
	ulint		i;
	ulint		low;
	ulint		high;
	ulint		count = 0;
	buf_pool_t*	buf_pool = buf_pool_get(page_id);

	ut_ad(flush_type == BUF_FLUSH_LRU || flush_type == BUF_FLUSH_LIST);

	if (UT_LIST_GET_LEN(buf_pool->LRU) < BUF_LRU_OLD_MIN_LEN
	    || srv_flush_neighbors == 0) {
		/* If there is little space or neighbor flushing is
		not enabled then just flush the victim. */
		low = page_id.page_no();
		high = page_id.page_no() + 1;
	} else {
		/* When flushed, dirty blocks are searched in
		neighborhoods of this size, and flushed along with the
		original page. */

		ulint	buf_flush_area;

		buf_flush_area	= ut_min(
			BUF_READ_AHEAD_AREA(buf_pool),
			buf_pool->curr_size / 16);

		low = (page_id.page_no() / buf_flush_area) * buf_flush_area;
		high = (page_id.page_no() / buf_flush_area + 1) * buf_flush_area;

		if (srv_flush_neighbors == 1) {
			/* adjust 'low' and 'high' to limit
			   for contiguous dirty area */
			if (page_id.page_no() > low) {
				for (i = page_id.page_no() - 1; i >= low; i--) {
					if (!buf_flush_check_neighbor(
						page_id_t(page_id.space(), i),
						flush_type)) {

						break;
					}

					if (i == low) {
						/* Avoid overwrap when low == 0
						and calling
						buf_flush_check_neighbor() with
						i == (ulint) -1 */
						i--;
						break;
					}
				}
				low = i + 1;
			}

			for (i = page_id.page_no() + 1;
			     i < high
			     && buf_flush_check_neighbor(
				     page_id_t(page_id.space(), i),
				     flush_type);
			     i++) {
				/* do nothing */
			}
			high = i;
		}
	}

	const ulint	space_size = fil_space_get_size(page_id.space());
	if (high > space_size) {
		high = space_size;
	}

	DBUG_PRINT("ib_buf", ("flush %u:%u..%u",
			      page_id.space(),
			      (unsigned) low, (unsigned) high));

	for (ulint i = low; i < high; i++) {
		buf_page_t*	bpage;

		if ((count + n_flushed) >= n_to_flush) {

			/* We have already flushed enough pages and
			should call it a day. There is, however, one
			exception. If the page whose neighbors we
			are flushing has not been flushed yet then
			we'll try to flush the victim that we
			selected originally. */
			if (i <= page_id.page_no()) {
				i = page_id.page_no();
			} else {
				break;
			}
		}

		const page_id_t	cur_page_id(page_id.space(), i);

		buf_pool = buf_pool_get(cur_page_id);

		buf_pool_mutex_enter(buf_pool);

		/* We only want to flush pages from this buffer pool. */
		bpage = buf_page_hash_get(buf_pool, cur_page_id);

		if (bpage == NULL) {

			buf_pool_mutex_exit(buf_pool);
			continue;
		}

		ut_a(buf_page_in_file(bpage));

		/* We avoid flushing 'non-old' blocks in an LRU flush,
		because the flushed blocks are soon freed */

		if (flush_type != BUF_FLUSH_LRU
		    || i == page_id.page_no()
		    || buf_page_is_old(bpage)) {

			BPageMutex* block_mutex = buf_page_get_mutex(bpage);

			mutex_enter(block_mutex);

			if (buf_flush_ready_for_flush(bpage, flush_type)
			    && (i == page_id.page_no()
				|| bpage->buf_fix_count == 0)) {

				/* We also try to flush those
				neighbors != offset */

				if (buf_flush_page(
					buf_pool, bpage, flush_type, false)) {

					++count;
				} else {
					mutex_exit(block_mutex);
					buf_pool_mutex_exit(buf_pool);
				}

				continue;
			} else {
				mutex_exit(block_mutex);
			}
		}
		buf_pool_mutex_exit(buf_pool);
	}

	if (count > 1) {
		MONITOR_INC_VALUE_CUMULATIVE(
			MONITOR_FLUSH_NEIGHBOR_TOTAL_PAGE,
			MONITOR_FLUSH_NEIGHBOR_COUNT,
			MONITOR_FLUSH_NEIGHBOR_PAGES,
			(count - 1));
	}

	return(count);
}

/** Check if the block is modified and ready for flushing.
If the the block is ready to flush then flush the page and try o flush
its neighbors.
@param[in]	bpage		buffer control block,
must be buf_page_in_file(bpage)
@param[in]	flush_type	BUF_FLUSH_LRU or BUF_FLUSH_LIST
@param[in]	n_to_flush	number of pages to flush
@param[in,out]	count		number of pages flushed
@return TRUE if buf_pool mutex was released during this function.
This does not guarantee that some pages were written as well.
Number of pages written are incremented to the count. */
static
bool
buf_flush_page_and_try_neighbors(
	buf_page_t*		bpage,
	buf_flush_t		flush_type,
	ulint			n_to_flush,
	ulint*			count)
{
#ifdef UNIV_DEBUG
	buf_pool_t*	buf_pool = buf_pool_from_bpage(bpage);

	ut_ad(buf_pool_mutex_own(buf_pool));
#endif /* UNIV_DEBUG */

	bool		flushed;
	BPageMutex*	block_mutex = buf_page_get_mutex(bpage);

	mutex_enter(block_mutex);

	ut_a(buf_page_in_file(bpage));

	if (buf_flush_ready_for_flush(bpage, flush_type)) {
		buf_pool_t*	buf_pool;

		buf_pool = buf_pool_from_bpage(bpage);

		const page_id_t	page_id = bpage->id;

		mutex_exit(block_mutex);

		buf_pool_mutex_exit(buf_pool);

		/* Try to flush also all the neighbors */
		*count += buf_flush_try_neighbors(
			page_id, flush_type, *count, n_to_flush);

		buf_pool_mutex_enter(buf_pool);
		flushed = TRUE;
	} else {
		mutex_exit(block_mutex);

		flushed = false;
	}

	ut_ad(buf_pool_mutex_own(buf_pool));

	return(flushed);
}

/*******************************************************************//**
This utility moves the uncompressed frames of pages to the free list.
Note that this function does not actually flush any data to disk. It
just detaches the uncompressed frames from the compressed pages at the
tail of the unzip_LRU and puts those freed frames in the free list.
Note that it is a best effort attempt and it is not guaranteed that
after a call to this function there will be 'max' blocks in the free
list.
@return number of blocks moved to the free list. */
static
ulint
buf_free_from_unzip_LRU_list_batch(
/*===============================*/
	buf_pool_t*	buf_pool,	/*!< in: buffer pool instance */
	ulint		max)		/*!< in: desired number of
					blocks in the free_list */
{
	ulint		scanned = 0;
	ulint		count = 0;
	ulint		free_len = UT_LIST_GET_LEN(buf_pool->free);
	ulint		lru_len = UT_LIST_GET_LEN(buf_pool->unzip_LRU);

	ut_ad(buf_pool_mutex_own(buf_pool));

	buf_block_t*	block = UT_LIST_GET_LAST(buf_pool->unzip_LRU);

	while (block != NULL
	       && count < max
	       && free_len < srv_LRU_scan_depth
	       && lru_len > UT_LIST_GET_LEN(buf_pool->LRU) / 10) {

		++scanned;
		if (buf_LRU_free_page(&block->page, false)) {
			/* Block was freed. buf_pool->mutex potentially
			released and reacquired */
			++count;
			block = UT_LIST_GET_LAST(buf_pool->unzip_LRU);

		} else {

			block = UT_LIST_GET_PREV(unzip_LRU, block);
		}

		free_len = UT_LIST_GET_LEN(buf_pool->free);
		lru_len = UT_LIST_GET_LEN(buf_pool->unzip_LRU);
	}

	ut_ad(buf_pool_mutex_own(buf_pool));

	if (scanned) {
		MONITOR_INC_VALUE_CUMULATIVE(
			MONITOR_LRU_BATCH_SCANNED,
			MONITOR_LRU_BATCH_SCANNED_NUM_CALL,
			MONITOR_LRU_BATCH_SCANNED_PER_CALL,
			scanned);
	}

	return(count);
}

/*******************************************************************//**
This utility flushes dirty blocks from the end of the LRU list.
The calling thread is not allowed to own any latches on pages!
It attempts to make 'max' blocks available in the free list. Note that
it is a best effort attempt and it is not guaranteed that after a call
to this function there will be 'max' blocks in the free list.*/

void
buf_flush_LRU_list_batch(
/*=====================*/
	buf_pool_t*	buf_pool,	/*!< in: buffer pool instance */
	ulint		max,		/*!< in: desired number of
					blocks in the free_list */
	flush_counters_t*	n)	/*!< out: flushed/evicted page
					counts */
{
	buf_page_t*	bpage;
	ulint		scanned = 0;
	ulint		free_len = UT_LIST_GET_LEN(buf_pool->free);
	ulint		lru_len = UT_LIST_GET_LEN(buf_pool->LRU);
	ulint		withdraw_depth = 0;

	n->flushed = 0;
	n->evicted = 0;
	n->unzip_LRU_evicted = 0;
	ut_ad(buf_pool_mutex_own(buf_pool));
	if (buf_pool->curr_size < buf_pool->old_size
	    && buf_pool->withdraw_target > 0) {
		withdraw_depth = buf_pool->withdraw_target
				 - UT_LIST_GET_LEN(buf_pool->withdraw);
	}

	for (bpage = UT_LIST_GET_LAST(buf_pool->LRU);
	     bpage != NULL && n->flushed + n->evicted < max
	     && free_len < srv_LRU_scan_depth + withdraw_depth
	     && lru_len > BUF_LRU_MIN_LEN;
	     ++scanned,
	     bpage = buf_pool->lru_hp.get()) {

		buf_page_t* prev = UT_LIST_GET_PREV(LRU, bpage);
		buf_pool->lru_hp.set(prev);

		BPageMutex*	block_mutex = buf_page_get_mutex(bpage);

		mutex_enter(block_mutex);

		if (buf_flush_ready_for_replace(bpage)) {
			/* block is ready for eviction i.e., it is
			clean and is not IO-fixed or buffer fixed. */
			mutex_exit(block_mutex);
			if (buf_LRU_free_page(bpage, true)) {
				++n->evicted;
			}
		} else if (buf_flush_ready_for_flush(bpage, BUF_FLUSH_LRU)) {
			/* Block is ready for flush. Dispatch an IO
			request. The IO helper thread will put it on
			free list in IO completion routine. */
			mutex_exit(block_mutex);
			buf_flush_page_and_try_neighbors(
				bpage, BUF_FLUSH_LRU, max, &n->flushed);
		} else {
			/* Can't evict or dispatch this block. Go to
			previous. */
			ut_ad(buf_pool->lru_hp.is_hp(prev));
			mutex_exit(block_mutex);
		}

		ut_ad(!mutex_own(block_mutex));
		ut_ad(buf_pool_mutex_own(buf_pool));

		free_len = UT_LIST_GET_LEN(buf_pool->free);
		lru_len = UT_LIST_GET_LEN(buf_pool->LRU);
	}

	buf_pool->lru_hp.set(NULL);

	/* We keep track of all flushes happening as part of LRU
	flush. When estimating the desired rate at which flush_list
	should be flushed, we factor in this value. */
	buf_lru_flush_page_count += n->flushed;

	ut_ad(buf_pool_mutex_own(buf_pool));

	if (n->evicted) {
		MONITOR_INC_VALUE_CUMULATIVE(
			MONITOR_LRU_BATCH_EVICT_TOTAL_PAGE,
			MONITOR_LRU_BATCH_EVICT_COUNT,
			MONITOR_LRU_BATCH_EVICT_PAGES,
			n->evicted);
	}

	if (scanned) {
		MONITOR_INC_VALUE_CUMULATIVE(
			MONITOR_LRU_BATCH_SCANNED,
			MONITOR_LRU_BATCH_SCANNED_NUM_CALL,
			MONITOR_LRU_BATCH_SCANNED_PER_CALL,
			scanned);
	}
}

/*******************************************************************//**
Flush and move pages from LRU or unzip_LRU list to the free list.
Whether LRU or unzip_LRU is used depends on the state of the system.*/

static
void
buf_do_LRU_batch(
/*=============*/
	buf_pool_t*	buf_pool,	/*!< in: buffer pool instance */
	ulint		max,		/*!< in: desired number of
					blocks in the free_list */
	flush_counters_t*	n)	/*!< out: flushed/evicted page
					counts */
{
	if (buf_LRU_evict_from_unzip_LRU(buf_pool)) {
		n->unzip_LRU_evicted = buf_free_from_unzip_LRU_list_batch(buf_pool, max);
	} else {
		n->unzip_LRU_evicted = 0;
	}

	if (max > n->unzip_LRU_evicted) {
		buf_flush_LRU_list_batch(buf_pool, max - n->unzip_LRU_evicted, n);
	} else {
		n->evicted = 0;
		n->flushed = 0;
	}

	/* Add evicted pages from unzip_LRU to the evicted pages from
	the simple LRU. */
	n->evicted += n->unzip_LRU_evicted;
}

/** This utility flushes dirty blocks from the end of the flush_list.
The calling thread is not allowed to own any latches on pages!
@param[in]	buf_pool	buffer pool instance
@param[in]	min_n		wished minimum mumber of blocks flushed (it is
not guaranteed that the actual number is that big, though)
@param[in]	lsn_limit	all blocks whose oldest_modification is smaller
than this should be flushed (if their number does not exceed min_n)
@return number of blocks for which the write request was queued;
ULINT_UNDEFINED if there was a flush of the same type already
running */
static
ulint
buf_do_flush_list_batch(
	buf_pool_t*		buf_pool,
	ulint			min_n,
	lsn_t			lsn_limit)
{
	ulint		count = 0;
	ulint		scanned = 0;

	ut_ad(buf_pool_mutex_own(buf_pool));

	/* Start from the end of the list looking for a suitable
	block to be flushed. */
	buf_flush_list_mutex_enter(buf_pool);
	ulint len = UT_LIST_GET_LEN(buf_pool->flush_list);

	/* In order not to degenerate this scan to O(n*n) we attempt
	to preserve pointer of previous block in the flush list. To do
	so we declare it a hazard pointer. Any thread working on the
	flush list must check the hazard pointer and if it is removing
	the same block then it must reset it. */
	for (buf_page_t* bpage = UT_LIST_GET_LAST(buf_pool->flush_list);
	     count < min_n && bpage != NULL && len > 0
	     && bpage->oldest_modification < lsn_limit;
	     bpage = buf_pool->flush_hp.get(),
	     ++scanned) {

		buf_page_t*	prev;

		ut_a(bpage->oldest_modification > 0);
		ut_ad(bpage->in_flush_list);

		prev = UT_LIST_GET_PREV(list, bpage);
		buf_pool->flush_hp.set(prev);
		buf_flush_list_mutex_exit(buf_pool);

#ifdef UNIV_DEBUG
		bool flushed =
#endif /* UNIV_DEBUG */
		buf_flush_page_and_try_neighbors(
			bpage, BUF_FLUSH_LIST, min_n, &count);

		buf_flush_list_mutex_enter(buf_pool);

		ut_ad(flushed || buf_pool->flush_hp.is_hp(prev));

		--len;
	}

	buf_pool->flush_hp.set(NULL);
	buf_flush_list_mutex_exit(buf_pool);

	if (scanned) {
		MONITOR_INC_VALUE_CUMULATIVE(
			MONITOR_FLUSH_BATCH_SCANNED,
			MONITOR_FLUSH_BATCH_SCANNED_NUM_CALL,
			MONITOR_FLUSH_BATCH_SCANNED_PER_CALL,
			scanned);
	}

	if (count) {
		MONITOR_INC_VALUE_CUMULATIVE(
			MONITOR_FLUSH_BATCH_TOTAL_PAGE,
			MONITOR_FLUSH_BATCH_COUNT,
			MONITOR_FLUSH_BATCH_PAGES,
			count);
	}

	ut_ad(buf_pool_mutex_own(buf_pool));

	return(count);
}

/** This utility flushes dirty blocks from the end of the LRU list or
flush_list.
NOTE 1: in the case of an LRU flush the calling thread may own latches to
pages: to avoid deadlocks, this function must be written so that it cannot
end up waiting for these latches! NOTE 2: in the case of a flush list flush,
the calling thread is not allowed to own any latches on pages!
@param[in]	buf_pool	buffer pool instance
@param[in]	flush_type	BUF_FLUSH_LRU or BUF_FLUSH_LIST; if
BUF_FLUSH_LIST, then the caller must not own any latches on pages
@param[in]	min_n		wished minimum mumber of blocks flushed (it is
not guaranteed that the actual number is that big, though)
@param[in]	lsn_limit	in the case of BUF_FLUSH_LIST all blocks whose
oldest_modification is smaller than this should be flushed (if their number
does not exceed min_n), otherwise ignored */
static
void
buf_flush_batch(
	buf_pool_t*		buf_pool,
	buf_flush_t		flush_type,
	ulint			min_n,
	lsn_t			lsn_limit,
	flush_counters_t*	n)	/*!< out: flushed/evicted page
					counts  */
{
	ut_ad(flush_type == BUF_FLUSH_LRU || flush_type == BUF_FLUSH_LIST);
	ut_ad(flush_type == BUF_FLUSH_LRU
	      || !sync_check_iterate(dict_sync_check()));

	buf_pool_mutex_enter(buf_pool);

	/* Note: The buffer pool mutex is released and reacquired within
	the flush functions. */
	switch (flush_type) {
	case BUF_FLUSH_LRU:
		buf_do_LRU_batch(buf_pool, min_n, n);
		break;
	case BUF_FLUSH_LIST:
		n->flushed = buf_do_flush_list_batch(buf_pool, min_n, lsn_limit);
		n->evicted = 0;
		break;
	default:
		ut_error;
	}

	buf_pool_mutex_exit(buf_pool);

	DBUG_LOG("ib_buf", "flush " << flush_type << " completed");
}

/******************************************************************//**
Gather the aggregated stats for both flush list and LRU list flushing.
@param page_count_flush	number of pages flushed from the end of the flush_list
@param page_count_LRU	number of pages flushed from the end of the LRU list
*/
static
void
buf_flush_stats(
/*============*/
	ulint		page_count_flush,
	ulint		page_count_LRU)
{
	DBUG_PRINT("ib_buf", ("flush completed, from flush_list %u pages, "
			      "from LRU_list %u pages",
			      unsigned(page_count_flush),
			      unsigned(page_count_LRU)));

	srv_stats.buf_pool_flushed.add(page_count_flush + page_count_LRU);
}

/******************************************************************//**
Start a buffer flush batch for LRU or flush list */
static
ibool
buf_flush_start(
/*============*/
	buf_pool_t*	buf_pool,	/*!< buffer pool instance */
	buf_flush_t	flush_type)	/*!< in: BUF_FLUSH_LRU
					or BUF_FLUSH_LIST */
{
	ut_ad(flush_type == BUF_FLUSH_LRU || flush_type == BUF_FLUSH_LIST);

	buf_pool_mutex_enter(buf_pool);

	if (buf_pool->n_flush[flush_type] > 0
	   || buf_pool->init_flush[flush_type] == TRUE) {

		/* There is already a flush batch of the same type running */

		buf_pool_mutex_exit(buf_pool);

		return(FALSE);
	}

	buf_pool->init_flush[flush_type] = TRUE;

	os_event_reset(buf_pool->no_flush[flush_type]);

	buf_pool_mutex_exit(buf_pool);

	return(TRUE);
}

/******************************************************************//**
End a buffer flush batch for LRU or flush list */
static
void
buf_flush_end(
/*==========*/
	buf_pool_t*	buf_pool,	/*!< buffer pool instance */
	buf_flush_t	flush_type)	/*!< in: BUF_FLUSH_LRU
					or BUF_FLUSH_LIST */
{
	buf_pool_mutex_enter(buf_pool);

	buf_pool->init_flush[flush_type] = FALSE;

	buf_pool->try_LRU_scan = TRUE;

	if (buf_pool->n_flush[flush_type] == 0) {

		/* The running flush batch has ended */

		os_event_set(buf_pool->no_flush[flush_type]);
	}

	buf_pool_mutex_exit(buf_pool);

	if (!srv_read_only_mode) {
		buf_dblwr_flush_buffered_writes();
	} else {
		os_aio_simulated_wake_handler_threads();
	}
}

/******************************************************************//**
Waits until a flush batch of the given type ends */
void
buf_flush_wait_batch_end(
/*=====================*/
	buf_pool_t*	buf_pool,	/*!< buffer pool instance */
	buf_flush_t	type)		/*!< in: BUF_FLUSH_LRU
					or BUF_FLUSH_LIST */
{
	ut_ad(type == BUF_FLUSH_LRU || type == BUF_FLUSH_LIST);

	if (buf_pool == NULL) {
		ulint	i;

		for (i = 0; i < srv_buf_pool_instances; ++i) {
			buf_pool_t*	buf_pool;

			buf_pool = buf_pool_from_array(i);

			thd_wait_begin(NULL, THD_WAIT_DISKIO);
			os_event_wait(buf_pool->no_flush[type]);
			thd_wait_end(NULL);
		}
	} else {
		thd_wait_begin(NULL, THD_WAIT_DISKIO);
		os_event_wait(buf_pool->no_flush[type]);
		thd_wait_end(NULL);
	}
}

/** Do flushing batch of a given type.
NOTE: The calling thread is not allowed to own any latches on pages!
@param[in,out]	buf_pool	buffer pool instance
@param[in]	type		flush type
@param[in]	min_n		wished minimum mumber of blocks flushed
(it is not guaranteed that the actual number is that big, though)
@param[in]	lsn_limit	in the case BUF_FLUSH_LIST all blocks whose
oldest_modification is smaller than this should be flushed (if their number
does not exceed min_n), otherwise ignored
@param[out]	n_processed	the number of pages which were processed is
passed back to caller. Ignored if NULL
@retval true	if a batch was queued successfully.
@retval false	if another batch of same type was already running. */
bool
buf_flush_do_batch(
	buf_pool_t*		buf_pool,
	buf_flush_t		type,
	ulint			min_n,
	lsn_t			lsn_limit,
	flush_counters_t*	n)
{
	ut_ad(type == BUF_FLUSH_LRU || type == BUF_FLUSH_LIST);

	if (n != NULL) {
		n->flushed = 0;
	}

	if (!buf_flush_start(buf_pool, type)) {
		return(false);
	}

	buf_flush_batch(buf_pool, type, min_n, lsn_limit, n);

	buf_flush_end(buf_pool, type);

	return(true);
}
/**
Waits until a flush batch of the given lsn ends
@param[in]	new_oldest	target oldest_modified_lsn to wait for */

void
buf_flush_wait_flushed(
	lsn_t		new_oldest)
{
	for (ulint i = 0; i < srv_buf_pool_instances; ++i) {
		buf_pool_t*	buf_pool;
		lsn_t		oldest;

		buf_pool = buf_pool_from_array(i);

		for (;;) {
			/* We don't need to wait for fsync of the flushed
			blocks, because anyway we need fsync to make chekpoint.
			So, we don't need to wait for the batch end here. */

			buf_flush_list_mutex_enter(buf_pool);

			buf_page_t*	bpage;

			/* We don't need to wait for system temporary pages */
			for (bpage = UT_LIST_GET_LAST(buf_pool->flush_list);
			     bpage != NULL
				&& fsp_is_system_temporary(bpage->id.space());
			     bpage = UT_LIST_GET_PREV(list, bpage)) {
				/* Do nothing. */
			}

			if (bpage != NULL) {
				ut_ad(bpage->in_flush_list);
				oldest = bpage->oldest_modification;
			} else {
				oldest = 0;
			}

			buf_flush_list_mutex_exit(buf_pool);

			if (oldest == 0 || oldest >= new_oldest) {
				break;
			}

			/* sleep and retry */
			os_thread_sleep(buf_flush_wait_flushed_sleep_time);

			MONITOR_INC(MONITOR_FLUSH_SYNC_WAITS);
		}
	}
}

/** This utility flushes dirty blocks from the end of the flush list of all
buffer pool instances.
NOTE: The calling thread is not allowed to own any latches on pages!
@param[in]	min_n		wished minimum mumber of blocks flushed (it is
not guaranteed that the actual number is that big, though)
@param[in]	lsn_limit	in the case BUF_FLUSH_LIST all blocks whose
oldest_modification is smaller than this should be flushed (if their number
does not exceed min_n), otherwise ignored
@param[out]	n_processed	the number of pages which were processed is
passed back to caller. Ignored if NULL.
@return true if a batch was queued successfully for each buffer pool
instance. false if another batch of same type was already running in
at least one of the buffer pool instance */
bool
buf_flush_lists(
	ulint			min_n,
	lsn_t			lsn_limit,
	ulint*			n_processed)
{
	ulint		i;
	ulint		n_flushed = 0;
	bool		success = true;

	if (n_processed) {
		*n_processed = 0;
	}

	if (min_n != ULINT_MAX) {
		/* Ensure that flushing is spread evenly amongst the
		buffer pool instances. When min_n is ULINT_MAX
		we need to flush everything up to the lsn limit
		so no limit here. */
		min_n = (min_n + srv_buf_pool_instances - 1)
			 / srv_buf_pool_instances;
	}

	/* Flush to lsn_limit in all buffer pool instances */
	for (i = 0; i < srv_buf_pool_instances; i++) {
		buf_pool_t*		buf_pool;
		flush_counters_t	n;

		memset(&n, 0, sizeof(flush_counters_t));
		buf_pool = buf_pool_from_array(i);

		if (!buf_flush_do_batch(buf_pool,
					BUF_FLUSH_LIST,
					min_n,
					lsn_limit,
					&n)) {
			/* We have two choices here. If lsn_limit was
			specified then skipping an instance of buffer
			pool means we cannot guarantee that all pages
			up to lsn_limit has been flushed. We can
			return right now with failure or we can try
			to flush remaining buffer pools up to the
			lsn_limit. We attempt to flush other buffer
			pools based on the assumption that it will
			help in the retry which will follow the
			failure. */
			success = false;

		}

		n_flushed += n.flushed;
	}

	if (n_flushed) {
		buf_flush_stats(n_flushed, 0);
		if (n_processed) {
			*n_processed = n_flushed;
		}
	}

	return(success);
}

/******************************************************************//**
This function picks up a single page from the tail of the LRU
list, flushes it (if it is dirty), removes it from page_hash and LRU
list and puts it on the free list. It is called from user threads when
they are unable to find a replaceable page at the tail of the LRU
list i.e.: when the background LRU flushing in the page_cleaner thread
is not fast enough to keep pace with the workload.
@return true if success. */
bool
buf_flush_single_page_from_LRU(
/*===========================*/
	buf_pool_t*	buf_pool)	/*!< in/out: buffer pool instance */
{
	ulint		scanned;
	buf_page_t*	bpage;
	ibool		freed;

	buf_pool_mutex_enter(buf_pool);

	for (bpage = buf_pool->single_scan_itr.start(), scanned = 0,
	     freed = false;
	     bpage != NULL;
	     ++scanned, bpage = buf_pool->single_scan_itr.get()) {

		ut_ad(buf_pool_mutex_own(buf_pool));

		buf_page_t*	prev = UT_LIST_GET_PREV(LRU, bpage);
		buf_pool->single_scan_itr.set(prev);
		BPageMutex*	block_mutex;

		block_mutex = buf_page_get_mutex(bpage);

		mutex_enter(block_mutex);

		if (buf_flush_ready_for_replace(bpage)) {
			/* block is ready for eviction i.e., it is
			clean and is not IO-fixed or buffer fixed. */
			mutex_exit(block_mutex);

			if (buf_LRU_free_page(bpage, true)) {
				buf_pool_mutex_exit(buf_pool);
				freed = true;
				break;
			}

		} else if (buf_flush_ready_for_flush(
				   bpage, BUF_FLUSH_SINGLE_PAGE)) {

			/* Block is ready for flush. Try and dispatch an IO
			request. We'll put it on free list in IO completion
			routine if it is not buffer fixed. The following call
			will release the buffer pool and block mutex.

			Note: There is no guarantee that this page has actually
			been freed, only that it has been flushed to disk */

			freed = buf_flush_page(
				buf_pool, bpage, BUF_FLUSH_SINGLE_PAGE, true);

			if (freed) {
				break;
			}

			mutex_exit(block_mutex);
		} else {
			mutex_exit(block_mutex);
		}
		ut_ad(!mutex_own(block_mutex));
	}
	if (!freed) {
		/* Can't find a single flushable page. */
		ut_ad(!bpage);
		buf_pool_mutex_exit(buf_pool);
	}

	if (scanned) {
		MONITOR_INC_VALUE_CUMULATIVE(
			MONITOR_LRU_SINGLE_FLUSH_SCANNED,
			MONITOR_LRU_SINGLE_FLUSH_SCANNED_NUM_CALL,
			MONITOR_LRU_SINGLE_FLUSH_SCANNED_PER_CALL,
			scanned);
	}

	ut_ad(!buf_pool_mutex_own(buf_pool));
	return(freed);
}

/**
Clears up tail of the LRU list of a given buffer pool instance:
* Put replaceable pages at the tail of LRU to the free list
* Flush dirty pages at the tail of LRU to the disk
The depth to which we scan each buffer pool is controlled by dynamic
config parameter innodb_LRU_scan_depth.
@param buf_pool buffer pool instance
@return total pages flushed */
static
ulint
buf_flush_LRU_list(
	buf_pool_t*	buf_pool)
{
	ulint	scan_depth, withdraw_depth;
	flush_counters_t	n;

	memset(&n, 0, sizeof(flush_counters_t));

	ut_ad(buf_pool);
	/* srv_LRU_scan_depth can be arbitrarily large value.
	We cap it with current LRU size. */
	buf_pool_mutex_enter(buf_pool);
	scan_depth = UT_LIST_GET_LEN(buf_pool->LRU);
	if (buf_pool->curr_size < buf_pool->old_size
	    && buf_pool->withdraw_target > 0) {
		withdraw_depth = buf_pool->withdraw_target
				 - UT_LIST_GET_LEN(buf_pool->withdraw);
	} else {
		withdraw_depth = 0;
	}
	buf_pool_mutex_exit(buf_pool);
	if (withdraw_depth > srv_LRU_scan_depth) {
		scan_depth = ut_min(withdraw_depth, scan_depth);
	} else {
		scan_depth = ut_min(static_cast<ulint>(srv_LRU_scan_depth),
				    scan_depth);
	}
	/* Currently one of page_cleaners is the only thread
	that can trigger an LRU flush at the same time.
	So, it is not possible that a batch triggered during
	last iteration is still running, */
	buf_flush_do_batch(buf_pool, BUF_FLUSH_LRU, scan_depth,
			   0, &n);

	return(n.flushed);
}

/*********************************************************************//**
Wait for any possible LRU flushes that are in progress to end. */
void
buf_flush_wait_LRU_batch_end(void)
/*==============================*/
{
	for (ulint i = 0; i < srv_buf_pool_instances; i++) {
		buf_pool_t*	buf_pool;

		buf_pool = buf_pool_from_array(i);

		buf_pool_mutex_enter(buf_pool);

		if (buf_pool->n_flush[BUF_FLUSH_LRU] > 0
		   || buf_pool->init_flush[BUF_FLUSH_LRU]) {

			buf_pool_mutex_exit(buf_pool);
			buf_flush_wait_batch_end(buf_pool, BUF_FLUSH_LRU);
		} else {
			buf_pool_mutex_exit(buf_pool);
		}
	}
}

/*********************************************************************//**
Calculates if flushing is required based on number of dirty pages in
the buffer pool.
@return percent of io_capacity to flush to manage dirty page ratio */
static
ulint
af_get_pct_for_dirty()
/*==================*/
{
	double	dirty_pct = buf_get_modified_ratio_pct();

	if (dirty_pct == 0.0) {
		/* No pages modified */
		return(0);
	}

	ut_a(srv_max_dirty_pages_pct_lwm
	     <= srv_max_buf_pool_modified_pct);

	if (srv_max_dirty_pages_pct_lwm == 0) {
		/* The user has not set the option to preflush dirty
		pages as we approach the high water mark. */
		if (dirty_pct >= srv_max_buf_pool_modified_pct) {
			/* We have crossed the high water mark of dirty
			pages In this case we start flushing at 100% of
			innodb_io_capacity. */
			return(100);
		}
	} else if (dirty_pct >= srv_max_dirty_pages_pct_lwm) {
		/* We should start flushing pages gradually. */
		return(static_cast<ulint>((dirty_pct * 100)
		       / (srv_max_buf_pool_modified_pct + 1)));
	}

	return(0);
}

/*********************************************************************//**
Calculates if flushing is required based on redo generation rate.
@return percent of io_capacity to flush to manage redo space */
static
ulint
af_get_pct_for_lsn(
/*===============*/
	lsn_t	age)	/*!< in: current age of LSN. */
{
	lsn_t	max_async_age;
	lsn_t	lsn_age_factor;
	lsn_t	af_lwm = (lsn_t) ((srv_adaptive_flushing_lwm
			* log_get_capacity()) / 100);

	if (age < af_lwm) {
		/* No adaptive flushing. */
		return(0);
	}

	max_async_age = log_get_max_modified_age_async();

	if (age < max_async_age && !srv_adaptive_flushing) {
		/* We have still not reached the max_async point and
		the user has disabled adaptive flushing. */
		return(0);
	}

	/* If we are here then we know that either:
	1) User has enabled adaptive flushing
	2) User may have disabled adaptive flushing but we have reached
	max_async_age. */
	lsn_age_factor = (age * 100) / max_async_age;

	ut_ad(srv_max_io_capacity >= srv_io_capacity);
	return(static_cast<ulint>(
		((srv_max_io_capacity / srv_io_capacity)
		* (lsn_age_factor * sqrt((double)lsn_age_factor)))
		/ 7.5));
}

/*********************************************************************//**
This function is called approximately once every second by the
page_cleaner thread. Based on various factors it decides if there is a
need to do flushing.
@return number of pages recommended to be flushed
@param lsn_limit	pointer to return LSN up to which flushing must happen
@param last_pages_in	the number of pages flushed by the last flush_list
			flushing. */
static
ulint
page_cleaner_flush_pages_recommendation(
/*====================================*/
	lsn_t*	lsn_limit,
	ulint	last_pages_in)
{
	static	lsn_t		prev_lsn = 0;
	static	ulint		sum_pages = 0;
	static	ulint		avg_page_rate = 0;
	static	ulint		n_iterations = 0;
	static	time_t		prev_time;
	lsn_t			oldest_lsn;
	lsn_t			cur_lsn;
	lsn_t			age;
	lsn_t			lsn_rate;
	ulint			n_pages = 0;
	ulint			pct_for_dirty = 0;
	ulint			pct_for_lsn = 0;
	ulint			pct_total = 0;

	cur_lsn = log_get_lsn_nowait();

	/* log_get_lsn_nowait tries to get log_sys.mutex with
	mutex_enter_nowait, if this does not succeed function
	returns 0, do not use that value to update stats. */
	if (cur_lsn == 0) {
		return(0);
	}

	if (prev_lsn == 0) {
		/* First time around. */
		prev_lsn = cur_lsn;
		prev_time = time(NULL);
		return(0);
	}

	if (prev_lsn == cur_lsn) {
		return(0);
	}

	sum_pages += last_pages_in;

	time_t	curr_time = time(NULL);
	double	time_elapsed = difftime(curr_time, prev_time);

	/* We update our variables every srv_flushing_avg_loops
	iterations to smooth out transition in workload. */
	if (++n_iterations >= srv_flushing_avg_loops
	    || time_elapsed >= srv_flushing_avg_loops) {

		if (time_elapsed < 1) {
			time_elapsed = 1;
		}

		avg_page_rate = static_cast<ulint>(
			((static_cast<double>(sum_pages)
			  / time_elapsed)
			 + avg_page_rate) / 2);

		/* How much LSN we have generated since last call. */
		lsn_rate = static_cast<lsn_t>(
			static_cast<double>(cur_lsn - prev_lsn)
			/ time_elapsed);

		lsn_avg_rate = (lsn_avg_rate + lsn_rate) / 2;

		/* aggregate stats of all slots */
		mutex_enter(&page_cleaner.mutex);

		ulint	flush_tm = page_cleaner.flush_time;
		ulint	flush_pass = page_cleaner.flush_pass;

		page_cleaner.flush_time = 0;
		page_cleaner.flush_pass = 0;

		ulint	lru_tm = 0;
		ulint	list_tm = 0;
		ulint	lru_pass = 0;
		ulint	list_pass = 0;

		for (ulint i = 0; i < page_cleaner.n_slots; i++) {
			page_cleaner_slot_t*	slot;

			slot = &page_cleaner.slots[i];

			lru_tm    += slot->flush_lru_time;
			lru_pass  += slot->flush_lru_pass;
			list_tm   += slot->flush_list_time;
			list_pass += slot->flush_list_pass;

			slot->flush_lru_time  = 0;
			slot->flush_lru_pass  = 0;
			slot->flush_list_time = 0;
			slot->flush_list_pass = 0;
		}

		mutex_exit(&page_cleaner.mutex);

		/* minimum values are 1, to avoid dividing by zero. */
		if (lru_tm < 1) {
			lru_tm = 1;
		}
		if (list_tm < 1) {
			list_tm = 1;
		}
		if (flush_tm < 1) {
			flush_tm = 1;
		}

		if (lru_pass < 1) {
			lru_pass = 1;
		}
		if (list_pass < 1) {
			list_pass = 1;
		}
		if (flush_pass < 1) {
			flush_pass = 1;
		}

		MONITOR_SET(MONITOR_FLUSH_ADAPTIVE_AVG_TIME_SLOT,
			    list_tm / list_pass);
		MONITOR_SET(MONITOR_LRU_BATCH_FLUSH_AVG_TIME_SLOT,
			    lru_tm  / lru_pass);

		MONITOR_SET(MONITOR_FLUSH_ADAPTIVE_AVG_TIME_THREAD,
			    list_tm / (srv_n_page_cleaners * flush_pass));
		MONITOR_SET(MONITOR_LRU_BATCH_FLUSH_AVG_TIME_THREAD,
			    lru_tm / (srv_n_page_cleaners * flush_pass));
		MONITOR_SET(MONITOR_FLUSH_ADAPTIVE_AVG_TIME_EST,
			    flush_tm * list_tm / flush_pass
			    / (list_tm + lru_tm));
		MONITOR_SET(MONITOR_LRU_BATCH_FLUSH_AVG_TIME_EST,
			    flush_tm * lru_tm / flush_pass
			    / (list_tm + lru_tm));
		MONITOR_SET(MONITOR_FLUSH_AVG_TIME, flush_tm / flush_pass);

		MONITOR_SET(MONITOR_FLUSH_ADAPTIVE_AVG_PASS,
			    list_pass / page_cleaner.n_slots);
		MONITOR_SET(MONITOR_LRU_BATCH_FLUSH_AVG_PASS,
			    lru_pass / page_cleaner.n_slots);
		MONITOR_SET(MONITOR_FLUSH_AVG_PASS, flush_pass);

		prev_lsn = cur_lsn;
		prev_time = curr_time;

		n_iterations = 0;

		sum_pages = 0;
	}

	oldest_lsn = buf_pool_get_oldest_modification();

	ut_ad(oldest_lsn <= log_get_lsn());

	age = cur_lsn > oldest_lsn ? cur_lsn - oldest_lsn : 0;

	pct_for_dirty = af_get_pct_for_dirty();
	pct_for_lsn = af_get_pct_for_lsn(age);

	pct_total = ut_max(pct_for_dirty, pct_for_lsn);

	/* Estimate pages to be flushed for the lsn progress */
	ulint	sum_pages_for_lsn = 0;
	lsn_t	target_lsn = oldest_lsn
			     + lsn_avg_rate * buf_flush_lsn_scan_factor;

	for (ulint i = 0; i < srv_buf_pool_instances; i++) {
		buf_pool_t*	buf_pool = buf_pool_from_array(i);
		ulint		pages_for_lsn = 0;

		buf_flush_list_mutex_enter(buf_pool);
		for (buf_page_t* b = UT_LIST_GET_LAST(buf_pool->flush_list);
		     b != NULL;
		     b = UT_LIST_GET_PREV(list, b)) {
			if (b->oldest_modification > target_lsn) {
				break;
			}
			++pages_for_lsn;
		}
		buf_flush_list_mutex_exit(buf_pool);

		sum_pages_for_lsn += pages_for_lsn;

		mutex_enter(&page_cleaner.mutex);
		ut_ad(page_cleaner.slots[i].state
		      == PAGE_CLEANER_STATE_NONE);
		page_cleaner.slots[i].n_pages_requested
			= pages_for_lsn / buf_flush_lsn_scan_factor + 1;
		mutex_exit(&page_cleaner.mutex);
	}

	sum_pages_for_lsn /= buf_flush_lsn_scan_factor;
	if(sum_pages_for_lsn < 1) {
		sum_pages_for_lsn = 1;
	}

	/* Cap the maximum IO capacity that we are going to use by
	max_io_capacity. Limit the value to avoid too quick increase */
	ulint	pages_for_lsn =
		std::min<ulint>(sum_pages_for_lsn, srv_max_io_capacity * 2);

	n_pages = (PCT_IO(pct_total) + avg_page_rate + pages_for_lsn) / 3;

	if (n_pages > srv_max_io_capacity) {
		n_pages = srv_max_io_capacity;
	}

	/* Normalize request for each instance */
	mutex_enter(&page_cleaner.mutex);
	ut_ad(page_cleaner.n_slots_requested == 0);
	ut_ad(page_cleaner.n_slots_flushing == 0);
	ut_ad(page_cleaner.n_slots_finished == 0);

	for (ulint i = 0; i < srv_buf_pool_instances; i++) {
		/* if REDO has enough of free space,
		don't care about age distribution of pages */
		page_cleaner.slots[i].n_pages_requested = pct_for_lsn > 30 ?
			page_cleaner.slots[i].n_pages_requested
			* n_pages / sum_pages_for_lsn + 1
			: n_pages / srv_buf_pool_instances;
	}
	mutex_exit(&page_cleaner.mutex);

	MONITOR_SET(MONITOR_FLUSH_N_TO_FLUSH_REQUESTED, n_pages);

	MONITOR_SET(MONITOR_FLUSH_N_TO_FLUSH_BY_AGE, sum_pages_for_lsn);

	MONITOR_SET(MONITOR_FLUSH_AVG_PAGE_RATE, avg_page_rate);
	MONITOR_SET(MONITOR_FLUSH_LSN_AVG_RATE, lsn_avg_rate);
	MONITOR_SET(MONITOR_FLUSH_PCT_FOR_DIRTY, pct_for_dirty);
	MONITOR_SET(MONITOR_FLUSH_PCT_FOR_LSN, pct_for_lsn);

	*lsn_limit = LSN_MAX;

	return(n_pages);
}

/*********************************************************************//**
Puts the page_cleaner thread to sleep if it has finished work in less
than a second
@retval 0 wake up by event set,
@retval OS_SYNC_TIME_EXCEEDED if timeout was exceeded
@param next_loop_time	time when next loop iteration should start
@param sig_count	zero or the value returned by previous call of
			os_event_reset()
@param cur_time		current time as in ut_time_ms() */
static
ulint
pc_sleep_if_needed(
/*===============*/
	ulint		next_loop_time,
	int64_t		sig_count,
	ulint		cur_time)
{
	/* No sleep if we are cleaning the buffer pool during the shutdown
	with everything else finished */
	if (srv_shutdown_state == SRV_SHUTDOWN_FLUSH_PHASE)
		return OS_SYNC_TIME_EXCEEDED;

	if (next_loop_time > cur_time) {
		/* Get sleep interval in micro seconds. We use
		ut_min() to avoid long sleep in case of wrap around. */
		ulint	sleep_us;

		sleep_us = ut_min(static_cast<ulint>(1000000),
				  (next_loop_time - cur_time) * 1000);

		return(os_event_wait_time_low(buf_flush_event,
					      sleep_us, sig_count));
	}

	return(OS_SYNC_TIME_EXCEEDED);
}

/******************************************************************//**
Initialize page_cleaner. */
void
buf_flush_page_cleaner_init(void)
/*=============================*/
{
	ut_ad(!page_cleaner.is_running);

	mutex_create(LATCH_ID_PAGE_CLEANER, &page_cleaner.mutex);

	page_cleaner.is_requested = os_event_create("pc_is_requested");
	page_cleaner.is_finished = os_event_create("pc_is_finished");
	page_cleaner.is_started = os_event_create("pc_is_started");
	page_cleaner.n_slots = static_cast<ulint>(srv_buf_pool_instances);

	ut_d(page_cleaner.n_disabled_debug = 0);

	page_cleaner.is_running = true;
}

/**
Requests for all slots to flush all buffer pool instances.
@param min_n	wished minimum mumber of blocks flushed
		(it is not guaranteed that the actual number is that big)
@param lsn_limit in the case BUF_FLUSH_LIST all blocks whose
		oldest_modification is smaller than this should be flushed
		(if their number does not exceed min_n), otherwise ignored
*/
static
void
pc_request(
	ulint		min_n,
	lsn_t		lsn_limit)
{
	if (min_n != ULINT_MAX) {
		/* Ensure that flushing is spread evenly amongst the
		buffer pool instances. When min_n is ULINT_MAX
		we need to flush everything up to the lsn limit
		so no limit here. */
		min_n = (min_n + srv_buf_pool_instances - 1)
			/ srv_buf_pool_instances;
	}

	mutex_enter(&page_cleaner.mutex);

	ut_ad(page_cleaner.n_slots_requested == 0);
	ut_ad(page_cleaner.n_slots_flushing == 0);
	ut_ad(page_cleaner.n_slots_finished == 0);

	page_cleaner.requested = (min_n > 0);
	page_cleaner.lsn_limit = lsn_limit;

	for (ulint i = 0; i < page_cleaner.n_slots; i++) {
		page_cleaner_slot_t* slot = &page_cleaner.slots[i];

		ut_ad(slot->state == PAGE_CLEANER_STATE_NONE);

		if (min_n == ULINT_MAX) {
			slot->n_pages_requested = ULINT_MAX;
		} else if (min_n == 0) {
			slot->n_pages_requested = 0;
		}

		/* slot->n_pages_requested was already set by
		page_cleaner_flush_pages_recommendation() */

		slot->state = PAGE_CLEANER_STATE_REQUESTED;
	}

	page_cleaner.n_slots_requested = page_cleaner.n_slots;
	page_cleaner.n_slots_flushing = 0;
	page_cleaner.n_slots_finished = 0;

	os_event_set(page_cleaner.is_requested);

	mutex_exit(&page_cleaner.mutex);
}

/**
Do flush for one slot.
@return	the number of the slots which has not been treated yet. */
static
ulint
pc_flush_slot(void)
{
	ulint	lru_tm = 0;
	ulint	list_tm = 0;
	ulint	lru_pass = 0;
	ulint	list_pass = 0;

	mutex_enter(&page_cleaner.mutex);

	if (!page_cleaner.n_slots_requested) {
		os_event_reset(page_cleaner.is_requested);
	} else {
		page_cleaner_slot_t*	slot = NULL;
		ulint			i;

		for (i = 0; i < page_cleaner.n_slots; i++) {
			slot = &page_cleaner.slots[i];

			if (slot->state == PAGE_CLEANER_STATE_REQUESTED) {
				break;
			}
		}

		/* slot should be found because
		page_cleaner.n_slots_requested > 0 */
		ut_a(i < page_cleaner.n_slots);

		buf_pool_t* buf_pool = buf_pool_from_array(i);

		page_cleaner.n_slots_requested--;
		page_cleaner.n_slots_flushing++;
		slot->state = PAGE_CLEANER_STATE_FLUSHING;

		if (UNIV_UNLIKELY(!page_cleaner.is_running)) {
			slot->n_flushed_lru = 0;
			slot->n_flushed_list = 0;
			goto finish_mutex;
		}

		if (page_cleaner.n_slots_requested == 0) {
			os_event_reset(page_cleaner.is_requested);
		}

		mutex_exit(&page_cleaner.mutex);

		lru_tm = ut_time_ms();

		/* Flush pages from end of LRU if required */
		slot->n_flushed_lru = buf_flush_LRU_list(buf_pool);

		lru_tm = ut_time_ms() - lru_tm;
		lru_pass++;

		if (UNIV_UNLIKELY(!page_cleaner.is_running)) {
			slot->n_flushed_list = 0;
			goto finish;
		}

		/* Flush pages from flush_list if required */
		if (page_cleaner.requested) {
			flush_counters_t n;
			memset(&n, 0, sizeof(flush_counters_t));
			list_tm = ut_time_ms();

			slot->succeeded_list = buf_flush_do_batch(
				buf_pool, BUF_FLUSH_LIST,
				slot->n_pages_requested,
				page_cleaner.lsn_limit,
				&n);

			slot->n_flushed_list = n.flushed;

			list_tm = ut_time_ms() - list_tm;
			list_pass++;
		} else {
			slot->n_flushed_list = 0;
			slot->succeeded_list = true;
		}
finish:
		mutex_enter(&page_cleaner.mutex);
finish_mutex:
		page_cleaner.n_slots_flushing--;
		page_cleaner.n_slots_finished++;
		slot->state = PAGE_CLEANER_STATE_FINISHED;

		slot->flush_lru_time += lru_tm;
		slot->flush_list_time += list_tm;
		slot->flush_lru_pass += lru_pass;
		slot->flush_list_pass += list_pass;

		if (page_cleaner.n_slots_requested == 0
		    && page_cleaner.n_slots_flushing == 0) {
			os_event_set(page_cleaner.is_finished);
		}
	}

	ulint	ret = page_cleaner.n_slots_requested;

	mutex_exit(&page_cleaner.mutex);

	return(ret);
}

/**
Wait until all flush requests are finished.
@param n_flushed_lru	number of pages flushed from the end of the LRU list.
@param n_flushed_list	number of pages flushed from the end of the
			flush_list.
@return			true if all flush_list flushing batch were success. */
static
bool
pc_wait_finished(
	ulint*	n_flushed_lru,
	ulint*	n_flushed_list)
{
	bool	all_succeeded = true;

	*n_flushed_lru = 0;
	*n_flushed_list = 0;

	os_event_wait(page_cleaner.is_finished);

	mutex_enter(&page_cleaner.mutex);

	ut_ad(page_cleaner.n_slots_requested == 0);
	ut_ad(page_cleaner.n_slots_flushing == 0);
	ut_ad(page_cleaner.n_slots_finished == page_cleaner.n_slots);

	for (ulint i = 0; i < page_cleaner.n_slots; i++) {
		page_cleaner_slot_t* slot = &page_cleaner.slots[i];

		ut_ad(slot->state == PAGE_CLEANER_STATE_FINISHED);

		*n_flushed_lru += slot->n_flushed_lru;
		*n_flushed_list += slot->n_flushed_list;
		all_succeeded &= slot->succeeded_list;

		slot->state = PAGE_CLEANER_STATE_NONE;

		slot->n_pages_requested = 0;
	}

	page_cleaner.n_slots_finished = 0;

	os_event_reset(page_cleaner.is_finished);

	mutex_exit(&page_cleaner.mutex);

	return(all_succeeded);
}

#ifdef UNIV_LINUX
/**
Set priority for page_cleaner threads.
@param[in]	priority	priority intended to set
@return	true if set as intended */
static
bool
buf_flush_page_cleaner_set_priority(
	int	priority)
{
	setpriority(PRIO_PROCESS, (pid_t)syscall(SYS_gettid),
		    priority);
	return(getpriority(PRIO_PROCESS, (pid_t)syscall(SYS_gettid))
	       == priority);
}
#endif /* UNIV_LINUX */

#ifdef UNIV_DEBUG
/** Loop used to disable page cleaner threads. */
static
void
buf_flush_page_cleaner_disabled_loop(void)
{
	if (!innodb_page_cleaner_disabled_debug) {
		/* We return to avoid entering and exiting mutex. */
		return;
	}

	mutex_enter(&page_cleaner.mutex);
	page_cleaner.n_disabled_debug++;
	mutex_exit(&page_cleaner.mutex);

	while (innodb_page_cleaner_disabled_debug
	       && srv_shutdown_state == SRV_SHUTDOWN_NONE
	       && page_cleaner.is_running) {

		os_thread_sleep(100000); /* [A] */
	}

	/* We need to wait for threads exiting here, otherwise we would
	encounter problem when we quickly perform following steps:
		1) SET GLOBAL innodb_page_cleaner_disabled_debug = 1;
		2) SET GLOBAL innodb_page_cleaner_disabled_debug = 0;
		3) SET GLOBAL innodb_page_cleaner_disabled_debug = 1;
	That's because after step 1 this thread could still be sleeping
	inside the loop above at [A] and steps 2, 3 could happen before
	this thread wakes up from [A]. In such case this thread would
	not re-increment n_disabled_debug and we would be waiting for
	him forever in buf_flush_page_cleaner_disabled_debug_update(...).

	Therefore we are waiting in step 2 for this thread exiting here. */

	mutex_enter(&page_cleaner.mutex);
	page_cleaner.n_disabled_debug--;
	mutex_exit(&page_cleaner.mutex);
}

/** Disables page cleaner threads (coordinator and workers).
@param[in]	save		immediate result from check function */
void buf_flush_page_cleaner_disabled_debug_update(THD*,
						  st_mysql_sys_var*, void*,
						  const void* save)
{
	if (!page_cleaner.is_running) {
		return;
	}

	if (!*static_cast<const my_bool*>(save)) {
		if (!innodb_page_cleaner_disabled_debug) {
			return;
		}

		innodb_page_cleaner_disabled_debug = false;

		/* Enable page cleaner threads. */
		while (srv_shutdown_state == SRV_SHUTDOWN_NONE) {
			mutex_enter(&page_cleaner.mutex);
			const ulint n = page_cleaner.n_disabled_debug;
			mutex_exit(&page_cleaner.mutex);
			/* Check if all threads have been enabled, to avoid
			problem when we decide to re-disable them soon. */
			if (n == 0) {
				break;
			}
		}
		return;
	}

	if (innodb_page_cleaner_disabled_debug) {
		return;
	}

	innodb_page_cleaner_disabled_debug = true;

	while (srv_shutdown_state == SRV_SHUTDOWN_NONE) {
		/* Workers are possibly sleeping on is_requested.

		We have to wake them, otherwise they could possibly
		have never noticed, that they should be disabled,
		and we would wait for them here forever.

		That's why we have sleep-loop instead of simply
		waiting on some disabled_debug_event. */
		os_event_set(page_cleaner.is_requested);

		mutex_enter(&page_cleaner.mutex);

		ut_ad(page_cleaner.n_disabled_debug
		      <= srv_n_page_cleaners);

		if (page_cleaner.n_disabled_debug
		    == srv_n_page_cleaners) {

			mutex_exit(&page_cleaner.mutex);
			break;
		}

		mutex_exit(&page_cleaner.mutex);

		os_thread_sleep(100000);
	}
}
#endif /* UNIV_DEBUG */

/******************************************************************//**
page_cleaner thread tasked with flushing dirty pages from the buffer
pools. As of now we'll have only one coordinator.
@return a dummy parameter */
extern "C"
os_thread_ret_t
DECLARE_THREAD(buf_flush_page_cleaner_coordinator)(void*)
{
	my_thread_init();
#ifdef UNIV_PFS_THREAD
	pfs_register_thread(page_cleaner_thread_key);
#endif /* UNIV_PFS_THREAD */
	ut_ad(!srv_read_only_mode);

#ifdef UNIV_DEBUG_THREAD_CREATION
	ib::info() << "page_cleaner thread running, id "
		<< os_thread_pf(os_thread_get_curr_id());
#endif /* UNIV_DEBUG_THREAD_CREATION */
#ifdef UNIV_LINUX
	/* linux might be able to set different setting for each thread.
	worth to try to set high priority for page cleaner threads */
	if (buf_flush_page_cleaner_set_priority(
		buf_flush_page_cleaner_priority)) {

		ib::info() << "page_cleaner coordinator priority: "
			<< buf_flush_page_cleaner_priority;
	} else {
		ib::info() << "If the mysqld execution user is authorized,"
		" page cleaner thread priority can be changed."
		" See the man page of setpriority().";
	}
	/* Signal that setpriority() has been attempted. */
	os_event_set(recv_sys->flush_end);
#endif /* UNIV_LINUX */

	do {
		/* treat flushing requests during recovery. */
		ulint	n_flushed_lru = 0;
		ulint	n_flushed_list = 0;

		os_event_wait(recv_sys->flush_start);

		if (!recv_writer_thread_active) {
			break;
		}

		switch (recv_sys->flush_type) {
		case BUF_FLUSH_LRU:
			/* Flush pages from end of LRU if required */
			pc_request(0, LSN_MAX);
			while (pc_flush_slot() > 0) {}
			pc_wait_finished(&n_flushed_lru, &n_flushed_list);
			break;

		case BUF_FLUSH_LIST:
			/* Flush all pages */
			do {
				pc_request(ULINT_MAX, LSN_MAX);
				while (pc_flush_slot() > 0) {}
			} while (!pc_wait_finished(&n_flushed_lru,
						   &n_flushed_list));
			break;

		default:
			ut_ad(0);
		}

		os_event_reset(recv_sys->flush_start);
		os_event_set(recv_sys->flush_end);
	} while (recv_writer_thread_active);

	os_event_wait(buf_flush_event);

	ulint	ret_sleep = 0;
	ulint	n_evicted = 0;
	ulint	n_flushed_last = 0;
	ulint	warn_interval = 1;
	ulint	warn_count = 0;
	int64_t	sig_count = os_event_reset(buf_flush_event);
	ulint	next_loop_time = ut_time_ms() + 1000;
	ulint	n_flushed = 0;
	ulint	last_activity = srv_get_activity_count();
	ulint	last_pages = 0;

	while (srv_shutdown_state == SRV_SHUTDOWN_NONE) {
		ulint	curr_time = ut_time_ms();

		/* The page_cleaner skips sleep if the server is
		idle and there are no pending IOs in the buffer pool
		and there is work to do. */
		if (srv_check_activity(last_activity)
		    || buf_get_n_pending_read_ios()
		    || n_flushed == 0) {

			ret_sleep = pc_sleep_if_needed(
				next_loop_time, sig_count, curr_time);
		} else if (curr_time > next_loop_time) {
			ret_sleep = OS_SYNC_TIME_EXCEEDED;
		} else {
			ret_sleep = 0;
		}

		if (srv_shutdown_state != SRV_SHUTDOWN_NONE) {
			break;
		}

		sig_count = os_event_reset(buf_flush_event);

		if (ret_sleep == OS_SYNC_TIME_EXCEEDED) {
			if (global_system_variables.log_warnings > 2
			    && curr_time > next_loop_time + 3000
			    && !(test_flags & TEST_SIGINT)) {
				if (warn_count == 0) {
					ib::info() << "page_cleaner: 1000ms"
						" intended loop took "
						<< 1000 + curr_time
						   - next_loop_time
						<< "ms. The settings might not"
						" be optimal. (flushed="
						<< n_flushed_last
						<< " and evicted="
						<< n_evicted
						<< ", during the time.)";
					if (warn_interval > 300) {
						warn_interval = 600;
					} else {
						warn_interval *= 2;
					}

					warn_count = warn_interval;
				} else {
					--warn_count;
				}
			} else {
				/* reset counter */
				warn_interval = 1;
				warn_count = 0;
			}

			next_loop_time = curr_time + 1000;
			n_flushed_last = n_evicted = 0;
		}

		if (ret_sleep != OS_SYNC_TIME_EXCEEDED
		    && srv_flush_sync
		    && buf_flush_sync_lsn > 0) {
			/* woke up for flush_sync */
			mutex_enter(&page_cleaner.mutex);
			lsn_t	lsn_limit = buf_flush_sync_lsn;
			buf_flush_sync_lsn = 0;
			mutex_exit(&page_cleaner.mutex);

			/* Request flushing for threads */
			pc_request(ULINT_MAX, lsn_limit);

			ulint tm = ut_time_ms();

			/* Coordinator also treats requests */
			while (pc_flush_slot() > 0) {}

			/* only coordinator is using these counters,
			so no need to protect by lock. */
			page_cleaner.flush_time += ut_time_ms() - tm;
			page_cleaner.flush_pass++;

			/* Wait for all slots to be finished */
			ulint	n_flushed_lru = 0;
			ulint	n_flushed_list = 0;
			pc_wait_finished(&n_flushed_lru, &n_flushed_list);

			if (n_flushed_list > 0 || n_flushed_lru > 0) {
				buf_flush_stats(n_flushed_list, n_flushed_lru);

				MONITOR_INC_VALUE_CUMULATIVE(
					MONITOR_FLUSH_SYNC_TOTAL_PAGE,
					MONITOR_FLUSH_SYNC_COUNT,
					MONITOR_FLUSH_SYNC_PAGES,
					n_flushed_lru + n_flushed_list);
			}

			n_flushed = n_flushed_lru + n_flushed_list;

		} else if (srv_check_activity(last_activity)) {
			ulint	n_to_flush;
			lsn_t	lsn_limit = 0;

			/* Estimate pages from flush_list to be flushed */
			if (ret_sleep == OS_SYNC_TIME_EXCEEDED) {
				last_activity = srv_get_activity_count();
				n_to_flush =
					page_cleaner_flush_pages_recommendation(
						&lsn_limit, last_pages);
			} else {
				n_to_flush = 0;
			}

			/* Request flushing for threads */
			pc_request(n_to_flush, lsn_limit);

			ulint tm = ut_time_ms();

			/* Coordinator also treats requests */
			while (pc_flush_slot() > 0) {
				/* No op */
			}

			/* only coordinator is using these counters,
			so no need to protect by lock. */
			page_cleaner.flush_time += ut_time_ms() - tm;
			page_cleaner.flush_pass++ ;

			/* Wait for all slots to be finished */
			ulint	n_flushed_lru = 0;
			ulint	n_flushed_list = 0;

			pc_wait_finished(&n_flushed_lru, &n_flushed_list);

			if (n_flushed_list > 0 || n_flushed_lru > 0) {
				buf_flush_stats(n_flushed_list, n_flushed_lru);
			}

			if (ret_sleep == OS_SYNC_TIME_EXCEEDED) {
				last_pages = n_flushed_list;
			}

			n_evicted += n_flushed_lru;
			n_flushed_last += n_flushed_list;

			n_flushed = n_flushed_lru + n_flushed_list;

			if (n_flushed_lru) {
				MONITOR_INC_VALUE_CUMULATIVE(
					MONITOR_LRU_BATCH_FLUSH_TOTAL_PAGE,
					MONITOR_LRU_BATCH_FLUSH_COUNT,
					MONITOR_LRU_BATCH_FLUSH_PAGES,
					n_flushed_lru);
			}

			if (n_flushed_list) {
				MONITOR_INC_VALUE_CUMULATIVE(
					MONITOR_FLUSH_ADAPTIVE_TOTAL_PAGE,
					MONITOR_FLUSH_ADAPTIVE_COUNT,
					MONITOR_FLUSH_ADAPTIVE_PAGES,
					n_flushed_list);
			}

		} else if (ret_sleep == OS_SYNC_TIME_EXCEEDED) {
			/* no activity, slept enough */
			buf_flush_lists(PCT_IO(100), LSN_MAX, &n_flushed);

			n_flushed_last += n_flushed;

			if (n_flushed) {
				MONITOR_INC_VALUE_CUMULATIVE(
					MONITOR_FLUSH_BACKGROUND_TOTAL_PAGE,
					MONITOR_FLUSH_BACKGROUND_COUNT,
					MONITOR_FLUSH_BACKGROUND_PAGES,
					n_flushed);

			}

		} else {
			/* no activity, but woken up by event */
			n_flushed = 0;
		}

		ut_d(buf_flush_page_cleaner_disabled_loop());
	}

	ut_ad(srv_shutdown_state > 0);
	if (srv_fast_shutdown == 2
	    || srv_shutdown_state == SRV_SHUTDOWN_EXIT_THREADS) {
		/* In very fast shutdown or when innodb failed to start, we
		simulate a crash of the buffer pool. We are not required to do
		any flushing. */
		goto thread_exit;
	}

	/* In case of normal and slow shutdown the page_cleaner thread
	must wait for all other activity in the server to die down.
	Note that we can start flushing the buffer pool as soon as the
	server enters shutdown phase but we must stay alive long enough
	to ensure that any work done by the master or purge threads is
	also flushed.
	During shutdown we pass through two stages. In the first stage,
	when SRV_SHUTDOWN_CLEANUP is set other threads like the master
	and the purge threads may be working as well. We start flushing
	the buffer pool but can't be sure that no new pages are being
	dirtied until we enter SRV_SHUTDOWN_FLUSH_PHASE phase. */

	do {
		pc_request(ULINT_MAX, LSN_MAX);

		while (pc_flush_slot() > 0) {}

		ulint	n_flushed_lru = 0;
		ulint	n_flushed_list = 0;
		pc_wait_finished(&n_flushed_lru, &n_flushed_list);

		n_flushed = n_flushed_lru + n_flushed_list;

		/* We sleep only if there are no pages to flush */
		if (n_flushed == 0) {
			os_thread_sleep(100000);
		}
	} while (srv_shutdown_state == SRV_SHUTDOWN_CLEANUP);

	/* At this point all threads including the master and the purge
	thread must have been suspended. */
	ut_a(srv_get_active_thread_type() == SRV_NONE);
	ut_a(srv_shutdown_state == SRV_SHUTDOWN_FLUSH_PHASE);

	/* We can now make a final sweep on flushing the buffer pool
	and exit after we have cleaned the whole buffer pool.
	It is important that we wait for any running batch that has
	been triggered by us to finish. Otherwise we can end up
	considering end of that batch as a finish of our final
	sweep and we'll come out of the loop leaving behind dirty pages
	in the flush_list */
	buf_flush_wait_batch_end(NULL, BUF_FLUSH_LIST);
	buf_flush_wait_LRU_batch_end();

	bool	success;

	do {
		pc_request(ULINT_MAX, LSN_MAX);

		while (pc_flush_slot() > 0) {}

		ulint	n_flushed_lru = 0;
		ulint	n_flushed_list = 0;
		success = pc_wait_finished(&n_flushed_lru, &n_flushed_list);

		n_flushed = n_flushed_lru + n_flushed_list;

		buf_flush_wait_batch_end(NULL, BUF_FLUSH_LIST);
		buf_flush_wait_LRU_batch_end();

	} while (!success || n_flushed > 0);

	/* Some sanity checks */
	ut_a(srv_get_active_thread_type() == SRV_NONE);
	ut_a(srv_shutdown_state == SRV_SHUTDOWN_FLUSH_PHASE);

	for (ulint i = 0; i < srv_buf_pool_instances; i++) {
		buf_pool_t* buf_pool = buf_pool_from_array(i);
		ut_a(UT_LIST_GET_LEN(buf_pool->flush_list) == 0);
	}

	/* We have lived our life. Time to die. */

thread_exit:
	/* All worker threads are waiting for the event here,
	and no more access to page_cleaner structure by them.
	Wakes worker threads up just to make them exit. */
	page_cleaner.is_running = false;

	/* waiting for all worker threads exit */
	while (page_cleaner.n_workers) {
		os_event_set(page_cleaner.is_requested);
		os_thread_sleep(10000);
	}

	mutex_destroy(&page_cleaner.mutex);

	os_event_destroy(page_cleaner.is_finished);
	os_event_destroy(page_cleaner.is_requested);
	os_event_destroy(page_cleaner.is_started);

	buf_page_cleaner_is_active = false;

	my_thread_end();
	/* We count the number of threads in os_thread_exit(). A created
	thread should always use that to exit and not use return() to exit. */
	os_thread_exit();

	OS_THREAD_DUMMY_RETURN;
}

/** Adjust thread count for page cleaner workers.
@param[in]	new_cnt		Number of threads to be used */
void
buf_flush_set_page_cleaner_thread_cnt(ulong new_cnt)
{
	mutex_enter(&page_cleaner.mutex);

	srv_n_page_cleaners = new_cnt;
	if (new_cnt > page_cleaner.n_workers) {
		/* User has increased the number of page
		cleaner threads. */
		ulint add = new_cnt - page_cleaner.n_workers;
		for (ulint i = 0; i < add; i++) {
			os_thread_id_t cleaner_thread_id;
			os_thread_create(buf_flush_page_cleaner_worker, NULL, &cleaner_thread_id);
		}
	}

	mutex_exit(&page_cleaner.mutex);

	/* Wait until defined number of workers has started. */
	while (page_cleaner.is_running &&
	       page_cleaner.n_workers != (srv_n_page_cleaners - 1)) {
		os_event_set(page_cleaner.is_requested);
		os_event_reset(page_cleaner.is_started);
		os_event_wait_time(page_cleaner.is_started, 1000000);
	}
}

/******************************************************************//**
Worker thread of page_cleaner.
@return a dummy parameter */
extern "C"
os_thread_ret_t
DECLARE_THREAD(buf_flush_page_cleaner_worker)(
/*==========================================*/
	void*	arg MY_ATTRIBUTE((unused)))
			/*!< in: a dummy parameter required by
			os_thread_create */
{
	my_thread_init();
#ifndef DBUG_OFF
	os_thread_id_t cleaner_thread_id = os_thread_get_curr_id();
#endif

	mutex_enter(&page_cleaner.mutex);
	ulint thread_no = page_cleaner.n_workers++;

	DBUG_LOG("ib_buf", "Thread " << cleaner_thread_id
		 << " started; n_workers=" << page_cleaner.n_workers);

	/* Signal that we have started */
	os_event_set(page_cleaner.is_started);
	mutex_exit(&page_cleaner.mutex);

#ifdef UNIV_LINUX
	/* linux might be able to set different setting for each thread
	worth to try to set high priority for page cleaner threads */
	if (buf_flush_page_cleaner_set_priority(
		buf_flush_page_cleaner_priority)) {

		ib::info() << "page_cleaner worker priority: "
			<< buf_flush_page_cleaner_priority;
	}
#endif /* UNIV_LINUX */

	while (true) {
		os_event_wait(page_cleaner.is_requested);

		ut_d(buf_flush_page_cleaner_disabled_loop());

		if (!page_cleaner.is_running) {
			break;
		}

		ut_ad(srv_n_page_cleaners >= 1);

		/* If number of page cleaner threads is decreased
		exit those that are not anymore needed. */
		if (srv_shutdown_state == SRV_SHUTDOWN_NONE &&
		    thread_no >= (srv_n_page_cleaners - 1)) {
			DBUG_LOG("ib_buf", "Exiting "
				<< thread_no
				<< " page cleaner worker thread_id "
				<< os_thread_pf(cleaner_thread_id)
				<< " total threads " << srv_n_page_cleaners << ".");
			break;
		}

		pc_flush_slot();
	}

	mutex_enter(&page_cleaner.mutex);
	page_cleaner.n_workers--;

	DBUG_LOG("ib_buf", "Thread " << cleaner_thread_id
		 << " exiting; n_workers=" << page_cleaner.n_workers);

	/* Signal that we have stopped */
	os_event_set(page_cleaner.is_started);
	mutex_exit(&page_cleaner.mutex);

	my_thread_end();

	os_thread_exit();

	OS_THREAD_DUMMY_RETURN;
}

/*******************************************************************//**
Synchronously flush dirty blocks from the end of the flush list of all buffer
pool instances.
NOTE: The calling thread is not allowed to own any latches on pages! */
void
buf_flush_sync_all_buf_pools(void)
/*==============================*/
{
	bool success;
	do {
		success = buf_flush_lists(ULINT_MAX, LSN_MAX, NULL);
		buf_flush_wait_batch_end(NULL, BUF_FLUSH_LIST);
	} while (!success);

	ut_a(success);
}

/** Request IO burst and wake page_cleaner up.
@param[in]	lsn_limit	upper limit of LSN to be flushed */
void
buf_flush_request_force(
	lsn_t	lsn_limit)
{
	/* adjust based on lsn_avg_rate not to get old */
	lsn_t	lsn_target = lsn_limit + lsn_avg_rate * 3;

	mutex_enter(&page_cleaner.mutex);
	if (lsn_target > buf_flush_sync_lsn) {
		buf_flush_sync_lsn = lsn_target;
	}
	mutex_exit(&page_cleaner.mutex);

	os_event_set(buf_flush_event);
}
#if defined UNIV_DEBUG || defined UNIV_BUF_DEBUG

/** Functor to validate the flush list. */
struct	Check {
	void operator()(const buf_page_t* elem) const
	{
		ut_a(elem->in_flush_list);
	}
};

/******************************************************************//**
Validates the flush list.
@return TRUE if ok */
static
ibool
buf_flush_validate_low(
/*===================*/
	buf_pool_t*	buf_pool)		/*!< in: Buffer pool instance */
{
	buf_page_t*		bpage;
	const ib_rbt_node_t*	rnode = NULL;

	ut_ad(buf_flush_list_mutex_own(buf_pool));

	ut_list_validate(buf_pool->flush_list, Check());

	bpage = UT_LIST_GET_FIRST(buf_pool->flush_list);

	/* If we are in recovery mode i.e.: flush_rbt != NULL
	then each block in the flush_list must also be present
	in the flush_rbt. */
	if (buf_pool->flush_rbt != NULL) {
		rnode = rbt_first(buf_pool->flush_rbt);
	}

	while (bpage != NULL) {
		const lsn_t	om = bpage->oldest_modification;

		ut_ad(buf_pool_from_bpage(bpage) == buf_pool);

		ut_ad(bpage->in_flush_list);

		/* A page in buf_pool->flush_list can be in
		BUF_BLOCK_REMOVE_HASH state. This happens when a page
		is in the middle of being relocated. In that case the
		original descriptor can have this state and still be
		in the flush list waiting to acquire the
		buf_pool->flush_list_mutex to complete the relocation. */
		ut_a(buf_page_in_file(bpage)
		     || buf_page_get_state(bpage) == BUF_BLOCK_REMOVE_HASH);
		ut_a(om > 0);

		if (buf_pool->flush_rbt != NULL) {
			buf_page_t**	prpage;

			ut_a(rnode != NULL);
			prpage = rbt_value(buf_page_t*, rnode);

			ut_a(*prpage != NULL);
			ut_a(*prpage == bpage);
			rnode = rbt_next(buf_pool->flush_rbt, rnode);
		}

		bpage = UT_LIST_GET_NEXT(list, bpage);

		ut_a(bpage == NULL || om >= bpage->oldest_modification);
	}

	/* By this time we must have exhausted the traversal of
	flush_rbt (if active) as well. */
	ut_a(rnode == NULL);

	return(TRUE);
}

/******************************************************************//**
Validates the flush list.
@return TRUE if ok */
ibool
buf_flush_validate(
/*===============*/
	buf_pool_t*	buf_pool)	/*!< buffer pool instance */
{
	ibool	ret;

	buf_flush_list_mutex_enter(buf_pool);

	ret = buf_flush_validate_low(buf_pool);

	buf_flush_list_mutex_exit(buf_pool);

	return(ret);
}

#endif /* UNIV_DEBUG || UNIV_BUF_DEBUG */

/******************************************************************//**
Check if there are any dirty pages that belong to a space id in the flush
list in a particular buffer pool.
@return number of dirty pages present in a single buffer pool */
ulint
buf_pool_get_dirty_pages_count(
/*===========================*/
	buf_pool_t*	buf_pool,	/*!< in: buffer pool */
	ulint		id,		/*!< in: space id to check */
	FlushObserver*	observer)	/*!< in: flush observer to check */

{
	ulint		count = 0;

	buf_pool_mutex_enter(buf_pool);
	buf_flush_list_mutex_enter(buf_pool);

	buf_page_t*	bpage;

	for (bpage = UT_LIST_GET_FIRST(buf_pool->flush_list);
	     bpage != 0;
	     bpage = UT_LIST_GET_NEXT(list, bpage)) {

		ut_ad(buf_page_in_file(bpage));
		ut_ad(bpage->in_flush_list);
		ut_ad(bpage->oldest_modification > 0);

		if ((observer != NULL
		     && observer == bpage->flush_observer)
		    || (observer == NULL
			&& id == bpage->id.space())) {
			++count;
		}
	}

	buf_flush_list_mutex_exit(buf_pool);
	buf_pool_mutex_exit(buf_pool);

	return(count);
}

/******************************************************************//**
Check if there are any dirty pages that belong to a space id in the flush list.
@return number of dirty pages present in all the buffer pools */
static
ulint
buf_flush_get_dirty_pages_count(
/*============================*/
	ulint		id,		/*!< in: space id to check */
	FlushObserver*	observer)	/*!< in: flush observer to check */
{
	ulint		count = 0;

	for (ulint i = 0; i < srv_buf_pool_instances; ++i) {
		buf_pool_t*	buf_pool;

		buf_pool = buf_pool_from_array(i);

		count += buf_pool_get_dirty_pages_count(buf_pool, id, observer);
	}

	return(count);
}

/** FlushObserver constructor
@param[in]	space		tablespace
@param[in]	trx		trx instance
@param[in]	stage		performance schema accounting object,
used by ALTER TABLE. It is passed to log_preflush_pool_modified_pages()
for accounting. */
FlushObserver::FlushObserver(
	fil_space_t*		space,
	trx_t*			trx,
	ut_stage_alter_t*	stage)
	:
	m_space(space),
	m_trx(trx),
	m_stage(stage),
	m_interrupted(false)
{
	m_flushed = UT_NEW_NOKEY(std::vector<ulint>(srv_buf_pool_instances));
	m_removed = UT_NEW_NOKEY(std::vector<ulint>(srv_buf_pool_instances));

	for (ulint i = 0; i < srv_buf_pool_instances; i++) {
		m_flushed->at(i) = 0;
		m_removed->at(i) = 0;
	}

	DBUG_LOG("flush", "FlushObserver(): trx->id=" << m_trx->id);
}

/** FlushObserver deconstructor */
FlushObserver::~FlushObserver()
{
	ut_ad(buf_flush_get_dirty_pages_count(m_space->id, this) == 0);

	UT_DELETE(m_flushed);
	UT_DELETE(m_removed);

	DBUG_LOG("flush", "~FlushObserver(): trx->id=" << m_trx->id);
}

/** Check whether the operation has been interrupted */
void FlushObserver::check_interrupted()
{
	if (trx_is_interrupted(m_trx)) {
		interrupted();
	}
}

/** Notify observer of a flush
@param[in]	buf_pool	buffer pool instance
@param[in]	bpage		buffer page to flush */
void
FlushObserver::notify_flush(
	buf_pool_t*	buf_pool,
	buf_page_t*	bpage)
{
	ut_ad(buf_pool_mutex_own(buf_pool));

	m_flushed->at(buf_pool->instance_no)++;

	if (m_stage != NULL) {
		m_stage->inc();
	}

	DBUG_LOG("flush", "Flush " << bpage->id);
}

/** Notify observer of a remove
@param[in]	buf_pool	buffer pool instance
@param[in]	bpage		buffer page flushed */
void
FlushObserver::notify_remove(
	buf_pool_t*	buf_pool,
	buf_page_t*	bpage)
{
	ut_ad(buf_pool_mutex_own(buf_pool));

	m_removed->at(buf_pool->instance_no)++;

	DBUG_LOG("flush", "Remove " << bpage->id);
}

/** Flush dirty pages and wait. */
void
FlushObserver::flush()
{
	ut_ad(m_trx);

	if (!m_interrupted && m_stage) {
		m_stage->begin_phase_flush(buf_flush_get_dirty_pages_count(
						   m_space->id, this));
	}

	buf_LRU_flush_or_remove_pages(m_space->id, this);

	/* Wait for all dirty pages were flushed. */
	for (ulint i = 0; i < srv_buf_pool_instances; i++) {
		while (!is_complete(i)) {

			os_thread_sleep(2000);
		}
	}
}<|MERGE_RESOLUTION|>--- conflicted
+++ resolved
@@ -857,18 +857,14 @@
 	      || &block->page.zip == page_zip_);
 	ut_ad(!block || newest_lsn);
 	ut_ad(page);
-<<<<<<< HEAD
-	ut_ad(!newest_lsn || fil_page_get_type(page));
-=======
 #if 0 /* MDEV-15528 TODO: reinstate this check */
 	/* innodb_immediate_scrub_data_uncompressed=ON would cause
 	fsp_init_file_page() to be called on freed pages, and thus
 	cause them to be written as almost-all-zeroed.
 	In MDEV-15528 we should change that implement an option to
 	make freed pages appear all-zero, bypassing this code. */
-	ut_ad(!srv_safe_truncate || !newest_lsn || fil_page_get_type(page));
+	ut_ad(!newest_lsn || fil_page_get_type(page));
 #endif
->>>>>>> 361e8284
 
 	if (page_zip_) {
 		page_zip_des_t*	page_zip;
