--- conflicted
+++ resolved
@@ -451,11 +451,7 @@
 		return;
 	}
 
-<<<<<<< HEAD
-	const ulint next_page_no = mach_read_from_4(page + FIL_PAGE_NEXT);
-=======
-	next_page_no = btr_page_get_next(page);
->>>>>>> 0308de94
+	const uint32_t next_page_no = btr_page_get_next(page);
 
 	ut_ad(next_page_no != FIL_NULL);
 
