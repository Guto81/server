/*****************************************************************************

Copyright (c) 1994, 2019, Oracle and/or its affiliates. All Rights Reserved.
Copyright (c) 2008, Google Inc.
Copyright (c) 2012, Facebook Inc.
Copyright (c) 2015, 2020, MariaDB Corporation.

Portions of this file contain modifications contributed and copyrighted by
Google, Inc. Those modifications are gratefully acknowledged and are described
briefly in the InnoDB documentation. The contributions by Google are
incorporated with their permission, and subject to the conditions contained in
the file COPYING.Google.

This program is free software; you can redistribute it and/or modify it under
the terms of the GNU General Public License as published by the Free Software
Foundation; version 2 of the License.

This program is distributed in the hope that it will be useful, but WITHOUT
ANY WARRANTY; without even the implied warranty of MERCHANTABILITY or FITNESS
FOR A PARTICULAR PURPOSE. See the GNU General Public License for more details.

You should have received a copy of the GNU General Public License along with
this program; if not, write to the Free Software Foundation, Inc.,
51 Franklin Street, Fifth Floor, Boston, MA 02110-1335 USA

*****************************************************************************/

/**************************************************//**
@file btr/btr0cur.cc
The index tree cursor

All changes that row operations make to a B-tree or the records
there must go through this module! Undo log records are written here
of every modify or insert of a clustered index record.

			NOTE!!!
To make sure we do not run out of disk space during a pessimistic
insert or update, we have to reserve 2 x the height of the index tree
many pages in the tablespace before we start the operation, because
if leaf splitting has been started, it is difficult to undo, except
by crashing the database and doing a roll-forward.

Created 10/16/1994 Heikki Tuuri
*******************************************************/

#include "btr0cur.h"
#include "row0upd.h"
#include "mtr0log.h"
#include "page0page.h"
#include "page0zip.h"
#include "rem0rec.h"
#include "rem0cmp.h"
#include "buf0lru.h"
#include "btr0btr.h"
#include "btr0sea.h"
#include "row0log.h"
#include "row0purge.h"
#include "row0upd.h"
#include "trx0rec.h"
#include "trx0roll.h"
#include "que0que.h"
#include "row0row.h"
#include "srv0srv.h"
#include "ibuf0ibuf.h"
#include "lock0lock.h"
#include "zlib.h"
#include "srv0start.h"
#include "mysql_com.h"
#include "dict0stats.h"

/** Buffered B-tree operation types, introduced as part of delete buffering. */
enum btr_op_t {
	BTR_NO_OP = 0,			/*!< Not buffered */
	BTR_INSERT_OP,			/*!< Insert, do not ignore UNIQUE */
	BTR_INSERT_IGNORE_UNIQUE_OP,	/*!< Insert, ignoring UNIQUE */
	BTR_DELETE_OP,			/*!< Purge a delete-marked record */
	BTR_DELMARK_OP			/*!< Mark a record for deletion */
};

/** Modification types for the B-tree operation.
    Note that the order must be DELETE, BOTH, INSERT !!
 */
enum btr_intention_t {
	BTR_INTENTION_DELETE,
	BTR_INTENTION_BOTH,
	BTR_INTENTION_INSERT
};

/** For the index->lock scalability improvement, only possibility of clear
performance regression observed was caused by grown huge history list length.
That is because the exclusive use of index->lock also worked as reserving
free blocks and read IO bandwidth with priority. To avoid huge glowing history
list as same level with previous implementation, prioritizes pessimistic tree
operations by purge as the previous, when it seems to be growing huge.

 Experimentally, the history list length starts to affect to performance
throughput clearly from about 100000. */
#define BTR_CUR_FINE_HISTORY_LENGTH	100000

/** Number of searches down the B-tree in btr_cur_search_to_nth_level(). */
ulint	btr_cur_n_non_sea;
/** Old value of btr_cur_n_non_sea.  Copied by
srv_refresh_innodb_monitor_stats().  Referenced by
srv_printf_innodb_monitor(). */
ulint	btr_cur_n_non_sea_old;
#ifdef BTR_CUR_HASH_ADAPT
/** Number of successful adaptive hash index lookups in
btr_cur_search_to_nth_level(). */
ulint	btr_cur_n_sea;
/** Old value of btr_cur_n_sea.  Copied by
srv_refresh_innodb_monitor_stats().  Referenced by
srv_printf_innodb_monitor(). */
ulint	btr_cur_n_sea_old;
#endif /* BTR_CUR_HASH_ADAPT */

#ifdef UNIV_DEBUG
/* Flag to limit optimistic insert records */
uint	btr_cur_limit_optimistic_insert_debug;
#endif /* UNIV_DEBUG */

/** In the optimistic insert, if the insert does not fit, but this much space
can be released by page reorganize, then it is reorganized */
#define BTR_CUR_PAGE_REORGANIZE_LIMIT	(srv_page_size / 32)

/** The structure of a BLOB part header */
/* @{ */
/*--------------------------------------*/
#define BTR_BLOB_HDR_PART_LEN		0	/*!< BLOB part len on this
						page */
#define BTR_BLOB_HDR_NEXT_PAGE_NO	4	/*!< next BLOB part page no,
						FIL_NULL if none */
/*--------------------------------------*/
#define BTR_BLOB_HDR_SIZE		8	/*!< Size of a BLOB
						part header, in bytes */

/** Estimated table level stats from sampled value.
@param value sampled stats
@param index index being sampled
@param sample number of sampled rows
@param ext_size external stored data size
@param not_empty table not empty
@return estimated table wide stats from sampled value */
#define BTR_TABLE_STATS_FROM_SAMPLE(value, index, sample, ext_size, not_empty) \
	(((value) * static_cast<ib_uint64_t>(index->stat_n_leaf_pages) \
	  + (sample) - 1 + (ext_size) + (not_empty)) / ((sample) + (ext_size)))

/* @} */

/*******************************************************************//**
Marks all extern fields in a record as owned by the record. This function
should be called if the delete mark of a record is removed: a not delete
marked record always owns all its extern fields. */
static
void
btr_cur_unmark_extern_fields(
/*=========================*/
	page_zip_des_t*	page_zip,/*!< in/out: compressed page whose uncompressed
				part will be updated, or NULL */
	rec_t*		rec,	/*!< in/out: record in a clustered index */
	dict_index_t*	index,	/*!< in: index of the page */
	const offset_t*	offsets,/*!< in: array returned by rec_get_offsets() */
	mtr_t*		mtr);	/*!< in: mtr, or NULL if not logged */
/*******************************************************************//**
Adds path information to the cursor for the current page, for which
the binary search has been performed. */
static
void
btr_cur_add_path_info(
/*==================*/
	btr_cur_t*	cursor,		/*!< in: cursor positioned on a page */
	ulint		height,		/*!< in: height of the page in tree;
					0 means leaf node */
	ulint		root_height);	/*!< in: root node height in tree */
/***********************************************************//**
Frees the externally stored fields for a record, if the field is mentioned
in the update vector. */
static
void
btr_rec_free_updated_extern_fields(
/*===============================*/
	dict_index_t*	index,	/*!< in: index of rec; the index tree MUST be
				X-latched */
	rec_t*		rec,	/*!< in: record */
	page_zip_des_t*	page_zip,/*!< in: compressed page whose uncompressed
				part will be updated, or NULL */
	const offset_t*	offsets,/*!< in: rec_get_offsets(rec, index) */
	const upd_t*	update,	/*!< in: update vector */
	bool		rollback,/*!< in: performing rollback? */
	mtr_t*		mtr);	/*!< in: mini-transaction handle which contains
				an X-latch to record page and to the tree */
/***********************************************************//**
Frees the externally stored fields for a record. */
static
void
btr_rec_free_externally_stored_fields(
/*==================================*/
	dict_index_t*	index,	/*!< in: index of the data, the index
				tree MUST be X-latched */
	rec_t*		rec,	/*!< in: record */
	const offset_t*	offsets,/*!< in: rec_get_offsets(rec, index) */
	page_zip_des_t*	page_zip,/*!< in: compressed page whose uncompressed
				part will be updated, or NULL */
	bool		rollback,/*!< in: performing rollback? */
	mtr_t*		mtr);	/*!< in: mini-transaction handle which contains
				an X-latch to record page and to the index
				tree */

/*==================== B-TREE SEARCH =========================*/

/** Latches the leaf page or pages requested.
@param[in]	block		leaf page where the search converged
@param[in]	page_id		page id of the leaf
@param[in]	latch_mode	BTR_SEARCH_LEAF, ...
@param[in]	cursor		cursor
@param[in]	mtr		mini-transaction
@return	blocks and savepoints which actually latched. */
btr_latch_leaves_t
btr_cur_latch_leaves(
	buf_block_t*		block,
	const page_id_t		page_id,
	const page_size_t&	page_size,
	ulint			latch_mode,
	btr_cur_t*		cursor,
	mtr_t*			mtr)
{
	ulint		mode;
	ulint		left_page_no;
	ulint		right_page_no;
	buf_block_t*	get_block;
	page_t*		page = buf_block_get_frame(block);
	bool		spatial;
	btr_latch_leaves_t latch_leaves = {{NULL, NULL, NULL}, {0, 0, 0}};

	compile_time_assert(int(MTR_MEMO_PAGE_S_FIX) == int(RW_S_LATCH));
	compile_time_assert(int(MTR_MEMO_PAGE_X_FIX) == int(RW_X_LATCH));
	compile_time_assert(int(MTR_MEMO_PAGE_SX_FIX) == int(RW_SX_LATCH));

	spatial = dict_index_is_spatial(cursor->index) && cursor->rtr_info;
	ut_ad(buf_page_in_file(&block->page));

	switch (latch_mode) {
	case BTR_SEARCH_LEAF:
	case BTR_MODIFY_LEAF:
	case BTR_SEARCH_TREE:
		if (spatial) {
			cursor->rtr_info->tree_savepoints[RTR_MAX_LEVELS]
				= mtr_set_savepoint(mtr);
		}

		mode = latch_mode == BTR_MODIFY_LEAF ? RW_X_LATCH : RW_S_LATCH;
		latch_leaves.savepoints[1] = mtr_set_savepoint(mtr);
		get_block = btr_block_get(page_id, page_size, mode,
					  cursor->index, mtr);
		latch_leaves.blocks[1] = get_block;
#ifdef UNIV_BTR_DEBUG
		ut_a(page_is_comp(get_block->frame) == page_is_comp(page));
#endif /* UNIV_BTR_DEBUG */
		if (spatial) {
			cursor->rtr_info->tree_blocks[RTR_MAX_LEVELS]
				= get_block;
		}

		return(latch_leaves);
	case BTR_MODIFY_TREE:
		/* It is exclusive for other operations which calls
		btr_page_set_prev() */
		ut_ad(mtr_memo_contains_flagged(
			      mtr,
			      dict_index_get_lock(cursor->index),
			      MTR_MEMO_X_LOCK | MTR_MEMO_SX_LOCK));
		/* x-latch also siblings from left to right */
		left_page_no = btr_page_get_prev(page);
		mode = latch_mode;

		if (left_page_no != FIL_NULL) {

			if (spatial) {
				cursor->rtr_info->tree_savepoints[
					RTR_MAX_LEVELS] = mtr_set_savepoint(mtr);
			}

			latch_leaves.savepoints[0] = mtr_set_savepoint(mtr);
			get_block = btr_block_get(
				page_id_t(page_id.space(), left_page_no),
				page_size, RW_X_LATCH, cursor->index, mtr);
			latch_leaves.blocks[0] = get_block;

			if (spatial) {
				cursor->rtr_info->tree_blocks[RTR_MAX_LEVELS]
					= get_block;
			}
		}

		if (spatial) {
			cursor->rtr_info->tree_savepoints[RTR_MAX_LEVELS + 1]
				= mtr_set_savepoint(mtr);
		}

		latch_leaves.savepoints[1] = mtr_set_savepoint(mtr);
		get_block = btr_block_get(
			page_id, page_size, RW_X_LATCH, cursor->index, mtr);
		latch_leaves.blocks[1] = get_block;

#ifdef UNIV_BTR_DEBUG
		/* Sanity check only after both the blocks are latched. */
		if (latch_leaves.blocks[0] != NULL) {
			ut_a(page_is_comp(latch_leaves.blocks[0]->frame)
			     == page_is_comp(page));
			ut_a(btr_page_get_next(latch_leaves.blocks[0]->frame)
			     == page_get_page_no(page));
		}
		ut_a(page_is_comp(get_block->frame) == page_is_comp(page));
#endif /* UNIV_BTR_DEBUG */

		if (spatial) {
			cursor->rtr_info->tree_blocks[RTR_MAX_LEVELS + 1]
				= get_block;
		}

		right_page_no = btr_page_get_next(page);

		if (right_page_no != FIL_NULL) {
			if (spatial) {
				cursor->rtr_info->tree_savepoints[
					RTR_MAX_LEVELS + 2] = mtr_set_savepoint(
								mtr);
			}
			latch_leaves.savepoints[2] = mtr_set_savepoint(mtr);
			get_block = btr_block_get(
				page_id_t(page_id.space(), right_page_no),
				page_size, RW_X_LATCH, cursor->index, mtr);
			latch_leaves.blocks[2] = get_block;
#ifdef UNIV_BTR_DEBUG
			ut_a(page_is_comp(get_block->frame)
			     == page_is_comp(page));
			ut_a(btr_page_get_prev(get_block->frame)
			     == page_get_page_no(page));
#endif /* UNIV_BTR_DEBUG */
			if (spatial) {
				cursor->rtr_info->tree_blocks[
					RTR_MAX_LEVELS + 2] = get_block;
			}
		}

		return(latch_leaves);

	case BTR_SEARCH_PREV:
	case BTR_MODIFY_PREV:
		mode = latch_mode == BTR_SEARCH_PREV ? RW_S_LATCH : RW_X_LATCH;
		/* latch also left sibling */
		rw_lock_s_lock(&block->lock);
		left_page_no = btr_page_get_prev(page);
		rw_lock_s_unlock(&block->lock);

		if (left_page_no != FIL_NULL) {
			latch_leaves.savepoints[0] = mtr_set_savepoint(mtr);
			get_block = btr_block_get(
				page_id_t(page_id.space(), left_page_no),
				page_size, mode, cursor->index, mtr);
			latch_leaves.blocks[0] = get_block;
			cursor->left_block = get_block;
#ifdef UNIV_BTR_DEBUG
			ut_a(page_is_comp(get_block->frame)
			     == page_is_comp(page));
			ut_a(btr_page_get_next(get_block->frame)
			     == page_get_page_no(page));
#endif /* UNIV_BTR_DEBUG */
		}

		latch_leaves.savepoints[1] = mtr_set_savepoint(mtr);
		get_block = btr_block_get(page_id, page_size, mode,
					  cursor->index, mtr);
		latch_leaves.blocks[1] = get_block;
#ifdef UNIV_BTR_DEBUG
		ut_a(page_is_comp(get_block->frame) == page_is_comp(page));
#endif /* UNIV_BTR_DEBUG */
		return(latch_leaves);
	case BTR_CONT_MODIFY_TREE:
		ut_ad(dict_index_is_spatial(cursor->index));
		return(latch_leaves);
	}

	ut_error;
	return(latch_leaves);
}

/** Load the instant ALTER TABLE metadata from the clustered index
when loading a table definition.
@param[in,out]	index	clustered index definition
@param[in,out]	mtr	mini-transaction
@return	error code
@retval	DB_SUCCESS	if no error occurred
@retval	DB_CORRUPTION	if any corruption was noticed */
static dberr_t btr_cur_instant_init_low(dict_index_t* index, mtr_t* mtr)
{
	ut_ad(index->is_primary());
	ut_ad(index->n_core_null_bytes == dict_index_t::NO_CORE_NULL_BYTES);
	ut_ad(index->table->supports_instant());
	ut_ad(index->table->is_readable());

	const fil_space_t* space = index->table->space;
	if (!space) {
unreadable:
		ib::error() << "Table " << index->table->name
			    << " has an unreadable root page";
		index->table->corrupted = true;
		return DB_CORRUPTION;
	}

	page_t* root = btr_root_get(index, mtr);

	if (!root || btr_cur_instant_root_init(index, root)) {
		goto unreadable;
	}

	ut_ad(index->n_core_null_bytes != dict_index_t::NO_CORE_NULL_BYTES);

	if (fil_page_get_type(root) == FIL_PAGE_INDEX) {
		ut_ad(!index->is_instant());
		return DB_SUCCESS;
	}

	btr_cur_t cur;
	dberr_t err = btr_cur_open_at_index_side(true, index, BTR_SEARCH_LEAF,
						 &cur, 0, mtr);
	if (err != DB_SUCCESS) {
		index->table->corrupted = true;
		return err;
	}

	ut_ad(page_cur_is_before_first(&cur.page_cur));
	ut_ad(page_is_leaf(cur.page_cur.block->frame));

	page_cur_move_to_next(&cur.page_cur);

	const rec_t* rec = cur.page_cur.rec;
	const ulint comp = dict_table_is_comp(index->table);
	const ulint info_bits = rec_get_info_bits(rec, comp);

	if (page_rec_is_supremum(rec)
	    || !(info_bits & REC_INFO_MIN_REC_FLAG)) {
		if (!index->is_instant()) {
			/* The FIL_PAGE_TYPE_INSTANT and PAGE_INSTANT may be
			assigned even if instant ADD COLUMN was not
			committed. Changes to these page header fields are not
			undo-logged, but changes to the hidden metadata record
			are. If the server is killed and restarted, the page
			header fields could remain set even though no metadata
			record is present. */
			return DB_SUCCESS;
		}

		ib::error() << "Table " << index->table->name
			    << " is missing instant ALTER metadata";
		index->table->corrupted = true;
		return DB_CORRUPTION;
	}

	if (info_bits != REC_INFO_MIN_REC_FLAG
	    || (comp && rec_get_status(rec) != REC_STATUS_COLUMNS_ADDED)) {
incompatible:
		ib::error() << "Table " << index->table->name
			<< " contains unrecognizable instant ALTER metadata";
		index->table->corrupted = true;
		return DB_CORRUPTION;
	}

	/* Read the metadata. We can get here on server restart
	or when the table was evicted from the data dictionary cache
	and is now being accessed again.

	Here, READ COMMITTED and REPEATABLE READ should be equivalent.
	Committing the ADD COLUMN operation would acquire
	MDL_EXCLUSIVE and LOCK_X|LOCK_TABLE, which would prevent any
	concurrent operations on the table, including table eviction
	from the cache. */

	mem_heap_t* heap = NULL;
	offset_t* offsets = rec_get_offsets(rec, index, NULL, true,
					    ULINT_UNDEFINED, &heap);
	if (rec_offs_any_default(offsets)) {
inconsistent:
		mem_heap_free(heap);
		goto incompatible;
	}

	/* In fact, because we only ever append fields to the metadata
	record, it is also OK to perform READ UNCOMMITTED and
	then ignore any extra fields, provided that
	trx_sys.is_registered(DB_TRX_ID). */
	if (rec_offs_n_fields(offsets) > index->n_fields
	    && !trx_sys.is_registered(current_trx(),
				      row_get_rec_trx_id(rec, index,
							 offsets))) {
		goto inconsistent;
	}

	for (unsigned i = index->n_core_fields; i < index->n_fields; i++) {
		ulint len;
		const byte* data = rec_get_nth_field(rec, offsets, i, &len);
		dict_col_t* col = index->fields[i].col;
		ut_ad(!col->is_instant());
		ut_ad(!col->def_val.data);
		col->def_val.len = len;
		switch (len) {
		case UNIV_SQL_NULL:
			continue;
		case 0:
			col->def_val.data = field_ref_zero;
			continue;
		}
		ut_ad(len != UNIV_SQL_DEFAULT);
		if (!rec_offs_nth_extern(offsets, i)) {
			col->def_val.data = mem_heap_dup(
				index->table->heap, data, len);
		} else if (len < BTR_EXTERN_FIELD_REF_SIZE
			   || !memcmp(data + len - BTR_EXTERN_FIELD_REF_SIZE,
				      field_ref_zero,
				      BTR_EXTERN_FIELD_REF_SIZE)) {
			col->def_val.len = UNIV_SQL_DEFAULT;
			goto inconsistent;
		} else {
			col->def_val.data = btr_copy_externally_stored_field(
				&col->def_val.len, data,
				dict_table_page_size(index->table),
				len, index->table->heap);
		}
	}

	mem_heap_free(heap);
	return DB_SUCCESS;
}

/** Load the instant ALTER TABLE metadata from the clustered index
when loading a table definition.
@param[in,out]	table	table definition from the data dictionary
@return	error code
@retval	DB_SUCCESS	if no error occurred */
dberr_t
btr_cur_instant_init(dict_table_t* table)
{
	mtr_t		mtr;
	dict_index_t*	index = dict_table_get_first_index(table);
	mtr.start();
	dberr_t	err = index
		? btr_cur_instant_init_low(index, &mtr)
		: DB_CORRUPTION;
	mtr.commit();
	return(err);
}

/** Initialize the n_core_null_bytes on first access to a clustered
index root page.
@param[in]	index	clustered index that is on its first access
@param[in]	page	clustered index root page
@return	whether the page is corrupted */
bool btr_cur_instant_root_init(dict_index_t* index, const page_t* page)
{
	ut_ad(!index->is_dummy);
	ut_ad(fil_page_index_page_check(page));
	ut_ad(!page_has_siblings(page));
	ut_ad(page_get_space_id(page) == index->table->space_id);
	ut_ad(page_get_page_no(page) == index->page);
	ut_ad(!page_is_comp(page) == !dict_table_is_comp(index->table));
	ut_ad(index->is_primary());
	ut_ad(!index->is_instant());
	ut_ad(index->table->supports_instant());
	/* This is normally executed as part of btr_cur_instant_init()
	when dict_load_table_one() is loading a table definition.
	Other threads should not access or modify the n_core_null_bytes,
	n_core_fields before dict_load_table_one() returns.

	This can also be executed during IMPORT TABLESPACE, where the
	table definition is exclusively locked. */

	switch (fil_page_get_type(page)) {
	default:
		ut_ad(!"wrong page type");
		return true;
	case FIL_PAGE_INDEX:
		/* The field PAGE_INSTANT is guaranteed 0 on clustered
		index root pages of ROW_FORMAT=COMPACT or
		ROW_FORMAT=DYNAMIC when instant ADD COLUMN is not used. */
		ut_ad(!page_is_comp(page) || !page_get_instant(page));
		index->n_core_null_bytes = UT_BITS_IN_BYTES(
			unsigned(index->n_nullable));
		return false;
	case FIL_PAGE_TYPE_INSTANT:
		break;
	}

	const uint16_t n = page_get_instant(page);

	if (n < index->n_uniq + DATA_ROLL_PTR || n > index->n_fields) {
		/* The PRIMARY KEY (or hidden DB_ROW_ID) and
		DB_TRX_ID,DB_ROLL_PTR columns must always be present
		as 'core' fields. All fields, including those for
		instantly added columns, must be present in the data
		dictionary. */
		return true;
	}

	if (memcmp(page_get_infimum_rec(page), "infimum", 8)
	    || memcmp(page_get_supremum_rec(page), "supremum", 8)) {
		/* In a later format, these fields in a FIL_PAGE_TYPE_INSTANT
		root page could be repurposed for something else. */
		return true;
	}

	index->n_core_fields = n;
	ut_ad(!index->is_dummy);
	ut_d(index->is_dummy = true);
	index->n_core_null_bytes = n == index->n_fields
		? UT_BITS_IN_BYTES(unsigned(index->n_nullable))
		: UT_BITS_IN_BYTES(index->get_n_nullable(n));
	ut_d(index->is_dummy = false);
	return false;
}

/** Optimistically latches the leaf page or pages requested.
@param[in]	block		guessed buffer block
@param[in]	modify_clock	modify clock value
@param[in,out]	latch_mode	BTR_SEARCH_LEAF, ...
@param[in,out]	cursor		cursor
@param[in]	file		file name
@param[in]	line		line where called
@param[in]	mtr		mini-transaction
@return true if success */
bool
btr_cur_optimistic_latch_leaves(
	buf_block_t*	block,
	ib_uint64_t	modify_clock,
	ulint*		latch_mode,
	btr_cur_t*	cursor,
	const char*	file,
	unsigned	line,
	mtr_t*		mtr)
{
	ulint		mode;
	ulint		left_page_no;

	switch (*latch_mode) {
	case BTR_SEARCH_LEAF:
	case BTR_MODIFY_LEAF:
		return(buf_page_optimistic_get(*latch_mode, block,
				modify_clock, file, line, mtr));
	case BTR_SEARCH_PREV:
	case BTR_MODIFY_PREV:
		mode = *latch_mode == BTR_SEARCH_PREV
			? RW_S_LATCH : RW_X_LATCH;

		buf_page_mutex_enter(block);
		if (buf_block_get_state(block) != BUF_BLOCK_FILE_PAGE) {
			buf_page_mutex_exit(block);
			return(false);
		}
		/* pin the block not to be relocated */
		buf_block_buf_fix_inc(block, file, line);
		buf_page_mutex_exit(block);

		rw_lock_s_lock(&block->lock);
		if (block->modify_clock != modify_clock) {
			rw_lock_s_unlock(&block->lock);

			goto unpin_failed;
		}
		left_page_no = btr_page_get_prev(
			buf_block_get_frame(block));
		rw_lock_s_unlock(&block->lock);

		if (left_page_no != FIL_NULL) {
			cursor->left_block = btr_block_get(
				page_id_t(cursor->index->table->space_id,
					  left_page_no),
				page_size_t(cursor->index->table->space
					    ->flags),
				mode, cursor->index, mtr);
		} else {
			cursor->left_block = NULL;
		}

		if (buf_page_optimistic_get(mode, block, modify_clock,
					    file, line, mtr)) {
			if (btr_page_get_prev(buf_block_get_frame(block))
			    == left_page_no) {
				buf_block_buf_fix_dec(block);
				*latch_mode = mode;
				return(true);
			} else {
				/* release the block */
				btr_leaf_page_release(block, mode, mtr);
			}
		}

		/* release the left block */
		if (cursor->left_block != NULL) {
			btr_leaf_page_release(cursor->left_block,
					      mode, mtr);
		}
unpin_failed:
		/* unpin the block */
		buf_block_buf_fix_dec(block);
		return(false);

	default:
		ut_error;
		return(false);
	}
}

/**
Gets intention in btr_intention_t from latch_mode, and cleares the intention
at the latch_mode.
@param latch_mode	in/out: pointer to latch_mode
@return intention for latching tree */
static
btr_intention_t
btr_cur_get_and_clear_intention(
	ulint	*latch_mode)
{
	btr_intention_t	intention;

	switch (*latch_mode & (BTR_LATCH_FOR_INSERT | BTR_LATCH_FOR_DELETE)) {
	case BTR_LATCH_FOR_INSERT:
		intention = BTR_INTENTION_INSERT;
		break;
	case BTR_LATCH_FOR_DELETE:
		intention = BTR_INTENTION_DELETE;
		break;
	default:
		/* both or unknown */
		intention = BTR_INTENTION_BOTH;
	}
	*latch_mode &= ulint(~(BTR_LATCH_FOR_INSERT | BTR_LATCH_FOR_DELETE));

	return(intention);
}

/**
Gets the desired latch type for the root leaf (root page is root leaf)
at the latch mode.
@param latch_mode	in: BTR_SEARCH_LEAF, ...
@return latch type */
static
rw_lock_type_t
btr_cur_latch_for_root_leaf(
	ulint	latch_mode)
{
	switch (latch_mode) {
	case BTR_SEARCH_LEAF:
	case BTR_SEARCH_TREE:
	case BTR_SEARCH_PREV:
		return(RW_S_LATCH);
	case BTR_MODIFY_LEAF:
	case BTR_MODIFY_TREE:
	case BTR_MODIFY_PREV:
		return(RW_X_LATCH);
	case BTR_CONT_MODIFY_TREE:
	case BTR_CONT_SEARCH_TREE:
		/* A root page should be latched already,
		and don't need to be latched here.
		fall through (RW_NO_LATCH) */
	case BTR_NO_LATCHES:
		return(RW_NO_LATCH);
	}

	ut_error;
	return(RW_NO_LATCH); /* avoid compiler warnings */
}

/** Detects whether the modifying record might need a modifying tree structure.
@param[in]	index		index
@param[in]	page		page
@param[in]	lock_intention	lock intention for the tree operation
@param[in]	rec		record (current node_ptr)
@param[in]	rec_size	size of the record or max size of node_ptr
@param[in]	page_size	page size
@param[in]	mtr		mtr
@return true if tree modification is needed */
static
bool
btr_cur_will_modify_tree(
	dict_index_t*	index,
	const page_t*	page,
	btr_intention_t	lock_intention,
	const rec_t*	rec,
	ulint		rec_size,
	const page_size_t&	page_size,
	mtr_t*		mtr)
{
	ut_ad(!page_is_leaf(page));
	ut_ad(mtr_memo_contains_flagged(mtr, dict_index_get_lock(index),
					MTR_MEMO_X_LOCK | MTR_MEMO_SX_LOCK));

	/* Pessimistic delete of the first record causes delete & insert
	of node_ptr at upper level. And a subsequent page shrink is
	possible. It causes delete of node_ptr at the upper level.
	So we should pay attention also to 2nd record not only
	first record and last record. Because if the "delete & insert" are
	done for the different page, the 2nd record become
	first record and following compress might delete the record and causes
	the uppper level node_ptr modification. */

	const ulint n_recs = page_get_n_recs(page);

	if (lock_intention <= BTR_INTENTION_BOTH) {
		compile_time_assert(BTR_INTENTION_DELETE < BTR_INTENTION_BOTH);
		compile_time_assert(BTR_INTENTION_BOTH < BTR_INTENTION_INSERT);

		if (!page_has_siblings(page)) {
			return true;
		}

		ulint margin = rec_size;

		if (lock_intention == BTR_INTENTION_BOTH) {
			ulint	level = btr_page_get_level(page, mtr);

			/* This value is the worst expectation for the node_ptr
			records to be deleted from this page. It is used to
			expect whether the cursor position can be the left_most
			record in this page or not. */
			ulint   max_nodes_deleted = 0;

			/* By modifying tree operations from the under of this
			level, logically (2 ^ (level - 1)) opportunities to
			deleting records in maximum even unreally rare case. */
			if (level > 7) {
				/* TODO: adjust this practical limit. */
				max_nodes_deleted = 64;
			} else if (level > 0) {
				max_nodes_deleted = (ulint)1 << (level - 1);
			}
			/* check delete will cause. (BTR_INTENTION_BOTH
			or BTR_INTENTION_DELETE) */
			if (n_recs <= max_nodes_deleted * 2
			    || page_rec_is_first(rec, page)) {
				/* The cursor record can be the left most record
				in this page. */
				return true;
			}

			if (page_has_prev(page)
			    && page_rec_distance_is_at_most(
				    page_get_infimum_rec(page), rec,
				    max_nodes_deleted)) {
				return true;
			}

			if (page_has_next(page)
			    && page_rec_distance_is_at_most(
				    rec, page_get_supremum_rec(page),
				    max_nodes_deleted)) {
				return true;
			}

			/* Delete at leftmost record in a page causes delete
			& insert at its parent page. After that, the delete
			might cause btr_compress() and delete record at its
			parent page. Thus we should consider max deletes. */
			margin *= max_nodes_deleted;
		}

		/* Safe because we already have SX latch of the index tree */
		if (page_get_data_size(page)
		    < margin + BTR_CUR_PAGE_COMPRESS_LIMIT(index)) {
			return(true);
		}
	}

	if (lock_intention >= BTR_INTENTION_BOTH) {
		/* check insert will cause. BTR_INTENTION_BOTH
		or BTR_INTENTION_INSERT*/

		/* Once we invoke the btr_cur_limit_optimistic_insert_debug,
		we should check it here in advance, since the max allowable
		records in a page is limited. */
		LIMIT_OPTIMISTIC_INSERT_DEBUG(n_recs, return true);

		/* needs 2 records' space for the case the single split and
		insert cannot fit.
		page_get_max_insert_size_after_reorganize() includes space
		for page directory already */
		ulint	max_size
			= page_get_max_insert_size_after_reorganize(page, 2);

		if (max_size < BTR_CUR_PAGE_REORGANIZE_LIMIT + rec_size
		    || max_size < rec_size * 2) {
			return(true);
		}

		/* TODO: optimize this condition for ROW_FORMAT=COMPRESSED.
		This is based on the worst case, and we could invoke
		page_zip_available() on the block->page.zip. */
		/* needs 2 records' space also for worst compress rate. */
		if (page_size.is_compressed()
		    && page_zip_empty_size(index->n_fields,
					   page_size.physical())
		    <= rec_size * 2 + page_get_data_size(page)
		    + page_dir_calc_reserved_space(n_recs + 2)) {
			return(true);
		}
	}

	return(false);
}

/** Detects whether the modifying record might need a opposite modification
to the intention.
@param[in]	page		page
@param[in]	lock_intention	lock intention for the tree operation
@param[in]	rec		record (current node_ptr)
@return	true if tree modification is needed */
static
bool
btr_cur_need_opposite_intention(
	const page_t*	page,
	btr_intention_t	lock_intention,
	const rec_t*	rec)
{
	switch (lock_intention) {
	case BTR_INTENTION_DELETE:
		return (page_has_prev(page) && page_rec_is_first(rec, page)) ||
			(page_has_next(page) && page_rec_is_last(rec, page));
	case BTR_INTENTION_INSERT:
		return page_has_next(page) && page_rec_is_last(rec, page);
	case BTR_INTENTION_BOTH:
		return(false);
	}

	ut_error;
	return(false);
}

/**
@param[in]	index b-tree
@return maximum size of a node pointer record in bytes */
static ulint btr_node_ptr_max_size(const dict_index_t* index)
{
	if (dict_index_is_ibuf(index)) {
		/* cannot estimate accurately */
		/* This is universal index for change buffer.
		The max size of the entry is about max key length * 2.
		(index key + primary key to be inserted to the index)
		(The max key length is UNIV_PAGE_SIZE / 16 * 3 at
		 ha_innobase::max_supported_key_length(),
		 considering MAX_KEY_LENGTH = 3072 at MySQL imposes
		 the 3500 historical InnoDB value for 16K page size case.)
		For the universal index, node_ptr contains most of the entry.
		And 512 is enough to contain ibuf columns and meta-data */
		return srv_page_size / 8 * 3 + 512;
	}

	/* Each record has page_no, length of page_no and header. */
	ulint comp = dict_table_is_comp(index->table);
	ulint rec_max_size = comp
		? REC_NODE_PTR_SIZE + 1 + REC_N_NEW_EXTRA_BYTES
		+ UT_BITS_IN_BYTES(index->n_nullable)
		: REC_NODE_PTR_SIZE + 2 + REC_N_OLD_EXTRA_BYTES
		+ 2 * index->n_fields;

	/* Compute the maximum possible record size. */
	for (ulint i = 0; i < dict_index_get_n_unique_in_tree(index); i++) {
		const dict_field_t*	field
			= dict_index_get_nth_field(index, i);
		const dict_col_t*	col
			= dict_field_get_col(field);
		ulint			field_max_size;
		ulint			field_ext_max_size;

		/* Determine the maximum length of the index field. */

		field_max_size = dict_col_get_fixed_size(col, comp);
		if (field_max_size) {
			/* dict_index_add_col() should guarantee this */
			ut_ad(!field->prefix_len
			      || field->fixed_len == field->prefix_len);
			/* Fixed lengths are not encoded
			in ROW_FORMAT=COMPACT. */
			rec_max_size += field_max_size;
			continue;
		}

		field_max_size = dict_col_get_max_size(col);
		if (UNIV_UNLIKELY(!field_max_size)) {
			switch (col->mtype) {
			case DATA_VARCHAR:
				if (!comp
				    && (!strcmp(index->table->name.m_name,
						"SYS_FOREIGN")
					|| !strcmp(index->table->name.m_name,
						   "SYS_FOREIGN_COLS"))) {
					break;
				}
				/* fall through */
			case DATA_VARMYSQL:
			case DATA_CHAR:
			case DATA_MYSQL:
				/* CHAR(0) and VARCHAR(0) are possible
				data type definitions in MariaDB.
				The InnoDB internal SQL parser maps
				CHAR to DATA_VARCHAR, so DATA_CHAR (or
				DATA_MYSQL) is only coming from the
				MariaDB SQL layer. */
				if (comp) {
					/* Add a length byte, because
					fixed-length empty field are
					encoded as variable-length.
					For ROW_FORMAT=REDUNDANT,
					these bytes were added to
					rec_max_size before this loop. */
					rec_max_size++;
				}
				continue;
			}

			/* SYS_FOREIGN.ID is defined as CHAR in the
			InnoDB internal SQL parser, which translates
			into the incorrect VARCHAR(0).  InnoDB does
			not enforce maximum lengths of columns, so
			that is why any data can be inserted in the
			first place.

			Likewise, SYS_FOREIGN.FOR_NAME,
			SYS_FOREIGN.REF_NAME, SYS_FOREIGN_COLS.ID, are
			defined as CHAR, and also they are part of a key. */

			ut_ad(!strcmp(index->table->name.m_name,
				      "SYS_FOREIGN")
			      || !strcmp(index->table->name.m_name,
					 "SYS_FOREIGN_COLS"));
			ut_ad(!comp);
			ut_ad(col->mtype == DATA_VARCHAR);

			rec_max_size += (srv_page_size == UNIV_PAGE_SIZE_MAX)
				? REDUNDANT_REC_MAX_DATA_SIZE
				: page_get_free_space_of_empty(FALSE) / 2;
		} else if (field_max_size == NAME_LEN && i == 1
			   && (!strcmp(index->table->name.m_name,
				       TABLE_STATS_NAME)
			       || !strcmp(index->table->name.m_name,
					  INDEX_STATS_NAME))) {
			ut_ad(!strcmp(field->name, "table_name"));
			/* Interpret "table_name" as VARCHAR(199) even
			if it was incorrectly defined as VARCHAR(64).
			While the caller of ha_innobase enforces the
			maximum length on any data written, the InnoDB
			internal SQL parser will happily write as much
			data as is provided. The purpose of this hack
			is to avoid InnoDB hangs after persistent
			statistics on partitioned tables are
			deleted. */
			field_max_size = 199 * SYSTEM_CHARSET_MBMAXLEN;
		}
		field_ext_max_size = field_max_size < 256 ? 1 : 2;

		if (field->prefix_len
		    && field->prefix_len < field_max_size) {
			field_max_size = field->prefix_len;
		}

		if (comp) {
			/* Add the extra size for ROW_FORMAT=COMPACT.
			For ROW_FORMAT=REDUNDANT, these bytes were
			added to rec_max_size before this loop. */
			rec_max_size += field_ext_max_size;
		}

		rec_max_size += field_max_size;
	}

	return rec_max_size;
}

/********************************************************************//**
Searches an index tree and positions a tree cursor on a given level.
NOTE: n_fields_cmp in tuple must be set so that it cannot be compared
to node pointer page number fields on the upper levels of the tree!
Note that if mode is PAGE_CUR_LE, which is used in inserts, then
cursor->up_match and cursor->low_match both will have sensible values.
If mode is PAGE_CUR_GE, then up_match will a have a sensible value.

If mode is PAGE_CUR_LE , cursor is left at the place where an insert of the
search tuple should be performed in the B-tree. InnoDB does an insert
immediately after the cursor. Thus, the cursor may end up on a user record,
or on a page infimum record. */
dberr_t
btr_cur_search_to_nth_level_func(
	dict_index_t*	index,	/*!< in: index */
	ulint		level,	/*!< in: the tree level of search */
	const dtuple_t*	tuple,	/*!< in: data tuple; NOTE: n_fields_cmp in
				tuple must be set so that it cannot get
				compared to the node ptr page number field! */
	page_cur_mode_t	mode,	/*!< in: PAGE_CUR_L, ...;
				Inserts should always be made using
				PAGE_CUR_LE to search the position! */
	ulint		latch_mode, /*!< in: BTR_SEARCH_LEAF, ..., ORed with
				at most one of BTR_INSERT, BTR_DELETE_MARK,
				BTR_DELETE, or BTR_ESTIMATE;
				cursor->left_block is used to store a pointer
				to the left neighbor page, in the cases
				BTR_SEARCH_PREV and BTR_MODIFY_PREV;
				NOTE that if ahi_latch, we might not have a
				cursor page latch, we assume that ahi_latch
				protects the record! */
	btr_cur_t*	cursor, /*!< in/out: tree cursor; the cursor page is
				s- or x-latched, but see also above! */
#ifdef BTR_CUR_HASH_ADAPT
	rw_lock_t*	ahi_latch,
				/*!< in: currently held btr_search_latch
				(in RW_S_LATCH mode), or NULL */
#endif /* BTR_CUR_HASH_ADAPT */
	const char*	file,	/*!< in: file name */
	unsigned	line,	/*!< in: line where called */
	mtr_t*		mtr,	/*!< in: mtr */
	ib_uint64_t	autoinc)/*!< in: PAGE_ROOT_AUTO_INC to be written
				(0 if none) */
{
	page_t*		page = NULL; /* remove warning */
	buf_block_t*	block;
	buf_block_t*	guess;
	ulint		height;
	ulint		up_match;
	ulint		up_bytes;
	ulint		low_match;
	ulint		low_bytes;
	ulint		savepoint;
	ulint		rw_latch;
	page_cur_mode_t	page_mode;
	page_cur_mode_t	search_mode = PAGE_CUR_UNSUPP;
	ulint		buf_mode;
	ulint		estimate;
	ulint		node_ptr_max_size = srv_page_size / 2;
	page_cur_t*	page_cursor;
	btr_op_t	btr_op;
	ulint		root_height = 0; /* remove warning */
	dberr_t		err = DB_SUCCESS;

	ulint		upper_rw_latch, root_leaf_rw_latch;
	btr_intention_t	lock_intention;
	bool		modify_external;
	buf_block_t*	tree_blocks[BTR_MAX_LEVELS];
	ulint		tree_savepoints[BTR_MAX_LEVELS];
	ulint		n_blocks = 0;
	ulint		n_releases = 0;
	bool		detected_same_key_root = false;

	bool		retrying_for_search_prev = false;
	ulint		leftmost_from_level = 0;
	buf_block_t**	prev_tree_blocks = NULL;
	ulint*		prev_tree_savepoints = NULL;
	ulint		prev_n_blocks = 0;
	ulint		prev_n_releases = 0;
	bool		need_path = true;
	bool		rtree_parent_modified = false;
	bool		mbr_adj = false;
	bool		found = false;

	DBUG_ENTER("btr_cur_search_to_nth_level");

#ifdef BTR_CUR_ADAPT
	btr_search_t*	info;
#endif /* BTR_CUR_ADAPT */
	mem_heap_t*	heap		= NULL;
	offset_t	offsets_[REC_OFFS_NORMAL_SIZE];
	offset_t*	offsets		= offsets_;
	offset_t	offsets2_[REC_OFFS_NORMAL_SIZE];
	offset_t*	offsets2	= offsets2_;
	rec_offs_init(offsets_);
	rec_offs_init(offsets2_);
	/* Currently, PAGE_CUR_LE is the only search mode used for searches
	ending to upper levels */

	ut_ad(level == 0 || mode == PAGE_CUR_LE
	      || RTREE_SEARCH_MODE(mode));
	ut_ad(dict_index_check_search_tuple(index, tuple));
	ut_ad(!dict_index_is_ibuf(index) || ibuf_inside(mtr));
	ut_ad(dtuple_check_typed(tuple));
	ut_ad(!(index->type & DICT_FTS));
	ut_ad(index->page != FIL_NULL);

	UNIV_MEM_INVALID(&cursor->up_match, sizeof cursor->up_match);
	UNIV_MEM_INVALID(&cursor->up_bytes, sizeof cursor->up_bytes);
	UNIV_MEM_INVALID(&cursor->low_match, sizeof cursor->low_match);
	UNIV_MEM_INVALID(&cursor->low_bytes, sizeof cursor->low_bytes);
#ifdef UNIV_DEBUG
	cursor->up_match = ULINT_UNDEFINED;
	cursor->low_match = ULINT_UNDEFINED;
#endif /* UNIV_DEBUG */

	ibool	s_latch_by_caller;

	s_latch_by_caller = latch_mode & BTR_ALREADY_S_LATCHED;

	ut_ad(!s_latch_by_caller
	      || srv_read_only_mode
	      || mtr_memo_contains_flagged(mtr,
					   dict_index_get_lock(index),
					   MTR_MEMO_S_LOCK
					   | MTR_MEMO_SX_LOCK));

	/* These flags are mutually exclusive, they are lumped together
	with the latch mode for historical reasons. It's possible for
	none of the flags to be set. */
	switch (UNIV_EXPECT(latch_mode
			    & (BTR_INSERT | BTR_DELETE | BTR_DELETE_MARK),
			    0)) {
	case 0:
		btr_op = BTR_NO_OP;
		break;
	case BTR_INSERT:
		btr_op = (latch_mode & BTR_IGNORE_SEC_UNIQUE)
			? BTR_INSERT_IGNORE_UNIQUE_OP
			: BTR_INSERT_OP;
		break;
	case BTR_DELETE:
		btr_op = BTR_DELETE_OP;
		ut_a(cursor->purge_node);
		break;
	case BTR_DELETE_MARK:
		btr_op = BTR_DELMARK_OP;
		break;
	default:
		/* only one of BTR_INSERT, BTR_DELETE, BTR_DELETE_MARK
		should be specified at a time */
		ut_error;
	}

	/* Operations on the insert buffer tree cannot be buffered. */
	ut_ad(btr_op == BTR_NO_OP || !dict_index_is_ibuf(index));
	/* Operations on the clustered index cannot be buffered. */
	ut_ad(btr_op == BTR_NO_OP || !dict_index_is_clust(index));
	/* Operations on the temporary table(indexes) cannot be buffered. */
	ut_ad(btr_op == BTR_NO_OP || !index->table->is_temporary());
	/* Operation on the spatial index cannot be buffered. */
	ut_ad(btr_op == BTR_NO_OP || !dict_index_is_spatial(index));

	estimate = latch_mode & BTR_ESTIMATE;

	lock_intention = btr_cur_get_and_clear_intention(&latch_mode);

	modify_external = latch_mode & BTR_MODIFY_EXTERNAL;

	/* Turn the flags unrelated to the latch mode off. */
	latch_mode = BTR_LATCH_MODE_WITHOUT_FLAGS(latch_mode);

	ut_ad(!modify_external || latch_mode == BTR_MODIFY_LEAF);

	ut_ad(!s_latch_by_caller
	      || latch_mode == BTR_SEARCH_LEAF
	      || latch_mode == BTR_SEARCH_TREE
	      || latch_mode == BTR_MODIFY_LEAF);

	ut_ad(autoinc == 0 || dict_index_is_clust(index));
	ut_ad(autoinc == 0
	      || latch_mode == BTR_MODIFY_TREE
	      || latch_mode == BTR_MODIFY_LEAF);
	ut_ad(autoinc == 0 || level == 0);

	cursor->flag = BTR_CUR_BINARY;
	cursor->index = index;

#ifndef BTR_CUR_ADAPT
	guess = NULL;
#else
	info = btr_search_get_info(index);

	if (!buf_pool_is_obsolete(info->withdraw_clock)) {
		guess = info->root_guess;
	} else {
		guess = NULL;
	}

#ifdef BTR_CUR_HASH_ADAPT

# ifdef UNIV_SEARCH_PERF_STAT
	info->n_searches++;
# endif
	if (autoinc == 0
	    && latch_mode <= BTR_MODIFY_LEAF
	    && info->last_hash_succ
# ifdef MYSQL_INDEX_DISABLE_AHI
	    && !index->disable_ahi
# endif
	    && !estimate
# ifdef PAGE_CUR_LE_OR_EXTENDS
	    && mode != PAGE_CUR_LE_OR_EXTENDS
# endif /* PAGE_CUR_LE_OR_EXTENDS */
	    && !dict_index_is_spatial(index)
	    /* If !ahi_latch, we do a dirty read of
	    btr_search_enabled below, and btr_search_guess_on_hash()
	    will have to check it again. */
	    && btr_search_enabled
	    && !modify_external
	    && !(tuple->info_bits & REC_INFO_MIN_REC_FLAG)
	    && btr_search_guess_on_hash(index, info, tuple, mode,
					latch_mode, cursor,
					ahi_latch, mtr)) {

		/* Search using the hash index succeeded */

		ut_ad(cursor->up_match != ULINT_UNDEFINED
		      || mode != PAGE_CUR_GE);
		ut_ad(cursor->up_match != ULINT_UNDEFINED
		      || mode != PAGE_CUR_LE);
		ut_ad(cursor->low_match != ULINT_UNDEFINED
		      || mode != PAGE_CUR_LE);
		btr_cur_n_sea++;

		DBUG_RETURN(err);
	}
# endif /* BTR_CUR_HASH_ADAPT */
#endif /* BTR_CUR_ADAPT */
	my_atomic_addlint(&btr_cur_n_non_sea, 1);

	/* If the hash search did not succeed, do binary search down the
	tree */

#ifdef BTR_CUR_HASH_ADAPT
	if (ahi_latch) {
		/* Release possible search latch to obey latching order */
		rw_lock_s_unlock(ahi_latch);
	}
#endif /* BTR_CUR_HASH_ADAPT */

	/* Store the position of the tree latch we push to mtr so that we
	know how to release it when we have latched leaf node(s) */

	savepoint = mtr_set_savepoint(mtr);

	switch (latch_mode) {
	case BTR_MODIFY_TREE:
		/* Most of delete-intended operations are purging.
		Free blocks and read IO bandwidth should be prior
		for them, when the history list is glowing huge. */
		if (lock_intention == BTR_INTENTION_DELETE
		    && trx_sys.history_size() > BTR_CUR_FINE_HISTORY_LENGTH
			&& buf_get_n_pending_read_ios()) {
x_latch_index:
			mtr_x_lock_index(index, mtr);
		} else if (index->is_spatial()
			   && lock_intention <= BTR_INTENTION_BOTH) {
			/* X lock the if there is possibility of
			pessimistic delete on spatial index. As we could
			lock upward for the tree */
			goto x_latch_index;
		} else {
			mtr_sx_lock_index(index, mtr);
		}
		upper_rw_latch = RW_X_LATCH;
		break;
	case BTR_CONT_MODIFY_TREE:
	case BTR_CONT_SEARCH_TREE:
		/* Do nothing */
		ut_ad(srv_read_only_mode
		      || mtr_memo_contains_flagged(mtr,
						   dict_index_get_lock(index),
						   MTR_MEMO_X_LOCK
						   | MTR_MEMO_SX_LOCK));
		if (dict_index_is_spatial(index)
		    && latch_mode == BTR_CONT_MODIFY_TREE) {
			/* If we are about to locating parent page for split
			and/or merge operation for R-Tree index, X latch
			the parent */
			upper_rw_latch = RW_X_LATCH;
		} else {
			upper_rw_latch = RW_NO_LATCH;
		}
		break;
	default:
		if (!srv_read_only_mode) {
			if (s_latch_by_caller) {
				ut_ad(rw_lock_own(dict_index_get_lock(index),
				              RW_LOCK_S));
			} else if (!modify_external) {
				/* BTR_SEARCH_TREE is intended to be used with
				BTR_ALREADY_S_LATCHED */
				ut_ad(latch_mode != BTR_SEARCH_TREE);

				mtr_s_lock_index(index, mtr);
			} else {
				/* BTR_MODIFY_EXTERNAL needs to be excluded */
				mtr_sx_lock_index(index, mtr);
			}
			upper_rw_latch = RW_S_LATCH;
		} else {
			upper_rw_latch = RW_NO_LATCH;
		}
	}
	root_leaf_rw_latch = btr_cur_latch_for_root_leaf(latch_mode);

	page_cursor = btr_cur_get_page_cur(cursor);

	const page_size_t	page_size(index->table->space->flags);

	/* Start with the root page. */
	page_id_t		page_id(index->table->space_id, index->page);

	if (root_leaf_rw_latch == RW_X_LATCH) {
		node_ptr_max_size = btr_node_ptr_max_size(index);
	}

	up_match = 0;
	up_bytes = 0;
	low_match = 0;
	low_bytes = 0;

	height = ULINT_UNDEFINED;

	/* We use these modified search modes on non-leaf levels of the
	B-tree. These let us end up in the right B-tree leaf. In that leaf
	we use the original search mode. */

	switch (mode) {
	case PAGE_CUR_GE:
		page_mode = PAGE_CUR_L;
		break;
	case PAGE_CUR_G:
		page_mode = PAGE_CUR_LE;
		break;
	default:
#ifdef PAGE_CUR_LE_OR_EXTENDS
		ut_ad(mode == PAGE_CUR_L || mode == PAGE_CUR_LE
		      || RTREE_SEARCH_MODE(mode)
		      || mode == PAGE_CUR_LE_OR_EXTENDS);
#else /* PAGE_CUR_LE_OR_EXTENDS */
		ut_ad(mode == PAGE_CUR_L || mode == PAGE_CUR_LE
		      || RTREE_SEARCH_MODE(mode));
#endif /* PAGE_CUR_LE_OR_EXTENDS */
		page_mode = mode;
		break;
	}

	/* Loop and search until we arrive at the desired level */
	btr_latch_leaves_t latch_leaves = {{NULL, NULL, NULL}, {0, 0, 0}};

search_loop:
	buf_mode = BUF_GET;
	rw_latch = RW_NO_LATCH;
	rtree_parent_modified = false;

	if (height != 0) {
		/* We are about to fetch the root or a non-leaf page. */
		if ((latch_mode != BTR_MODIFY_TREE || height == level)
		    && !retrying_for_search_prev) {
			/* If doesn't have SX or X latch of index,
			each pages should be latched before reading. */
			if (height == ULINT_UNDEFINED
			    && upper_rw_latch == RW_S_LATCH
			    && (modify_external || autoinc)) {
				/* needs sx-latch of root page
				for fseg operation or for writing
				PAGE_ROOT_AUTO_INC */
				rw_latch = RW_SX_LATCH;
			} else {
				rw_latch = upper_rw_latch;
			}
		}
	} else if (latch_mode <= BTR_MODIFY_LEAF) {
		rw_latch = latch_mode;

		if (btr_op != BTR_NO_OP
		    && ibuf_should_try(index, btr_op != BTR_INSERT_OP)) {

			/* Try to buffer the operation if the leaf
			page is not in the buffer pool. */

			buf_mode = btr_op == BTR_DELETE_OP
				? BUF_GET_IF_IN_POOL_OR_WATCH
				: BUF_GET_IF_IN_POOL;
		}
	}

retry_page_get:
	ut_ad(n_blocks < BTR_MAX_LEVELS);
	tree_savepoints[n_blocks] = mtr_set_savepoint(mtr);
	block = buf_page_get_gen(page_id, page_size, rw_latch, guess,
				 buf_mode, file, line, mtr, &err);
	tree_blocks[n_blocks] = block;

	/* Note that block==NULL signifies either an error or change
	buffering. */

	if (err != DB_SUCCESS) {
		ut_ad(block == NULL);
		if (err == DB_DECRYPTION_FAILED) {
			ib_push_warning((void *)NULL,
				DB_DECRYPTION_FAILED,
				"Table %s is encrypted but encryption service or"
				" used key_id is not available. "
				" Can't continue reading table.",
				index->table->name.m_name);
			index->table->file_unreadable = true;
		}

		goto func_exit;
	}

	if (block == NULL) {
		/* This must be a search to perform an insert/delete
		mark/ delete; try using the insert/delete buffer */

		ut_ad(height == 0);
		ut_ad(cursor->thr);

		switch (btr_op) {
		case BTR_INSERT_OP:
		case BTR_INSERT_IGNORE_UNIQUE_OP:
			ut_ad(buf_mode == BUF_GET_IF_IN_POOL);
			ut_ad(!dict_index_is_spatial(index));

			if (ibuf_insert(IBUF_OP_INSERT, tuple, index,
					page_id, page_size, cursor->thr)) {

				cursor->flag = BTR_CUR_INSERT_TO_IBUF;

				goto func_exit;
			}
			break;

		case BTR_DELMARK_OP:
			ut_ad(buf_mode == BUF_GET_IF_IN_POOL);
			ut_ad(!dict_index_is_spatial(index));

			if (ibuf_insert(IBUF_OP_DELETE_MARK, tuple,
					index, page_id, page_size,
					cursor->thr)) {

				cursor->flag = BTR_CUR_DEL_MARK_IBUF;

				goto func_exit;
			}

			break;

		case BTR_DELETE_OP:
			ut_ad(buf_mode == BUF_GET_IF_IN_POOL_OR_WATCH);
			ut_ad(!dict_index_is_spatial(index));

			if (!row_purge_poss_sec(cursor->purge_node,
						index, tuple)) {

				/* The record cannot be purged yet. */
				cursor->flag = BTR_CUR_DELETE_REF;
			} else if (ibuf_insert(IBUF_OP_DELETE, tuple,
					       index, page_id, page_size,
					       cursor->thr)) {

				/* The purge was buffered. */
				cursor->flag = BTR_CUR_DELETE_IBUF;
			} else {
				/* The purge could not be buffered. */
				buf_pool_watch_unset(page_id);
				break;
			}

			buf_pool_watch_unset(page_id);
			goto func_exit;

		default:
			ut_error;
		}

		/* Insert to the insert/delete buffer did not succeed, we
		must read the page from disk. */

		buf_mode = BUF_GET;

		goto retry_page_get;
	}

	if (retrying_for_search_prev && height != 0) {
		/* also latch left sibling */
		ulint		left_page_no;
		buf_block_t*	get_block;

		ut_ad(rw_latch == RW_NO_LATCH);

		rw_latch = upper_rw_latch;

		rw_lock_s_lock(&block->lock);
		left_page_no = btr_page_get_prev(buf_block_get_frame(block));
		rw_lock_s_unlock(&block->lock);

		if (left_page_no != FIL_NULL) {
			ut_ad(prev_n_blocks < leftmost_from_level);

			prev_tree_savepoints[prev_n_blocks]
				= mtr_set_savepoint(mtr);
			get_block = buf_page_get_gen(
				page_id_t(page_id.space(), left_page_no),
				page_size, rw_latch, NULL, buf_mode,
				file, line, mtr, &err);
			prev_tree_blocks[prev_n_blocks] = get_block;
			prev_n_blocks++;

			if (err != DB_SUCCESS) {
				if (err == DB_DECRYPTION_FAILED) {
					ib_push_warning((void *)NULL,
						DB_DECRYPTION_FAILED,
						"Table %s is encrypted but encryption service or"
						" used key_id is not available. "
						" Can't continue reading table.",
						index->table->name.m_name);
					index->table->file_unreadable = true;
				}

				goto func_exit;
			}

			/* BTR_MODIFY_TREE doesn't update prev/next_page_no,
			without their parent page's lock. So, not needed to
			retry here, because we have the parent page's lock. */
		}

		/* release RW_NO_LATCH page and lock with RW_S_LATCH */
		mtr_release_block_at_savepoint(
			mtr, tree_savepoints[n_blocks],
			tree_blocks[n_blocks]);

		tree_savepoints[n_blocks] = mtr_set_savepoint(mtr);
		block = buf_page_get_gen(page_id, page_size, rw_latch, NULL,
					 buf_mode, file, line, mtr, &err);
		tree_blocks[n_blocks] = block;

		if (err != DB_SUCCESS) {
			if (err == DB_DECRYPTION_FAILED) {
				ib_push_warning((void *)NULL,
					DB_DECRYPTION_FAILED,
					"Table %s is encrypted but encryption service or"
					" used key_id is not available. "
					" Can't continue reading table.",
					index->table->name.m_name);
				index->table->file_unreadable = true;
			}

			goto func_exit;
		}
	}

	page = buf_block_get_frame(block);

	if (height == ULINT_UNDEFINED
	    && page_is_leaf(page)
	    && rw_latch != RW_NO_LATCH
	    && rw_latch != root_leaf_rw_latch) {
		/* The root page is also a leaf page (root_leaf).
		We should reacquire the page, because the root page
		is latched differently from leaf pages. */
		ut_ad(root_leaf_rw_latch != RW_NO_LATCH);
		ut_ad(rw_latch == RW_S_LATCH || rw_latch == RW_SX_LATCH);
		ut_ad(rw_latch == RW_S_LATCH || modify_external || autoinc);
		ut_ad(!autoinc || root_leaf_rw_latch == RW_X_LATCH);

		ut_ad(n_blocks == 0);
		mtr_release_block_at_savepoint(
			mtr, tree_savepoints[n_blocks],
			tree_blocks[n_blocks]);

		upper_rw_latch = root_leaf_rw_latch;
		goto search_loop;
	}

	if (rw_latch != RW_NO_LATCH) {
#ifdef UNIV_ZIP_DEBUG
		const page_zip_des_t*	page_zip
			= buf_block_get_page_zip(block);
		ut_a(!page_zip || page_zip_validate(page_zip, page, index));
#endif /* UNIV_ZIP_DEBUG */

		buf_block_dbg_add_level(
			block, dict_index_is_ibuf(index)
			? SYNC_IBUF_TREE_NODE : SYNC_TREE_NODE);
	}

	ut_ad(fil_page_index_page_check(page));
	ut_ad(index->id == btr_page_get_index_id(page));

	if (height == ULINT_UNDEFINED) {
		/* We are in the root node */

		height = btr_page_get_level(page);
		root_height = height;
		cursor->tree_height = root_height + 1;

		if (dict_index_is_spatial(index)) {
			ut_ad(cursor->rtr_info);

			node_seq_t      seq_no = rtr_get_current_ssn_id(index);

			/* If SSN in memory is not initialized, fetch
			it from root page */
			if (seq_no < 1) {
				node_seq_t      root_seq_no;

				root_seq_no = page_get_ssn_id(page);

				mutex_enter(&(index->rtr_ssn.mutex));
				index->rtr_ssn.seq_no = root_seq_no + 1;
				mutex_exit(&(index->rtr_ssn.mutex));
			}

			/* Save the MBR */
			cursor->rtr_info->thr = cursor->thr;
			rtr_get_mbr_from_tuple(tuple, &cursor->rtr_info->mbr);
		}

#ifdef BTR_CUR_ADAPT
		if (block != guess) {
			info->root_guess = block;
			info->withdraw_clock = buf_withdraw_clock;
		}
#endif
	}

	if (height == 0) {
		if (rw_latch == RW_NO_LATCH) {

			latch_leaves = btr_cur_latch_leaves(
				block, page_id, page_size, latch_mode,
				cursor, mtr);
		}

		switch (latch_mode) {
		case BTR_MODIFY_TREE:
		case BTR_CONT_MODIFY_TREE:
		case BTR_CONT_SEARCH_TREE:
			break;
		default:
			if (!s_latch_by_caller
			    && !srv_read_only_mode
			    && !modify_external) {
				/* Release the tree s-latch */
				/* NOTE: BTR_MODIFY_EXTERNAL
				needs to keep tree sx-latch */
				mtr_release_s_latch_at_savepoint(
					mtr, savepoint,
					dict_index_get_lock(index));
			}

			/* release upper blocks */
			if (retrying_for_search_prev) {
				ut_ad(!autoinc);
				for (;
				     prev_n_releases < prev_n_blocks;
				     prev_n_releases++) {
					mtr_release_block_at_savepoint(
						mtr,
						prev_tree_savepoints[
							prev_n_releases],
						prev_tree_blocks[
							prev_n_releases]);
				}
			}

			for (; n_releases < n_blocks; n_releases++) {
				if (n_releases == 0
				    && (modify_external || autoinc)) {
					/* keep the root page latch */
					ut_ad(mtr_memo_contains_flagged(
						mtr, tree_blocks[n_releases],
						MTR_MEMO_PAGE_SX_FIX
						| MTR_MEMO_PAGE_X_FIX));
					continue;
				}

				mtr_release_block_at_savepoint(
					mtr, tree_savepoints[n_releases],
					tree_blocks[n_releases]);
			}
		}

		page_mode = mode;
	}

	if (dict_index_is_spatial(index)) {
		/* Remember the page search mode */
		search_mode = page_mode;

		/* Some adjustment on search mode, when the
		page search mode is PAGE_CUR_RTREE_LOCATE
		or PAGE_CUR_RTREE_INSERT, as we are searching
		with MBRs. When it is not the target level, we
		should search all sub-trees that "CONTAIN" the
		search range/MBR. When it is at the target
		level, the search becomes PAGE_CUR_LE */
		if (page_mode == PAGE_CUR_RTREE_LOCATE
		    && level == height) {
			if (level == 0) {
				page_mode = PAGE_CUR_LE;
			} else {
				page_mode = PAGE_CUR_RTREE_GET_FATHER;
			}
		}

		if (page_mode == PAGE_CUR_RTREE_INSERT) {
			page_mode = (level == height)
					? PAGE_CUR_LE
					: PAGE_CUR_RTREE_INSERT;

			ut_ad(!page_is_leaf(page) || page_mode == PAGE_CUR_LE);
		}

		/* "need_path" indicates if we need to tracking the parent
		pages, if it is not spatial comparison, then no need to
		track it */
		if (page_mode < PAGE_CUR_CONTAIN) {
			need_path = false;
		}

		up_match = 0;
		low_match = 0;

		if (latch_mode == BTR_MODIFY_TREE
		    || latch_mode == BTR_CONT_MODIFY_TREE
		    || latch_mode == BTR_CONT_SEARCH_TREE) {
			/* Tree are locked, no need for Page Lock to protect
			the "path" */
			cursor->rtr_info->need_page_lock = false;
		}
        }

	if (dict_index_is_spatial(index) && page_mode >= PAGE_CUR_CONTAIN) {
		ut_ad(need_path);
		found = rtr_cur_search_with_match(
			block, index, tuple, page_mode, page_cursor,
			cursor->rtr_info);

		/* Need to use BTR_MODIFY_TREE to do the MBR adjustment */
		if (search_mode == PAGE_CUR_RTREE_INSERT
		    && cursor->rtr_info->mbr_adj) {
			if (latch_mode & BTR_MODIFY_LEAF) {
				/* Parent MBR needs updated, should retry
				with BTR_MODIFY_TREE */
				goto func_exit;
			} else if (latch_mode & BTR_MODIFY_TREE) {
				rtree_parent_modified = true;
				cursor->rtr_info->mbr_adj = false;
				mbr_adj = true;
			} else {
				ut_ad(0);
			}
		}

		if (found && page_mode == PAGE_CUR_RTREE_GET_FATHER) {
			cursor->low_match =
				DICT_INDEX_SPATIAL_NODEPTR_SIZE + 1;
		}
#ifdef BTR_CUR_HASH_ADAPT
	} else if (height == 0 && btr_search_enabled
		   && !(tuple->info_bits & REC_INFO_MIN_REC_FLAG)
		   && !dict_index_is_spatial(index)) {
		/* The adaptive hash index is only used when searching
		for leaf pages (height==0), but not in r-trees.
		We only need the byte prefix comparison for the purpose
		of updating the adaptive hash index. */
		page_cur_search_with_match_bytes(
			block, index, tuple, page_mode, &up_match, &up_bytes,
			&low_match, &low_bytes, page_cursor);
#endif /* BTR_CUR_HASH_ADAPT */
	} else {
		/* Search for complete index fields. */
		up_bytes = low_bytes = 0;
		page_cur_search_with_match(
			block, index, tuple, page_mode, &up_match,
			&low_match, page_cursor,
			need_path ? cursor->rtr_info : NULL);
	}

	if (estimate) {
		btr_cur_add_path_info(cursor, height, root_height);
	}

	/* If this is the desired level, leave the loop */

	ut_ad(height == btr_page_get_level(page_cur_get_page(page_cursor)));

	/* Add Predicate lock if it is serializable isolation
	and only if it is in the search case */
	if (dict_index_is_spatial(index)
	    && cursor->rtr_info->need_prdt_lock
	    && mode != PAGE_CUR_RTREE_INSERT
	    && mode != PAGE_CUR_RTREE_LOCATE
	    && mode >= PAGE_CUR_CONTAIN) {
		trx_t*		trx = thr_get_trx(cursor->thr);
		lock_prdt_t	prdt;

		lock_mutex_enter();
		lock_init_prdt_from_mbr(
			&prdt, &cursor->rtr_info->mbr, mode,
			trx->lock.lock_heap);
		lock_mutex_exit();

		if (rw_latch == RW_NO_LATCH && height != 0) {
			rw_lock_s_lock(&(block->lock));
		}

		lock_prdt_lock(block, &prdt, index, LOCK_S,
			       LOCK_PREDICATE, cursor->thr);

		if (rw_latch == RW_NO_LATCH && height != 0) {
			rw_lock_s_unlock(&(block->lock));
		}
	}

	if (level != height) {

		const rec_t*	node_ptr;
		ut_ad(height > 0);

		height--;
		guess = NULL;

		node_ptr = page_cur_get_rec(page_cursor);

		offsets = rec_get_offsets(node_ptr, index, offsets, false,
					  ULINT_UNDEFINED, &heap);

		/* If the rec is the first or last in the page for
		pessimistic delete intention, it might cause node_ptr insert
		for the upper level. We should change the intention and retry.
		*/
		if (latch_mode == BTR_MODIFY_TREE
		    && btr_cur_need_opposite_intention(
			page, lock_intention, node_ptr)) {

need_opposite_intention:
			ut_ad(upper_rw_latch == RW_X_LATCH);

			if (n_releases > 0) {
				/* release root block */
				mtr_release_block_at_savepoint(
					mtr, tree_savepoints[0],
					tree_blocks[0]);
			}

			/* release all blocks */
			for (; n_releases <= n_blocks; n_releases++) {
				mtr_release_block_at_savepoint(
					mtr, tree_savepoints[n_releases],
					tree_blocks[n_releases]);
			}

			lock_intention = BTR_INTENTION_BOTH;

			page_id.set_page_no(index->page);
			up_match = 0;
			low_match = 0;
			height = ULINT_UNDEFINED;

			n_blocks = 0;
			n_releases = 0;

			goto search_loop;
		}

		if (dict_index_is_spatial(index)) {
			if (page_rec_is_supremum(node_ptr)) {
				cursor->low_match = 0;
				cursor->up_match = 0;
				goto func_exit;
			}

			/* If we are doing insertion or record locating,
			remember the tree nodes we visited */
			if (page_mode == PAGE_CUR_RTREE_INSERT
			    || (search_mode == PAGE_CUR_RTREE_LOCATE
			        && (latch_mode != BTR_MODIFY_LEAF))) {
				bool		add_latch = false;

				if (latch_mode == BTR_MODIFY_TREE
				    && rw_latch == RW_NO_LATCH) {
					ut_ad(mtr_memo_contains_flagged(
						mtr, dict_index_get_lock(index),
						MTR_MEMO_X_LOCK
						| MTR_MEMO_SX_LOCK));
					rw_lock_s_lock(&block->lock);
					add_latch = true;
				}

				/* Store the parent cursor location */
#ifdef UNIV_DEBUG
				ulint	num_stored = rtr_store_parent_path(
					block, cursor, latch_mode,
					height + 1, mtr);
#else
				rtr_store_parent_path(
					block, cursor, latch_mode,
					height + 1, mtr);
#endif

				if (page_mode == PAGE_CUR_RTREE_INSERT) {
					btr_pcur_t*     r_cursor =
						rtr_get_parent_cursor(
							cursor, height + 1,
							true);
					/* If it is insertion, there should
					be only one parent for each level
					traverse */
#ifdef UNIV_DEBUG
					ut_ad(num_stored == 1);
#endif

					node_ptr = btr_pcur_get_rec(r_cursor);

				}

				if (add_latch) {
					rw_lock_s_unlock(&block->lock);
				}

				ut_ad(!page_rec_is_supremum(node_ptr));
			}

			ut_ad(page_mode == search_mode
			      || (page_mode == PAGE_CUR_WITHIN
				  && search_mode == PAGE_CUR_RTREE_LOCATE));

			page_mode = search_mode;
		}

		/* If the first or the last record of the page
		or the same key value to the first record or last record,
		the another page might be choosen when BTR_CONT_MODIFY_TREE.
		So, the parent page should not released to avoiding deadlock
		with blocking the another search with the same key value. */
		if (!detected_same_key_root
		    && lock_intention == BTR_INTENTION_BOTH
		    && !dict_index_is_unique(index)
		    && latch_mode == BTR_MODIFY_TREE
		    && (up_match >= rec_offs_n_fields(offsets) - 1
			|| low_match >= rec_offs_n_fields(offsets) - 1)) {
			const rec_t*	first_rec = page_rec_get_next_const(
				page_get_infimum_rec(page));
			ulint		matched_fields;

			ut_ad(upper_rw_latch == RW_X_LATCH);

			if (node_ptr == first_rec
			    || page_rec_is_last(node_ptr, page)) {
				detected_same_key_root = true;
			} else {
				matched_fields = 0;

				offsets2 = rec_get_offsets(
					first_rec, index, offsets2,
					false, ULINT_UNDEFINED, &heap);
				cmp_rec_rec(node_ptr, first_rec,
					    offsets, offsets2, index, false,
					    &matched_fields);

				if (matched_fields
				    >= rec_offs_n_fields(offsets) - 1) {
					detected_same_key_root = true;
				} else {
					const rec_t*	last_rec;

					last_rec = page_rec_get_prev_const(
						page_get_supremum_rec(page));

					matched_fields = 0;

					offsets2 = rec_get_offsets(
						last_rec, index, offsets2,
						false, ULINT_UNDEFINED, &heap);
					cmp_rec_rec(
						node_ptr, last_rec,
						offsets, offsets2, index,
						false, &matched_fields);
					if (matched_fields
					    >= rec_offs_n_fields(offsets) - 1) {
						detected_same_key_root = true;
					}
				}
			}
		}

		/* If the page might cause modify_tree,
		we should not release the parent page's lock. */
		if (!detected_same_key_root
		    && latch_mode == BTR_MODIFY_TREE
		    && !btr_cur_will_modify_tree(
				index, page, lock_intention, node_ptr,
				node_ptr_max_size, page_size, mtr)
		    && !rtree_parent_modified) {
			ut_ad(upper_rw_latch == RW_X_LATCH);
			ut_ad(n_releases <= n_blocks);

			/* we can release upper blocks */
			for (; n_releases < n_blocks; n_releases++) {
				if (n_releases == 0) {
					/* we should not release root page
					to pin to same block. */
					continue;
				}

				/* release unused blocks to unpin */
				mtr_release_block_at_savepoint(
					mtr, tree_savepoints[n_releases],
					tree_blocks[n_releases]);
			}
		}

		if (height == level
		    && latch_mode == BTR_MODIFY_TREE) {
			ut_ad(upper_rw_latch == RW_X_LATCH);
			/* we should sx-latch root page, if released already.
			It contains seg_header. */
			if (n_releases > 0) {
				mtr_block_sx_latch_at_savepoint(
					mtr, tree_savepoints[0],
					tree_blocks[0]);
			}

			/* x-latch the branch blocks not released yet. */
			for (ulint i = n_releases; i <= n_blocks; i++) {
				mtr_block_x_latch_at_savepoint(
					mtr, tree_savepoints[i],
					tree_blocks[i]);
			}
		}

		/* We should consider prev_page of parent page, if the node_ptr
		is the leftmost of the page. because BTR_SEARCH_PREV and
		BTR_MODIFY_PREV latches prev_page of the leaf page. */
		if ((latch_mode == BTR_SEARCH_PREV
		     || latch_mode == BTR_MODIFY_PREV)
		    && !retrying_for_search_prev) {
			/* block should be latched for consistent
			   btr_page_get_prev() */
			ut_ad(mtr_memo_contains_flagged(mtr, block,
				MTR_MEMO_PAGE_S_FIX
				| MTR_MEMO_PAGE_X_FIX));

			if (page_has_prev(page)
			    && page_rec_is_first(node_ptr, page)) {

				if (leftmost_from_level == 0) {
					leftmost_from_level = height + 1;
				}
			} else {
				leftmost_from_level = 0;
			}

			if (height == 0 && leftmost_from_level > 0) {
				/* should retry to get also prev_page
				from level==leftmost_from_level. */
				retrying_for_search_prev = true;

				prev_tree_blocks = static_cast<buf_block_t**>(
					ut_malloc_nokey(sizeof(buf_block_t*)
							* leftmost_from_level));

				prev_tree_savepoints = static_cast<ulint*>(
					ut_malloc_nokey(sizeof(ulint)
							* leftmost_from_level));

				/* back to the level (leftmost_from_level+1) */
				ulint	idx = n_blocks
					- (leftmost_from_level - 1);

				page_id.set_page_no(
					tree_blocks[idx]->page.id.page_no());

				for (ulint i = n_blocks
					       - (leftmost_from_level - 1);
				     i <= n_blocks; i++) {
					mtr_release_block_at_savepoint(
						mtr, tree_savepoints[i],
						tree_blocks[i]);
				}

				n_blocks -= (leftmost_from_level - 1);
				height = leftmost_from_level;
				ut_ad(n_releases == 0);

				/* replay up_match, low_match */
				up_match = 0;
				low_match = 0;
				rtr_info_t*	rtr_info	= need_path
					? cursor->rtr_info : NULL;

				for (ulint i = 0; i < n_blocks; i++) {
					page_cur_search_with_match(
						tree_blocks[i], index, tuple,
						page_mode, &up_match,
						&low_match, page_cursor,
						rtr_info);
				}

				goto search_loop;
			}
		}

		/* Go to the child node */
		page_id.set_page_no(
			btr_node_ptr_get_child_page_no(node_ptr, offsets));

		n_blocks++;

		if (UNIV_UNLIKELY(height == 0 && dict_index_is_ibuf(index))) {
			/* We're doing a search on an ibuf tree and we're one
			level above the leaf page. */

			ut_ad(level == 0);

			buf_mode = BUF_GET;
			rw_latch = RW_NO_LATCH;
			goto retry_page_get;
		}

		if (dict_index_is_spatial(index)
		    && page_mode >= PAGE_CUR_CONTAIN
		    && page_mode != PAGE_CUR_RTREE_INSERT) {
			ut_ad(need_path);
			rtr_node_path_t* path =
				cursor->rtr_info->path;

			if (!path->empty() && found) {
				ut_ad(path->back().page_no
				      == page_id.page_no());
				path->pop_back();
#ifdef UNIV_DEBUG
				if (page_mode == PAGE_CUR_RTREE_LOCATE
				    && (latch_mode != BTR_MODIFY_LEAF)) {
					btr_pcur_t*	cur
					= cursor->rtr_info->parent_path->back(
					  ).cursor;
					rec_t*	my_node_ptr
						= btr_pcur_get_rec(cur);

					offsets = rec_get_offsets(
						my_node_ptr, index, offsets,
						false, ULINT_UNDEFINED, &heap);

					ulint	my_page_no
					= btr_node_ptr_get_child_page_no(
						my_node_ptr, offsets);

					ut_ad(page_id.page_no() == my_page_no);
				}
#endif
			}
		}

		goto search_loop;
	} else if (!dict_index_is_spatial(index)
		   && latch_mode == BTR_MODIFY_TREE
		   && lock_intention == BTR_INTENTION_INSERT
		   && page_has_next(page)
		   && page_rec_is_last(page_cur_get_rec(page_cursor), page)) {

		/* btr_insert_into_right_sibling() might cause
		deleting node_ptr at upper level */

		guess = NULL;

		if (height == 0) {
			/* release the leaf pages if latched */
			for (uint i = 0; i < 3; i++) {
				if (latch_leaves.blocks[i] != NULL) {
					mtr_release_block_at_savepoint(
						mtr, latch_leaves.savepoints[i],
						latch_leaves.blocks[i]);
					latch_leaves.blocks[i] = NULL;
				}
			}
		}

		goto need_opposite_intention;
	}

	if (level != 0) {
		ut_ad(!autoinc);

		if (upper_rw_latch == RW_NO_LATCH) {
			/* latch the page */
			buf_block_t*	child_block;

			if (latch_mode == BTR_CONT_MODIFY_TREE) {
				child_block = btr_block_get(
					page_id, page_size, RW_X_LATCH,
					index, mtr);
			} else {
				ut_ad(latch_mode == BTR_CONT_SEARCH_TREE);
				child_block = btr_block_get(
					page_id, page_size, RW_SX_LATCH,
					index, mtr);
			}

			btr_assert_not_corrupted(child_block, index);
		} else {
			ut_ad(mtr_memo_contains(mtr, block, upper_rw_latch));
			btr_assert_not_corrupted(block, index);

			if (s_latch_by_caller) {
				ut_ad(latch_mode == BTR_SEARCH_TREE);
				/* to exclude modifying tree operations
				should sx-latch the index. */
				ut_ad(mtr_memo_contains(
					mtr, dict_index_get_lock(index),
					MTR_MEMO_SX_LOCK));
				/* because has sx-latch of index,
				can release upper blocks. */
				for (; n_releases < n_blocks; n_releases++) {
					mtr_release_block_at_savepoint(
						mtr,
						tree_savepoints[n_releases],
						tree_blocks[n_releases]);
				}
			}
		}

		if (page_mode <= PAGE_CUR_LE) {
			cursor->low_match = low_match;
			cursor->up_match = up_match;
		}
	} else {
		cursor->low_match = low_match;
		cursor->low_bytes = low_bytes;
		cursor->up_match = up_match;
		cursor->up_bytes = up_bytes;

		if (autoinc) {
			page_set_autoinc(tree_blocks[0],
					 index, autoinc, mtr, false);
		}

#ifdef BTR_CUR_HASH_ADAPT
		/* We do a dirty read of btr_search_enabled here.  We
		will properly check btr_search_enabled again in
		btr_search_build_page_hash_index() before building a
		page hash index, while holding search latch. */
		if (!btr_search_enabled) {
# ifdef MYSQL_INDEX_DISABLE_AHI
		} else if (index->disable_ahi) {
# endif
		} else if (tuple->info_bits & REC_INFO_MIN_REC_FLAG) {
			ut_ad(index->is_instant());
			/* This may be a search tuple for
			btr_pcur_restore_position(). */
			ut_ad(tuple->info_bits == REC_INFO_METADATA
			      || tuple->info_bits == REC_INFO_MIN_REC_FLAG);
		} else if (rec_is_metadata(btr_cur_get_rec(cursor), index)) {
			/* Only user records belong in the adaptive
			hash index. */
		} else {
			btr_search_info_update(index, cursor);
		}
#endif /* BTR_CUR_HASH_ADAPT */
		ut_ad(cursor->up_match != ULINT_UNDEFINED
		      || mode != PAGE_CUR_GE);
		ut_ad(cursor->up_match != ULINT_UNDEFINED
		      || mode != PAGE_CUR_LE);
		ut_ad(cursor->low_match != ULINT_UNDEFINED
		      || mode != PAGE_CUR_LE);
	}

	/* For spatial index, remember  what blocks are still latched */
	if (dict_index_is_spatial(index)
	    && (latch_mode == BTR_MODIFY_TREE
		|| latch_mode == BTR_MODIFY_LEAF)) {
		for (ulint i = 0; i < n_releases; i++) {
			cursor->rtr_info->tree_blocks[i] = NULL;
			cursor->rtr_info->tree_savepoints[i] = 0;
		}

		for (ulint i = n_releases; i <= n_blocks; i++) {
			cursor->rtr_info->tree_blocks[i] = tree_blocks[i];
			cursor->rtr_info->tree_savepoints[i] = tree_savepoints[i];
		}
	}

func_exit:

	if (UNIV_LIKELY_NULL(heap)) {
		mem_heap_free(heap);
	}

	if (retrying_for_search_prev) {
		ut_free(prev_tree_blocks);
		ut_free(prev_tree_savepoints);
	}

	if (mbr_adj) {
		/* remember that we will need to adjust parent MBR */
		cursor->rtr_info->mbr_adj = true;
	}

#ifdef BTR_CUR_HASH_ADAPT
	if (ahi_latch) {
		rw_lock_s_lock(ahi_latch);
	}
#endif /* BTR_CUR_HASH_ADAPT */

	DBUG_RETURN(err);
}

/*****************************************************************//**
Opens a cursor at either end of an index. */
dberr_t
btr_cur_open_at_index_side_func(
/*============================*/
	bool		from_left,	/*!< in: true if open to the low end,
					false if to the high end */
	dict_index_t*	index,		/*!< in: index */
	ulint		latch_mode,	/*!< in: latch mode */
	btr_cur_t*	cursor,		/*!< in/out: cursor */
	ulint		level,		/*!< in: level to search for
					(0=leaf). */
	const char*	file,		/*!< in: file name */
	unsigned	line,		/*!< in: line where called */
	mtr_t*		mtr)		/*!< in/out: mini-transaction */
{
	page_cur_t*	page_cursor;
	ulint		node_ptr_max_size = srv_page_size / 2;
	ulint		height;
	ulint		root_height = 0; /* remove warning */
	rec_t*		node_ptr;
	ulint		estimate;
	ulint		savepoint;
	ulint		upper_rw_latch, root_leaf_rw_latch;
	btr_intention_t	lock_intention;
	buf_block_t*	tree_blocks[BTR_MAX_LEVELS];
	ulint		tree_savepoints[BTR_MAX_LEVELS];
	ulint		n_blocks = 0;
	ulint		n_releases = 0;
	mem_heap_t*	heap		= NULL;
	offset_t	offsets_[REC_OFFS_NORMAL_SIZE];
	offset_t*	offsets		= offsets_;
	dberr_t		err = DB_SUCCESS;

	rec_offs_init(offsets_);

	estimate = latch_mode & BTR_ESTIMATE;
	latch_mode &= ulint(~BTR_ESTIMATE);

	ut_ad(level != ULINT_UNDEFINED);

	bool	s_latch_by_caller;

	s_latch_by_caller = latch_mode & BTR_ALREADY_S_LATCHED;
	latch_mode &= ulint(~BTR_ALREADY_S_LATCHED);

	lock_intention = btr_cur_get_and_clear_intention(&latch_mode);

	ut_ad(!(latch_mode & BTR_MODIFY_EXTERNAL));

	/* This function doesn't need to lock left page of the leaf page */
	if (latch_mode == BTR_SEARCH_PREV) {
		latch_mode = BTR_SEARCH_LEAF;
	} else if (latch_mode == BTR_MODIFY_PREV) {
		latch_mode = BTR_MODIFY_LEAF;
	}

	/* Store the position of the tree latch we push to mtr so that we
	know how to release it when we have latched the leaf node */

	savepoint = mtr_set_savepoint(mtr);

	switch (latch_mode) {
	case BTR_CONT_MODIFY_TREE:
	case BTR_CONT_SEARCH_TREE:
		upper_rw_latch = RW_NO_LATCH;
		break;
	case BTR_MODIFY_TREE:
		/* Most of delete-intended operations are purging.
		Free blocks and read IO bandwidth should be prior
		for them, when the history list is glowing huge. */
		if (lock_intention == BTR_INTENTION_DELETE
		    && trx_sys.history_size() > BTR_CUR_FINE_HISTORY_LENGTH
		    && buf_get_n_pending_read_ios()) {
			mtr_x_lock_index(index, mtr);
		} else {
			mtr_sx_lock_index(index, mtr);
		}
		upper_rw_latch = RW_X_LATCH;
		break;
	default:
		ut_ad(!s_latch_by_caller
		      || mtr_memo_contains_flagged(mtr,
						 dict_index_get_lock(index),
						 MTR_MEMO_SX_LOCK
						 | MTR_MEMO_S_LOCK));
		if (!srv_read_only_mode) {
			if (!s_latch_by_caller) {
				/* BTR_SEARCH_TREE is intended to be used with
				BTR_ALREADY_S_LATCHED */
				ut_ad(latch_mode != BTR_SEARCH_TREE);

				mtr_s_lock_index(index, mtr);
			}
			upper_rw_latch = RW_S_LATCH;
		} else {
			upper_rw_latch = RW_NO_LATCH;
		}
	}
	root_leaf_rw_latch = btr_cur_latch_for_root_leaf(latch_mode);

	page_cursor = btr_cur_get_page_cur(cursor);
	cursor->index = index;

	page_id_t		page_id(index->table->space_id, index->page);
	const page_size_t	page_size(index->table->space->flags);

	if (root_leaf_rw_latch == RW_X_LATCH) {
		node_ptr_max_size = btr_node_ptr_max_size(index);
	}

	height = ULINT_UNDEFINED;

	for (;;) {
		buf_block_t*	block;
		ulint		rw_latch;

		ut_ad(n_blocks < BTR_MAX_LEVELS);

		if (height != 0
		    && (latch_mode != BTR_MODIFY_TREE
			|| height == level)) {
			rw_latch = upper_rw_latch;
		} else {
			rw_latch = RW_NO_LATCH;
		}

		tree_savepoints[n_blocks] = mtr_set_savepoint(mtr);
		block = buf_page_get_gen(page_id, page_size, rw_latch, NULL,
					 BUF_GET, file, line, mtr, &err);
		ut_ad((block != NULL) == (err == DB_SUCCESS));
		tree_blocks[n_blocks] = block;

		if (err != DB_SUCCESS) {
			if (err == DB_DECRYPTION_FAILED) {
				ib_push_warning((void *)NULL,
					DB_DECRYPTION_FAILED,
					"Table %s is encrypted but encryption service or"
					" used key_id is not available. "
					" Can't continue reading table.",
					index->table->name.m_name);
				index->table->file_unreadable = true;
			}

			goto exit_loop;
		}

		const page_t* page = buf_block_get_frame(block);

		if (height == ULINT_UNDEFINED
		    && page_is_leaf(page)
		    && rw_latch != RW_NO_LATCH
		    && rw_latch != root_leaf_rw_latch) {
			/* We should retry to get the page, because the root page
			is latched with different level as a leaf page. */
			ut_ad(root_leaf_rw_latch != RW_NO_LATCH);
			ut_ad(rw_latch == RW_S_LATCH);

			ut_ad(n_blocks == 0);
			mtr_release_block_at_savepoint(
				mtr, tree_savepoints[n_blocks],
				tree_blocks[n_blocks]);

			upper_rw_latch = root_leaf_rw_latch;
			continue;
		}

		ut_ad(fil_page_index_page_check(page));
		ut_ad(index->id == btr_page_get_index_id(page));

		if (height == ULINT_UNDEFINED) {
			/* We are in the root node */

			height = btr_page_get_level(page);
			root_height = height;
			ut_a(height >= level);
		} else {
			/* TODO: flag the index corrupted if this fails */
			ut_ad(height == btr_page_get_level(page));
		}

		if (height == level) {
			if (srv_read_only_mode) {
				btr_cur_latch_leaves(
					block, page_id, page_size,
					latch_mode, cursor, mtr);
			} else if (height == 0) {
				if (rw_latch == RW_NO_LATCH) {
					btr_cur_latch_leaves(
						block, page_id, page_size,
						latch_mode, cursor, mtr);
				}
				/* In versions <= 3.23.52 we had
				forgotten to release the tree latch
				here. If in an index scan we had to
				scan far to find a record visible to
				the current transaction, that could
				starve others waiting for the tree
				latch. */

				switch (latch_mode) {
				case BTR_MODIFY_TREE:
				case BTR_CONT_MODIFY_TREE:
				case BTR_CONT_SEARCH_TREE:
					break;
				default:
					if (!s_latch_by_caller) {
						/* Release the tree s-latch */
						mtr_release_s_latch_at_savepoint(
							mtr, savepoint,
							dict_index_get_lock(
								index));
					}

					/* release upper blocks */
					for (; n_releases < n_blocks;
					     n_releases++) {
						mtr_release_block_at_savepoint(
							mtr,
							tree_savepoints[
								n_releases],
							tree_blocks[
								n_releases]);
					}
				}
			} else { /* height != 0 */
				/* We already have the block latched. */
				ut_ad(latch_mode == BTR_SEARCH_TREE);
				ut_ad(s_latch_by_caller);
				ut_ad(upper_rw_latch == RW_S_LATCH);

				ut_ad(mtr_memo_contains(mtr, block,
							upper_rw_latch));

				if (s_latch_by_caller) {
					/* to exclude modifying tree operations
					should sx-latch the index. */
					ut_ad(mtr_memo_contains(
						mtr,
						dict_index_get_lock(index),
						MTR_MEMO_SX_LOCK));
					/* because has sx-latch of index,
					can release upper blocks. */
					for (; n_releases < n_blocks;
					     n_releases++) {
						mtr_release_block_at_savepoint(
							mtr,
							tree_savepoints[
								n_releases],
							tree_blocks[
								n_releases]);
					}
				}
			}
		}

		if (from_left) {
			page_cur_set_before_first(block, page_cursor);
		} else {
			page_cur_set_after_last(block, page_cursor);
		}

		if (height == level) {
			if (estimate) {
				btr_cur_add_path_info(cursor, height,
						      root_height);
			}

			break;
		}

		ut_ad(height > 0);

		if (from_left) {
			page_cur_move_to_next(page_cursor);
		} else {
			page_cur_move_to_prev(page_cursor);
		}

		if (estimate) {
			btr_cur_add_path_info(cursor, height, root_height);
		}

		height--;

		node_ptr = page_cur_get_rec(page_cursor);
		offsets = rec_get_offsets(node_ptr, cursor->index, offsets,
					  false, ULINT_UNDEFINED, &heap);

		/* If the rec is the first or last in the page for
		pessimistic delete intention, it might cause node_ptr insert
		for the upper level. We should change the intention and retry.
		*/
		if (latch_mode == BTR_MODIFY_TREE
		    && btr_cur_need_opposite_intention(
			page, lock_intention, node_ptr)) {

			ut_ad(upper_rw_latch == RW_X_LATCH);
			/* release all blocks */
			for (; n_releases <= n_blocks; n_releases++) {
				mtr_release_block_at_savepoint(
					mtr, tree_savepoints[n_releases],
					tree_blocks[n_releases]);
			}

			lock_intention = BTR_INTENTION_BOTH;

			page_id.set_page_no(dict_index_get_page(index));

			height = ULINT_UNDEFINED;

			n_blocks = 0;
			n_releases = 0;

			continue;
		}

		if (latch_mode == BTR_MODIFY_TREE
		    && !btr_cur_will_modify_tree(
				cursor->index, page, lock_intention, node_ptr,
				node_ptr_max_size, page_size, mtr)) {
			ut_ad(upper_rw_latch == RW_X_LATCH);
			ut_ad(n_releases <= n_blocks);

			/* we can release upper blocks */
			for (; n_releases < n_blocks; n_releases++) {
				if (n_releases == 0) {
					/* we should not release root page
					to pin to same block. */
					continue;
				}

				/* release unused blocks to unpin */
				mtr_release_block_at_savepoint(
					mtr, tree_savepoints[n_releases],
					tree_blocks[n_releases]);
			}
		}

		if (height == level
		    && latch_mode == BTR_MODIFY_TREE) {
			ut_ad(upper_rw_latch == RW_X_LATCH);
			/* we should sx-latch root page, if released already.
			It contains seg_header. */
			if (n_releases > 0) {
				mtr_block_sx_latch_at_savepoint(
					mtr, tree_savepoints[0],
					tree_blocks[0]);
			}

			/* x-latch the branch blocks not released yet. */
			for (ulint i = n_releases; i <= n_blocks; i++) {
				mtr_block_x_latch_at_savepoint(
					mtr, tree_savepoints[i],
					tree_blocks[i]);
			}
		}

		/* Go to the child node */
		page_id.set_page_no(
			btr_node_ptr_get_child_page_no(node_ptr, offsets));

		n_blocks++;
	}

 exit_loop:
	if (heap) {
		mem_heap_free(heap);
	}

	return err;
}

/**********************************************************************//**
Positions a cursor at a randomly chosen position within a B-tree.
@return true if the index is available and we have put the cursor, false
if the index is unavailable */
bool
btr_cur_open_at_rnd_pos_func(
/*=========================*/
	dict_index_t*	index,		/*!< in: index */
	ulint		latch_mode,	/*!< in: BTR_SEARCH_LEAF, ... */
	btr_cur_t*	cursor,		/*!< in/out: B-tree cursor */
	const char*	file,		/*!< in: file name */
	unsigned	line,		/*!< in: line where called */
	mtr_t*		mtr)		/*!< in: mtr */
{
	page_cur_t*	page_cursor;
	ulint		node_ptr_max_size = srv_page_size / 2;
	ulint		height;
	rec_t*		node_ptr;
	ulint		savepoint;
	ulint		upper_rw_latch, root_leaf_rw_latch;
	btr_intention_t	lock_intention;
	buf_block_t*	tree_blocks[BTR_MAX_LEVELS];
	ulint		tree_savepoints[BTR_MAX_LEVELS];
	ulint		n_blocks = 0;
	ulint		n_releases = 0;
	mem_heap_t*	heap		= NULL;
	offset_t	offsets_[REC_OFFS_NORMAL_SIZE];
	offset_t*	offsets		= offsets_;
	rec_offs_init(offsets_);

	ut_ad(!index->is_spatial());

	lock_intention = btr_cur_get_and_clear_intention(&latch_mode);

	ut_ad(!(latch_mode & BTR_MODIFY_EXTERNAL));

	savepoint = mtr_set_savepoint(mtr);

	switch (latch_mode) {
	case BTR_MODIFY_TREE:
		/* Most of delete-intended operations are purging.
		Free blocks and read IO bandwidth should be prior
		for them, when the history list is glowing huge. */
		if (lock_intention == BTR_INTENTION_DELETE
		    && trx_sys.history_size() > BTR_CUR_FINE_HISTORY_LENGTH
		    && buf_get_n_pending_read_ios()) {
			mtr_x_lock_index(index, mtr);
		} else {
			mtr_sx_lock_index(index, mtr);
		}
		upper_rw_latch = RW_X_LATCH;
		break;
	case BTR_SEARCH_PREV:
	case BTR_MODIFY_PREV:
		/* This function doesn't support left uncle
		   page lock for left leaf page lock, when
		   needed. */
	case BTR_SEARCH_TREE:
	case BTR_CONT_MODIFY_TREE:
	case BTR_CONT_SEARCH_TREE:
		ut_ad(0);
		/* fall through */
	default:
		if (!srv_read_only_mode) {
			mtr_s_lock_index(index, mtr);
			upper_rw_latch = RW_S_LATCH;
		} else {
			upper_rw_latch = RW_NO_LATCH;
		}
	}

	DBUG_EXECUTE_IF("test_index_is_unavailable",
			return(false););

	if (index->page == FIL_NULL) {
		/* Since we don't hold index lock until just now, the index
		could be modified by others, for example, if this is a
		statistics updater for referenced table, it could be marked
		as unavailable by 'DROP TABLE' in the mean time, since
		we don't hold lock for statistics updater */
		return(false);
	}

	root_leaf_rw_latch = btr_cur_latch_for_root_leaf(latch_mode);

	page_cursor = btr_cur_get_page_cur(cursor);
	cursor->index = index;

	page_id_t		page_id(index->table->space_id, index->page);
	const page_size_t	page_size(index->table->space->flags);
	dberr_t			err = DB_SUCCESS;

	if (root_leaf_rw_latch == RW_X_LATCH) {
		node_ptr_max_size = btr_node_ptr_max_size(index);
	}

	height = ULINT_UNDEFINED;

	for (;;) {
		buf_block_t*	block;
		page_t*		page;
		ulint		rw_latch;

		ut_ad(n_blocks < BTR_MAX_LEVELS);

		if (height != 0
		    && latch_mode != BTR_MODIFY_TREE) {
			rw_latch = upper_rw_latch;
		} else {
			rw_latch = RW_NO_LATCH;
		}

		tree_savepoints[n_blocks] = mtr_set_savepoint(mtr);
		block = buf_page_get_gen(page_id, page_size, rw_latch, NULL,
			BUF_GET, file, line, mtr, &err);
		tree_blocks[n_blocks] = block;

		ut_ad((block != NULL) == (err == DB_SUCCESS));

		if (err != DB_SUCCESS) {
			if (err == DB_DECRYPTION_FAILED) {
				ib_push_warning((void *)NULL,
					DB_DECRYPTION_FAILED,
					"Table %s is encrypted but encryption service or"
					" used key_id is not available. "
					" Can't continue reading table.",
					index->table->name.m_name);
				index->table->file_unreadable = true;
			}

			break;
		}

		page = buf_block_get_frame(block);

		if (height == ULINT_UNDEFINED
		    && page_is_leaf(page)
		    && rw_latch != RW_NO_LATCH
		    && rw_latch != root_leaf_rw_latch) {
			/* We should retry to get the page, because the root page
			is latched with different level as a leaf page. */
			ut_ad(root_leaf_rw_latch != RW_NO_LATCH);
			ut_ad(rw_latch == RW_S_LATCH);

			ut_ad(n_blocks == 0);
			mtr_release_block_at_savepoint(
				mtr, tree_savepoints[n_blocks],
				tree_blocks[n_blocks]);

			upper_rw_latch = root_leaf_rw_latch;
			continue;
		}

		ut_ad(fil_page_index_page_check(page));
		ut_ad(index->id == btr_page_get_index_id(page));

		if (height == ULINT_UNDEFINED) {
			/* We are in the root node */

			height = btr_page_get_level(page);
		}

		if (height == 0) {
			if (rw_latch == RW_NO_LATCH
			    || srv_read_only_mode) {
				btr_cur_latch_leaves(
					block, page_id, page_size,
					latch_mode, cursor, mtr);
			}

			/* btr_cur_open_at_index_side_func() and
			btr_cur_search_to_nth_level() release
			tree s-latch here.*/
			switch (latch_mode) {
			case BTR_MODIFY_TREE:
			case BTR_CONT_MODIFY_TREE:
			case BTR_CONT_SEARCH_TREE:
				break;
			default:
				/* Release the tree s-latch */
				if (!srv_read_only_mode) {
					mtr_release_s_latch_at_savepoint(
						mtr, savepoint,
						dict_index_get_lock(index));
				}

				/* release upper blocks */
				for (; n_releases < n_blocks; n_releases++) {
					mtr_release_block_at_savepoint(
						mtr,
						tree_savepoints[n_releases],
						tree_blocks[n_releases]);
				}
			}
		}

		page_cur_open_on_rnd_user_rec(block, page_cursor);

		if (height == 0) {

			break;
		}

		ut_ad(height > 0);

		height--;

		node_ptr = page_cur_get_rec(page_cursor);
		offsets = rec_get_offsets(node_ptr, cursor->index, offsets,
					  false, ULINT_UNDEFINED, &heap);

		/* If the rec is the first or last in the page for
		pessimistic delete intention, it might cause node_ptr insert
		for the upper level. We should change the intention and retry.
		*/
		if (latch_mode == BTR_MODIFY_TREE
		    && btr_cur_need_opposite_intention(
			page, lock_intention, node_ptr)) {

			ut_ad(upper_rw_latch == RW_X_LATCH);
			/* release all blocks */
			for (; n_releases <= n_blocks; n_releases++) {
				mtr_release_block_at_savepoint(
					mtr, tree_savepoints[n_releases],
					tree_blocks[n_releases]);
			}

			lock_intention = BTR_INTENTION_BOTH;

			page_id.set_page_no(dict_index_get_page(index));

			height = ULINT_UNDEFINED;

			n_blocks = 0;
			n_releases = 0;

			continue;
		}

		if (latch_mode == BTR_MODIFY_TREE
		    && !btr_cur_will_modify_tree(
				cursor->index, page, lock_intention, node_ptr,
				node_ptr_max_size, page_size, mtr)) {
			ut_ad(upper_rw_latch == RW_X_LATCH);
			ut_ad(n_releases <= n_blocks);

			/* we can release upper blocks */
			for (; n_releases < n_blocks; n_releases++) {
				if (n_releases == 0) {
					/* we should not release root page
					to pin to same block. */
					continue;
				}

				/* release unused blocks to unpin */
				mtr_release_block_at_savepoint(
					mtr, tree_savepoints[n_releases],
					tree_blocks[n_releases]);
			}
		}

		if (height == 0
		    && latch_mode == BTR_MODIFY_TREE) {
			ut_ad(upper_rw_latch == RW_X_LATCH);
			/* we should sx-latch root page, if released already.
			It contains seg_header. */
			if (n_releases > 0) {
				mtr_block_sx_latch_at_savepoint(
					mtr, tree_savepoints[0],
					tree_blocks[0]);
			}

			/* x-latch the branch blocks not released yet. */
			for (ulint i = n_releases; i <= n_blocks; i++) {
				mtr_block_x_latch_at_savepoint(
					mtr, tree_savepoints[i],
					tree_blocks[i]);
			}
		}

		/* Go to the child node */
		page_id.set_page_no(
			btr_node_ptr_get_child_page_no(node_ptr, offsets));

		n_blocks++;
	}

	if (UNIV_LIKELY_NULL(heap)) {
		mem_heap_free(heap);
	}

	return err == DB_SUCCESS;
}

/*==================== B-TREE INSERT =========================*/

/*************************************************************//**
Inserts a record if there is enough space, or if enough space can
be freed by reorganizing. Differs from btr_cur_optimistic_insert because
no heuristics is applied to whether it pays to use CPU time for
reorganizing the page or not.

IMPORTANT: The caller will have to update IBUF_BITMAP_FREE
if this is a compressed leaf page in a secondary index.
This has to be done either within the same mini-transaction,
or by invoking ibuf_reset_free_bits() before mtr_commit().

@return pointer to inserted record if succeed, else NULL */
static MY_ATTRIBUTE((nonnull, warn_unused_result))
rec_t*
btr_cur_insert_if_possible(
/*=======================*/
	btr_cur_t*	cursor,	/*!< in: cursor on page after which to insert;
				cursor stays valid */
	const dtuple_t*	tuple,	/*!< in: tuple to insert; the size info need not
				have been stored to tuple */
	offset_t**	offsets,/*!< out: offsets on *rec */
	mem_heap_t**	heap,	/*!< in/out: pointer to memory heap, or NULL */
	ulint		n_ext,	/*!< in: number of externally stored columns */
	mtr_t*		mtr)	/*!< in/out: mini-transaction */
{
	page_cur_t*	page_cursor;
	rec_t*		rec;

	ut_ad(dtuple_check_typed(tuple));

	ut_ad(mtr_memo_contains(mtr, btr_cur_get_block(cursor),
			       MTR_MEMO_PAGE_X_FIX));
	page_cursor = btr_cur_get_page_cur(cursor);

	/* Now, try the insert */
	rec = page_cur_tuple_insert(page_cursor, tuple, cursor->index,
				    offsets, heap, n_ext, mtr);

	/* If the record did not fit, reorganize.
	For compressed pages, page_cur_tuple_insert()
	attempted this already. */
	if (!rec && !page_cur_get_page_zip(page_cursor)
	    && btr_page_reorganize(page_cursor, cursor->index, mtr)) {
		rec = page_cur_tuple_insert(
			page_cursor, tuple, cursor->index,
			offsets, heap, n_ext, mtr);
	}

	ut_ad(!rec || rec_offs_validate(rec, cursor->index, *offsets));
	return(rec);
}

/*************************************************************//**
For an insert, checks the locks and does the undo logging if desired.
@return DB_SUCCESS, DB_WAIT_LOCK, DB_FAIL, or error number */
UNIV_INLINE MY_ATTRIBUTE((warn_unused_result, nonnull(2,3,5,6)))
dberr_t
btr_cur_ins_lock_and_undo(
/*======================*/
	ulint		flags,	/*!< in: undo logging and locking flags: if
				not zero, the parameters index and thr
				should be specified */
	btr_cur_t*	cursor,	/*!< in: cursor on page after which to insert */
	dtuple_t*	entry,	/*!< in/out: entry to insert */
	que_thr_t*	thr,	/*!< in: query thread or NULL */
	mtr_t*		mtr,	/*!< in/out: mini-transaction */
	bool*		inherit)/*!< out: true if the inserted new record maybe
				should inherit LOCK_GAP type locks from the
				successor record */
{
	dict_index_t*	index;
	dberr_t		err = DB_SUCCESS;
	rec_t*		rec;
	roll_ptr_t	roll_ptr;

	/* Check if we have to wait for a lock: enqueue an explicit lock
	request if yes */

	rec = btr_cur_get_rec(cursor);
	index = cursor->index;

	ut_ad(!dict_index_is_online_ddl(index)
	      || dict_index_is_clust(index)
	      || (flags & BTR_CREATE_FLAG));
	ut_ad(mtr->is_named_space(index->table->space));

	/* Check if there is predicate or GAP lock preventing the insertion */
	if (!(flags & BTR_NO_LOCKING_FLAG)) {
		if (dict_index_is_spatial(index)) {
			lock_prdt_t	prdt;
			rtr_mbr_t	mbr;

			rtr_get_mbr_from_tuple(entry, &mbr);

			/* Use on stack MBR variable to test if a lock is
			needed. If so, the predicate (MBR) will be allocated
			from lock heap in lock_prdt_insert_check_and_lock() */
			lock_init_prdt_from_mbr(
				&prdt, &mbr, 0, NULL);

			err = lock_prdt_insert_check_and_lock(
				flags, rec, btr_cur_get_block(cursor),
				index, thr, mtr, &prdt);
			*inherit = false;
		} else {
			err = lock_rec_insert_check_and_lock(
				flags, rec, btr_cur_get_block(cursor),
				index, thr, mtr, inherit);
		}
	}

	if (err != DB_SUCCESS
	    || !(~flags | (BTR_NO_UNDO_LOG_FLAG | BTR_KEEP_SYS_FLAG))
	    || !dict_index_is_clust(index) || dict_index_is_ibuf(index)) {

		return(err);
	}

	if (flags & BTR_NO_UNDO_LOG_FLAG) {
		roll_ptr = roll_ptr_t(1) << ROLL_PTR_INSERT_FLAG_POS;
		if (!(flags & BTR_KEEP_SYS_FLAG)) {
upd_sys:
			row_upd_index_entry_sys_field(entry, index,
						      DATA_ROLL_PTR, roll_ptr);
		}
	} else {
		err = trx_undo_report_row_operation(thr, index, entry,
						    NULL, 0, NULL, NULL,
						    &roll_ptr);
		if (err == DB_SUCCESS) {
			goto upd_sys;
		}
	}

	return(err);
}

/**
Prefetch siblings of the leaf for the pessimistic operation.
@param block	leaf page */
static
void
btr_cur_prefetch_siblings(
	buf_block_t*	block)
{
	page_t*	page = buf_block_get_frame(block);

	ut_ad(page_is_leaf(page));

	ulint left_page_no = fil_page_get_prev(page);
	ulint right_page_no = fil_page_get_next(page);

	if (left_page_no != FIL_NULL) {
		buf_read_page_background(
			page_id_t(block->page.id.space(), left_page_no),
			block->page.size, false);
	}
	if (right_page_no != FIL_NULL) {
		buf_read_page_background(
			page_id_t(block->page.id.space(), right_page_no),
			block->page.size, false);
	}
	if (left_page_no != FIL_NULL
	    || right_page_no != FIL_NULL) {
		os_aio_simulated_wake_handler_threads();
	}
}

/*************************************************************//**
Tries to perform an insert to a page in an index tree, next to cursor.
It is assumed that mtr holds an x-latch on the page. The operation does
not succeed if there is too little space on the page. If there is just
one record on the page, the insert will always succeed; this is to
prevent trying to split a page with just one record.
@return DB_SUCCESS, DB_WAIT_LOCK, DB_FAIL, or error number */
dberr_t
btr_cur_optimistic_insert(
/*======================*/
	ulint		flags,	/*!< in: undo logging and locking flags: if not
				zero, the parameters index and thr should be
				specified */
	btr_cur_t*	cursor,	/*!< in: cursor on page after which to insert;
				cursor stays valid */
	offset_t**	offsets,/*!< out: offsets on *rec */
	mem_heap_t**	heap,	/*!< in/out: pointer to memory heap */
	dtuple_t*	entry,	/*!< in/out: entry to insert */
	rec_t**		rec,	/*!< out: pointer to inserted record if
				succeed */
	big_rec_t**	big_rec,/*!< out: big rec vector whose fields have to
				be stored externally by the caller */
	ulint		n_ext,	/*!< in: number of externally stored columns */
	que_thr_t*	thr,	/*!< in/out: query thread; can be NULL if
				!(~flags
				& (BTR_NO_LOCKING_FLAG
				| BTR_NO_UNDO_LOG_FLAG)) */
	mtr_t*		mtr)	/*!< in/out: mini-transaction;
				if this function returns DB_SUCCESS on
				a leaf page of a secondary index in a
				compressed tablespace, the caller must
				mtr_commit(mtr) before latching
				any further pages */
{
	big_rec_t*	big_rec_vec	= NULL;
	dict_index_t*	index;
	page_cur_t*	page_cursor;
	buf_block_t*	block;
	page_t*		page;
	rec_t*		dummy;
	bool		leaf;
	bool		reorg;
	bool		inherit = true;
	ulint		rec_size;
	dberr_t		err;

	ut_ad(thr || !(~flags & (BTR_NO_LOCKING_FLAG | BTR_NO_UNDO_LOG_FLAG)));
	*big_rec = NULL;

	block = btr_cur_get_block(cursor);
	page = buf_block_get_frame(block);
	index = cursor->index;

	ut_ad(mtr_memo_contains(mtr, block, MTR_MEMO_PAGE_X_FIX));
	ut_ad(!dict_index_is_online_ddl(index)
	      || dict_index_is_clust(index)
	      || (flags & BTR_CREATE_FLAG));
	ut_ad(dtuple_check_typed(entry));

	const page_size_t&	page_size = block->page.size;

#ifdef UNIV_DEBUG_VALGRIND
	if (page_size.is_compressed()) {
		UNIV_MEM_ASSERT_RW(page, page_size.logical());
		UNIV_MEM_ASSERT_RW(block->page.zip.data, page_size.physical());
	}
#endif /* UNIV_DEBUG_VALGRIND */

	leaf = page_is_leaf(page);

	/* Calculate the record size when entry is converted to a record */
	rec_size = rec_get_converted_size(index, entry, n_ext);

	if (page_zip_rec_needs_ext(rec_size, page_is_comp(page),
				   dtuple_get_n_fields(entry), page_size)) {

		/* The record is so big that we have to store some fields
		externally on separate database pages */
		big_rec_vec = dtuple_convert_big_rec(index, 0, entry, &n_ext);

		if (UNIV_UNLIKELY(big_rec_vec == NULL)) {

			return(DB_TOO_BIG_RECORD);
		}

		rec_size = rec_get_converted_size(index, entry, n_ext);
	}

	if (page_size.is_compressed() && page_zip_is_too_big(index, entry)) {
		if (big_rec_vec != NULL) {
			dtuple_convert_back_big_rec(index, entry, big_rec_vec);
		}

		return(DB_TOO_BIG_RECORD);
	}

	LIMIT_OPTIMISTIC_INSERT_DEBUG(page_get_n_recs(page),
				      goto fail);

	if (leaf && page_size.is_compressed()
	    && (page_get_data_size(page) + rec_size
		>= dict_index_zip_pad_optimal_page_size(index))) {
		/* If compression padding tells us that insertion will
		result in too packed up page i.e.: which is likely to
		cause compression failure then don't do an optimistic
		insertion. */
fail:
		err = DB_FAIL;

		/* prefetch siblings of the leaf for the pessimistic
		operation, if the page is leaf. */
		if (page_is_leaf(page)) {
			btr_cur_prefetch_siblings(block);
		}
fail_err:

		if (big_rec_vec) {
			dtuple_convert_back_big_rec(index, entry, big_rec_vec);
		}

		return(err);
	}

	ulint	max_size = page_get_max_insert_size_after_reorganize(page, 1);

	if (page_has_garbage(page)) {
		if ((max_size < rec_size
		     || max_size < BTR_CUR_PAGE_REORGANIZE_LIMIT)
		    && page_get_n_recs(page) > 1
		    && page_get_max_insert_size(page, 1) < rec_size) {

			goto fail;
		}
	} else if (max_size < rec_size) {
		goto fail;
	}

	/* If there have been many consecutive inserts to the
	clustered index leaf page of an uncompressed table, check if
	we have to split the page to reserve enough free space for
	future updates of records. */

	if (leaf && !page_size.is_compressed() && dict_index_is_clust(index)
	    && page_get_n_recs(page) >= 2
	    && dict_index_get_space_reserve() + rec_size > max_size
	    && (btr_page_get_split_rec_to_right(cursor, &dummy)
		|| btr_page_get_split_rec_to_left(cursor))) {
		goto fail;
	}

	page_cursor = btr_cur_get_page_cur(cursor);

	DBUG_LOG("ib_cur",
		 "insert " << index->name << " (" << index->id << ") by "
		 << ib::hex(thr ? thr->graph->trx->id : 0)
		 << ' ' << rec_printer(entry).str());
	DBUG_EXECUTE_IF("do_page_reorganize",
			btr_page_reorganize(page_cursor, index, mtr););

	/* Now, try the insert */
	{
		const rec_t*	page_cursor_rec = page_cur_get_rec(page_cursor);

		/* Check locks and write to the undo log,
		if specified */
		err = btr_cur_ins_lock_and_undo(flags, cursor, entry,
						thr, mtr, &inherit);
		if (err != DB_SUCCESS) {
			goto fail_err;
		}

#ifdef UNIV_DEBUG
		if (!(flags & BTR_CREATE_FLAG)
		    && index->is_primary() && page_is_leaf(page)) {
			const dfield_t* trx_id = dtuple_get_nth_field(
				entry, dict_col_get_clust_pos(
					dict_table_get_sys_col(index->table,
							       DATA_TRX_ID),
					index));

			ut_ad(trx_id->len == DATA_TRX_ID_LEN);
			ut_ad(trx_id[1].len == DATA_ROLL_PTR_LEN);
			ut_ad(*static_cast<const byte*>
			      (trx_id[1].data) & 0x80);
			if (flags & BTR_NO_UNDO_LOG_FLAG) {
				ut_ad(!memcmp(trx_id->data, reset_trx_id,
					      DATA_TRX_ID_LEN));
			} else {
				ut_ad(thr->graph->trx->id);
				ut_ad(thr->graph->trx->id
				      == trx_read_trx_id(
					      static_cast<const byte*>(
						      trx_id->data)));
			}
		}
#endif

		*rec = page_cur_tuple_insert(
			page_cursor, entry, index, offsets, heap,
			n_ext, mtr);

		reorg = page_cursor_rec != page_cur_get_rec(page_cursor);
	}

	if (*rec) {
	} else if (page_size.is_compressed()) {
		ut_ad(!index->table->is_temporary());
		/* Reset the IBUF_BITMAP_FREE bits, because
		page_cur_tuple_insert() will have attempted page
		reorganize before failing. */
		if (leaf
		    && !dict_index_is_clust(index)) {
			ibuf_reset_free_bits(block);
		}

		goto fail;
	} else {
		ut_ad(!reorg);

		/* If the record did not fit, reorganize */
		if (!btr_page_reorganize(page_cursor, index, mtr)) {
			ut_ad(0);
			goto fail;
		}

		ut_ad(page_get_max_insert_size(page, 1) == max_size);

		reorg = TRUE;

		*rec = page_cur_tuple_insert(page_cursor, entry, index,
					     offsets, heap, n_ext, mtr);

		if (UNIV_UNLIKELY(!*rec)) {
			ib::fatal() <<  "Cannot insert tuple " << *entry
				<< "into index " << index->name
				<< " of table " << index->table->name
				<< ". Max size: " << max_size;
		}
	}

#ifdef BTR_CUR_HASH_ADAPT
	if (!leaf) {
# ifdef MYSQL_INDEX_DISABLE_AHI
	} else if (index->disable_ahi) {
# endif
	} else if (entry->info_bits & REC_INFO_MIN_REC_FLAG) {
		ut_ad(entry->info_bits == REC_INFO_METADATA);
		ut_ad(index->is_instant());
		ut_ad(flags == BTR_NO_LOCKING_FLAG);
	} else {
		rw_lock_t* ahi_latch = btr_get_search_latch(index);
		if (!reorg && cursor->flag == BTR_CUR_HASH) {
			btr_search_update_hash_node_on_insert(
				cursor, ahi_latch);
		} else {
			btr_search_update_hash_on_insert(cursor, ahi_latch);
		}
	}
#endif /* BTR_CUR_HASH_ADAPT */

	if (!(flags & BTR_NO_LOCKING_FLAG) && inherit) {

		lock_update_insert(block, *rec);
	}

	if (leaf
	    && !dict_index_is_clust(index)
	    && !index->table->is_temporary()) {
		/* Update the free bits of the B-tree page in the
		insert buffer bitmap. */

		/* The free bits in the insert buffer bitmap must
		never exceed the free space on a page.  It is safe to
		decrement or reset the bits in the bitmap in a
		mini-transaction that is committed before the
		mini-transaction that affects the free space. */

		/* It is unsafe to increment the bits in a separately
		committed mini-transaction, because in crash recovery,
		the free bits could momentarily be set too high. */

		if (page_size.is_compressed()) {
			/* Update the bits in the same mini-transaction. */
			ibuf_update_free_bits_zip(block, mtr);
		} else {
			/* Decrement the bits in a separate
			mini-transaction. */
			ibuf_update_free_bits_if_full(
				block, max_size,
				rec_size + PAGE_DIR_SLOT_SIZE);
		}
	}

	*big_rec = big_rec_vec;

	return(DB_SUCCESS);
}

/*************************************************************//**
Performs an insert on a page of an index tree. It is assumed that mtr
holds an x-latch on the tree and on the cursor page. If the insert is
made on the leaf level, to avoid deadlocks, mtr must also own x-latches
to brothers of page, if those brothers exist.
@return DB_SUCCESS or error number */
dberr_t
btr_cur_pessimistic_insert(
/*=======================*/
	ulint		flags,	/*!< in: undo logging and locking flags: if not
				zero, the parameter thr should be
				specified; if no undo logging is specified,
				then the caller must have reserved enough
				free extents in the file space so that the
				insertion will certainly succeed */
	btr_cur_t*	cursor,	/*!< in: cursor after which to insert;
				cursor stays valid */
	offset_t**	offsets,/*!< out: offsets on *rec */
	mem_heap_t**	heap,	/*!< in/out: pointer to memory heap
				that can be emptied */
	dtuple_t*	entry,	/*!< in/out: entry to insert */
	rec_t**		rec,	/*!< out: pointer to inserted record if
				succeed */
	big_rec_t**	big_rec,/*!< out: big rec vector whose fields have to
				be stored externally by the caller */
	ulint		n_ext,	/*!< in: number of externally stored columns */
	que_thr_t*	thr,	/*!< in/out: query thread; can be NULL if
				!(~flags
				& (BTR_NO_LOCKING_FLAG
				| BTR_NO_UNDO_LOG_FLAG)) */
	mtr_t*		mtr)	/*!< in/out: mini-transaction */
{
	dict_index_t*	index		= cursor->index;
	big_rec_t*	big_rec_vec	= NULL;
	dberr_t		err;
	bool		inherit = false;
	bool		success;
	ulint		n_reserved	= 0;

	ut_ad(dtuple_check_typed(entry));
	ut_ad(thr || !(~flags & (BTR_NO_LOCKING_FLAG | BTR_NO_UNDO_LOG_FLAG)));

	*big_rec = NULL;

	ut_ad(mtr_memo_contains_flagged(
		      mtr, dict_index_get_lock(btr_cur_get_index(cursor)),
		      MTR_MEMO_X_LOCK | MTR_MEMO_SX_LOCK));
	ut_ad(mtr_memo_contains(mtr, btr_cur_get_block(cursor),
			       MTR_MEMO_PAGE_X_FIX));
	ut_ad(!dict_index_is_online_ddl(index)
	      || dict_index_is_clust(index)
	      || (flags & BTR_CREATE_FLAG));

	cursor->flag = BTR_CUR_BINARY;

	/* Check locks and write to undo log, if specified */

	err = btr_cur_ins_lock_and_undo(flags, cursor, entry,
					thr, mtr, &inherit);

	if (err != DB_SUCCESS) {

		return(err);
	}

	if (!(flags & BTR_NO_UNDO_LOG_FLAG)) {
		/* First reserve enough free space for the file segments
		of the index tree, so that the insert will not fail because
		of lack of space */

		ulint	n_extents = cursor->tree_height / 16 + 3;

		success = fsp_reserve_free_extents(&n_reserved,
						   index->table->space,
						   n_extents, FSP_NORMAL, mtr);
		if (!success) {
			return(DB_OUT_OF_FILE_SPACE);
		}
	}

	if (page_zip_rec_needs_ext(rec_get_converted_size(index, entry, n_ext),
				   dict_table_is_comp(index->table),
				   dtuple_get_n_fields(entry),
				   dict_table_page_size(index->table))) {
		/* The record is so big that we have to store some fields
		externally on separate database pages */

		if (UNIV_LIKELY_NULL(big_rec_vec)) {
			/* This should never happen, but we handle
			the situation in a robust manner. */
			ut_ad(0);
			dtuple_convert_back_big_rec(index, entry, big_rec_vec);
		}

		big_rec_vec = dtuple_convert_big_rec(index, 0, entry, &n_ext);

		if (big_rec_vec == NULL) {

			index->table->space->release_free_extents(n_reserved);
			return(DB_TOO_BIG_RECORD);
		}
	}

	if (dict_index_get_page(index)
	    == btr_cur_get_block(cursor)->page.id.page_no()) {

		/* The page is the root page */
		*rec = btr_root_raise_and_insert(
			flags, cursor, offsets, heap, entry, n_ext, mtr);
	} else {
		*rec = btr_page_split_and_insert(
			flags, cursor, offsets, heap, entry, n_ext, mtr);
	}

	if (*rec == NULL && os_has_said_disk_full) {
		return(DB_OUT_OF_FILE_SPACE);
	}

	ut_ad(page_rec_get_next(btr_cur_get_rec(cursor)) == *rec
	      || dict_index_is_spatial(index));

	if (!(flags & BTR_NO_LOCKING_FLAG)) {
		ut_ad(!index->table->is_temporary());
		if (dict_index_is_spatial(index)) {
			/* Do nothing */
		} else {
			/* The cursor might be moved to the other page
			and the max trx id field should be updated after
			the cursor was fixed. */
			if (!dict_index_is_clust(index)) {
				page_update_max_trx_id(
					btr_cur_get_block(cursor),
					btr_cur_get_page_zip(cursor),
					thr_get_trx(thr)->id, mtr);
			}

			if (!page_rec_is_infimum(btr_cur_get_rec(cursor))
			    || !page_has_prev(btr_cur_get_page(cursor))) {
				/* split and inserted need to call
				lock_update_insert() always. */
				inherit = true;
			}
		}
	}

	if (!page_is_leaf(btr_cur_get_page(cursor))) {
		ut_ad(!big_rec_vec);
	} else {
#ifdef BTR_CUR_HASH_ADAPT
# ifdef MYSQL_INDEX_DISABLE_AHI
		if (index->disable_ahi); else
# endif
		if (entry->info_bits & REC_INFO_MIN_REC_FLAG) {
			ut_ad(entry->info_bits == REC_INFO_METADATA);
			ut_ad(index->is_instant());
			ut_ad(flags & BTR_NO_LOCKING_FLAG);
			ut_ad(!(flags & BTR_CREATE_FLAG));
		} else {
			btr_search_update_hash_on_insert(
				cursor, btr_get_search_latch(index));
		}
#endif /* BTR_CUR_HASH_ADAPT */
		if (inherit && !(flags & BTR_NO_LOCKING_FLAG)) {

			lock_update_insert(btr_cur_get_block(cursor), *rec);
		}
	}

	index->table->space->release_free_extents(n_reserved);
	*big_rec = big_rec_vec;

	return(DB_SUCCESS);
}

/*==================== B-TREE UPDATE =========================*/

/*************************************************************//**
For an update, checks the locks and does the undo logging.
@return DB_SUCCESS, DB_WAIT_LOCK, or error number */
UNIV_INLINE MY_ATTRIBUTE((warn_unused_result))
dberr_t
btr_cur_upd_lock_and_undo(
/*======================*/
	ulint		flags,	/*!< in: undo logging and locking flags */
	btr_cur_t*	cursor,	/*!< in: cursor on record to update */
	const offset_t*	offsets,/*!< in: rec_get_offsets() on cursor */
	const upd_t*	update,	/*!< in: update vector */
	ulint		cmpl_info,/*!< in: compiler info on secondary index
				updates */
	que_thr_t*	thr,	/*!< in: query thread
				(can be NULL if BTR_NO_LOCKING_FLAG) */
	mtr_t*		mtr,	/*!< in/out: mini-transaction */
	roll_ptr_t*	roll_ptr)/*!< out: roll pointer */
{
	dict_index_t*	index;
	const rec_t*	rec;
	dberr_t		err;

	ut_ad((thr != NULL) || (flags & BTR_NO_LOCKING_FLAG));

	rec = btr_cur_get_rec(cursor);
	index = cursor->index;

	ut_ad(rec_offs_validate(rec, index, offsets));
	ut_ad(mtr->is_named_space(index->table->space));

	if (!dict_index_is_clust(index)) {
		ut_ad(dict_index_is_online_ddl(index)
		      == !!(flags & BTR_CREATE_FLAG));

		/* We do undo logging only when we update a clustered index
		record */
		return(lock_sec_rec_modify_check_and_lock(
			       flags, btr_cur_get_block(cursor), rec,
			       index, thr, mtr));
	}

	/* Check if we have to wait for a lock: enqueue an explicit lock
	request if yes */

	if (!(flags & BTR_NO_LOCKING_FLAG)) {
		err = lock_clust_rec_modify_check_and_lock(
			flags, btr_cur_get_block(cursor), rec, index,
			offsets, thr);
		if (err != DB_SUCCESS) {
			return(err);
		}
	}

	/* Append the info about the update in the undo log */

	return((flags & BTR_NO_UNDO_LOG_FLAG)
	       ? DB_SUCCESS
	       : trx_undo_report_row_operation(
		       thr, index, NULL, update,
		       cmpl_info, rec, offsets, roll_ptr));
}

/***********************************************************//**
Writes a redo log record of updating a record in-place. */
void
btr_cur_update_in_place_log(
/*========================*/
	ulint		flags,		/*!< in: flags */
	const rec_t*	rec,		/*!< in: record */
	dict_index_t*	index,		/*!< in: index of the record */
	const upd_t*	update,		/*!< in: update vector */
	trx_id_t	trx_id,		/*!< in: transaction id */
	roll_ptr_t	roll_ptr,	/*!< in: roll ptr */
	mtr_t*		mtr)		/*!< in: mtr */
{
	byte*		log_ptr;
	const page_t*	page	= page_align(rec);
	ut_ad(flags < 256);
	ut_ad(!!page_is_comp(page) == dict_table_is_comp(index->table));

	log_ptr = mlog_open_and_write_index(mtr, rec, index, page_is_comp(page)
					    ? MLOG_COMP_REC_UPDATE_IN_PLACE
					    : MLOG_REC_UPDATE_IN_PLACE,
					    1 + DATA_ROLL_PTR_LEN + 14 + 2
					    + MLOG_BUF_MARGIN);

	if (!log_ptr) {
		/* Logging in mtr is switched off during crash recovery */
		return;
	}

	/* For secondary indexes, we could skip writing the dummy system fields
	to the redo log but we have to change redo log parsing of
	MLOG_REC_UPDATE_IN_PLACE/MLOG_COMP_REC_UPDATE_IN_PLACE or we have to add
	new redo log record. For now, just write dummy sys fields to the redo
	log if we are updating a secondary index record.
	*/
	mach_write_to_1(log_ptr, flags);
	log_ptr++;

	if (dict_index_is_clust(index)) {
		log_ptr = row_upd_write_sys_vals_to_log(
				index, trx_id, roll_ptr, log_ptr, mtr);
	} else {
		/* Dummy system fields for a secondary index */
		/* TRX_ID Position */
		log_ptr += mach_write_compressed(log_ptr, 0);
		/* ROLL_PTR */
		trx_write_roll_ptr(log_ptr, 0);
		log_ptr += DATA_ROLL_PTR_LEN;
		/* TRX_ID */
		log_ptr += mach_u64_write_compressed(log_ptr, 0);
	}

	mach_write_to_2(log_ptr, page_offset(rec));
	log_ptr += 2;

	row_upd_index_write_log(update, log_ptr, mtr);
}

/***********************************************************//**
Parses a redo log record of updating a record in-place.
@return end of log record or NULL */
byte*
btr_cur_parse_update_in_place(
/*==========================*/
	byte*		ptr,	/*!< in: buffer */
	byte*		end_ptr,/*!< in: buffer end */
	page_t*		page,	/*!< in/out: page or NULL */
	page_zip_des_t*	page_zip,/*!< in/out: compressed page, or NULL */
	dict_index_t*	index)	/*!< in: index corresponding to page */
{
	ulint		flags;
	rec_t*		rec;
	upd_t*		update;
	ulint		pos;
	trx_id_t	trx_id;
	roll_ptr_t	roll_ptr;
	ulint		rec_offset;
	mem_heap_t*	heap;
	offset_t*	offsets;

	if (end_ptr < ptr + 1) {

		return(NULL);
	}

	flags = mach_read_from_1(ptr);
	ptr++;

	ptr = row_upd_parse_sys_vals(ptr, end_ptr, &pos, &trx_id, &roll_ptr);

	if (ptr == NULL) {

		return(NULL);
	}

	if (end_ptr < ptr + 2) {

		return(NULL);
	}

	rec_offset = mach_read_from_2(ptr);
	ptr += 2;

	ut_a(rec_offset <= srv_page_size);

	heap = mem_heap_create(256);

	ptr = row_upd_index_parse(ptr, end_ptr, heap, &update);

	if (!ptr || !page) {

		goto func_exit;
	}

	ut_a((ibool)!!page_is_comp(page) == dict_table_is_comp(index->table));
	rec = page + rec_offset;

	/* We do not need to reserve search latch, as the page is only
	being recovered, and there cannot be a hash index to it. */

	/* The function rtr_update_mbr_field_in_place() is generating
	these records on node pointer pages; therefore we have to
	check if this is a leaf page. */

	offsets = rec_get_offsets(rec, index, NULL,
				  flags != (BTR_NO_UNDO_LOG_FLAG
					    | BTR_NO_LOCKING_FLAG
					    | BTR_KEEP_SYS_FLAG)
				  || page_is_leaf(page),
				  ULINT_UNDEFINED, &heap);

	if (!(flags & BTR_KEEP_SYS_FLAG)) {
		row_upd_rec_sys_fields_in_recovery(rec, page_zip, offsets,
						   pos, trx_id, roll_ptr);
	}

	row_upd_rec_in_place(rec, index, offsets, update, page_zip);

func_exit:
	mem_heap_free(heap);

	return(ptr);
}

/*************************************************************//**
See if there is enough place in the page modification log to log
an update-in-place.

@retval false if out of space; IBUF_BITMAP_FREE will be reset
outside mtr if the page was recompressed
@retval true if enough place;

IMPORTANT: The caller will have to update IBUF_BITMAP_FREE if this is
a secondary index leaf page. This has to be done either within the
same mini-transaction, or by invoking ibuf_reset_free_bits() before
mtr_commit(mtr). */
bool
btr_cur_update_alloc_zip_func(
/*==========================*/
	page_zip_des_t*	page_zip,/*!< in/out: compressed page */
	page_cur_t*	cursor,	/*!< in/out: B-tree page cursor */
	dict_index_t*	index,	/*!< in: the index corresponding to cursor */
#ifdef UNIV_DEBUG
	offset_t*	offsets,/*!< in/out: offsets of the cursor record */
#endif /* UNIV_DEBUG */
	ulint		length,	/*!< in: size needed */
	bool		create,	/*!< in: true=delete-and-insert,
				false=update-in-place */
	mtr_t*		mtr)	/*!< in/out: mini-transaction */
{

	/* Have a local copy of the variables as these can change
	dynamically. */
	const page_t*	page = page_cur_get_page(cursor);

	ut_ad(page_zip == page_cur_get_page_zip(cursor));
	ut_ad(!dict_index_is_ibuf(index));
	ut_ad(rec_offs_validate(page_cur_get_rec(cursor), index, offsets));

	if (page_zip_available(page_zip, dict_index_is_clust(index),
			       length, create)) {
		return(true);
	}

	if (!page_zip->m_nonempty && !page_has_garbage(page)) {
		/* The page has been freshly compressed, so
		reorganizing it will not help. */
		return(false);
	}

	if (create && page_is_leaf(page)
	    && (length + page_get_data_size(page)
		>= dict_index_zip_pad_optimal_page_size(index))) {
		return(false);
	}

	if (!btr_page_reorganize(cursor, index, mtr)) {
		goto out_of_space;
	}

	rec_offs_make_valid(page_cur_get_rec(cursor), index,
			    page_is_leaf(page), offsets);

	/* After recompressing a page, we must make sure that the free
	bits in the insert buffer bitmap will not exceed the free
	space on the page.  Because this function will not attempt
	recompression unless page_zip_available() fails above, it is
	safe to reset the free bits if page_zip_available() fails
	again, below.  The free bits can safely be reset in a separate
	mini-transaction.  If page_zip_available() succeeds below, we
	can be sure that the btr_page_reorganize() above did not reduce
	the free space available on the page. */

	if (page_zip_available(page_zip, dict_index_is_clust(index),
			       length, create)) {
		return(true);
	}

out_of_space:
	ut_ad(rec_offs_validate(page_cur_get_rec(cursor), index, offsets));

	/* Out of space: reset the free bits. */
	if (!dict_index_is_clust(index)
	    && !index->table->is_temporary()
	    && page_is_leaf(page)) {
		ibuf_reset_free_bits(page_cur_get_block(cursor));
	}

	return(false);
}

/*************************************************************//**
Updates a record when the update causes no size changes in its fields.
We assume here that the ordering fields of the record do not change.
@return locking or undo log related error code, or
@retval DB_SUCCESS on success
@retval DB_ZIP_OVERFLOW if there is not enough space left
on the compressed page (IBUF_BITMAP_FREE was reset outside mtr) */
dberr_t
btr_cur_update_in_place(
/*====================*/
	ulint		flags,	/*!< in: undo logging and locking flags */
	btr_cur_t*	cursor,	/*!< in: cursor on the record to update;
				cursor stays valid and positioned on the
				same record */
	offset_t*	offsets,/*!< in/out: offsets on cursor->page_cur.rec */
	const upd_t*	update,	/*!< in: update vector */
	ulint		cmpl_info,/*!< in: compiler info on secondary index
				updates */
	que_thr_t*	thr,	/*!< in: query thread */
	trx_id_t	trx_id,	/*!< in: transaction id */
	mtr_t*		mtr)	/*!< in/out: mini-transaction; if this
				is a secondary index, the caller must
				mtr_commit(mtr) before latching any
				further pages */
{
	dict_index_t*	index;
	buf_block_t*	block;
	page_zip_des_t*	page_zip;
	dberr_t		err;
	rec_t*		rec;
	roll_ptr_t	roll_ptr	= 0;
	ulint		was_delete_marked;

	ut_ad(page_is_leaf(cursor->page_cur.block->frame));
	rec = btr_cur_get_rec(cursor);
	index = cursor->index;
	ut_ad(rec_offs_validate(rec, index, offsets));
	ut_ad(!!page_rec_is_comp(rec) == dict_table_is_comp(index->table));
	ut_ad(trx_id > 0 || (flags & BTR_KEEP_SYS_FLAG));
	/* The insert buffer tree should never be updated in place. */
	ut_ad(!dict_index_is_ibuf(index));
	ut_ad(dict_index_is_online_ddl(index) == !!(flags & BTR_CREATE_FLAG)
	      || dict_index_is_clust(index));
	ut_ad(thr_get_trx(thr)->id == trx_id
	      || (flags & ulint(~(BTR_KEEP_POS_FLAG | BTR_KEEP_IBUF_BITMAP)))
	      == (BTR_NO_UNDO_LOG_FLAG | BTR_NO_LOCKING_FLAG
		  | BTR_CREATE_FLAG | BTR_KEEP_SYS_FLAG));
	ut_ad(fil_page_index_page_check(btr_cur_get_page(cursor)));
	ut_ad(btr_page_get_index_id(btr_cur_get_page(cursor)) == index->id);
	ut_ad(!(update->info_bits & REC_INFO_MIN_REC_FLAG));

	DBUG_LOG("ib_cur",
		 "update-in-place " << index->name << " (" << index->id
		 << ") by " << ib::hex(trx_id) << ": "
		 << rec_printer(rec, offsets).str());

	block = btr_cur_get_block(cursor);
	page_zip = buf_block_get_page_zip(block);

	/* Check that enough space is available on the compressed page. */
	if (page_zip) {
		ut_ad(!index->table->is_temporary());

		if (!btr_cur_update_alloc_zip(
			    page_zip, btr_cur_get_page_cur(cursor),
			    index, offsets, rec_offs_size(offsets),
			    false, mtr)) {
			return(DB_ZIP_OVERFLOW);
		}

		rec = btr_cur_get_rec(cursor);
	}

	/* Do lock checking and undo logging */
	err = btr_cur_upd_lock_and_undo(flags, cursor, offsets,
					update, cmpl_info,
					thr, mtr, &roll_ptr);
	if (UNIV_UNLIKELY(err != DB_SUCCESS)) {
		/* We may need to update the IBUF_BITMAP_FREE
		bits after a reorganize that was done in
		btr_cur_update_alloc_zip(). */
		goto func_exit;
	}

	if (!(flags & BTR_KEEP_SYS_FLAG)) {
		row_upd_rec_sys_fields(rec, NULL, index, offsets,
				       thr_get_trx(thr), roll_ptr);
	}

	was_delete_marked = rec_get_deleted_flag(
		rec, page_is_comp(buf_block_get_frame(block)));
	/* In delete-marked records, DB_TRX_ID must always refer to an
	existing undo log record. */
	ut_ad(!was_delete_marked
	      || !dict_index_is_clust(index)
	      || row_get_rec_trx_id(rec, index, offsets));

#ifdef BTR_CUR_HASH_ADAPT
	{
		rw_lock_t* ahi_latch = block->index
			? btr_get_search_latch(index) : NULL;
		if (ahi_latch) {
			/* TO DO: Can we skip this if none of the fields
			index->search_info->curr_n_fields
			are being updated? */

			/* The function row_upd_changes_ord_field_binary
			does not work on a secondary index. */

			if (!dict_index_is_clust(index)
			    || row_upd_changes_ord_field_binary(
				    index, update, thr, NULL, NULL)) {
				ut_ad(!(update->info_bits
					& REC_INFO_MIN_REC_FLAG));
				/* Remove possible hash index pointer
				to this record */
				btr_search_update_hash_on_delete(cursor);
			}

			rw_lock_x_lock(ahi_latch);
		}

		assert_block_ahi_valid(block);
#endif /* BTR_CUR_HASH_ADAPT */

		row_upd_rec_in_place(rec, index, offsets, update, page_zip);

#ifdef BTR_CUR_HASH_ADAPT
		if (ahi_latch) {
			rw_lock_x_unlock(ahi_latch);
		}
	}
#endif /* BTR_CUR_HASH_ADAPT */

	btr_cur_update_in_place_log(flags, rec, index, update,
				    trx_id, roll_ptr, mtr);

	if (was_delete_marked
	    && !rec_get_deleted_flag(
		    rec, page_is_comp(buf_block_get_frame(block)))) {
		/* The new updated record owns its possible externally
		stored fields */

		btr_cur_unmark_extern_fields(page_zip,
					     rec, index, offsets, mtr);
	}

	ut_ad(err == DB_SUCCESS);

func_exit:
	if (page_zip
	    && !(flags & BTR_KEEP_IBUF_BITMAP)
	    && !dict_index_is_clust(index)
	    && page_is_leaf(buf_block_get_frame(block))) {
		/* Update the free bits in the insert buffer. */
		ut_ad(!index->table->is_temporary());
		ibuf_update_free_bits_zip(block, mtr);
	}

	return(err);
}

/** Trim an update tuple due to instant ADD COLUMN, if needed.
For normal records, the trailing instantly added fields that match
the initial default values are omitted.

For the special metadata record on a table on which instant
ADD COLUMN has already been executed, both ADD COLUMN and the
rollback of ADD COLUMN need to be handled specially.

@param[in,out]	entry	index entry
@param[in]	index	index
@param[in]	update	update vector
@param[in]	thr	execution thread */
static inline
void
btr_cur_trim(
	dtuple_t*		entry,
	const dict_index_t*	index,
	const upd_t*		update,
	const que_thr_t*	thr)
{
	if (!index->is_instant()) {
	} else if (UNIV_UNLIKELY(update->info_bits == REC_INFO_METADATA)) {
		/* We are either updating a metadata record
		(instantly adding columns to a table where instant ADD was
		already executed) or rolling back such an operation. */
		ut_ad(!upd_get_nth_field(update, 0)->orig_len);
		ut_ad(upd_get_nth_field(update, 0)->field_no
		      > index->n_core_fields);

		if (thr->graph->trx->in_rollback) {
			/* This rollback can occur either as part of
			ha_innobase::commit_inplace_alter_table() rolling
			back after a failed innobase_add_instant_try(),
			or as part of crash recovery. Either way, the
			table will be in the data dictionary cache, with
			the instantly added columns going to be removed
			later in the rollback. */
			ut_ad(index->table->cached);
			/* The DB_TRX_ID,DB_ROLL_PTR are always last,
			and there should be some change to roll back.
			The first field in the update vector is the
			first instantly added column logged by
			innobase_add_instant_try(). */
			ut_ad(update->n_fields > 2);
			ulint n_fields = upd_get_nth_field(update, 0)
				->field_no;
			ut_ad(n_fields + 1 >= entry->n_fields);
			entry->n_fields = n_fields;
		}
	} else {
		entry->trim(*index);
	}
}

/*************************************************************//**
Tries to update a record on a page in an index tree. It is assumed that mtr
holds an x-latch on the page. The operation does not succeed if there is too
little space on the page or if the update would result in too empty a page,
so that tree compression is recommended. We assume here that the ordering
fields of the record do not change.
@return error code, including
@retval DB_SUCCESS on success
@retval DB_OVERFLOW if the updated record does not fit
@retval DB_UNDERFLOW if the page would become too empty
@retval DB_ZIP_OVERFLOW if there is not enough space left
on the compressed page (IBUF_BITMAP_FREE was reset outside mtr) */
dberr_t
btr_cur_optimistic_update(
/*======================*/
	ulint		flags,	/*!< in: undo logging and locking flags */
	btr_cur_t*	cursor,	/*!< in: cursor on the record to update;
				cursor stays valid and positioned on the
				same record */
	offset_t**	offsets,/*!< out: offsets on cursor->page_cur.rec */
	mem_heap_t**	heap,	/*!< in/out: pointer to NULL or memory heap */
	const upd_t*	update,	/*!< in: update vector; this must also
				contain trx id and roll ptr fields */
	ulint		cmpl_info,/*!< in: compiler info on secondary index
				updates */
	que_thr_t*	thr,	/*!< in: query thread */
	trx_id_t	trx_id,	/*!< in: transaction id */
	mtr_t*		mtr)	/*!< in/out: mini-transaction; if this
				is a secondary index, the caller must
				mtr_commit(mtr) before latching any
				further pages */
{
	dict_index_t*	index;
	page_cur_t*	page_cursor;
	dberr_t		err;
	buf_block_t*	block;
	page_t*		page;
	page_zip_des_t*	page_zip;
	rec_t*		rec;
	ulint		max_size;
	ulint		new_rec_size;
	ulint		old_rec_size;
	ulint		max_ins_size = 0;
	dtuple_t*	new_entry;
	roll_ptr_t	roll_ptr;
	ulint		i;

	block = btr_cur_get_block(cursor);
	page = buf_block_get_frame(block);
	rec = btr_cur_get_rec(cursor);
	index = cursor->index;
	ut_ad(trx_id > 0 || (flags & BTR_KEEP_SYS_FLAG));
	ut_ad(!!page_rec_is_comp(rec) == dict_table_is_comp(index->table));
	ut_ad(mtr_memo_contains(mtr, block, MTR_MEMO_PAGE_X_FIX));
	/* This is intended only for leaf page updates */
	ut_ad(page_is_leaf(page));
	/* The insert buffer tree should never be updated in place. */
	ut_ad(!dict_index_is_ibuf(index));
	ut_ad(dict_index_is_online_ddl(index) == !!(flags & BTR_CREATE_FLAG)
	      || dict_index_is_clust(index));
	ut_ad(thr_get_trx(thr)->id == trx_id
	      || (flags & ulint(~(BTR_KEEP_POS_FLAG | BTR_KEEP_IBUF_BITMAP)))
	      == (BTR_NO_UNDO_LOG_FLAG | BTR_NO_LOCKING_FLAG
		  | BTR_CREATE_FLAG | BTR_KEEP_SYS_FLAG));
	ut_ad(fil_page_index_page_check(page));
	ut_ad(btr_page_get_index_id(page) == index->id);

	*offsets = rec_get_offsets(rec, index, *offsets, true,
				   ULINT_UNDEFINED, heap);
#if defined UNIV_DEBUG || defined UNIV_BLOB_LIGHT_DEBUG
	ut_a(!rec_offs_any_null_extern(rec, *offsets)
	     || trx_is_recv(thr_get_trx(thr)));
#endif /* UNIV_DEBUG || UNIV_BLOB_LIGHT_DEBUG */

	const bool is_metadata = update->info_bits == REC_INFO_METADATA;

	if (UNIV_LIKELY(!is_metadata)
	    && !row_upd_changes_field_size_or_external(index, *offsets,
						       update)) {

		/* The simplest and the most common case: the update does not
		change the size of any field and none of the updated fields is
		externally stored in rec or update, and there is enough space
		on the compressed page to log the update. */

		return(btr_cur_update_in_place(
			       flags, cursor, *offsets, update,
			       cmpl_info, thr, trx_id, mtr));
	}

	if (rec_offs_any_extern(*offsets)) {
any_extern:
		/* Externally stored fields are treated in pessimistic
		update */

		/* prefetch siblings of the leaf for the pessimistic
		operation. */
		btr_cur_prefetch_siblings(block);

		return(DB_OVERFLOW);
	}

	for (i = 0; i < upd_get_n_fields(update); i++) {
		if (dfield_is_ext(&upd_get_nth_field(update, i)->new_val)) {

			goto any_extern;
		}
	}

	DBUG_LOG("ib_cur",
		 "update " << index->name << " (" << index->id << ") by "
		 << ib::hex(trx_id) << ": "
		 << rec_printer(rec, *offsets).str());

	page_cursor = btr_cur_get_page_cur(cursor);

	if (!*heap) {
		*heap = mem_heap_create(
			rec_offs_size(*offsets)
			+ DTUPLE_EST_ALLOC(rec_offs_n_fields(*offsets)));
	}

	new_entry = row_rec_to_index_entry(rec, index, *offsets, *heap);
	ut_ad(!dtuple_get_n_ext(new_entry));

	/* The page containing the clustered index record
	corresponding to new_entry is latched in mtr.
	Thus the following call is safe. */
	row_upd_index_replace_new_col_vals_index_pos(new_entry, index, update,
						     *heap);
	btr_cur_trim(new_entry, index, update, thr);
	old_rec_size = rec_offs_size(*offsets);
	new_rec_size = rec_get_converted_size(index, new_entry, 0);

	page_zip = buf_block_get_page_zip(block);
#ifdef UNIV_ZIP_DEBUG
	ut_a(!page_zip || page_zip_validate(page_zip, page, index));
#endif /* UNIV_ZIP_DEBUG */

	if (page_zip) {
		ut_ad(!index->table->is_temporary());

		if (page_zip_rec_needs_ext(new_rec_size, page_is_comp(page),
					   dict_index_get_n_fields(index),
					   dict_table_page_size(index->table))) {
			goto any_extern;
		}

		if (!btr_cur_update_alloc_zip(
			    page_zip, page_cursor, index, *offsets,
			    new_rec_size, true, mtr)) {
			return(DB_ZIP_OVERFLOW);
		}

		rec = page_cur_get_rec(page_cursor);
	}

	/* We limit max record size to 16k even for 64k page size. */
  if (new_rec_size >= COMPRESSED_REC_MAX_DATA_SIZE ||
      (!dict_table_is_comp(index->table)
       && new_rec_size >= REDUNDANT_REC_MAX_DATA_SIZE)) {
          err = DB_OVERFLOW;

		goto func_exit;
	}

	if (UNIV_UNLIKELY(new_rec_size
			  >= (page_get_free_space_of_empty(page_is_comp(page))
			      / 2))) {
		/* We may need to update the IBUF_BITMAP_FREE
		bits after a reorganize that was done in
		btr_cur_update_alloc_zip(). */
		err = DB_OVERFLOW;
		goto func_exit;
	}

	if (UNIV_UNLIKELY(page_get_data_size(page)
			  - old_rec_size + new_rec_size
			  < BTR_CUR_PAGE_COMPRESS_LIMIT(index))) {
		/* We may need to update the IBUF_BITMAP_FREE
		bits after a reorganize that was done in
		btr_cur_update_alloc_zip(). */

		/* The page would become too empty */
		err = DB_UNDERFLOW;
		goto func_exit;
	}

	/* We do not attempt to reorganize if the page is compressed.
	This is because the page may fail to compress after reorganization. */
	max_size = page_zip
		? page_get_max_insert_size(page, 1)
		: (old_rec_size
		   + page_get_max_insert_size_after_reorganize(page, 1));

	if (!page_zip) {
		max_ins_size = page_get_max_insert_size_after_reorganize(
				page, 1);
	}

	if (!(((max_size >= BTR_CUR_PAGE_REORGANIZE_LIMIT)
	       && (max_size >= new_rec_size))
	      || (page_get_n_recs(page) <= 1))) {

		/* We may need to update the IBUF_BITMAP_FREE
		bits after a reorganize that was done in
		btr_cur_update_alloc_zip(). */

		/* There was not enough space, or it did not pay to
		reorganize: for simplicity, we decide what to do assuming a
		reorganization is needed, though it might not be necessary */

		err = DB_OVERFLOW;
		goto func_exit;
	}

	/* Do lock checking and undo logging */
	err = btr_cur_upd_lock_and_undo(flags, cursor, *offsets,
					update, cmpl_info,
					thr, mtr, &roll_ptr);
	if (err != DB_SUCCESS) {
		/* We may need to update the IBUF_BITMAP_FREE
		bits after a reorganize that was done in
		btr_cur_update_alloc_zip(). */
		goto func_exit;
	}

	/* Ok, we may do the replacement. Store on the page infimum the
	explicit locks on rec, before deleting rec (see the comment in
	btr_cur_pessimistic_update). */
	if (!dict_table_is_locking_disabled(index->table)) {
		lock_rec_store_on_page_infimum(block, rec);
	}

	if (UNIV_UNLIKELY(is_metadata)) {
		ut_ad(new_entry->info_bits == REC_INFO_METADATA);
		ut_ad(index->is_instant());
		/* This can be innobase_add_instant_try() performing a
		subsequent instant ADD COLUMN, or its rollback by
		row_undo_mod_clust_low(). */
		ut_ad(flags & BTR_NO_LOCKING_FLAG);
	} else {
		btr_search_update_hash_on_delete(cursor);
	}

	page_cur_delete_rec(page_cursor, index, *offsets, mtr);

	page_cur_move_to_prev(page_cursor);

	if (!(flags & BTR_KEEP_SYS_FLAG)) {
		row_upd_index_entry_sys_field(new_entry, index, DATA_ROLL_PTR,
					      roll_ptr);
		row_upd_index_entry_sys_field(new_entry, index, DATA_TRX_ID,
					      trx_id);
	}

	/* There are no externally stored columns in new_entry */
	rec = btr_cur_insert_if_possible(
		cursor, new_entry, offsets, heap, 0/*n_ext*/, mtr);
	ut_a(rec); /* <- We calculated above the insert would fit */

	if (UNIV_UNLIKELY(is_metadata)) {
		/* We must empty the PAGE_FREE list, because if this
		was a rollback, the shortened metadata record
		would have too many fields, and we would be unable to
		know the size of the freed record. */
		btr_page_reorganize(page_cursor, index, mtr);
	} else if (!dict_table_is_locking_disabled(index->table)) {
		/* Restore the old explicit lock state on the record */
		lock_rec_restore_from_page_infimum(block, rec, block);
	}

	page_cur_move_to_next(page_cursor);
	ut_ad(err == DB_SUCCESS);

func_exit:
	if (!(flags & BTR_KEEP_IBUF_BITMAP)
	    && !dict_index_is_clust(index)) {
		/* Update the free bits in the insert buffer. */
		if (page_zip) {
			ut_ad(!index->table->is_temporary());
			ibuf_update_free_bits_zip(block, mtr);
		} else if (!index->table->is_temporary()) {
			ibuf_update_free_bits_low(block, max_ins_size, mtr);
		}
	}

	if (err != DB_SUCCESS) {
		/* prefetch siblings of the leaf for the pessimistic
		operation. */
		btr_cur_prefetch_siblings(block);
	}

	return(err);
}

/*************************************************************//**
If, in a split, a new supremum record was created as the predecessor of the
updated record, the supremum record must inherit exactly the locks on the
updated record. In the split it may have inherited locks from the successor
of the updated record, which is not correct. This function restores the
right locks for the new supremum. */
static
void
btr_cur_pess_upd_restore_supremum(
/*==============================*/
	buf_block_t*	block,	/*!< in: buffer block of rec */
	const rec_t*	rec,	/*!< in: updated record */
	mtr_t*		mtr)	/*!< in: mtr */
{
	page_t*		page;
	buf_block_t*	prev_block;

	page = buf_block_get_frame(block);

	if (page_rec_get_next(page_get_infimum_rec(page)) != rec) {
		/* Updated record is not the first user record on its page */

		return;
	}

	const uint32_t	prev_page_no = btr_page_get_prev(page);

	const page_id_t	page_id(block->page.id.space(), prev_page_no);

	ut_ad(prev_page_no != FIL_NULL);
	prev_block = buf_page_get_with_no_latch(page_id, block->page.size, mtr);
#ifdef UNIV_BTR_DEBUG
	ut_a(btr_page_get_next(prev_block->frame) == block->page.id.page_no());
#endif /* UNIV_BTR_DEBUG */

	/* We must already have an x-latch on prev_block! */
	ut_ad(mtr_memo_contains(mtr, prev_block, MTR_MEMO_PAGE_X_FIX));

	lock_rec_reset_and_inherit_gap_locks(prev_block, block,
					     PAGE_HEAP_NO_SUPREMUM,
					     page_rec_get_heap_no(rec));
}

/*************************************************************//**
Performs an update of a record on a page of a tree. It is assumed
that mtr holds an x-latch on the tree and on the cursor page. If the
update is made on the leaf level, to avoid deadlocks, mtr must also
own x-latches to brothers of page, if those brothers exist. We assume
here that the ordering fields of the record do not change.
@return DB_SUCCESS or error code */
dberr_t
btr_cur_pessimistic_update(
/*=======================*/
	ulint		flags,	/*!< in: undo logging, locking, and rollback
				flags */
	btr_cur_t*	cursor,	/*!< in/out: cursor on the record to update;
				cursor may become invalid if *big_rec == NULL
				|| !(flags & BTR_KEEP_POS_FLAG) */
	offset_t**	offsets,/*!< out: offsets on cursor->page_cur.rec */
	mem_heap_t**	offsets_heap,
				/*!< in/out: pointer to memory heap
				that can be emptied */
	mem_heap_t*	entry_heap,
				/*!< in/out: memory heap for allocating
				big_rec and the index tuple */
	big_rec_t**	big_rec,/*!< out: big rec vector whose fields have to
				be stored externally by the caller */
	upd_t*		update,	/*!< in/out: update vector; this is allowed to
				also contain trx id and roll ptr fields.
				Non-updated columns that are moved offpage will
				be appended to this. */
	ulint		cmpl_info,/*!< in: compiler info on secondary index
				updates */
	que_thr_t*	thr,	/*!< in: query thread */
	trx_id_t	trx_id,	/*!< in: transaction id */
	mtr_t*		mtr)	/*!< in/out: mini-transaction; must be
				committed before latching any further pages */
{
	big_rec_t*	big_rec_vec	= NULL;
	big_rec_t*	dummy_big_rec;
	dict_index_t*	index;
	buf_block_t*	block;
	page_t*		page;
	page_zip_des_t*	page_zip;
	rec_t*		rec;
	page_cur_t*	page_cursor;
	dberr_t		err;
	dberr_t		optim_err;
	roll_ptr_t	roll_ptr;
	ibool		was_first;
	ulint		n_reserved	= 0;
	ulint		max_ins_size	= 0;

	*offsets = NULL;
	*big_rec = NULL;

	block = btr_cur_get_block(cursor);
	page = buf_block_get_frame(block);
	page_zip = buf_block_get_page_zip(block);
	index = cursor->index;

	ut_ad(mtr_memo_contains_flagged(mtr, dict_index_get_lock(index),
					MTR_MEMO_X_LOCK |
					MTR_MEMO_SX_LOCK));
	ut_ad(mtr_memo_contains(mtr, block, MTR_MEMO_PAGE_X_FIX));
#ifdef UNIV_ZIP_DEBUG
	ut_a(!page_zip || page_zip_validate(page_zip, page, index));
#endif /* UNIV_ZIP_DEBUG */
	ut_ad(!page_zip || !index->table->is_temporary());
	/* The insert buffer tree should never be updated in place. */
	ut_ad(!dict_index_is_ibuf(index));
	ut_ad(trx_id > 0
	      || (flags & BTR_KEEP_SYS_FLAG));
	ut_ad(dict_index_is_online_ddl(index) == !!(flags & BTR_CREATE_FLAG)
	      || dict_index_is_clust(index));
	ut_ad(thr_get_trx(thr)->id == trx_id
	      || (flags & ulint(~BTR_KEEP_POS_FLAG))
	      == (BTR_NO_UNDO_LOG_FLAG | BTR_NO_LOCKING_FLAG
		  | BTR_CREATE_FLAG | BTR_KEEP_SYS_FLAG));

	err = optim_err = btr_cur_optimistic_update(
		flags | BTR_KEEP_IBUF_BITMAP,
		cursor, offsets, offsets_heap, update,
		cmpl_info, thr, trx_id, mtr);

	switch (err) {
	case DB_ZIP_OVERFLOW:
	case DB_UNDERFLOW:
	case DB_OVERFLOW:
		break;
	default:
	err_exit:
		/* We suppressed this with BTR_KEEP_IBUF_BITMAP.
		For DB_ZIP_OVERFLOW, the IBUF_BITMAP_FREE bits were
		already reset by btr_cur_update_alloc_zip() if the
		page was recompressed. */
		if (page_zip
		    && optim_err != DB_ZIP_OVERFLOW
		    && !dict_index_is_clust(index)
		    && page_is_leaf(page)) {
			ut_ad(!index->table->is_temporary());
			ibuf_update_free_bits_zip(block, mtr);
		}

		if (big_rec_vec != NULL) {
			dtuple_big_rec_free(big_rec_vec);
		}

		return(err);
	}

	rec = btr_cur_get_rec(cursor);
	ut_ad(rec_offs_validate(rec, index, *offsets));

	dtuple_t*	new_entry = row_rec_to_index_entry(
		rec, index, *offsets, entry_heap);

	/* The page containing the clustered index record
	corresponding to new_entry is latched in mtr.  If the
	clustered index record is delete-marked, then its externally
	stored fields cannot have been purged yet, because then the
	purge would also have removed the clustered index record
	itself.  Thus the following call is safe. */
	row_upd_index_replace_new_col_vals_index_pos(new_entry, index, update,
						     entry_heap);
	btr_cur_trim(new_entry, index, update, thr);

	const bool is_metadata = new_entry->info_bits
		& REC_INFO_MIN_REC_FLAG;

	/* We have to set appropriate extern storage bits in the new
	record to be inserted: we have to remember which fields were such */

	ut_ad(!page_is_comp(page) || !rec_get_node_ptr_flag(rec));
	ut_ad(rec_offs_validate(rec, index, *offsets));

	if ((flags & BTR_NO_UNDO_LOG_FLAG)
	    && rec_offs_any_extern(*offsets)) {
		/* We are in a transaction rollback undoing a row
		update: we must free possible externally stored fields
		which got new values in the update, if they are not
		inherited values. They can be inherited if we have
		updated the primary key to another value, and then
		update it back again. */

		ut_ad(big_rec_vec == NULL);
		ut_ad(dict_index_is_clust(index));
		ut_ad(thr_get_trx(thr)->in_rollback);

		DEBUG_SYNC_C("blob_rollback_middle");

		btr_rec_free_updated_extern_fields(
			index, rec, page_zip, *offsets, update, true, mtr);
	}

	ulint n_ext = dtuple_get_n_ext(new_entry);

	if (page_zip_rec_needs_ext(
			rec_get_converted_size(index, new_entry, n_ext),
			page_is_comp(page),
			dict_index_get_n_fields(index),
			block->page.size)) {

		big_rec_vec = dtuple_convert_big_rec(index, update, new_entry, &n_ext);
		if (UNIV_UNLIKELY(big_rec_vec == NULL)) {

			/* We cannot goto return_after_reservations,
			because we may need to update the
			IBUF_BITMAP_FREE bits, which was suppressed by
			BTR_KEEP_IBUF_BITMAP. */
#ifdef UNIV_ZIP_DEBUG
			ut_a(!page_zip
			     || page_zip_validate(page_zip, page, index));
#endif /* UNIV_ZIP_DEBUG */
			index->table->space->release_free_extents(n_reserved);
			err = DB_TOO_BIG_RECORD;
			goto err_exit;
		}

		ut_ad(page_is_leaf(page));
		ut_ad(dict_index_is_clust(index));
		ut_ad(flags & BTR_KEEP_POS_FLAG);
	}

	/* Do lock checking and undo logging */
	err = btr_cur_upd_lock_and_undo(flags, cursor, *offsets,
					update, cmpl_info,
					thr, mtr, &roll_ptr);
	if (err != DB_SUCCESS) {
		goto err_exit;
	}

	if (optim_err == DB_OVERFLOW) {

		/* First reserve enough free space for the file segments
		of the index tree, so that the update will not fail because
		of lack of space */

		ulint	n_extents = cursor->tree_height / 16 + 3;

		if (!fsp_reserve_free_extents(
		            &n_reserved, index->table->space, n_extents,
		            flags & BTR_NO_UNDO_LOG_FLAG
		            ? FSP_CLEANING : FSP_NORMAL,
		            mtr)) {
			err = DB_OUT_OF_FILE_SPACE;
			goto err_exit;
		}
	}

	if (!(flags & BTR_KEEP_SYS_FLAG)) {
		row_upd_index_entry_sys_field(new_entry, index, DATA_ROLL_PTR,
					      roll_ptr);
		row_upd_index_entry_sys_field(new_entry, index, DATA_TRX_ID,
					      trx_id);
	}

	if (!page_zip) {
		max_ins_size = page_get_max_insert_size_after_reorganize(
				page, 1);
	}

	if (UNIV_UNLIKELY(is_metadata)) {
		ut_ad(new_entry->info_bits == REC_INFO_METADATA);
		ut_ad(index->is_instant());
		/* This can be innobase_add_instant_try() performing a
		subsequent instant ADD COLUMN, or its rollback by
		row_undo_mod_clust_low(). */
		ut_ad(flags & BTR_NO_LOCKING_FLAG);
	} else {
		btr_search_update_hash_on_delete(cursor);

		/* Store state of explicit locks on rec on the page
		infimum record, before deleting rec. The page infimum
		acts as a dummy carrier of the locks, taking care also
		of lock releases, before we can move the locks back on
		the actual record. There is a special case: if we are
		inserting on the root page and the insert causes a
		call of btr_root_raise_and_insert. Therefore we cannot
		in the lock system delete the lock structs set on the
		root page even if the root page carries just node
		pointers. */
		if (!dict_table_is_locking_disabled(index->table)) {
			lock_rec_store_on_page_infimum(block, rec);
		}
	}

#ifdef UNIV_ZIP_DEBUG
	ut_a(!page_zip || page_zip_validate(page_zip, page, index));
#endif /* UNIV_ZIP_DEBUG */
	page_cursor = btr_cur_get_page_cur(cursor);

	page_cur_delete_rec(page_cursor, index, *offsets, mtr);

	page_cur_move_to_prev(page_cursor);

	rec = btr_cur_insert_if_possible(cursor, new_entry,
					 offsets, offsets_heap, n_ext, mtr);

	if (rec) {
		page_cursor->rec = rec;

		if (UNIV_UNLIKELY(is_metadata)) {
			/* We must empty the PAGE_FREE list, because if this
			was a rollback, the shortened metadata record
			would have too many fields, and we would be unable to
			know the size of the freed record. */
			btr_page_reorganize(page_cursor, index, mtr);
			rec = page_cursor->rec;
			rec_offs_make_valid(rec, index, true, *offsets);
		} else if (!dict_table_is_locking_disabled(index->table)) {
			lock_rec_restore_from_page_infimum(
				btr_cur_get_block(cursor), rec, block);
		}

		if (!rec_get_deleted_flag(rec, rec_offs_comp(*offsets))) {
			/* The new inserted record owns its possible externally
			stored fields */
			btr_cur_unmark_extern_fields(
				page_zip, rec, index, *offsets, mtr);
		} else {
			/* In delete-marked records, DB_TRX_ID must
			always refer to an existing undo log record. */
			ut_ad(row_get_rec_trx_id(rec, index, *offsets));
		}

		bool adjust = big_rec_vec && (flags & BTR_KEEP_POS_FLAG);
		ut_ad(!adjust || page_is_leaf(page));

		if (btr_cur_compress_if_useful(cursor, adjust, mtr)) {
			if (adjust) {
				rec_offs_make_valid(page_cursor->rec, index,
						    true, *offsets);
			}
		} else if (!dict_index_is_clust(index)
			   && page_is_leaf(page)) {
			/* Update the free bits in the insert buffer.
			This is the same block which was skipped by
			BTR_KEEP_IBUF_BITMAP. */
			if (page_zip) {
				ut_ad(!index->table->is_temporary());
				ibuf_update_free_bits_zip(block, mtr);
			} else if (!index->table->is_temporary()) {
				ibuf_update_free_bits_low(block, max_ins_size,
							  mtr);
			}
		}

		if (!srv_read_only_mode
		    && !big_rec_vec
		    && page_is_leaf(page)
		    && !dict_index_is_online_ddl(index)) {

			mtr_memo_release(mtr, dict_index_get_lock(index),
					 MTR_MEMO_X_LOCK | MTR_MEMO_SX_LOCK);

			/* NOTE: We cannot release root block latch here, because it
			has segment header and already modified in most of cases.*/
		}

		err = DB_SUCCESS;
		goto return_after_reservations;
	} else {
		/* If the page is compressed and it initially
		compresses very well, and there is a subsequent insert
		of a badly-compressing record, it is possible for
		btr_cur_optimistic_update() to return DB_UNDERFLOW and
		btr_cur_insert_if_possible() to return FALSE. */
		ut_a(page_zip || optim_err != DB_UNDERFLOW);

		/* Out of space: reset the free bits.
		This is the same block which was skipped by
		BTR_KEEP_IBUF_BITMAP. */
		if (!dict_index_is_clust(index)
		    && !index->table->is_temporary()
		    && page_is_leaf(page)) {
			ibuf_reset_free_bits(block);
		}
	}

	if (big_rec_vec != NULL) {
		ut_ad(page_is_leaf(page));
		ut_ad(dict_index_is_clust(index));
		ut_ad(flags & BTR_KEEP_POS_FLAG);

		/* btr_page_split_and_insert() in
		btr_cur_pessimistic_insert() invokes
		mtr_memo_release(mtr, index->lock, MTR_MEMO_SX_LOCK).
		We must keep the index->lock when we created a
		big_rec, so that row_upd_clust_rec() can store the
		big_rec in the same mini-transaction. */

		ut_ad(mtr_memo_contains_flagged(mtr,
						dict_index_get_lock(index),
						MTR_MEMO_X_LOCK |
						MTR_MEMO_SX_LOCK));

		mtr_sx_lock_index(index, mtr);
	}

	/* Was the record to be updated positioned as the first user
	record on its page? */
	was_first = page_cur_is_before_first(page_cursor);

	/* Lock checks and undo logging were already performed by
	btr_cur_upd_lock_and_undo(). We do not try
	btr_cur_optimistic_insert() because
	btr_cur_insert_if_possible() already failed above. */

	err = btr_cur_pessimistic_insert(BTR_NO_UNDO_LOG_FLAG
					 | BTR_NO_LOCKING_FLAG
					 | BTR_KEEP_SYS_FLAG,
					 cursor, offsets, offsets_heap,
					 new_entry, &rec,
					 &dummy_big_rec, n_ext, NULL, mtr);
	ut_a(rec);
	ut_a(err == DB_SUCCESS);
	ut_a(dummy_big_rec == NULL);
	ut_ad(rec_offs_validate(rec, cursor->index, *offsets));
	page_cursor->rec = rec;

	/* Multiple transactions cannot simultaneously operate on the
	same temp-table in parallel.
	max_trx_id is ignored for temp tables because it not required
	for MVCC. */
	if (dict_index_is_sec_or_ibuf(index)
	    && !index->table->is_temporary()) {
		/* Update PAGE_MAX_TRX_ID in the index page header.
		It was not updated by btr_cur_pessimistic_insert()
		because of BTR_NO_LOCKING_FLAG. */
		buf_block_t*	rec_block;

		rec_block = btr_cur_get_block(cursor);

		page_update_max_trx_id(rec_block,
				       buf_block_get_page_zip(rec_block),
				       trx_id, mtr);
	}

	if (!rec_get_deleted_flag(rec, rec_offs_comp(*offsets))) {
		/* The new inserted record owns its possible externally
		stored fields */
		buf_block_t*	rec_block = btr_cur_get_block(cursor);

#ifdef UNIV_ZIP_DEBUG
		ut_a(!page_zip || page_zip_validate(page_zip, page, index));
		page = buf_block_get_frame(rec_block);
#endif /* UNIV_ZIP_DEBUG */
		page_zip = buf_block_get_page_zip(rec_block);

		btr_cur_unmark_extern_fields(page_zip,
					     rec, index, *offsets, mtr);
	} else {
		/* In delete-marked records, DB_TRX_ID must
		always refer to an existing undo log record. */
		ut_ad(row_get_rec_trx_id(rec, index, *offsets));
	}

	if (UNIV_UNLIKELY(is_metadata)) {
		/* We must empty the PAGE_FREE list, because if this
		was a rollback, the shortened metadata record
		would have too many fields, and we would be unable to
		know the size of the freed record. */
		btr_page_reorganize(page_cursor, index, mtr);
		rec = page_cursor->rec;
	} else if (!dict_table_is_locking_disabled(index->table)) {
		lock_rec_restore_from_page_infimum(
			btr_cur_get_block(cursor), rec, block);
	}

	/* If necessary, restore also the correct lock state for a new,
	preceding supremum record created in a page split. While the old
	record was nonexistent, the supremum might have inherited its locks
	from a wrong record. */

	if (!was_first && !dict_table_is_locking_disabled(index->table)) {
		btr_cur_pess_upd_restore_supremum(btr_cur_get_block(cursor),
						  rec, mtr);
	}

return_after_reservations:
#ifdef UNIV_ZIP_DEBUG
	ut_a(!page_zip || page_zip_validate(page_zip, page, index));
#endif /* UNIV_ZIP_DEBUG */

	index->table->space->release_free_extents(n_reserved);
	*big_rec = big_rec_vec;
	return(err);
}

/*==================== B-TREE DELETE MARK AND UNMARK ===============*/

/****************************************************************//**
Writes the redo log record for delete marking or unmarking of an index
record. */
UNIV_INLINE
void
btr_cur_del_mark_set_clust_rec_log(
/*===============================*/
	rec_t*		rec,	/*!< in: record */
	dict_index_t*	index,	/*!< in: index of the record */
	trx_id_t	trx_id,	/*!< in: transaction id */
	roll_ptr_t	roll_ptr,/*!< in: roll ptr to the undo log record */
	mtr_t*		mtr)	/*!< in: mtr */
{
	byte*	log_ptr;

	ut_ad(!!page_rec_is_comp(rec) == dict_table_is_comp(index->table));
	ut_ad(mtr->is_named_space(index->table->space));

	log_ptr = mlog_open_and_write_index(mtr, rec, index,
					    page_rec_is_comp(rec)
					    ? MLOG_COMP_REC_CLUST_DELETE_MARK
					    : MLOG_REC_CLUST_DELETE_MARK,
					    1 + 1 + DATA_ROLL_PTR_LEN
					    + 14 + 2);

	if (!log_ptr) {
		/* Logging in mtr is switched off during crash recovery */
		return;
	}

	*log_ptr++ = 0;
	*log_ptr++ = 1;

	log_ptr = row_upd_write_sys_vals_to_log(
		index, trx_id, roll_ptr, log_ptr, mtr);
	mach_write_to_2(log_ptr, page_offset(rec));
	log_ptr += 2;

	mlog_close(mtr, log_ptr);
}

/****************************************************************//**
Parses the redo log record for delete marking or unmarking of a clustered
index record.
@return end of log record or NULL */
byte*
btr_cur_parse_del_mark_set_clust_rec(
/*=================================*/
	byte*		ptr,	/*!< in: buffer */
	byte*		end_ptr,/*!< in: buffer end */
	page_t*		page,	/*!< in/out: page or NULL */
	page_zip_des_t*	page_zip,/*!< in/out: compressed page, or NULL */
	dict_index_t*	index)	/*!< in: index corresponding to page */
{
	ulint		flags;
	ulint		val;
	ulint		pos;
	trx_id_t	trx_id;
	roll_ptr_t	roll_ptr;
	ulint		offset;
	rec_t*		rec;

	ut_ad(!page
	      || !!page_is_comp(page) == dict_table_is_comp(index->table));

	if (end_ptr < ptr + 2) {

		return(NULL);
	}

	flags = mach_read_from_1(ptr);
	ptr++;
	val = mach_read_from_1(ptr);
	ptr++;

	ptr = row_upd_parse_sys_vals(ptr, end_ptr, &pos, &trx_id, &roll_ptr);

	if (ptr == NULL) {

		return(NULL);
	}

	if (end_ptr < ptr + 2) {

		return(NULL);
	}

	offset = mach_read_from_2(ptr);
	ptr += 2;

	ut_a(offset <= srv_page_size);

	/* In delete-marked records, DB_TRX_ID must
	always refer to an existing undo log record. */
	ut_ad(trx_id || (flags & BTR_KEEP_SYS_FLAG));

	if (page) {
		rec = page + offset;

		/* We do not need to reserve search latch, as the page
		is only being recovered, and there cannot be a hash index to
		it. Besides, these fields are being updated in place
		and the adaptive hash index does not depend on them. */

		btr_rec_set_deleted_flag(rec, page_zip, val);
		/* pos is the offset of DB_TRX_ID in the clustered index.
		Debug assertions may also access DB_ROLL_PTR at pos+1.
		Therefore, we must compute offsets for the first pos+2
		clustered index fields. */
		ut_ad(pos <= MAX_REF_PARTS);

		offset_t offsets[REC_OFFS_HEADER_SIZE + MAX_REF_PARTS + 2];
		rec_offs_init(offsets);
		mem_heap_t*	heap	= NULL;

		if (!(flags & BTR_KEEP_SYS_FLAG)) {
			row_upd_rec_sys_fields_in_recovery(
				rec, page_zip,
				rec_get_offsets(rec, index, offsets, true,
						pos + 2, &heap),
				pos, trx_id, roll_ptr);
		} else {
			/* In delete-marked records, DB_TRX_ID must
			always refer to an existing undo log record. */
			ut_ad(memcmp(rec_get_nth_field(
					     rec,
					     rec_get_offsets(rec, index,
							     offsets, true,
							     pos, &heap),
					     pos, &offset),
				     field_ref_zero, DATA_TRX_ID_LEN));
			ut_ad(offset == DATA_TRX_ID_LEN);
		}

		if (UNIV_LIKELY_NULL(heap)) {
			mem_heap_free(heap);
		}
	}

	return(ptr);
}

/***********************************************************//**
Marks a clustered index record deleted. Writes an undo log record to
undo log on this delete marking. Writes in the trx id field the id
of the deleting transaction, and in the roll ptr field pointer to the
undo log record created.
@return DB_SUCCESS, DB_LOCK_WAIT, or error number */
dberr_t
btr_cur_del_mark_set_clust_rec(
/*===========================*/
	buf_block_t*	block,	/*!< in/out: buffer block of the record */
	rec_t*		rec,	/*!< in/out: record */
	dict_index_t*	index,	/*!< in: clustered index of the record */
	const offset_t*	offsets,/*!< in: rec_get_offsets(rec) */
	que_thr_t*	thr,	/*!< in: query thread */
	const dtuple_t*	entry,	/*!< in: dtuple for the deleting record, also
				contains the virtual cols if there are any */
	mtr_t*		mtr)	/*!< in/out: mini-transaction */
{
	roll_ptr_t	roll_ptr;
	dberr_t		err;
	page_zip_des_t*	page_zip;
	trx_t*		trx;

	ut_ad(dict_index_is_clust(index));
	ut_ad(rec_offs_validate(rec, index, offsets));
	ut_ad(!!page_rec_is_comp(rec) == dict_table_is_comp(index->table));
	ut_ad(buf_block_get_frame(block) == page_align(rec));
	ut_ad(page_rec_is_leaf(rec));
	ut_ad(mtr->is_named_space(index->table->space));

	if (rec_get_deleted_flag(rec, rec_offs_comp(offsets))) {
		/* We may already have delete-marked this record
		when executing an ON DELETE CASCADE operation. */
		ut_ad(row_get_rec_trx_id(rec, index, offsets)
		      == thr_get_trx(thr)->id);
		return(DB_SUCCESS);
	}

	err = lock_clust_rec_modify_check_and_lock(BTR_NO_LOCKING_FLAG, block,
						   rec, index, offsets, thr);

	if (err != DB_SUCCESS) {

		return(err);
	}

	err = trx_undo_report_row_operation(thr, index,
					    entry, NULL, 0, rec, offsets,
					    &roll_ptr);
	if (err != DB_SUCCESS) {

		return(err);
	}

	/* The search latch is not needed here, because
	the adaptive hash index does not depend on the delete-mark
	and the delete-mark is being updated in place. */

	page_zip = buf_block_get_page_zip(block);

	btr_rec_set_deleted_flag(rec, page_zip, TRUE);

	trx = thr_get_trx(thr);

	DBUG_LOG("ib_cur",
		 "delete-mark clust " << index->table->name
		 << " (" << index->id << ") by "
		 << ib::hex(trx_get_id_for_print(trx)) << ": "
		 << rec_printer(rec, offsets).str());

	if (dict_index_is_online_ddl(index)) {
		row_log_table_delete(rec, index, offsets, NULL);
	}

	row_upd_rec_sys_fields(rec, page_zip, index, offsets, trx, roll_ptr);

	btr_cur_del_mark_set_clust_rec_log(rec, index, trx->id,
					   roll_ptr, mtr);

	return(err);
}

/****************************************************************//**
Writes the redo log record for a delete mark setting of a secondary
index record. */
UNIV_INLINE
void
btr_cur_del_mark_set_sec_rec_log(
/*=============================*/
	rec_t*		rec,	/*!< in: record */
	ibool		val,	/*!< in: value to set */
	mtr_t*		mtr)	/*!< in: mtr */
{
	byte*	log_ptr;
	ut_ad(val <= 1);

	log_ptr = mlog_open(mtr, 11 + 1 + 2);

	if (!log_ptr) {
		/* Logging in mtr is switched off during crash recovery:
		in that case mlog_open returns NULL */
		return;
	}

	log_ptr = mlog_write_initial_log_record_fast(
		rec, MLOG_REC_SEC_DELETE_MARK, log_ptr, mtr);
	mach_write_to_1(log_ptr, val);
	log_ptr++;

	mach_write_to_2(log_ptr, page_offset(rec));
	log_ptr += 2;

	mlog_close(mtr, log_ptr);
}

/****************************************************************//**
Parses the redo log record for delete marking or unmarking of a secondary
index record.
@return end of log record or NULL */
byte*
btr_cur_parse_del_mark_set_sec_rec(
/*===============================*/
	byte*		ptr,	/*!< in: buffer */
	byte*		end_ptr,/*!< in: buffer end */
	page_t*		page,	/*!< in/out: page or NULL */
	page_zip_des_t*	page_zip)/*!< in/out: compressed page, or NULL */
{
	ulint	val;
	ulint	offset;
	rec_t*	rec;

	if (end_ptr < ptr + 3) {

		return(NULL);
	}

	val = mach_read_from_1(ptr);
	ptr++;

	offset = mach_read_from_2(ptr);
	ptr += 2;

	ut_a(offset <= srv_page_size);

	if (page) {
		rec = page + offset;

		/* We do not need to reserve search latch, as the page
		is only being recovered, and there cannot be a hash index to
		it. Besides, the delete-mark flag is being updated in place
		and the adaptive hash index does not depend on it. */

		btr_rec_set_deleted_flag(rec, page_zip, val);
	}

	return(ptr);
}

/***********************************************************//**
Sets a secondary index record delete mark to TRUE or FALSE.
@return DB_SUCCESS, DB_LOCK_WAIT, or error number */
dberr_t
btr_cur_del_mark_set_sec_rec(
/*=========================*/
	ulint		flags,	/*!< in: locking flag */
	btr_cur_t*	cursor,	/*!< in: cursor */
	ibool		val,	/*!< in: value to set */
	que_thr_t*	thr,	/*!< in: query thread */
	mtr_t*		mtr)	/*!< in/out: mini-transaction */
{
	buf_block_t*	block;
	rec_t*		rec;
	dberr_t		err;

	block = btr_cur_get_block(cursor);
	rec = btr_cur_get_rec(cursor);

	err = lock_sec_rec_modify_check_and_lock(flags,
						 btr_cur_get_block(cursor),
						 rec, cursor->index, thr, mtr);
	if (err != DB_SUCCESS) {

		return(err);
	}

	ut_ad(!!page_rec_is_comp(rec)
	      == dict_table_is_comp(cursor->index->table));

	DBUG_PRINT("ib_cur", ("delete-mark=%u sec %u:%u:%u in %s("
			      IB_ID_FMT ") by " TRX_ID_FMT,
			      unsigned(val),
			      block->page.id.space(), block->page.id.page_no(),
			      unsigned(page_rec_get_heap_no(rec)),
			      cursor->index->name(), cursor->index->id,
			      trx_get_id_for_print(thr_get_trx(thr))));

	/* We do not need to reserve search latch, as the
	delete-mark flag is being updated in place and the adaptive
	hash index does not depend on it. */
	btr_rec_set_deleted_flag(rec, buf_block_get_page_zip(block), val);

	btr_cur_del_mark_set_sec_rec_log(rec, val, mtr);

	return(DB_SUCCESS);
}

/***********************************************************//**
Sets a secondary index record's delete mark to the given value. This
function is only used by the insert buffer merge mechanism. */
void
btr_cur_set_deleted_flag_for_ibuf(
/*==============================*/
	rec_t*		rec,		/*!< in/out: record */
	page_zip_des_t*	page_zip,	/*!< in/out: compressed page
					corresponding to rec, or NULL
					when the tablespace is
					uncompressed */
	ibool		val,		/*!< in: value to set */
	mtr_t*		mtr)		/*!< in/out: mini-transaction */
{
	/* We do not need to reserve search latch, as the page
	has just been read to the buffer pool and there cannot be
	a hash index to it.  Besides, the delete-mark flag is being
	updated in place and the adaptive hash index does not depend
	on it. */

	btr_rec_set_deleted_flag(rec, page_zip, val);

	btr_cur_del_mark_set_sec_rec_log(rec, val, mtr);
}

/*==================== B-TREE RECORD REMOVE =========================*/

/*************************************************************//**
Tries to compress a page of the tree if it seems useful. It is assumed
that mtr holds an x-latch on the tree and on the cursor page. To avoid
deadlocks, mtr must also own x-latches to brothers of page, if those
brothers exist. NOTE: it is assumed that the caller has reserved enough
free extents so that the compression will always succeed if done!
@return TRUE if compression occurred */
ibool
btr_cur_compress_if_useful(
/*=======================*/
	btr_cur_t*	cursor,	/*!< in/out: cursor on the page to compress;
				cursor does not stay valid if !adjust and
				compression occurs */
	ibool		adjust,	/*!< in: TRUE if should adjust the
				cursor position even if compression occurs */
	mtr_t*		mtr)	/*!< in/out: mini-transaction */
{
	ut_ad(mtr_memo_contains_flagged(
		mtr, dict_index_get_lock(btr_cur_get_index(cursor)),
		MTR_MEMO_X_LOCK | MTR_MEMO_SX_LOCK));
	ut_ad(mtr_memo_contains(mtr, btr_cur_get_block(cursor),
			       MTR_MEMO_PAGE_X_FIX));

	if (dict_index_is_spatial(cursor->index)) {
		const page_t*   page = btr_cur_get_page(cursor);
		const trx_t*	trx = NULL;

		if (cursor->rtr_info->thr != NULL) {
			trx = thr_get_trx(cursor->rtr_info->thr);
		}

		/* Check whether page lock prevents the compression */
		if (!lock_test_prdt_page_lock(trx, page_get_space_id(page),
					      page_get_page_no(page))) {
			return(false);
		}
	}

	return(btr_cur_compress_recommendation(cursor, mtr)
	       && btr_compress(cursor, adjust, mtr));
}

/*******************************************************//**
Removes the record on which the tree cursor is positioned on a leaf page.
It is assumed that the mtr has an x-latch on the page where the cursor is
positioned, but no latch on the whole tree.
@return TRUE if success, i.e., the page did not become too empty */
ibool
btr_cur_optimistic_delete_func(
/*===========================*/
	btr_cur_t*	cursor,	/*!< in: cursor on leaf page, on the record to
				delete; cursor stays valid: if deletion
				succeeds, on function exit it points to the
				successor of the deleted record */
#ifdef UNIV_DEBUG
	ulint		flags,	/*!< in: BTR_CREATE_FLAG or 0 */
#endif /* UNIV_DEBUG */
	mtr_t*		mtr)	/*!< in: mtr; if this function returns
				TRUE on a leaf page of a secondary
				index, the mtr must be committed
				before latching any further pages */
{
	buf_block_t*	block;
	rec_t*		rec;
	mem_heap_t*	heap		= NULL;
	offset_t	offsets_[REC_OFFS_NORMAL_SIZE];
	offset_t*	offsets		= offsets_;
	ibool		no_compress_needed;
	rec_offs_init(offsets_);

	ut_ad(flags == 0 || flags == BTR_CREATE_FLAG);
	ut_ad(mtr_memo_contains(mtr, btr_cur_get_block(cursor),
				MTR_MEMO_PAGE_X_FIX));
	ut_ad(mtr->is_named_space(cursor->index->table->space));
	ut_ad(!cursor->index->is_dummy);

	/* This is intended only for leaf page deletions */

	block = btr_cur_get_block(cursor);

	ut_ad(block->page.id.space() == cursor->index->table->space->id);
	ut_ad(page_is_leaf(buf_block_get_frame(block)));
	ut_ad(!dict_index_is_online_ddl(cursor->index)
	      || dict_index_is_clust(cursor->index)
	      || (flags & BTR_CREATE_FLAG));

	rec = btr_cur_get_rec(cursor);

	if (UNIV_UNLIKELY(block->page.id.page_no() == cursor->index->page
			  && page_get_n_recs(block->frame) == 1
			  + (cursor->index->is_instant()
			     && !rec_is_metadata(rec, cursor->index)))) {
		/* The whole index (and table) becomes logically empty.
		Empty the whole page. That is, if we are deleting the
		only user record, also delete the metadata record
		if one exists (it exists if and only if is_instant()).
		If we are deleting the metadata record and the
		table becomes empty, clean up the whole page. */
		dict_index_t* index = cursor->index;
		ut_ad(!index->is_instant()
		      || rec_is_metadata(
			      page_rec_get_next_const(
				      page_get_infimum_rec(block->frame)),
			      index));
		if (UNIV_UNLIKELY(rec_get_info_bits(rec, page_rec_is_comp(rec))
				  & REC_INFO_MIN_REC_FLAG)) {
			/* This should be rolling back instant ADD COLUMN.
			If this is a recovered transaction, then
			index->is_instant() will hold until the
			insert into SYS_COLUMNS is rolled back. */
			ut_ad(index->table->supports_instant());
			ut_ad(index->is_primary());
		} else {
			lock_update_delete(block, rec);
		}
		btr_page_empty(block, buf_block_get_page_zip(block),
			       index, 0, mtr);
		page_cur_set_after_last(block, btr_cur_get_page_cur(cursor));

		if (index->is_primary()) {
			/* Concurrent access is prevented by
			root_block->lock X-latch, so this should be
			safe. */
			index->remove_instant();
		}

		return true;
	}

	offsets = rec_get_offsets(rec, cursor->index, offsets, true,
				  ULINT_UNDEFINED, &heap);

	no_compress_needed = !rec_offs_any_extern(offsets)
		&& btr_cur_can_delete_without_compress(
			cursor, rec_offs_size(offsets), mtr);

	if (no_compress_needed) {

		page_t*		page	= buf_block_get_frame(block);
		page_zip_des_t*	page_zip= buf_block_get_page_zip(block);

		if (UNIV_UNLIKELY(rec_get_info_bits(rec, page_rec_is_comp(rec))
				  & REC_INFO_MIN_REC_FLAG)) {
			/* This should be rolling back instant ADD COLUMN.
			If this is a recovered transaction, then
			index->is_instant() will hold until the
			insert into SYS_COLUMNS is rolled back. */
			ut_ad(cursor->index->table->supports_instant());
			ut_ad(cursor->index->is_primary());
			ut_ad(!page_zip);
			page_cur_delete_rec(btr_cur_get_page_cur(cursor),
					    cursor->index, offsets, mtr);
			/* We must empty the PAGE_FREE list, because
			after rollback, this deleted metadata record
			would have too many fields, and we would be
			unable to know the size of the freed record. */
			btr_page_reorganize(btr_cur_get_page_cur(cursor),
					    cursor->index, mtr);
			goto func_exit;
		} else {
			lock_update_delete(block, rec);

			btr_search_update_hash_on_delete(cursor);
		}

		if (page_zip) {
#ifdef UNIV_ZIP_DEBUG
			ut_a(page_zip_validate(page_zip, page, cursor->index));
#endif /* UNIV_ZIP_DEBUG */
			page_cur_delete_rec(btr_cur_get_page_cur(cursor),
					    cursor->index, offsets, mtr);
#ifdef UNIV_ZIP_DEBUG
			ut_a(page_zip_validate(page_zip, page, cursor->index));
#endif /* UNIV_ZIP_DEBUG */

			/* On compressed pages, the IBUF_BITMAP_FREE
			space is not affected by deleting (purging)
			records, because it is defined as the minimum
			of space available *without* reorganize, and
			space available in the modification log. */
		} else {
			const ulint	max_ins
				= page_get_max_insert_size_after_reorganize(
					page, 1);

			page_cur_delete_rec(btr_cur_get_page_cur(cursor),
					    cursor->index, offsets, mtr);

			/* The change buffer does not handle inserts
			into non-leaf pages, into clustered indexes,
			or into the change buffer. */
			if (!dict_index_is_clust(cursor->index)
			    && !cursor->index->table->is_temporary()
			    && !dict_index_is_ibuf(cursor->index)) {
				ibuf_update_free_bits_low(block, max_ins, mtr);
			}
		}
	} else {
		/* prefetch siblings of the leaf for the pessimistic
		operation. */
		btr_cur_prefetch_siblings(block);
	}

func_exit:
	if (UNIV_LIKELY_NULL(heap)) {
		mem_heap_free(heap);
	}

	return(no_compress_needed);
}

/*************************************************************//**
Removes the record on which the tree cursor is positioned. Tries
to compress the page if its fillfactor drops below a threshold
or if it is the only page on the level. It is assumed that mtr holds
an x-latch on the tree and on the cursor page. To avoid deadlocks,
mtr must also own x-latches to brothers of page, if those brothers
exist.
@return TRUE if compression occurred and FALSE if not or something
wrong. */
ibool
btr_cur_pessimistic_delete(
/*=======================*/
	dberr_t*	err,	/*!< out: DB_SUCCESS or DB_OUT_OF_FILE_SPACE;
				the latter may occur because we may have
				to update node pointers on upper levels,
				and in the case of variable length keys
				these may actually grow in size */
	ibool		has_reserved_extents, /*!< in: TRUE if the
				caller has already reserved enough free
				extents so that he knows that the operation
				will succeed */
	btr_cur_t*	cursor,	/*!< in: cursor on the record to delete;
				if compression does not occur, the cursor
				stays valid: it points to successor of
				deleted record on function exit */
	ulint		flags,	/*!< in: BTR_CREATE_FLAG or 0 */
	bool		rollback,/*!< in: performing rollback? */
	mtr_t*		mtr)	/*!< in: mtr */
{
	buf_block_t*	block;
	page_t*		page;
	page_zip_des_t*	page_zip;
	dict_index_t*	index;
	rec_t*		rec;
	ulint		n_reserved	= 0;
	bool		success;
	ibool		ret		= FALSE;
	mem_heap_t*	heap;
	offset_t*	offsets;
#ifdef UNIV_DEBUG
	bool		parent_latched	= false;
#endif /* UNIV_DEBUG */

	block = btr_cur_get_block(cursor);
	page = buf_block_get_frame(block);
	index = btr_cur_get_index(cursor);

	ut_ad(flags == 0 || flags == BTR_CREATE_FLAG);
	ut_ad(!dict_index_is_online_ddl(index)
	      || dict_index_is_clust(index)
	      || (flags & BTR_CREATE_FLAG));
	ut_ad(mtr_memo_contains_flagged(mtr, dict_index_get_lock(index),
					MTR_MEMO_X_LOCK
					| MTR_MEMO_SX_LOCK));
	ut_ad(mtr_memo_contains(mtr, block, MTR_MEMO_PAGE_X_FIX));
	ut_ad(mtr->is_named_space(index->table->space));
	ut_ad(!index->is_dummy);
	ut_ad(block->page.id.space() == index->table->space->id);

	if (!has_reserved_extents) {
		/* First reserve enough free space for the file segments
		of the index tree, so that the node pointer updates will
		not fail because of lack of space */

		ulint	n_extents = cursor->tree_height / 32 + 1;

		success = fsp_reserve_free_extents(&n_reserved,
						   index->table->space,
						   n_extents,
						   FSP_CLEANING, mtr);
		if (!success) {
			*err = DB_OUT_OF_FILE_SPACE;

			return(FALSE);
		}
	}

	heap = mem_heap_create(1024);
	rec = btr_cur_get_rec(cursor);
	page_zip = buf_block_get_page_zip(block);
#ifdef UNIV_ZIP_DEBUG
	ut_a(!page_zip || page_zip_validate(page_zip, page, index));
#endif /* UNIV_ZIP_DEBUG */

	offsets = rec_get_offsets(rec, index, NULL, page_is_leaf(page),
				  ULINT_UNDEFINED, &heap);

	if (rec_offs_any_extern(offsets)) {
		btr_rec_free_externally_stored_fields(index,
						      rec, offsets, page_zip,
						      rollback, mtr);
#ifdef UNIV_ZIP_DEBUG
		ut_a(!page_zip || page_zip_validate(page_zip, page, index));
#endif /* UNIV_ZIP_DEBUG */
	}

	rec_t* next_rec = NULL;
	bool min_mark_next_rec = false;

	if (page_is_leaf(page)) {
		const bool is_metadata = rec_get_info_bits(
			rec, page_rec_is_comp(rec)) & REC_INFO_MIN_REC_FLAG;
		if (UNIV_UNLIKELY(is_metadata)) {
			/* This should be rolling back instant ADD COLUMN.
			If this is a recovered transaction, then
			index->is_instant() will hold until the
			insert into SYS_COLUMNS is rolled back. */
			ut_ad(rollback);
			ut_ad(index->table->supports_instant());
			ut_ad(index->is_primary());
		} else if (flags == 0) {
			lock_update_delete(block, rec);
		}

		if (block->page.id.page_no() != index->page) {
			if (page_get_n_recs(page) < 2) {
				goto discard_page;
			}
		} else if (page_get_n_recs(page) == 1
			   + (index->is_instant()
			      && !rec_is_metadata(rec, index))) {
			/* The whole index (and table) becomes logically empty.
			Empty the whole page. That is, if we are deleting the
			only user record, also delete the metadata record
			if one exists (it exists if and only if is_instant()).
			If we are deleting the metadata record and the
			table becomes empty, clean up the whole page. */
			ut_ad(!index->is_instant()
			      || rec_is_metadata(
				      page_rec_get_next_const(
					      page_get_infimum_rec(page)),
					      index));
			btr_page_empty(block, page_zip, index, 0, mtr);
			page_cur_set_after_last(block,
						btr_cur_get_page_cur(cursor));
			if (index->is_primary()) {
				/* Concurrent access is prevented by
				index->lock and root_block->lock
				X-latch, so this should be safe. */
				index->remove_instant();
			}
			ret = TRUE;
			goto return_after_reservations;
		}

		if (UNIV_LIKELY(!is_metadata)) {
			btr_search_update_hash_on_delete(cursor);
		} else {
			page_cur_delete_rec(btr_cur_get_page_cur(cursor),
					    index, offsets, mtr);
			/* We must empty the PAGE_FREE list, because
			after rollback, this deleted metadata record
			would carry too many fields, and we would be
			unable to know the size of the freed record. */
			btr_page_reorganize(btr_cur_get_page_cur(cursor),
					    index, mtr);
			ut_ad(!ret);
			goto return_after_reservations;
		}
	} else if (UNIV_UNLIKELY(page_rec_is_first(rec, page))) {
		if (page_rec_is_last(rec, page)) {
discard_page:
			ut_ad(page_get_n_recs(page) == 1);
			/* If there is only one record, drop
			the whole page. */

			btr_discard_page(cursor, mtr);

			ret = TRUE;
			goto return_after_reservations;
		}

		next_rec = page_rec_get_next(rec);

		if (!page_has_prev(page)) {
			/* If we delete the leftmost node pointer on a
			non-leaf level, we must mark the new leftmost node
			pointer as the predefined minimum record */

			min_mark_next_rec = true;
		} else if (dict_index_is_spatial(index)) {
			/* For rtree, if delete the leftmost node pointer,
			we need to update parent page. */
			rtr_mbr_t	father_mbr;
			rec_t*		father_rec;
			btr_cur_t	father_cursor;
			offset_t*	offsets;
			bool		upd_ret;
			ulint		len;

			rtr_page_get_father_block(NULL, heap, index,
						  block, mtr, NULL,
						  &father_cursor);
			offsets = rec_get_offsets(
				btr_cur_get_rec(&father_cursor), index, NULL,
				false, ULINT_UNDEFINED, &heap);

			father_rec = btr_cur_get_rec(&father_cursor);
			rtr_read_mbr(rec_get_nth_field(
				father_rec, offsets, 0, &len), &father_mbr);

			upd_ret = rtr_update_mbr_field(&father_cursor, offsets,
						       NULL, page, &father_mbr,
						       next_rec, mtr);

			if (!upd_ret) {
				*err = DB_ERROR;

				mem_heap_free(heap);
				return(FALSE);
			}

			ut_d(parent_latched = true);
		} else {
			/* Otherwise, if we delete the leftmost node pointer
			on a page, we have to change the parent node pointer
			so that it is equal to the new leftmost node pointer
			on the page */
			btr_cur_t cursor;
			btr_page_get_father(index, block, mtr, &cursor);
			btr_cur_node_ptr_delete(&cursor, mtr);
			const ulint	level = btr_page_get_level(page);
			// FIXME: reuse the node_ptr from above
			dtuple_t*	node_ptr = dict_index_build_node_ptr(
				index, next_rec, block->page.id.page_no(),
				heap, level);

			btr_insert_on_non_leaf_level(
				flags, index, level + 1, node_ptr, mtr);

			ut_d(parent_latched = true);
		}
	}

	/* SPATIAL INDEX never use SX locks; we can allow page merges
	while holding X lock on the spatial index tree.
	Do not allow merges of non-leaf B-tree pages unless it is
	safe to do so. */
	{
		const bool allow_merge = page_is_leaf(page)
			|| dict_index_is_spatial(index)
			|| btr_cur_will_modify_tree(
				index, page, BTR_INTENTION_DELETE, rec,
				btr_node_ptr_max_size(index),
				block->page.size, mtr);
		page_cur_delete_rec(btr_cur_get_page_cur(cursor), index,
				    offsets, mtr);

		if (min_mark_next_rec) {
			btr_set_min_rec_mark(next_rec, mtr);
		}

#ifdef UNIV_ZIP_DEBUG
		ut_a(!page_zip || page_zip_validate(page_zip, page, index));
#endif /* UNIV_ZIP_DEBUG */

		ut_ad(!parent_latched
		      || btr_check_node_ptr(index, block, mtr));

		if (!ret && btr_cur_compress_recommendation(cursor, mtr)) {
			if (UNIV_LIKELY(allow_merge)) {
				ret = btr_cur_compress_if_useful(
					cursor, FALSE, mtr);
			} else {
				ib::warn() << "Not merging page "
					   << block->page.id
					   << " in index " << index->name
					   << " of " << index->table->name;
				ut_ad(!"MDEV-14637");
			}
		}
	}

return_after_reservations:
	*err = DB_SUCCESS;

	mem_heap_free(heap);

	if (!srv_read_only_mode
	    && page_is_leaf(page)
	    && !dict_index_is_online_ddl(index)) {

		mtr_memo_release(mtr, dict_index_get_lock(index),
				 MTR_MEMO_X_LOCK | MTR_MEMO_SX_LOCK);

		/* NOTE: We cannot release root block latch here, because it
		has segment header and already modified in most of cases.*/
	}

	index->table->space->release_free_extents(n_reserved);
	return(ret);
}

/** Delete the node pointer in a parent page.
@param[in,out]	parent	cursor pointing to parent record
@param[in,out]	mtr	mini-transaction */
void btr_cur_node_ptr_delete(btr_cur_t* parent, mtr_t* mtr)
{
	ut_ad(mtr_memo_contains(mtr, btr_cur_get_block(parent),
				MTR_MEMO_PAGE_X_FIX));
	dberr_t err;
	ibool compressed = btr_cur_pessimistic_delete(&err, TRUE, parent,
						      BTR_CREATE_FLAG, false,
						      mtr);
	ut_a(err == DB_SUCCESS);
	if (!compressed) {
		btr_cur_compress_if_useful(parent, FALSE, mtr);
	}
}

/*******************************************************************//**
Adds path information to the cursor for the current page, for which
the binary search has been performed. */
static
void
btr_cur_add_path_info(
/*==================*/
	btr_cur_t*	cursor,		/*!< in: cursor positioned on a page */
	ulint		height,		/*!< in: height of the page in tree;
					0 means leaf node */
	ulint		root_height)	/*!< in: root node height in tree */
{
	btr_path_t*	slot;
	const rec_t*	rec;
	const page_t*	page;

	ut_a(cursor->path_arr);

	if (root_height >= BTR_PATH_ARRAY_N_SLOTS - 1) {
		/* Do nothing; return empty path */

		slot = cursor->path_arr;
		slot->nth_rec = ULINT_UNDEFINED;

		return;
	}

	if (height == 0) {
		/* Mark end of slots for path */
		slot = cursor->path_arr + root_height + 1;
		slot->nth_rec = ULINT_UNDEFINED;
	}

	rec = btr_cur_get_rec(cursor);

	slot = cursor->path_arr + (root_height - height);

	page = page_align(rec);

	slot->nth_rec = page_rec_get_n_recs_before(rec);
	slot->n_recs = page_get_n_recs(page);
	slot->page_no = page_get_page_no(page);
	slot->page_level = btr_page_get_level(page);
}

/*******************************************************************//**
Estimate the number of rows between slot1 and slot2 for any level on a
B-tree. This function starts from slot1->page and reads a few pages to
the right, counting their records. If we reach slot2->page quickly then
we know exactly how many records there are between slot1 and slot2 and
we set is_n_rows_exact to TRUE. If we cannot reach slot2->page quickly
then we calculate the average number of records in the pages scanned
so far and assume that all pages that we did not scan up to slot2->page
contain the same number of records, then we multiply that average to
the number of pages between slot1->page and slot2->page (which is
n_rows_on_prev_level). In this case we set is_n_rows_exact to FALSE.
@return number of rows, not including the borders (exact or estimated) */
static
ha_rows
btr_estimate_n_rows_in_range_on_level(
/*==================================*/
	dict_index_t*	index,			/*!< in: index */
	btr_path_t*	slot1,			/*!< in: left border */
	btr_path_t*	slot2,			/*!< in: right border */
	ha_rows		n_rows_on_prev_level,	/*!< in: number of rows
						on the previous level for the
						same descend paths; used to
						determine the number of pages
						on this level */
	bool*		is_n_rows_exact)	/*!< out: TRUE if the returned
						value is exact i.e. not an
						estimation */
{
	ha_rows		n_rows = 0;
	uint		n_pages_read = 0;
	ulint		level;

	/* Assume by default that we will scan all pages between
	slot1->page_no and slot2->page_no. */
	*is_n_rows_exact = true;

	/* Add records from slot1->page_no which are to the right of
	the record which serves as a left border of the range, if any
	(we don't include the record itself in this count). */
	if (slot1->nth_rec <= slot1->n_recs) {
		n_rows += slot1->n_recs - slot1->nth_rec;
	}

	/* Add records from slot2->page_no which are to the left of
	the record which servers as a right border of the range, if any
	(we don't include the record itself in this count). */
	if (slot2->nth_rec > 1) {
		n_rows += slot2->nth_rec - 1;
	}

	/* Count the records in the pages between slot1->page_no and
	slot2->page_no (non inclusive), if any. */

	/* Do not read more than this number of pages in order not to hurt
	performance with this code which is just an estimation. If we read
	this many pages before reaching slot2->page_no then we estimate the
	average from the pages scanned so far. */
#	define N_PAGES_READ_LIMIT	10

	const fil_space_t*	space = index->table->space;
	page_id_t		page_id(space->id, slot1->page_no);
	const page_size_t	page_size(space->flags);

	level = slot1->page_level;

	do {
		mtr_t		mtr;
		page_t*		page;
		buf_block_t*	block;
		dberr_t		err=DB_SUCCESS;

		mtr_start(&mtr);

		/* Fetch the page. Because we are not holding the
		index->lock, the tree may have changed and we may be
		attempting to read a page that is no longer part of
		the B-tree. We pass BUF_GET_POSSIBLY_FREED in order to
		silence a debug assertion about this. */
		block = buf_page_get_gen(page_id, page_size, RW_S_LATCH,
					 NULL, BUF_GET_POSSIBLY_FREED,
					 __FILE__, __LINE__, &mtr, &err);

		ut_ad((block != NULL) == (err == DB_SUCCESS));

		if (err != DB_SUCCESS) {
			if (err == DB_DECRYPTION_FAILED) {
				ib_push_warning((void *)NULL,
					DB_DECRYPTION_FAILED,
					"Table %s is encrypted but encryption service or"
					" used key_id is not available. "
					" Can't continue reading table.",
					index->table->name.m_name);
				index->table->file_unreadable = true;
			}

			mtr_commit(&mtr);
			goto inexact;
		}

		page = buf_block_get_frame(block);

		/* It is possible that the tree has been reorganized in the
		meantime and this is a different page. If this happens the
		calculated estimate will be bogus, which is not fatal as
		this is only an estimate. We are sure that a page with
		page_no exists because InnoDB never frees pages, only
		reuses them. */
		if (!fil_page_index_page_check(page)
		    || btr_page_get_index_id(page) != index->id
		    || btr_page_get_level(page) != level) {

			/* The page got reused for something else */
			mtr_commit(&mtr);
			goto inexact;
		}

		/* It is possible but highly unlikely that the page was
		originally written by an old version of InnoDB that did
		not initialize FIL_PAGE_TYPE on other than B-tree pages.
		For example, this could be an almost-empty BLOB page
		that happens to contain the magic values in the fields
		that we checked above. */

		n_pages_read++;

		if (page_id.page_no() != slot1->page_no) {
			/* Do not count the records on slot1->page_no,
			we already counted them before this loop. */
			n_rows += page_get_n_recs(page);
		}

		page_id.set_page_no(btr_page_get_next(page));

		mtr_commit(&mtr);

		if (n_pages_read == N_PAGES_READ_LIMIT
		    || page_id.page_no() == FIL_NULL) {
			/* Either we read too many pages or
			we reached the end of the level without passing
			through slot2->page_no, the tree must have changed
			in the meantime */
			goto inexact;
		}

	} while (page_id.page_no() != slot2->page_no);

	return(n_rows);

inexact:

	*is_n_rows_exact = false;

	/* We did interrupt before reaching slot2->page */

	if (n_pages_read > 0) {
		/* The number of pages on this level is
		n_rows_on_prev_level, multiply it by the
		average number of recs per page so far */
		n_rows = n_rows_on_prev_level * n_rows / n_pages_read;
	} else {
		/* The tree changed before we could even
		start with slot1->page_no */
		n_rows = 10;
	}

	return(n_rows);
}

/** If the tree gets changed too much between the two dives for the left
and right boundary then btr_estimate_n_rows_in_range_low() will retry
that many times before giving up and returning the value stored in
rows_in_range_arbitrary_ret_val. */
static const unsigned	rows_in_range_max_retries = 4;

/** We pretend that a range has that many records if the tree keeps changing
for rows_in_range_max_retries retries while we try to estimate the records
in a given range. */
static const ha_rows	rows_in_range_arbitrary_ret_val = 10;

/** Estimates the number of rows in a given index range.
@param[in]	index		index
@param[in]	tuple1		range start, may also be empty tuple
@param[in]	mode1		search mode for range start
@param[in]	tuple2		range end, may also be empty tuple
@param[in]	mode2		search mode for range end
@param[in]	nth_attempt	if the tree gets modified too much while
we are trying to analyze it, then we will retry (this function will call
itself, incrementing this parameter)
@return estimated number of rows; if after rows_in_range_max_retries
retries the tree keeps changing, then we will just return
rows_in_range_arbitrary_ret_val as a result (if
nth_attempt >= rows_in_range_max_retries and the tree is modified between
the two dives). */
static
ha_rows
btr_estimate_n_rows_in_range_low(
	dict_index_t*	index,
	const dtuple_t*	tuple1,
	page_cur_mode_t	mode1,
	const dtuple_t*	tuple2,
	page_cur_mode_t	mode2,
	unsigned	nth_attempt)
{
	btr_path_t	path1[BTR_PATH_ARRAY_N_SLOTS];
	btr_path_t	path2[BTR_PATH_ARRAY_N_SLOTS];
	btr_cur_t	cursor;
	btr_path_t*	slot1;
	btr_path_t*	slot2;
	bool		diverged;
	bool		diverged_lot;
	ulint		divergence_level;
	ha_rows		n_rows;
	bool		is_n_rows_exact;
	ulint		i;
	mtr_t		mtr;
	ha_rows		table_n_rows;

	table_n_rows = dict_table_get_n_rows(index->table);

	/* Below we dive to the two records specified by tuple1 and tuple2 and
	we remember the entire dive paths from the tree root. The place where
	the tuple1 path ends on the leaf level we call "left border" of our
	interval and the place where the tuple2 path ends on the leaf level -
	"right border". We take care to either include or exclude the interval
	boundaries depending on whether <, <=, > or >= was specified. For
	example if "5 < x AND x <= 10" then we should not include the left
	boundary, but should include the right one. */

	mtr_start(&mtr);

	cursor.path_arr = path1;

	bool	should_count_the_left_border;

	if (dtuple_get_n_fields(tuple1) > 0) {

		btr_cur_search_to_nth_level(index, 0, tuple1, mode1,
					    BTR_SEARCH_LEAF | BTR_ESTIMATE,
					    &cursor, 0,
					    __FILE__, __LINE__, &mtr);

		ut_ad(!page_rec_is_infimum(btr_cur_get_rec(&cursor)));

		/* We should count the border if there are any records to
		match the criteria, i.e. if the maximum record on the tree is
		5 and x > 3 is specified then the cursor will be positioned at
		5 and we should count the border, but if x > 7 is specified,
		then the cursor will be positioned at 'sup' on the rightmost
		leaf page in the tree and we should not count the border. */
		should_count_the_left_border
			= !page_rec_is_supremum(btr_cur_get_rec(&cursor));
	} else {
		dberr_t err = DB_SUCCESS;

		err = btr_cur_open_at_index_side(true, index,
					   BTR_SEARCH_LEAF | BTR_ESTIMATE,
					   &cursor, 0, &mtr);

		if (err != DB_SUCCESS) {
			ib::warn() << " Error code: " << err
				   << " btr_estimate_n_rows_in_range_low "
				   << " called from file: "
				   << __FILE__ << " line: " << __LINE__
				   << " table: " << index->table->name
				   << " index: " << index->name;
		}

		ut_ad(page_rec_is_infimum(btr_cur_get_rec(&cursor)));

		/* The range specified is wihout a left border, just
		'x < 123' or 'x <= 123' and btr_cur_open_at_index_side()
		positioned the cursor on the infimum record on the leftmost
		page, which must not be counted. */
		should_count_the_left_border = false;
	}

	mtr_commit(&mtr);

	if (!index->is_readable()) {
		return 0;
	}

	mtr_start(&mtr);

	cursor.path_arr = path2;

	bool	should_count_the_right_border;

	if (dtuple_get_n_fields(tuple2) > 0) {

		btr_cur_search_to_nth_level(index, 0, tuple2, mode2,
					    BTR_SEARCH_LEAF | BTR_ESTIMATE,
					    &cursor, 0,
					    __FILE__, __LINE__, &mtr);

		const rec_t*	rec = btr_cur_get_rec(&cursor);

		ut_ad(!(mode2 == PAGE_CUR_L && page_rec_is_supremum(rec)));

		should_count_the_right_border
			= (mode2 == PAGE_CUR_LE /* if the range is '<=' */
			   /* and the record was found */
			   && cursor.low_match >= dtuple_get_n_fields(tuple2))
			|| (mode2 == PAGE_CUR_L /* or if the range is '<' */
			    /* and there are any records to match the criteria,
			    i.e. if the minimum record on the tree is 5 and
			    x < 7 is specified then the cursor will be
			    positioned at 5 and we should count the border, but
			    if x < 2 is specified, then the cursor will be
			    positioned at 'inf' and we should not count the
			    border */
			    && !page_rec_is_infimum(rec));
		/* Notice that for "WHERE col <= 'foo'" MySQL passes to
		ha_innobase::records_in_range():
		min_key=NULL (left-unbounded) which is expected
		max_key='foo' flag=HA_READ_AFTER_KEY (PAGE_CUR_G), which is
		unexpected - one would expect
		flag=HA_READ_KEY_OR_PREV (PAGE_CUR_LE). In this case the
		cursor will be positioned on the first record to the right of
		the requested one (can also be positioned on the 'sup') and
		we should not count the right border. */
	} else {
		dberr_t err = DB_SUCCESS;

		err = btr_cur_open_at_index_side(false, index,
					   BTR_SEARCH_LEAF | BTR_ESTIMATE,
					   &cursor, 0, &mtr);

		if (err != DB_SUCCESS) {
			ib::warn() << " Error code: " << err
				   << " btr_estimate_n_rows_in_range_low "
				   << " called from file: "
				   << __FILE__ << " line: " << __LINE__
				   << " table: " << index->table->name
				   << " index: " << index->name;
		}

		ut_ad(page_rec_is_supremum(btr_cur_get_rec(&cursor)));

		/* The range specified is wihout a right border, just
		'x > 123' or 'x >= 123' and btr_cur_open_at_index_side()
		positioned the cursor on the supremum record on the rightmost
		page, which must not be counted. */
		should_count_the_right_border = false;
	}

	mtr_commit(&mtr);

	/* We have the path information for the range in path1 and path2 */

	n_rows = 0;
	is_n_rows_exact = true;

	/* This becomes true when the two paths do not pass through the
	same pages anymore. */
	diverged = false;

	/* This becomes true when the paths are not the same or adjacent
	any more. This means that they pass through the same or
	neighboring-on-the-same-level pages only. */
	diverged_lot = false;

	/* This is the level where paths diverged a lot. */
	divergence_level = 1000000;

	for (i = 0; ; i++) {
		ut_ad(i < BTR_PATH_ARRAY_N_SLOTS);

		slot1 = path1 + i;
		slot2 = path2 + i;

		if (slot1->nth_rec == ULINT_UNDEFINED
		    || slot2->nth_rec == ULINT_UNDEFINED) {

			/* Here none of the borders were counted. For example,
			if on the leaf level we descended to:
			(inf, a, b, c, d, e, f, sup)
			         ^        ^
			       path1    path2
			then n_rows will be 2 (c and d). */

			if (is_n_rows_exact) {
				/* Only fiddle to adjust this off-by-one
				if the number is exact, otherwise we do
				much grosser adjustments below. */

				btr_path_t*	last1 = &path1[i - 1];
				btr_path_t*	last2 = &path2[i - 1];

				/* If both paths end up on the same record on
				the leaf level. */
				if (last1->page_no == last2->page_no
				    && last1->nth_rec == last2->nth_rec) {

					/* n_rows can be > 0 here if the paths
					were first different and then converged
					to the same record on the leaf level.
					For example:
					SELECT ... LIKE 'wait/synch/rwlock%'
					mode1=PAGE_CUR_GE,
					tuple1="wait/synch/rwlock"
					path1[0]={nth_rec=58, n_recs=58,
						  page_no=3, page_level=1}
					path1[1]={nth_rec=56, n_recs=55,
						  page_no=119, page_level=0}

					mode2=PAGE_CUR_G
					tuple2="wait/synch/rwlock"
					path2[0]={nth_rec=57, n_recs=57,
						  page_no=3, page_level=1}
					path2[1]={nth_rec=56, n_recs=55,
						  page_no=119, page_level=0} */

					/* If the range is such that we should
					count both borders, then avoid
					counting that record twice - once as a
					left border and once as a right
					border. */
					if (should_count_the_left_border
					    && should_count_the_right_border) {

						n_rows = 1;
					} else {
						/* Some of the borders should
						not be counted, e.g. [3,3). */
						n_rows = 0;
					}
				} else {
					if (should_count_the_left_border) {
						n_rows++;
					}

					if (should_count_the_right_border) {
						n_rows++;
					}
				}
			}

			if (i > divergence_level + 1 && !is_n_rows_exact) {
				/* In trees whose height is > 1 our algorithm
				tends to underestimate: multiply the estimate
				by 2: */

				n_rows = n_rows * 2;
			}

			DBUG_EXECUTE_IF("bug14007649", return(n_rows););

			/* Do not estimate the number of rows in the range
			to over 1 / 2 of the estimated rows in the whole
			table */

			if (n_rows > table_n_rows / 2 && !is_n_rows_exact) {

				n_rows = table_n_rows / 2;

				/* If there are just 0 or 1 rows in the table,
				then we estimate all rows are in the range */

				if (n_rows == 0) {
					n_rows = table_n_rows;
				}
			}

			return(n_rows);
		}

		if (!diverged && slot1->nth_rec != slot2->nth_rec) {

			/* If both slots do not point to the same page,
			this means that the tree must have changed between
			the dive for slot1 and the dive for slot2 at the
			beginning of this function. */
			if (slot1->page_no != slot2->page_no
			    || slot1->page_level != slot2->page_level) {

				/* If the tree keeps changing even after a
				few attempts, then just return some arbitrary
				number. */
				if (nth_attempt >= rows_in_range_max_retries) {
					return(rows_in_range_arbitrary_ret_val);
				}

				return btr_estimate_n_rows_in_range_low(
					index, tuple1, mode1,
					tuple2, mode2, nth_attempt + 1);
			}

			diverged = true;

			if (slot1->nth_rec < slot2->nth_rec) {
				/* We do not count the borders (nor the left
				nor the right one), thus "- 1". */
				n_rows = slot2->nth_rec - slot1->nth_rec - 1;

				if (n_rows > 0) {
					/* There is at least one row between
					the two borders pointed to by slot1
					and slot2, so on the level below the
					slots will point to non-adjacent
					pages. */
					diverged_lot = true;
					divergence_level = i;
				}
			} else {
				/* It is possible that
				slot1->nth_rec >= slot2->nth_rec
				if, for example, we have a single page
				tree which contains (inf, 5, 6, supr)
				and we select where x > 20 and x < 30;
				in this case slot1->nth_rec will point
				to the supr record and slot2->nth_rec
				will point to 6. */
				n_rows = 0;
				should_count_the_left_border = false;
				should_count_the_right_border = false;
			}

		} else if (diverged && !diverged_lot) {

			if (slot1->nth_rec < slot1->n_recs
			    || slot2->nth_rec > 1) {

				diverged_lot = true;
				divergence_level = i;

				n_rows = 0;

				if (slot1->nth_rec < slot1->n_recs) {
					n_rows += slot1->n_recs
						- slot1->nth_rec;
				}

				if (slot2->nth_rec > 1) {
					n_rows += slot2->nth_rec - 1;
				}
			}
		} else if (diverged_lot) {

			n_rows = btr_estimate_n_rows_in_range_on_level(
				index, slot1, slot2, n_rows,
				&is_n_rows_exact);
		}
	}
}

/** Estimates the number of rows in a given index range.
@param[in]	index	index
@param[in]	tuple1	range start, may also be empty tuple
@param[in]	mode1	search mode for range start
@param[in]	tuple2	range end, may also be empty tuple
@param[in]	mode2	search mode for range end
@return estimated number of rows */
ha_rows
btr_estimate_n_rows_in_range(
	dict_index_t*	index,
	const dtuple_t*	tuple1,
	page_cur_mode_t	mode1,
	const dtuple_t*	tuple2,
	page_cur_mode_t	mode2)
{
	return btr_estimate_n_rows_in_range_low(
		index, tuple1, mode1, tuple2, mode2, 1);
}

/*******************************************************************//**
Record the number of non_null key values in a given index for
each n-column prefix of the index where 1 <= n <= dict_index_get_n_unique(index).
The estimates are eventually stored in the array:
index->stat_n_non_null_key_vals[], which is indexed from 0 to n-1. */
static
void
btr_record_not_null_field_in_rec(
/*=============================*/
	ulint		n_unique,	/*!< in: dict_index_get_n_unique(index),
					number of columns uniquely determine
					an index entry */
	const offset_t*	offsets,	/*!< in: rec_get_offsets(rec, index),
					its size could be for all fields or
					that of "n_unique" */
	ib_uint64_t*	n_not_null)	/*!< in/out: array to record number of
					not null rows for n-column prefix */
{
	ulint	i;

	ut_ad(rec_offs_n_fields(offsets) >= n_unique);

	if (n_not_null == NULL) {
		return;
	}

	for (i = 0; i < n_unique; i++) {
		if (rec_offs_nth_sql_null(offsets, i)) {
			break;
		}

		n_not_null[i]++;
	}
}

/*******************************************************************//**
Estimates the number of different key values in a given index, for
each n-column prefix of the index where 1 <= n <= dict_index_get_n_unique(index).
The estimates are stored in the array index->stat_n_diff_key_vals[] (indexed
0..n_uniq-1) and the number of pages that were sampled is saved in
index->stat_n_sample_sizes[].
If innodb_stats_method is nulls_ignored, we also record the number of
non-null values for each prefix and stored the estimates in
array index->stat_n_non_null_key_vals.
@return true if the index is available and we get the estimated numbers,
false if the index is unavailable. */
bool
btr_estimate_number_of_different_key_vals(
/*======================================*/
	dict_index_t*	index)	/*!< in: index */
{
	btr_cur_t	cursor;
	page_t*		page;
	rec_t*		rec;
	ulint		n_cols;
	ib_uint64_t*	n_diff;
	ib_uint64_t*	n_not_null;
	ibool		stats_null_not_equal;
	uintmax_t	n_sample_pages=1; /* number of pages to sample */
	ulint		not_empty_flag	= 0;
	ulint		total_external_size = 0;
	ulint		i;
	ulint		j;
	uintmax_t	add_on;
	mtr_t		mtr;
	mem_heap_t*	heap		= NULL;
	offset_t*	offsets_rec	= NULL;
	offset_t*	offsets_next_rec = NULL;

	/* For spatial index, there is no such stats can be
	fetched. */
	if (dict_index_is_spatial(index)) {
		return(false);
	}

	n_cols = dict_index_get_n_unique(index);

	heap = mem_heap_create((sizeof *n_diff + sizeof *n_not_null)
			       * n_cols
			       + dict_index_get_n_fields(index)
			       * (sizeof *offsets_rec
				  + sizeof *offsets_next_rec));

	n_diff = (ib_uint64_t*) mem_heap_zalloc(
		heap, n_cols * sizeof(n_diff[0]));

	n_not_null = NULL;

	/* Check srv_innodb_stats_method setting, and decide whether we
	need to record non-null value and also decide if NULL is
	considered equal (by setting stats_null_not_equal value) */
	switch (srv_innodb_stats_method) {
	case SRV_STATS_NULLS_IGNORED:
		n_not_null = (ib_uint64_t*) mem_heap_zalloc(
			heap, n_cols * sizeof *n_not_null);
		/* fall through */

	case SRV_STATS_NULLS_UNEQUAL:
		/* for both SRV_STATS_NULLS_IGNORED and SRV_STATS_NULLS_UNEQUAL
		case, we will treat NULLs as unequal value */
		stats_null_not_equal = TRUE;
		break;

	case SRV_STATS_NULLS_EQUAL:
		stats_null_not_equal = FALSE;
		break;

	default:
		ut_error;
	}

	if (srv_stats_sample_traditional) {
		/* It makes no sense to test more pages than are contained
		in the index, thus we lower the number if it is too high */
		if (srv_stats_transient_sample_pages > index->stat_index_size) {
			if (index->stat_index_size > 0) {
				n_sample_pages = index->stat_index_size;
			}
		} else {
			n_sample_pages = srv_stats_transient_sample_pages;
		}
	} else {
		/* New logaritmic number of pages that are estimated.
		Number of pages estimated should be between 1 and
		index->stat_index_size.

		If we have only 0 or 1 index pages then we can only take 1
		sample. We have already initialized n_sample_pages to 1.

		So taking index size as I and sample as S and log(I)*S as L

		requirement 1) we want the out limit of the expression to not exceed I;
		requirement 2) we want the ideal pages to be at least S;
		so the current expression is min(I, max( min(S,I), L)

		looking for simplifications:

		case 1: assume S < I
		min(I, max( min(S,I), L) -> min(I , max( S, L))

		but since L=LOG2(I)*S and log2(I) >=1   L>S always so max(S,L) = L.

		so we have: min(I , L)

		case 2: assume I < S
		    min(I, max( min(S,I), L) -> min(I, max( I, L))

		case 2a: L > I
		    min(I, max( I, L)) -> min(I, L) -> I

		case 2b: when L < I
		    min(I, max( I, L))  ->  min(I, I ) -> I

		so taking all case2 paths is I, our expression is:
		n_pages = S < I? min(I,L) : I
                */
		if (index->stat_index_size > 1) {
			n_sample_pages = (srv_stats_transient_sample_pages < index->stat_index_size) ?
				ut_min(static_cast<ulint>(index->stat_index_size),
					static_cast<ulint>(log2(index->stat_index_size)*srv_stats_transient_sample_pages))
				: index->stat_index_size;

		}
	}

	/* Sanity check */
	ut_ad(n_sample_pages > 0 && n_sample_pages <= (index->stat_index_size <= 1 ? 1 : index->stat_index_size));

	/* We sample some pages in the index to get an estimate */

	for (i = 0; i < n_sample_pages; i++) {
		mtr_start(&mtr);

		bool	available;

		available = btr_cur_open_at_rnd_pos(index, BTR_SEARCH_LEAF,
						    &cursor, &mtr);

		if (!available) {
			mtr_commit(&mtr);
			mem_heap_free(heap);

			return(false);
		}

		/* Count the number of different key values for each prefix of
		the key on this index page. If the prefix does not determine
		the index record uniquely in the B-tree, then we subtract one
		because otherwise our algorithm would give a wrong estimate
		for an index where there is just one key value. */

		if (!index->is_readable()) {
			mtr_commit(&mtr);
			goto exit_loop;
		}

		page = btr_cur_get_page(&cursor);

		rec = page_rec_get_next(page_get_infimum_rec(page));
		const bool is_leaf = page_is_leaf(page);

		if (!page_rec_is_supremum(rec)) {
			not_empty_flag = 1;
			offsets_rec = rec_get_offsets(rec, index, offsets_rec,
						      is_leaf,
						      ULINT_UNDEFINED, &heap);

			if (n_not_null != NULL) {
				btr_record_not_null_field_in_rec(
					n_cols, offsets_rec, n_not_null);
			}
		}

		while (!page_rec_is_supremum(rec)) {
			ulint	matched_fields;
			rec_t*	next_rec = page_rec_get_next(rec);
			if (page_rec_is_supremum(next_rec)) {
				total_external_size +=
					btr_rec_get_externally_stored_len(
						rec, offsets_rec);
				break;
			}

			offsets_next_rec = rec_get_offsets(next_rec, index,
							   offsets_next_rec,
							   is_leaf,
							   ULINT_UNDEFINED,
							   &heap);

			cmp_rec_rec(rec, next_rec,
				    offsets_rec, offsets_next_rec,
				    index, stats_null_not_equal,
				    &matched_fields);

			for (j = matched_fields; j < n_cols; j++) {
				/* We add one if this index record has
				a different prefix from the previous */

				n_diff[j]++;
			}

			if (n_not_null != NULL) {
				btr_record_not_null_field_in_rec(
					n_cols, offsets_next_rec, n_not_null);
			}

			total_external_size
				+= btr_rec_get_externally_stored_len(
					rec, offsets_rec);

			rec = next_rec;
			/* Initialize offsets_rec for the next round
			and assign the old offsets_rec buffer to
			offsets_next_rec. */
			{
				offset_t* offsets_tmp = offsets_rec;
				offsets_rec = offsets_next_rec;
				offsets_next_rec = offsets_tmp;
			}
		}

		if (n_cols == dict_index_get_n_unique_in_tree(index)
		    && page_has_siblings(page)) {

			/* If there is more than one leaf page in the tree,
			we add one because we know that the first record
			on the page certainly had a different prefix than the
			last record on the previous index page in the
			alphabetical order. Before this fix, if there was
			just one big record on each clustered index page, the
			algorithm grossly underestimated the number of rows
			in the table. */

			n_diff[n_cols - 1]++;
		}

		mtr_commit(&mtr);
	}

exit_loop:
	/* If we saw k borders between different key values on
	n_sample_pages leaf pages, we can estimate how many
	there will be in index->stat_n_leaf_pages */

	/* We must take into account that our sample actually represents
	also the pages used for external storage of fields (those pages are
	included in index->stat_n_leaf_pages) */

	for (j = 0; j < n_cols; j++) {
		index->stat_n_diff_key_vals[j]
			= BTR_TABLE_STATS_FROM_SAMPLE(
				n_diff[j], index, n_sample_pages,
				total_external_size, not_empty_flag);

		/* If the tree is small, smaller than
		10 * n_sample_pages + total_external_size, then
		the above estimate is ok. For bigger trees it is common that we
		do not see any borders between key values in the few pages
		we pick. But still there may be n_sample_pages
		different key values, or even more. Let us try to approximate
		that: */

		add_on = index->stat_n_leaf_pages
			/ (10 * (n_sample_pages
				 + total_external_size));

		if (add_on > n_sample_pages) {
			add_on = n_sample_pages;
		}

		index->stat_n_diff_key_vals[j] += add_on;

		index->stat_n_sample_sizes[j] = n_sample_pages;

		/* Update the stat_n_non_null_key_vals[] with our
		sampled result. stat_n_non_null_key_vals[] is created
		and initialized to zero in dict_index_add_to_cache(),
		along with stat_n_diff_key_vals[] array */
		if (n_not_null != NULL) {
			index->stat_n_non_null_key_vals[j] =
				 BTR_TABLE_STATS_FROM_SAMPLE(
					n_not_null[j], index, n_sample_pages,
					total_external_size, not_empty_flag);
		}
	}

	mem_heap_free(heap);

	return(true);
}

/*================== EXTERNAL STORAGE OF BIG FIELDS ===================*/

/***********************************************************//**
Gets the offset of the pointer to the externally stored part of a field.
@return offset of the pointer to the externally stored part */
static
ulint
btr_rec_get_field_ref_offs(
/*=======================*/
	const offset_t*	offsets,/*!< in: array returned by rec_get_offsets() */
	ulint		n)	/*!< in: index of the external field */
{
	ulint	field_ref_offs;
	ulint	local_len;

	ut_a(rec_offs_nth_extern(offsets, n));
	field_ref_offs = rec_get_nth_field_offs(offsets, n, &local_len);
	ut_a(len_is_stored(local_len));
	ut_a(local_len >= BTR_EXTERN_FIELD_REF_SIZE);

	return(field_ref_offs + local_len - BTR_EXTERN_FIELD_REF_SIZE);
}

/** Gets a pointer to the externally stored part of a field.
@param rec record
@param offsets rec_get_offsets(rec)
@param n index of the externally stored field
@return pointer to the externally stored part */
#define btr_rec_get_field_ref(rec, offsets, n)			\
	((rec) + btr_rec_get_field_ref_offs(offsets, n))

/** Gets the externally stored size of a record, in units of a database page.
@param[in]	rec	record
@param[in]	offsets	array returned by rec_get_offsets()
@return externally stored part, in units of a database page */
ulint
btr_rec_get_externally_stored_len(
	const rec_t*	rec,
	const offset_t*	offsets)
{
	ulint	n_fields;
	ulint	total_extern_len = 0;
	ulint	i;

	ut_ad(!rec_offs_comp(offsets) || !rec_get_node_ptr_flag(rec));

	if (!rec_offs_any_extern(offsets)) {
		return(0);
	}

	n_fields = rec_offs_n_fields(offsets);

	for (i = 0; i < n_fields; i++) {
		if (rec_offs_nth_extern(offsets, i)) {

			ulint	extern_len = mach_read_from_4(
				btr_rec_get_field_ref(rec, offsets, i)
				+ BTR_EXTERN_LEN + 4);

			total_extern_len += ut_calc_align(
				extern_len, ulint(srv_page_size));
		}
	}

	return total_extern_len >> srv_page_size_shift;
}

/*******************************************************************//**
Sets the ownership bit of an externally stored field in a record. */
static
void
btr_cur_set_ownership_of_extern_field(
/*==================================*/
	page_zip_des_t*	page_zip,/*!< in/out: compressed page whose uncompressed
				part will be updated, or NULL */
	rec_t*		rec,	/*!< in/out: clustered index record */
	dict_index_t*	index,	/*!< in: index of the page */
	const offset_t*	offsets,/*!< in: array returned by rec_get_offsets() */
	ulint		i,	/*!< in: field number */
	ibool		val,	/*!< in: value to set */
	mtr_t*		mtr)	/*!< in: mtr, or NULL if not logged */
{
	byte*	data;
	ulint	local_len;
	ulint	byte_val;

	data = rec_get_nth_field(rec, offsets, i, &local_len);
	ut_ad(rec_offs_nth_extern(offsets, i));
	ut_a(local_len >= BTR_EXTERN_FIELD_REF_SIZE);

	local_len -= BTR_EXTERN_FIELD_REF_SIZE;

	byte_val = mach_read_from_1(data + local_len + BTR_EXTERN_LEN);

	if (val) {
		byte_val &= ~BTR_EXTERN_OWNER_FLAG;
	} else {
#if defined UNIV_DEBUG || defined UNIV_BLOB_LIGHT_DEBUG
		ut_a(!(byte_val & BTR_EXTERN_OWNER_FLAG));
#endif /* UNIV_DEBUG || UNIV_BLOB_LIGHT_DEBUG */
		byte_val |= BTR_EXTERN_OWNER_FLAG;
	}

	if (page_zip) {
		mach_write_to_1(data + local_len + BTR_EXTERN_LEN, byte_val);
		page_zip_write_blob_ptr(page_zip, rec, index, offsets, i, mtr);
	} else if (mtr != NULL) {

		mlog_write_ulint(data + local_len + BTR_EXTERN_LEN, byte_val,
				 MLOG_1BYTE, mtr);
	} else {
		mach_write_to_1(data + local_len + BTR_EXTERN_LEN, byte_val);
	}
}

/*******************************************************************//**
Marks non-updated off-page fields as disowned by this record. The ownership
must be transferred to the updated record which is inserted elsewhere in the
index tree. In purge only the owner of externally stored field is allowed
to free the field. */
void
btr_cur_disown_inherited_fields(
/*============================*/
	page_zip_des_t*	page_zip,/*!< in/out: compressed page whose uncompressed
				part will be updated, or NULL */
	rec_t*		rec,	/*!< in/out: record in a clustered index */
	dict_index_t*	index,	/*!< in: index of the page */
	const offset_t*	offsets,/*!< in: array returned by rec_get_offsets() */
	const upd_t*	update,	/*!< in: update vector */
	mtr_t*		mtr)	/*!< in/out: mini-transaction */
{
	ulint	i;

	ut_ad(rec_offs_validate(rec, index, offsets));
	ut_ad(!rec_offs_comp(offsets) || !rec_get_node_ptr_flag(rec));
	ut_ad(rec_offs_any_extern(offsets));

	for (i = 0; i < rec_offs_n_fields(offsets); i++) {
		if (rec_offs_nth_extern(offsets, i)
		    && !upd_get_field_by_field_no(update, i, false)) {
			btr_cur_set_ownership_of_extern_field(
				page_zip, rec, index, offsets, i, FALSE, mtr);
		}
	}
}

/*******************************************************************//**
Marks all extern fields in a record as owned by the record. This function
should be called if the delete mark of a record is removed: a not delete
marked record always owns all its extern fields. */
static
void
btr_cur_unmark_extern_fields(
/*=========================*/
	page_zip_des_t*	page_zip,/*!< in/out: compressed page whose uncompressed
				part will be updated, or NULL */
	rec_t*		rec,	/*!< in/out: record in a clustered index */
	dict_index_t*	index,	/*!< in: index of the page */
	const offset_t*	offsets,/*!< in: array returned by rec_get_offsets() */
	mtr_t*		mtr)	/*!< in: mtr, or NULL if not logged */
{
	ulint	n;
	ulint	i;

	ut_ad(!rec_offs_comp(offsets) || !rec_get_node_ptr_flag(rec));
	n = rec_offs_n_fields(offsets);

	if (!rec_offs_any_extern(offsets)) {

		return;
	}

	for (i = 0; i < n; i++) {
		if (rec_offs_nth_extern(offsets, i)) {

			btr_cur_set_ownership_of_extern_field(
				page_zip, rec, index, offsets, i, TRUE, mtr);
		}
	}
}

/*******************************************************************//**
<<<<<<< HEAD
Flags the data tuple fields that are marked as extern storage in the
update vector.  We use this function to remember which fields we must
mark as extern storage in a record inserted for an update.
@return number of flagged external columns */
ulint
btr_push_update_extern_fields(
/*==========================*/
	dtuple_t*	tuple,	/*!< in/out: data tuple */
	const upd_t*	update,	/*!< in: update vector */
	mem_heap_t*	heap)	/*!< in: memory heap */
{
	ulint			n_pushed	= 0;
	ulint			n;
	const upd_field_t*	uf;

	uf = update->fields;
	n = upd_get_n_fields(update);

	for (; n--; uf++) {
		if (dfield_is_ext(&uf->new_val)) {
			dfield_t*	field
				= dtuple_get_nth_field(tuple, uf->field_no);

			if (!dfield_is_ext(field)) {
				dfield_set_ext(field);
				n_pushed++;
			}

			switch (uf->orig_len) {
				byte*	data;
				ulint	len;
				byte*	buf;
			case 0:
				break;
			case BTR_EXTERN_FIELD_REF_SIZE:
				/* Restore the original locally stored
				part of the column.  In the undo log,
				InnoDB writes a longer prefix of externally
				stored columns, so that column prefixes
				in secondary indexes can be reconstructed. */
				dfield_set_data(field,
						(byte*) dfield_get_data(field)
						+ dfield_get_len(field)
						- BTR_EXTERN_FIELD_REF_SIZE,
						BTR_EXTERN_FIELD_REF_SIZE);
				dfield_set_ext(field);
				break;
			default:
				/* Reconstruct the original locally
				stored part of the column.  The data
				will have to be copied. */
				ut_a(uf->orig_len > BTR_EXTERN_FIELD_REF_SIZE);

				data = (byte*) dfield_get_data(field);
				len = dfield_get_len(field);

				buf = (byte*) mem_heap_alloc(heap,
							     uf->orig_len);
				/* Copy the locally stored prefix. */
				memcpy(buf, data,
				       unsigned(uf->orig_len)
				       - BTR_EXTERN_FIELD_REF_SIZE);
				/* Copy the BLOB pointer. */
				memcpy(buf + unsigned(uf->orig_len)
				       - BTR_EXTERN_FIELD_REF_SIZE,
				       data + len - BTR_EXTERN_FIELD_REF_SIZE,
				       BTR_EXTERN_FIELD_REF_SIZE);

				dfield_set_data(field, buf, uf->orig_len);
				dfield_set_ext(field);
			}
		}
	}

	return(n_pushed);
}

/*******************************************************************//**
=======
>>>>>>> d595a91b
Returns the length of a BLOB part stored on the header page.
@return part length */
static
ulint
btr_blob_get_part_len(
/*==================*/
	const byte*	blob_header)	/*!< in: blob header */
{
	return(mach_read_from_4(blob_header + BTR_BLOB_HDR_PART_LEN));
}

/*******************************************************************//**
Returns the page number where the next BLOB part is stored.
@return page number or FIL_NULL if no more pages */
static
ulint
btr_blob_get_next_page_no(
/*======================*/
	const byte*	blob_header)	/*!< in: blob header */
{
	return(mach_read_from_4(blob_header + BTR_BLOB_HDR_NEXT_PAGE_NO));
}

/*******************************************************************//**
Deallocate a buffer block that was reserved for a BLOB part. */
static
void
btr_blob_free(
/*==========*/
	buf_block_t*	block,	/*!< in: buffer block */
	ibool		all,	/*!< in: TRUE=remove also the compressed page
				if there is one */
	mtr_t*		mtr)	/*!< in: mini-transaction to commit */
{
	buf_pool_t*	buf_pool = buf_pool_from_block(block);
	ulint		space = block->page.id.space();
	ulint		page_no	= block->page.id.page_no();

	ut_ad(mtr_memo_contains(mtr, block, MTR_MEMO_PAGE_X_FIX));

	mtr_commit(mtr);

	buf_pool_mutex_enter(buf_pool);

	/* Only free the block if it is still allocated to
	the same file page. */

	if (buf_block_get_state(block)
	    == BUF_BLOCK_FILE_PAGE
	    && block->page.id.space() == space
	    && block->page.id.page_no() == page_no) {

		if (!buf_LRU_free_page(&block->page, all)
		    && all && block->page.zip.data) {
			/* Attempt to deallocate the uncompressed page
			if the whole block cannot be deallocted. */

			buf_LRU_free_page(&block->page, false);
		}
	}

	buf_pool_mutex_exit(buf_pool);
}

/** Helper class used while writing blob pages, during insert or update. */
struct btr_blob_log_check_t {
	/** Persistent cursor on a clusterex index record with blobs. */
	btr_pcur_t*	m_pcur;
	/** Mini transaction holding the latches for m_pcur */
	mtr_t*		m_mtr;
	/** rec_get_offsets(rec, index); offset of clust_rec */
	const offset_t*	m_offsets;
	/** The block containing clustered record */
	buf_block_t**	m_block;
	/** The clustered record pointer */
	rec_t**		m_rec;
	/** The blob operation code */
	enum blob_op	m_op;

	/** Constructor
	@param[in]	pcur		persistent cursor on a clustered
					index record with blobs.
	@param[in]	mtr		mini-transaction holding latches for
					pcur.
	@param[in]	offsets		offsets of the clust_rec
	@param[in,out]	block		record block containing pcur record
	@param[in,out]	rec		the clustered record pointer
	@param[in]	op		the blob operation code */
	btr_blob_log_check_t(
		btr_pcur_t*	pcur,
		mtr_t*		mtr,
		const offset_t*	offsets,
		buf_block_t**	block,
		rec_t**		rec,
		enum blob_op	op)
		: m_pcur(pcur),
		  m_mtr(mtr),
		  m_offsets(offsets),
		  m_block(block),
		  m_rec(rec),
		  m_op(op)
	{
		ut_ad(rec_offs_validate(*m_rec, m_pcur->index(), m_offsets));
		ut_ad((*m_block)->frame == page_align(*m_rec));
		ut_ad(*m_rec == btr_pcur_get_rec(m_pcur));
	}

	/** Check if there is enough space in log file. Commit and re-start the
	mini transaction. */
	void check()
	{
		dict_index_t*	index = m_pcur->index();
		ulint		offs = 0;
		ulint		page_no = ULINT_UNDEFINED;
		FlushObserver*	observer = m_mtr->get_flush_observer();

		if (UNIV_UNLIKELY(m_op == BTR_STORE_INSERT_BULK)) {
			offs = page_offset(*m_rec);
			page_no = page_get_page_no(
				buf_block_get_frame(*m_block));

			buf_block_buf_fix_inc(*m_block, __FILE__, __LINE__);
		} else {
			btr_pcur_store_position(m_pcur, m_mtr);
		}
		m_mtr->commit();

		DEBUG_SYNC_C("blob_write_middle");

		log_free_check();

		DEBUG_SYNC_C("blob_write_middle_after_check");

		const mtr_log_t log_mode = m_mtr->get_log_mode();
		m_mtr->start();
		m_mtr->set_log_mode(log_mode);
		index->set_modified(*m_mtr);
		m_mtr->set_flush_observer(observer);

		if (UNIV_UNLIKELY(m_op == BTR_STORE_INSERT_BULK)) {
			m_pcur->btr_cur.page_cur.block = btr_block_get(
				page_id_t(index->table->space_id, page_no),
				page_size_t(index->table->space->flags),
				RW_X_LATCH, index, m_mtr);
			m_pcur->btr_cur.page_cur.rec
				= m_pcur->btr_cur.page_cur.block->frame
				+ offs;

			buf_block_buf_fix_dec(m_pcur->btr_cur.page_cur.block);
		} else {
			ut_ad(m_pcur->rel_pos == BTR_PCUR_ON);
			bool ret = btr_pcur_restore_position(
				BTR_MODIFY_LEAF | BTR_MODIFY_EXTERNAL,
				m_pcur, m_mtr);

			ut_a(ret);
		}

		*m_block	= btr_pcur_get_block(m_pcur);
		*m_rec		= btr_pcur_get_rec(m_pcur);

		rec_offs_make_valid(*m_rec, index, true,
				    const_cast<offset_t*>(m_offsets));

		ut_ad(m_mtr->memo_contains_page_flagged(
		      *m_rec,
		      MTR_MEMO_PAGE_X_FIX | MTR_MEMO_PAGE_SX_FIX));

		ut_ad((m_op == BTR_STORE_INSERT_BULK)
		      == !mtr_memo_contains_flagged(m_mtr, &index->lock,
						    MTR_MEMO_SX_LOCK
						    | MTR_MEMO_X_LOCK));
	}
};

/*******************************************************************//**
Stores the fields in big_rec_vec to the tablespace and puts pointers to
them in rec.  The extern flags in rec will have to be set beforehand.
The fields are stored on pages allocated from leaf node
file segment of the index tree.

TODO: If the allocation extends the tablespace, it will not be redo logged, in
any mini-transaction.  Tablespace extension should be redo-logged, so that
recovery will not fail when the big_rec was written to the extended portion of
the file, in case the file was somehow truncated in the crash.

@return DB_SUCCESS or DB_OUT_OF_FILE_SPACE */
dberr_t
btr_store_big_rec_extern_fields(
/*============================*/
	btr_pcur_t*	pcur,		/*!< in/out: a persistent cursor. if
					btr_mtr is restarted, then this can
					be repositioned. */
	offset_t*	offsets,	/*!< in/out: rec_get_offsets() on
					pcur. the "external storage" flags
					in offsets will correctly correspond
					to rec when this function returns */
	const big_rec_t*big_rec_vec,	/*!< in: vector containing fields
					to be stored externally */
	mtr_t*		btr_mtr,	/*!< in/out: mtr containing the
					latches to the clustered index. can be
					committed and restarted. */
	enum blob_op	op)		/*! in: operation code */
{
	ulint		rec_page_no;
	byte*		field_ref;
	ulint		extern_len;
	ulint		store_len;
	ulint		page_no;
	ulint		space_id;
	ulint		prev_page_no;
	ulint		hint_page_no;
	ulint		i;
	mtr_t		mtr;
	mtr_t		mtr_bulk;
	mem_heap_t*	heap = NULL;
	page_zip_des_t*	page_zip;
	z_stream	c_stream;
	dberr_t		error		= DB_SUCCESS;
	dict_index_t*	index		= pcur->index();
	buf_block_t*	rec_block	= btr_pcur_get_block(pcur);
	rec_t*		rec		= btr_pcur_get_rec(pcur);

	ut_ad(rec_offs_validate(rec, index, offsets));
	ut_ad(rec_offs_any_extern(offsets));
	ut_ad(op == BTR_STORE_INSERT_BULK
	      || mtr_memo_contains_flagged(btr_mtr, &index->lock,
					   MTR_MEMO_X_LOCK
					   | MTR_MEMO_SX_LOCK));
	ut_ad(mtr_memo_contains(btr_mtr, rec_block, MTR_MEMO_PAGE_X_FIX));
	ut_ad(buf_block_get_frame(rec_block) == page_align(rec));
	ut_a(dict_index_is_clust(index));

	ut_a(dict_table_page_size(index->table)
		.equals_to(rec_block->page.size));

	btr_blob_log_check_t redo_log(pcur, btr_mtr, offsets, &rec_block,
				      &rec, op);
	page_zip = buf_block_get_page_zip(rec_block);
	space_id = rec_block->page.id.space();
	rec_page_no = rec_block->page.id.page_no();
	ut_a(fil_page_index_page_check(page_align(rec))
	     || op == BTR_STORE_INSERT_BULK);

	if (page_zip) {
		int	err;

		/* Zlib deflate needs 128 kilobytes for the default
		window size, plus 512 << memLevel, plus a few
		kilobytes for small objects.  We use reduced memLevel
		to limit the memory consumption, and preallocate the
		heap, hoping to avoid memory fragmentation. */
		heap = mem_heap_create(250000);
		page_zip_set_alloc(&c_stream, heap);

		err = deflateInit2(&c_stream, int(page_zip_level),
				   Z_DEFLATED, 15, 7, Z_DEFAULT_STRATEGY);
		ut_a(err == Z_OK);
	}

#if defined UNIV_DEBUG || defined UNIV_BLOB_LIGHT_DEBUG
	/* All pointers to externally stored columns in the record
	must either be zero or they must be pointers to inherited
	columns, owned by this record or an earlier record version. */
	for (i = 0; i < big_rec_vec->n_fields; i++) {
		field_ref = btr_rec_get_field_ref(
			rec, offsets, big_rec_vec->fields[i].field_no);

		ut_a(!(field_ref[BTR_EXTERN_LEN] & BTR_EXTERN_OWNER_FLAG));
		/* Either this must be an update in place,
		or the BLOB must be inherited, or the BLOB pointer
		must be zero (will be written in this function). */
		ut_a(op == BTR_STORE_UPDATE
		     || (field_ref[BTR_EXTERN_LEN] & BTR_EXTERN_INHERITED_FLAG)
		     || !memcmp(field_ref, field_ref_zero,
				BTR_EXTERN_FIELD_REF_SIZE));
	}
#endif /* UNIV_DEBUG || UNIV_BLOB_LIGHT_DEBUG */

	const page_size_t	page_size(dict_table_page_size(index->table));

	/* Space available in compressed page to carry blob data */
	const ulint	payload_size_zip = page_size.physical()
		- FIL_PAGE_DATA;

	/* Space available in uncompressed page to carry blob data */
	const ulint	payload_size = page_size.physical()
		- FIL_PAGE_DATA - BTR_BLOB_HDR_SIZE - FIL_PAGE_DATA_END;

	/* We have to create a file segment to the tablespace
	for each field and put the pointer to the field in rec */

	for (i = 0; i < big_rec_vec->n_fields; i++) {
		const ulint field_no = big_rec_vec->fields[i].field_no;

		field_ref = btr_rec_get_field_ref(rec, offsets, field_no);
#if defined UNIV_DEBUG || defined UNIV_BLOB_LIGHT_DEBUG
		/* A zero BLOB pointer should have been initially inserted. */
		ut_a(!memcmp(field_ref, field_ref_zero,
			     BTR_EXTERN_FIELD_REF_SIZE));
#endif /* UNIV_DEBUG || UNIV_BLOB_LIGHT_DEBUG */
		extern_len = big_rec_vec->fields[i].len;
		UNIV_MEM_ASSERT_RW(big_rec_vec->fields[i].data,
				   extern_len);

		ut_a(extern_len > 0);

		prev_page_no = FIL_NULL;

		if (page_zip) {
			int	err = deflateReset(&c_stream);
			ut_a(err == Z_OK);

			c_stream.next_in = (Bytef*)
				big_rec_vec->fields[i].data;
			c_stream.avail_in = static_cast<uInt>(extern_len);
		}

		for (ulint blob_npages = 0;; ++blob_npages) {
			buf_block_t*	block;
			page_t*		page;
			const ulint	commit_freq = 4;
			ulint		r_extents;

			ut_ad(page_align(field_ref) == page_align(rec));

			if (!(blob_npages % commit_freq)) {

				redo_log.check();

				field_ref = btr_rec_get_field_ref(
					rec, offsets, field_no);

				page_zip = buf_block_get_page_zip(rec_block);
				rec_page_no = rec_block->page.id.page_no();
			}

			mtr.start();
			index->set_modified(mtr);
			mtr.set_log_mode(btr_mtr->get_log_mode());
			mtr.set_flush_observer(btr_mtr->get_flush_observer());

			buf_page_get(rec_block->page.id,
				     rec_block->page.size, RW_X_LATCH, &mtr);

			if (prev_page_no == FIL_NULL) {
				hint_page_no = 1 + rec_page_no;
			} else {
				hint_page_no = prev_page_no + 1;
			}

			mtr_t	*alloc_mtr;

			if (UNIV_UNLIKELY(op == BTR_STORE_INSERT_BULK)) {
				mtr_bulk.start();
				mtr_bulk.set_spaces(mtr);
				alloc_mtr = &mtr_bulk;
			} else {
				alloc_mtr = &mtr;
			}

			if (!fsp_reserve_free_extents(&r_extents,
						      index->table->space, 1,
						      FSP_BLOB, alloc_mtr,
						      1)) {

				alloc_mtr->commit();
				error = DB_OUT_OF_FILE_SPACE;
				goto func_exit;
			}

			block = btr_page_alloc(index, hint_page_no, FSP_NO_DIR,
					       0, alloc_mtr, &mtr);

			index->table->space->release_free_extents(r_extents);

			if (UNIV_UNLIKELY(op == BTR_STORE_INSERT_BULK)) {
				mtr_bulk.commit();
			}

			ut_a(block != NULL);

			page_no = block->page.id.page_no();
			page = buf_block_get_frame(block);

			if (prev_page_no != FIL_NULL) {
				buf_block_t*	prev_block;
				page_t*		prev_page;

				prev_block = buf_page_get(
					page_id_t(space_id, prev_page_no),
					rec_block->page.size,
					RW_X_LATCH, &mtr);

				buf_block_dbg_add_level(prev_block,
							SYNC_EXTERN_STORAGE);
				prev_page = buf_block_get_frame(prev_block);

				if (page_zip) {
					mlog_write_ulint(
						prev_page + FIL_PAGE_NEXT,
						page_no, MLOG_4BYTES, &mtr);
					memcpy(buf_block_get_page_zip(
						       prev_block)
					       ->data + FIL_PAGE_NEXT,
					       prev_page + FIL_PAGE_NEXT, 4);
				} else {
					mlog_write_ulint(
						prev_page + FIL_PAGE_DATA
						+ BTR_BLOB_HDR_NEXT_PAGE_NO,
						page_no, MLOG_4BYTES, &mtr);
				}

			} else if (dict_index_is_online_ddl(index)) {
				row_log_table_blob_alloc(index, page_no);
			}

			if (page_zip) {
				int		err;
				page_zip_des_t*	blob_page_zip;

				/* Write FIL_PAGE_TYPE to the redo log
				separately, before logging any other
				changes to the page, so that the debug
				assertions in
				recv_parse_or_apply_log_rec_body() can
				be made simpler.  Before InnoDB Plugin
				1.0.4, the initialization of
				FIL_PAGE_TYPE was logged as part of
				the mlog_log_string() below. */

				mlog_write_ulint(page + FIL_PAGE_TYPE,
						 prev_page_no == FIL_NULL
						 ? FIL_PAGE_TYPE_ZBLOB
						 : FIL_PAGE_TYPE_ZBLOB2,
						 MLOG_2BYTES, &mtr);

				c_stream.next_out = page
					+ FIL_PAGE_DATA;
				c_stream.avail_out = static_cast<uInt>(
					payload_size_zip);

				err = deflate(&c_stream, Z_FINISH);
				ut_a(err == Z_OK || err == Z_STREAM_END);
				ut_a(err == Z_STREAM_END
				     || c_stream.avail_out == 0);

				/* Write the "next BLOB page" pointer */
				mlog_write_ulint(page + FIL_PAGE_NEXT,
						 FIL_NULL, MLOG_4BYTES, &mtr);
				/* Initialize the unused "prev page" pointer */
				mlog_write_ulint(page + FIL_PAGE_PREV,
						 FIL_NULL, MLOG_4BYTES, &mtr);

				/* Zero out the unused part of the page. */
				memset(page + page_zip_get_size(page_zip)
				       - c_stream.avail_out,
				       0, c_stream.avail_out);
				mlog_log_string(page
						+ FIL_PAGE_FILE_FLUSH_LSN_OR_KEY_VERSION,
						page_zip_get_size(page_zip)
						- FIL_PAGE_FILE_FLUSH_LSN_OR_KEY_VERSION,
						&mtr);
				/* Copy the page to compressed storage,
				because it will be flushed to disk
				from there. */
				blob_page_zip = buf_block_get_page_zip(block);
				ut_ad(blob_page_zip);
				ut_ad(page_zip_get_size(blob_page_zip)
				      == page_zip_get_size(page_zip));
				memcpy(blob_page_zip->data, page,
				       page_zip_get_size(page_zip));

				if (err == Z_OK && prev_page_no != FIL_NULL) {

					goto next_zip_page;
				}

				if (err == Z_STREAM_END) {
					mach_write_to_4(field_ref
							+ BTR_EXTERN_LEN, 0);
					mach_write_to_4(field_ref
							+ BTR_EXTERN_LEN + 4,
							c_stream.total_in);
				} else {
					memset(field_ref + BTR_EXTERN_LEN,
					       0, 8);
				}

				if (prev_page_no == FIL_NULL) {
					ut_ad(blob_npages == 0);
					mach_write_to_4(field_ref
							+ BTR_EXTERN_SPACE_ID,
							space_id);

					mach_write_to_4(field_ref
							+ BTR_EXTERN_PAGE_NO,
							page_no);

					mach_write_to_4(field_ref
							+ BTR_EXTERN_OFFSET,
							FIL_PAGE_NEXT);
				}

				/* We compress a page when finish bulk insert.*/
				if (UNIV_LIKELY(op != BTR_STORE_INSERT_BULK)) {
					page_zip_write_blob_ptr(
						page_zip, rec, index, offsets,
						field_no, &mtr);
				}

next_zip_page:
				prev_page_no = page_no;

				/* Commit mtr and release the
				uncompressed page frame to save memory. */
				btr_blob_free(block, FALSE, &mtr);

				if (err == Z_STREAM_END) {
					break;
				}
			} else {
				mlog_write_ulint(page + FIL_PAGE_TYPE,
						 FIL_PAGE_TYPE_BLOB,
						 MLOG_2BYTES, &mtr);

				if (extern_len > payload_size) {
					store_len = payload_size;
				} else {
					store_len = extern_len;
				}

				mlog_write_string(page + FIL_PAGE_DATA
						  + BTR_BLOB_HDR_SIZE,
						  (const byte*)
						  big_rec_vec->fields[i].data
						  + big_rec_vec->fields[i].len
						  - extern_len,
						  store_len, &mtr);
				mlog_write_ulint(page + FIL_PAGE_DATA
						 + BTR_BLOB_HDR_PART_LEN,
						 store_len, MLOG_4BYTES, &mtr);
				mlog_write_ulint(page + FIL_PAGE_DATA
						 + BTR_BLOB_HDR_NEXT_PAGE_NO,
						 FIL_NULL, MLOG_4BYTES, &mtr);

				extern_len -= store_len;

				ut_ad(!mach_read_from_4(BTR_EXTERN_LEN
							+ field_ref));
				mlog_write_ulint(field_ref
						 + BTR_EXTERN_LEN + 4,
						 big_rec_vec->fields[i].len
						 - extern_len,
						 MLOG_4BYTES, &mtr);

				if (prev_page_no == FIL_NULL) {
					ut_ad(blob_npages == 0);
					mlog_write_ulint(field_ref
							 + BTR_EXTERN_SPACE_ID,
							 space_id, MLOG_4BYTES,
							 &mtr);

					mlog_write_ulint(field_ref
							 + BTR_EXTERN_PAGE_NO,
							 page_no, MLOG_4BYTES,
							 &mtr);

					mlog_write_ulint(field_ref
							 + BTR_EXTERN_OFFSET,
							 FIL_PAGE_DATA,
							 MLOG_4BYTES,
							 &mtr);
				}

				prev_page_no = page_no;

				mtr.commit();

				if (extern_len == 0) {
					break;
				}
			}
		}

		DBUG_EXECUTE_IF("btr_store_big_rec_extern",
				error = DB_OUT_OF_FILE_SPACE;
				goto func_exit;);

		rec_offs_make_nth_extern(offsets, field_no);
	}

func_exit:
	if (page_zip) {
		deflateEnd(&c_stream);
	}

	if (heap != NULL) {
		mem_heap_free(heap);
	}

#if defined UNIV_DEBUG || defined UNIV_BLOB_LIGHT_DEBUG
	/* All pointers to externally stored columns in the record
	must be valid. */
	for (i = 0; i < rec_offs_n_fields(offsets); i++) {
		if (!rec_offs_nth_extern(offsets, i)) {
			continue;
		}

		field_ref = btr_rec_get_field_ref(rec, offsets, i);

		/* The pointer must not be zero if the operation
		succeeded. */
		ut_a(0 != memcmp(field_ref, field_ref_zero,
				 BTR_EXTERN_FIELD_REF_SIZE)
		     || error != DB_SUCCESS);
		/* The column must not be disowned by this record. */
		ut_a(!(field_ref[BTR_EXTERN_LEN] & BTR_EXTERN_OWNER_FLAG));
	}
#endif /* UNIV_DEBUG || UNIV_BLOB_LIGHT_DEBUG */
	return(error);
}

/*******************************************************************//**
Check the FIL_PAGE_TYPE on an uncompressed BLOB page. */
static
void
btr_check_blob_fil_page_type(
/*=========================*/
	ulint		space_id,	/*!< in: space id */
	ulint		page_no,	/*!< in: page number */
	const page_t*	page,		/*!< in: page */
	ibool		read)		/*!< in: TRUE=read, FALSE=purge */
{
	ulint	type = fil_page_get_type(page);

	ut_a(space_id == page_get_space_id(page));
	ut_a(page_no == page_get_page_no(page));

	if (UNIV_UNLIKELY(type != FIL_PAGE_TYPE_BLOB)) {
		ulint	flags = fil_space_get_flags(space_id);

#ifndef UNIV_DEBUG /* Improve debug test coverage */
		if (!DICT_TF_HAS_ATOMIC_BLOBS(flags)) {
			/* Old versions of InnoDB did not initialize
			FIL_PAGE_TYPE on BLOB pages.  Do not print
			anything about the type mismatch when reading
			a BLOB page that may be from old versions. */
			return;
		}
#endif /* !UNIV_DEBUG */

		ib::fatal() << "FIL_PAGE_TYPE=" << type
			<< " on BLOB " << (read ? "read" : "purge")
			<< " space " << space_id << " page " << page_no
			<< " flags " << flags;
	}
}

/*******************************************************************//**
Frees the space in an externally stored field to the file space
management if the field in data is owned by the externally stored field,
in a rollback we may have the additional condition that the field must
not be inherited. */
void
btr_free_externally_stored_field(
/*=============================*/
	dict_index_t*	index,		/*!< in: index of the data, the index
					tree MUST be X-latched; if the tree
					height is 1, then also the root page
					must be X-latched! (this is relevant
					in the case this function is called
					from purge where 'data' is located on
					an undo log page, not an index
					page) */
	byte*		field_ref,	/*!< in/out: field reference */
	const rec_t*	rec,		/*!< in: record containing field_ref, for
					page_zip_write_blob_ptr(), or NULL */
	const offset_t*	offsets,	/*!< in: rec_get_offsets(rec, index),
					or NULL */
	page_zip_des_t*	page_zip,	/*!< in: compressed page corresponding
					to rec, or NULL if rec == NULL */
	ulint		i,		/*!< in: field number of field_ref;
					ignored if rec == NULL */
	bool		rollback,	/*!< in: performing rollback? */
	mtr_t*		local_mtr)	/*!< in: mtr
					containing the latch to data an an
					X-latch to the index tree */
{
	page_t*		page;
	const ulint	space_id	= mach_read_from_4(
		field_ref + BTR_EXTERN_SPACE_ID);
	const ulint	start_page	= mach_read_from_4(
		field_ref + BTR_EXTERN_PAGE_NO);
	ulint		page_no;
	ulint		next_page_no;
	mtr_t		mtr;

	ut_ad(index->is_primary());
	ut_ad(mtr_memo_contains_flagged(local_mtr, dict_index_get_lock(index),
					MTR_MEMO_X_LOCK | MTR_MEMO_SX_LOCK));
	ut_ad(mtr_memo_contains_page(local_mtr, field_ref,
				     MTR_MEMO_PAGE_X_FIX));
	ut_ad(!rec || rec_offs_validate(rec, index, offsets));
	ut_ad(!rec || field_ref == btr_rec_get_field_ref(rec, offsets, i));
	ut_ad(local_mtr->is_named_space(
		      page_get_space_id(page_align(field_ref))));

	if (UNIV_UNLIKELY(!memcmp(field_ref, field_ref_zero,
				  BTR_EXTERN_FIELD_REF_SIZE))) {
		/* In the rollback, we may encounter a clustered index
		record with some unwritten off-page columns. There is
		nothing to free then. */
		ut_a(rollback);
		return;
	}

	ut_ad(!(mach_read_from_4(field_ref + BTR_EXTERN_LEN)
	        & ~((BTR_EXTERN_OWNER_FLAG
	             | BTR_EXTERN_INHERITED_FLAG) << 24)));
	ut_ad(space_id == index->table->space->id);
	ut_ad(space_id == index->table->space_id);

	const page_size_t	ext_page_size(dict_table_page_size(index->table));
	const page_size_t&	rec_page_size(rec == NULL
					      ? univ_page_size
					      : ext_page_size);
	if (rec == NULL) {
		/* This is a call from row_purge_upd_exist_or_extern(). */
		ut_ad(!page_zip);
	}

	for (;;) {
#ifdef UNIV_DEBUG
		buf_block_t*	rec_block;
#endif /* UNIV_DEBUG */
		buf_block_t*	ext_block;

		mtr_start(&mtr);
		mtr.set_spaces(*local_mtr);
		mtr.set_log_mode(local_mtr->get_log_mode());

		ut_ad(!index->table->is_temporary()
		      || local_mtr->get_log_mode() == MTR_LOG_NO_REDO);

		const page_t*	p = page_align(field_ref);

		const page_id_t	page_id(page_get_space_id(p),
					page_get_page_no(p));

#ifdef UNIV_DEBUG
		rec_block =
#endif /* UNIV_DEBUG */
		buf_page_get(page_id, rec_page_size, RW_X_LATCH, &mtr);

		buf_block_dbg_add_level(rec_block, SYNC_NO_ORDER_CHECK);
		page_no = mach_read_from_4(field_ref + BTR_EXTERN_PAGE_NO);

		if (/* There is no external storage data */
		    page_no == FIL_NULL
		    /* This field does not own the externally stored field */
		    || (mach_read_from_1(field_ref + BTR_EXTERN_LEN)
			& BTR_EXTERN_OWNER_FLAG)
		    /* Rollback and inherited field */
		    || (rollback
			&& (mach_read_from_1(field_ref + BTR_EXTERN_LEN)
			    & BTR_EXTERN_INHERITED_FLAG))) {

			/* Do not free */
			mtr_commit(&mtr);

			return;
		}

		if (page_no == start_page && dict_index_is_online_ddl(index)) {
			row_log_table_blob_free(index, start_page);
		}

		ext_block = buf_page_get(
			page_id_t(space_id, page_no), ext_page_size,
			RW_X_LATCH, &mtr);

		buf_block_dbg_add_level(ext_block, SYNC_EXTERN_STORAGE);
		page = buf_block_get_frame(ext_block);

		if (ext_page_size.is_compressed()) {
			/* Note that page_zip will be NULL
			in row_purge_upd_exist_or_extern(). */
			switch (fil_page_get_type(page)) {
			case FIL_PAGE_TYPE_ZBLOB:
			case FIL_PAGE_TYPE_ZBLOB2:
				break;
			default:
				ut_error;
			}
			next_page_no = mach_read_from_4(page + FIL_PAGE_NEXT);

			btr_page_free(index, ext_block, &mtr, true);

			if (page_zip != NULL) {
				mach_write_to_4(field_ref + BTR_EXTERN_PAGE_NO,
						next_page_no);
				mach_write_to_4(field_ref + BTR_EXTERN_LEN + 4,
						0);
				page_zip_write_blob_ptr(page_zip, rec, index,
							offsets, i, &mtr);
			} else {
				mlog_write_ulint(field_ref
						 + BTR_EXTERN_PAGE_NO,
						 next_page_no,
						 MLOG_4BYTES, &mtr);
				mlog_write_ulint(field_ref
						 + BTR_EXTERN_LEN + 4, 0,
						 MLOG_4BYTES, &mtr);
			}
		} else {
			ut_a(!page_zip);
			btr_check_blob_fil_page_type(space_id, page_no, page,
						     FALSE);

			next_page_no = mach_read_from_4(
				page + FIL_PAGE_DATA
				+ BTR_BLOB_HDR_NEXT_PAGE_NO);
			btr_page_free(index, ext_block, &mtr, true);

			mlog_write_ulint(field_ref + BTR_EXTERN_PAGE_NO,
					 next_page_no,
					 MLOG_4BYTES, &mtr);
			/* Zero out the BLOB length.  If the server
			crashes during the execution of this function,
			trx_rollback_all_recovered() could
			dereference the half-deleted BLOB, fetching a
			wrong prefix for the BLOB. */
			mlog_write_ulint(field_ref + BTR_EXTERN_LEN + 4,
					 0,
					 MLOG_4BYTES, &mtr);
		}

		/* Commit mtr and release the BLOB block to save memory. */
		btr_blob_free(ext_block, TRUE, &mtr);
	}
}

/***********************************************************//**
Frees the externally stored fields for a record. */
static
void
btr_rec_free_externally_stored_fields(
/*==================================*/
	dict_index_t*	index,	/*!< in: index of the data, the index
				tree MUST be X-latched */
	rec_t*		rec,	/*!< in/out: record */
	const offset_t*	offsets,/*!< in: rec_get_offsets(rec, index) */
	page_zip_des_t*	page_zip,/*!< in: compressed page whose uncompressed
				part will be updated, or NULL */
	bool		rollback,/*!< in: performing rollback? */
	mtr_t*		mtr)	/*!< in: mini-transaction handle which contains
				an X-latch to record page and to the index
				tree */
{
	ulint	n_fields;
	ulint	i;

	ut_ad(rec_offs_validate(rec, index, offsets));
	ut_ad(mtr_memo_contains_page(mtr, rec, MTR_MEMO_PAGE_X_FIX));
	ut_ad(index->is_primary());
	ut_ad(page_rec_is_leaf(rec));
	/* Free possible externally stored fields in the record */

	ut_ad(dict_table_is_comp(index->table) == !!rec_offs_comp(offsets));
	n_fields = rec_offs_n_fields(offsets);

	for (i = 0; i < n_fields; i++) {
		if (rec_offs_nth_extern(offsets, i)) {
			btr_free_externally_stored_field(
				index, btr_rec_get_field_ref(rec, offsets, i),
				rec, offsets, page_zip, i, rollback, mtr);
		}
	}
}

/***********************************************************//**
Frees the externally stored fields for a record, if the field is mentioned
in the update vector. */
static
void
btr_rec_free_updated_extern_fields(
/*===============================*/
	dict_index_t*	index,	/*!< in: index of rec; the index tree MUST be
				X-latched */
	rec_t*		rec,	/*!< in/out: record */
	page_zip_des_t*	page_zip,/*!< in: compressed page whose uncompressed
				part will be updated, or NULL */
	const offset_t*	offsets,/*!< in: rec_get_offsets(rec, index) */
	const upd_t*	update,	/*!< in: update vector */
	bool		rollback,/*!< in: performing rollback? */
	mtr_t*		mtr)	/*!< in: mini-transaction handle which contains
				an X-latch to record page and to the tree */
{
	ulint	n_fields;
	ulint	i;

	ut_ad(rec_offs_validate(rec, index, offsets));
	ut_ad(mtr_memo_contains_page(mtr, rec, MTR_MEMO_PAGE_X_FIX));

	/* Free possible externally stored fields in the record */

	n_fields = upd_get_n_fields(update);

	for (i = 0; i < n_fields; i++) {
		const upd_field_t* ufield = upd_get_nth_field(update, i);

		if (rec_offs_nth_extern(offsets, ufield->field_no)) {
			ulint	len;
			byte*	data = rec_get_nth_field(
				rec, offsets, ufield->field_no, &len);
			ut_a(len >= BTR_EXTERN_FIELD_REF_SIZE);

			btr_free_externally_stored_field(
				index, data + len - BTR_EXTERN_FIELD_REF_SIZE,
				rec, offsets, page_zip,
				ufield->field_no, rollback, mtr);
		}
	}
}

/*******************************************************************//**
Copies the prefix of an uncompressed BLOB.  The clustered index record
that points to this BLOB must be protected by a lock or a page latch.
@return number of bytes written to buf */
static
ulint
btr_copy_blob_prefix(
/*=================*/
	byte*		buf,	/*!< out: the externally stored part of
				the field, or a prefix of it */
	ulint		len,	/*!< in: length of buf, in bytes */
	ulint		space_id,/*!< in: space id of the BLOB pages */
	ulint		page_no,/*!< in: page number of the first BLOB page */
	ulint		offset)	/*!< in: offset on the first BLOB page */
{
	ulint	copied_len	= 0;

	for (;;) {
		mtr_t		mtr;
		buf_block_t*	block;
		const page_t*	page;
		const byte*	blob_header;
		ulint		part_len;
		ulint		copy_len;

		mtr_start(&mtr);

		block = buf_page_get(page_id_t(space_id, page_no),
				     univ_page_size, RW_S_LATCH, &mtr);
		buf_block_dbg_add_level(block, SYNC_EXTERN_STORAGE);
		page = buf_block_get_frame(block);

		btr_check_blob_fil_page_type(space_id, page_no, page, TRUE);

		blob_header = page + offset;
		part_len = btr_blob_get_part_len(blob_header);
		copy_len = ut_min(part_len, len - copied_len);

		memcpy(buf + copied_len,
		       blob_header + BTR_BLOB_HDR_SIZE, copy_len);
		copied_len += copy_len;

		page_no = btr_blob_get_next_page_no(blob_header);

		mtr_commit(&mtr);

		if (page_no == FIL_NULL || copy_len != part_len) {
			UNIV_MEM_ASSERT_RW(buf, copied_len);
			return(copied_len);
		}

		/* On other BLOB pages except the first the BLOB header
		always is at the page data start: */

		offset = FIL_PAGE_DATA;

		ut_ad(copied_len <= len);
	}
}

/** Copies the prefix of a compressed BLOB.
The clustered index record that points to this BLOB must be protected
by a lock or a page latch.
@param[out]	buf		the externally stored part of the field,
or a prefix of it
@param[in]	len		length of buf, in bytes
@param[in]	page_size	compressed BLOB page size
@param[in]	space_id	space id of the BLOB pages
@param[in]	offset		offset on the first BLOB page
@return number of bytes written to buf */
static
ulint
btr_copy_zblob_prefix(
	byte*			buf,
	ulint			len,
	const page_size_t&	page_size,
	ulint			space_id,
	ulint			page_no,
	ulint			offset)
{
	ulint		page_type = FIL_PAGE_TYPE_ZBLOB;
	mem_heap_t*	heap;
	int		err;
	z_stream	d_stream;

	d_stream.next_out = buf;
	d_stream.avail_out = static_cast<uInt>(len);
	d_stream.next_in = Z_NULL;
	d_stream.avail_in = 0;

	/* Zlib inflate needs 32 kilobytes for the default
	window size, plus a few kilobytes for small objects. */
	heap = mem_heap_create(40000);
	page_zip_set_alloc(&d_stream, heap);

	ut_ad(page_size.is_compressed());
	ut_ad(space_id);

	err = inflateInit(&d_stream);
	ut_a(err == Z_OK);

	for (;;) {
		buf_page_t*	bpage;
		ulint		next_page_no;

		/* There is no latch on bpage directly.  Instead,
		bpage is protected by the B-tree page latch that
		is being held on the clustered index record, or,
		in row_merge_copy_blobs(), by an exclusive table lock. */
		bpage = buf_page_get_zip(page_id_t(space_id, page_no),
					 page_size);

		if (UNIV_UNLIKELY(!bpage)) {
			ib::error() << "Cannot load compressed BLOB "
				<< page_id_t(space_id, page_no);
			goto func_exit;
		}

		if (UNIV_UNLIKELY
		    (fil_page_get_type(bpage->zip.data) != page_type)) {

			ib::error() << "Unexpected type "
				<< fil_page_get_type(bpage->zip.data)
				<< " of compressed BLOB page "
				<< page_id_t(space_id, page_no);

			ut_ad(0);
			goto end_of_blob;
		}

		next_page_no = mach_read_from_4(bpage->zip.data + offset);

		if (UNIV_LIKELY(offset == FIL_PAGE_NEXT)) {
			/* When the BLOB begins at page header,
			the compressed data payload does not
			immediately follow the next page pointer. */
			offset = FIL_PAGE_DATA;
		} else {
			offset += 4;
		}

		d_stream.next_in = bpage->zip.data + offset;
		d_stream.avail_in = static_cast<uInt>(page_size.physical()
						      - offset);

		err = inflate(&d_stream, Z_NO_FLUSH);
		switch (err) {
		case Z_OK:
			if (!d_stream.avail_out) {
				goto end_of_blob;
			}
			break;
		case Z_STREAM_END:
			if (next_page_no == FIL_NULL) {
				goto end_of_blob;
			}
			/* fall through */
		default:
inflate_error:
			ib::error() << "inflate() of compressed BLOB page "
				<< page_id_t(space_id, page_no)
				<< " returned " << err
				<< " (" << d_stream.msg << ")";

		case Z_BUF_ERROR:
			goto end_of_blob;
		}

		if (next_page_no == FIL_NULL) {
			if (!d_stream.avail_in) {
				ib::error()
					<< "Unexpected end of compressed "
					<< "BLOB page "
					<< page_id_t(space_id, page_no);
			} else {
				err = inflate(&d_stream, Z_FINISH);
				switch (err) {
				case Z_STREAM_END:
				case Z_BUF_ERROR:
					break;
				default:
					goto inflate_error;
				}
			}

end_of_blob:
			buf_page_release_zip(bpage);
			goto func_exit;
		}

		buf_page_release_zip(bpage);

		/* On other BLOB pages except the first
		the BLOB header always is at the page header: */

		page_no = next_page_no;
		offset = FIL_PAGE_NEXT;
		page_type = FIL_PAGE_TYPE_ZBLOB2;
	}

func_exit:
	inflateEnd(&d_stream);
	mem_heap_free(heap);
	UNIV_MEM_ASSERT_RW(buf, d_stream.total_out);
	return(d_stream.total_out);
}

/** Copies the prefix of an externally stored field of a record.
The clustered index record that points to this BLOB must be protected
by a lock or a page latch.
@param[out]	buf		the externally stored part of the
field, or a prefix of it
@param[in]	len		length of buf, in bytes
@param[in]	page_size	BLOB page size
@param[in]	space_id	space id of the first BLOB page
@param[in]	page_no		page number of the first BLOB page
@param[in]	offset		offset on the first BLOB page
@return number of bytes written to buf */
static
ulint
btr_copy_externally_stored_field_prefix_low(
	byte*			buf,
	ulint			len,
	const page_size_t&	page_size,
	ulint			space_id,
	ulint			page_no,
	ulint			offset)
{
	if (len == 0) {
		return(0);
	}

	if (page_size.is_compressed()) {
		return(btr_copy_zblob_prefix(buf, len, page_size,
					     space_id, page_no, offset));
	} else {
		ut_ad(page_size.equals_to(univ_page_size));
		return(btr_copy_blob_prefix(buf, len, space_id,
					    page_no, offset));
	}
}

/** Copies the prefix of an externally stored field of a record.
The clustered index record must be protected by a lock or a page latch.
@param[out]	buf		the field, or a prefix of it
@param[in]	len		length of buf, in bytes
@param[in]	page_size	BLOB page size
@param[in]	data		'internally' stored part of the field
containing also the reference to the external part; must be protected by
a lock or a page latch
@param[in]	local_len	length of data, in bytes
@return the length of the copied field, or 0 if the column was being
or has been deleted */
ulint
btr_copy_externally_stored_field_prefix(
	byte*			buf,
	ulint			len,
	const page_size_t&	page_size,
	const byte*		data,
	ulint			local_len)
{
	ulint	space_id;
	ulint	page_no;
	ulint	offset;

	ut_a(local_len >= BTR_EXTERN_FIELD_REF_SIZE);

	local_len -= BTR_EXTERN_FIELD_REF_SIZE;

	if (UNIV_UNLIKELY(local_len >= len)) {
		memcpy(buf, data, len);
		return(len);
	}

	memcpy(buf, data, local_len);
	data += local_len;

	ut_a(memcmp(data, field_ref_zero, BTR_EXTERN_FIELD_REF_SIZE));

	if (!mach_read_from_4(data + BTR_EXTERN_LEN + 4)) {
		/* The externally stored part of the column has been
		(partially) deleted.  Signal the half-deleted BLOB
		to the caller. */

		return(0);
	}

	space_id = mach_read_from_4(data + BTR_EXTERN_SPACE_ID);

	page_no = mach_read_from_4(data + BTR_EXTERN_PAGE_NO);

	offset = mach_read_from_4(data + BTR_EXTERN_OFFSET);

	return(local_len
	       + btr_copy_externally_stored_field_prefix_low(buf + local_len,
							     len - local_len,
							     page_size,
							     space_id, page_no,
							     offset));
}

/** Copies an externally stored field of a record to mem heap.
The clustered index record must be protected by a lock or a page latch.
@param[out]	len		length of the whole field
@param[in]	data		'internally' stored part of the field
containing also the reference to the external part; must be protected by
a lock or a page latch
@param[in]	page_size	BLOB page size
@param[in]	local_len	length of data
@param[in,out]	heap		mem heap
@return the whole field copied to heap */
byte*
btr_copy_externally_stored_field(
	ulint*			len,
	const byte*		data,
	const page_size_t&	page_size,
	ulint			local_len,
	mem_heap_t*		heap)
{
	ulint	space_id;
	ulint	page_no;
	ulint	offset;
	ulint	extern_len;
	byte*	buf;

	ut_a(local_len >= BTR_EXTERN_FIELD_REF_SIZE);

	local_len -= BTR_EXTERN_FIELD_REF_SIZE;

	space_id = mach_read_from_4(data + local_len + BTR_EXTERN_SPACE_ID);

	page_no = mach_read_from_4(data + local_len + BTR_EXTERN_PAGE_NO);

	offset = mach_read_from_4(data + local_len + BTR_EXTERN_OFFSET);

	/* Currently a BLOB cannot be bigger than 4 GB; we
	leave the 4 upper bytes in the length field unused */

	extern_len = mach_read_from_4(data + local_len + BTR_EXTERN_LEN + 4);

	buf = (byte*) mem_heap_alloc(heap, local_len + extern_len);

	memcpy(buf, data, local_len);
	*len = local_len
		+ btr_copy_externally_stored_field_prefix_low(buf + local_len,
							      extern_len,
							      page_size,
							      space_id,
							      page_no, offset);

	return(buf);
}

/** Copies an externally stored field of a record to mem heap.
@param[in]	rec		record in a clustered index; must be
protected by a lock or a page latch
@param[in]	offset		array returned by rec_get_offsets()
@param[in]	page_size	BLOB page size
@param[in]	no		field number
@param[out]	len		length of the field
@param[in,out]	heap		mem heap
@return the field copied to heap, or NULL if the field is incomplete */
byte*
btr_rec_copy_externally_stored_field(
	const rec_t*		rec,
	const offset_t*		offsets,
	const page_size_t&	page_size,
	ulint			no,
	ulint*			len,
	mem_heap_t*		heap)
{
	ulint		local_len;
	const byte*	data;

	ut_a(rec_offs_nth_extern(offsets, no));

	/* An externally stored field can contain some initial
	data from the field, and in the last 20 bytes it has the
	space id, page number, and offset where the rest of the
	field data is stored, and the data length in addition to
	the data stored locally. We may need to store some data
	locally to get the local record length above the 128 byte
	limit so that field offsets are stored in two bytes, and
	the extern bit is available in those two bytes. */

	data = rec_get_nth_field(rec, offsets, no, &local_len);

	ut_a(local_len >= BTR_EXTERN_FIELD_REF_SIZE);

	if (UNIV_UNLIKELY
	    (!memcmp(data + local_len - BTR_EXTERN_FIELD_REF_SIZE,
		     field_ref_zero, BTR_EXTERN_FIELD_REF_SIZE))) {
		/* The externally stored field was not written yet.
		This record should only be seen by
		recv_recovery_rollback_active() or any
		TRX_ISO_READ_UNCOMMITTED transactions. */
		return(NULL);
	}

	return(btr_copy_externally_stored_field(len, data,
						page_size, local_len, heap));
}<|MERGE_RESOLUTION|>--- conflicted
+++ resolved
@@ -814,7 +814,7 @@
 		ulint margin = rec_size;
 
 		if (lock_intention == BTR_INTENTION_BOTH) {
-			ulint	level = btr_page_get_level(page, mtr);
+			ulint	level = btr_page_get_level(page);
 
 			/* This value is the worst expectation for the node_ptr
 			records to be deleted from this page. It is used to
@@ -7023,87 +7023,6 @@
 }
 
 /*******************************************************************//**
-<<<<<<< HEAD
-Flags the data tuple fields that are marked as extern storage in the
-update vector.  We use this function to remember which fields we must
-mark as extern storage in a record inserted for an update.
-@return number of flagged external columns */
-ulint
-btr_push_update_extern_fields(
-/*==========================*/
-	dtuple_t*	tuple,	/*!< in/out: data tuple */
-	const upd_t*	update,	/*!< in: update vector */
-	mem_heap_t*	heap)	/*!< in: memory heap */
-{
-	ulint			n_pushed	= 0;
-	ulint			n;
-	const upd_field_t*	uf;
-
-	uf = update->fields;
-	n = upd_get_n_fields(update);
-
-	for (; n--; uf++) {
-		if (dfield_is_ext(&uf->new_val)) {
-			dfield_t*	field
-				= dtuple_get_nth_field(tuple, uf->field_no);
-
-			if (!dfield_is_ext(field)) {
-				dfield_set_ext(field);
-				n_pushed++;
-			}
-
-			switch (uf->orig_len) {
-				byte*	data;
-				ulint	len;
-				byte*	buf;
-			case 0:
-				break;
-			case BTR_EXTERN_FIELD_REF_SIZE:
-				/* Restore the original locally stored
-				part of the column.  In the undo log,
-				InnoDB writes a longer prefix of externally
-				stored columns, so that column prefixes
-				in secondary indexes can be reconstructed. */
-				dfield_set_data(field,
-						(byte*) dfield_get_data(field)
-						+ dfield_get_len(field)
-						- BTR_EXTERN_FIELD_REF_SIZE,
-						BTR_EXTERN_FIELD_REF_SIZE);
-				dfield_set_ext(field);
-				break;
-			default:
-				/* Reconstruct the original locally
-				stored part of the column.  The data
-				will have to be copied. */
-				ut_a(uf->orig_len > BTR_EXTERN_FIELD_REF_SIZE);
-
-				data = (byte*) dfield_get_data(field);
-				len = dfield_get_len(field);
-
-				buf = (byte*) mem_heap_alloc(heap,
-							     uf->orig_len);
-				/* Copy the locally stored prefix. */
-				memcpy(buf, data,
-				       unsigned(uf->orig_len)
-				       - BTR_EXTERN_FIELD_REF_SIZE);
-				/* Copy the BLOB pointer. */
-				memcpy(buf + unsigned(uf->orig_len)
-				       - BTR_EXTERN_FIELD_REF_SIZE,
-				       data + len - BTR_EXTERN_FIELD_REF_SIZE,
-				       BTR_EXTERN_FIELD_REF_SIZE);
-
-				dfield_set_data(field, buf, uf->orig_len);
-				dfield_set_ext(field);
-			}
-		}
-	}
-
-	return(n_pushed);
-}
-
-/*******************************************************************//**
-=======
->>>>>>> d595a91b
 Returns the length of a BLOB part stored on the header page.
 @return part length */
 static
