--- conflicted
+++ resolved
@@ -570,17 +570,9 @@
 bool
 btr_search_update_block_hash_info(btr_search_t* info, buf_block_t* block)
 {
-<<<<<<< HEAD
-	ut_ad(!btr_search_own_any(RW_LOCK_S));
-	ut_ad(!btr_search_own_any(RW_LOCK_X));
-	ut_ad(rw_lock_own(&block->lock, RW_LOCK_S)
-	      || rw_lock_own(&block->lock, RW_LOCK_X));
-=======
-	ut_ad(!rw_lock_own_flagged(btr_get_search_latch(cursor->index),
-				   RW_LOCK_FLAG_X | RW_LOCK_FLAG_S));
+	ut_ad(!btr_search_own_any());
 	ut_ad(rw_lock_own_flagged(&block->lock,
 				  RW_LOCK_FLAG_X | RW_LOCK_FLAG_S));
->>>>>>> 9d1f3bf2
 
 	info->last_hash_succ = FALSE;
 
@@ -703,64 +695,6 @@
 	}
 }
 
-<<<<<<< HEAD
-=======
-/** Updates the search info.
-@param[in,out]	info	search info
-@param[in]	cursor	cursor which was just positioned */
-void
-btr_search_info_update_slow(
-	btr_search_t*	info,
-	btr_cur_t*	cursor)
-{
-	buf_block_t*	block;
-	ibool		build_index;
-
-	ut_ad(!rw_lock_own_flagged(btr_get_search_latch(cursor->index),
-				   RW_LOCK_FLAG_X | RW_LOCK_FLAG_S));
-
-	block = btr_cur_get_block(cursor);
-
-	/* NOTE that the following two function calls do NOT protect
-	info or block->n_fields etc. with any semaphore, to save CPU time!
-	We cannot assume the fields are consistent when we return from
-	those functions! */
-
-	btr_search_info_update_hash(info, cursor);
-
-	build_index = btr_search_update_block_hash_info(info, block, cursor);
-
-	if (build_index || (cursor->flag == BTR_CUR_HASH_FAIL)) {
-
-		btr_search_check_free_space_in_heap(cursor->index);
-	}
-
-	if (cursor->flag == BTR_CUR_HASH_FAIL) {
-		/* Update the hash node reference, if appropriate */
-
-#ifdef UNIV_SEARCH_PERF_STAT
-		btr_search_n_hash_fail++;
-#endif /* UNIV_SEARCH_PERF_STAT */
-
-		btr_search_x_lock(cursor->index);
-
-		btr_search_update_hash_ref(info, block, cursor);
-
-		btr_search_x_unlock(cursor->index);
-	}
-
-	if (build_index) {
-		/* Note that since we did not protect block->n_fields etc.
-		with any semaphore, the values can be inconsistent. We have
-		to check inside the function call that they make sense. */
-		btr_search_build_page_hash_index(cursor->index, block,
-						 block->n_fields,
-						 block->n_bytes,
-						 block->left_side);
-	}
-}
-
->>>>>>> 9d1f3bf2
 /** Checks if a guessed position for a tree cursor is right. Note that if
 mode is PAGE_CUR_LE, which is used in inserts, and the function returns
 TRUE, then cursor->up_match and cursor->low_match both have sensible values.
@@ -952,8 +886,8 @@
 	btr_cur_t	cursor2;
 	btr_pcur_t	pcur;
 #endif
-	ut_ad(!ahi_latch || rw_lock_own(ahi_latch, RW_LOCK_S)
-	      || rw_lock_own(ahi_latch, RW_LOCK_X));
+	ut_ad(!ahi_latch || rw_lock_own_flagged(
+		      ahi_latch, RW_LOCK_FLAG_X | RW_LOCK_FLAG_S));
 
 	if (!btr_search_enabled) {
 		return(FALSE);
@@ -1428,14 +1362,8 @@
 	ut_a(!dict_index_is_ibuf(index));
 	ut_ad(page_is_leaf(block->frame));
 
-<<<<<<< HEAD
-	ut_ad(rw_lock_own(&(block->lock), RW_LOCK_S)
-	      || rw_lock_own(&(block->lock), RW_LOCK_X));
-=======
-	ut_ad(!rw_lock_own(btr_get_search_latch(index), RW_LOCK_X));
 	ut_ad(rw_lock_own_flagged(&block->lock,
 				  RW_LOCK_FLAG_X | RW_LOCK_FLAG_S));
->>>>>>> 9d1f3bf2
 
 	rw_lock_s_lock(ahi_latch);
 
@@ -1602,8 +1530,8 @@
 {
 	rw_lock_t*	ahi_latch = btr_get_search_latch(cursor->index);
 
-	ut_ad(!rw_lock_own(ahi_latch, RW_LOCK_S));
-	ut_ad(!rw_lock_own(ahi_latch, RW_LOCK_X));
+	ut_ad(!rw_lock_own_flagged(ahi_latch,
+				   RW_LOCK_FLAG_X | RW_LOCK_FLAG_S));
 
 	buf_block_t*	block = btr_cur_get_block(cursor);
 
