/*****************************************************************************

Copyright (c) 1996, 2012, Oracle and/or its affiliates. All Rights Reserved.

This program is free software; you can redistribute it and/or modify it under
the terms of the GNU General Public License as published by the Free Software
Foundation; version 2 of the License.

This program is distributed in the hope that it will be useful, but WITHOUT
ANY WARRANTY; without even the implied warranty of MERCHANTABILITY or FITNESS
FOR A PARTICULAR PURPOSE. See the GNU General Public License for more details.

You should have received a copy of the GNU General Public License along with
this program; if not, write to the Free Software Foundation, Inc.,
51 Franklin Street, Suite 500, Boston, MA 02110-1335 USA

*****************************************************************************/

/**************************************************//**
@file row/row0ins.cc
Insert into a table

Created 4/20/1996 Heikki Tuuri
*******************************************************/

#include "row0ins.h"

#ifdef UNIV_NONINL
#include "row0ins.ic"
#endif

#include "ha_prototypes.h"
#include "dict0dict.h"
#include "dict0boot.h"
#include "trx0rec.h"
#include "trx0undo.h"
#include "btr0btr.h"
#include "btr0cur.h"
#include "mach0data.h"
#include "que0que.h"
#include "row0upd.h"
#include "row0sel.h"
#include "row0row.h"
#include "row0log.h"
#include "rem0cmp.h"
#include "lock0lock.h"
#include "log0log.h"
#include "eval0eval.h"
#include "data0data.h"
#include "usr0sess.h"
#include "buf0lru.h"
#include "fts0fts.h"
#include "fts0types.h"
#include "m_string.h"

/*************************************************************************
IMPORTANT NOTE: Any operation that generates redo MUST check that there
is enough space in the redo log before for that operation. This is
done by calling log_free_check(). The reason for checking the
availability of the redo log space before the start of the operation is
that we MUST not hold any synchonization objects when performing the
check.
If you make a change in this module make sure that no codepath is
introduced where a call to log_free_check() is bypassed. */

/*********************************************************************//**
Creates an insert node struct.
@return	own: insert node struct */
UNIV_INTERN
ins_node_t*
ins_node_create(
/*============*/
	ulint		ins_type,	/*!< in: INS_VALUES, ... */
	dict_table_t*	table,		/*!< in: table where to insert */
	mem_heap_t*	heap)		/*!< in: mem heap where created */
{
	ins_node_t*	node;

	node = static_cast<ins_node_t*>(
		mem_heap_alloc(heap, sizeof(ins_node_t)));

	node->common.type = QUE_NODE_INSERT;

	node->ins_type = ins_type;

	node->state = INS_NODE_SET_IX_LOCK;
	node->table = table;
	node->index = NULL;
	node->entry = NULL;

	node->select = NULL;

	node->trx_id = 0;

	node->entry_sys_heap = mem_heap_create(128);

	node->magic_n = INS_NODE_MAGIC_N;

	return(node);
}

/***********************************************************//**
Creates an entry template for each index of a table. */
static
void
ins_node_create_entry_list(
/*=======================*/
	ins_node_t*	node)	/*!< in: row insert node */
{
	dict_index_t*	index;
	dtuple_t*	entry;

	ut_ad(node->entry_sys_heap);

	UT_LIST_INIT(node->entry_list);

	/* We will include all indexes (include those corrupted
	secondary indexes) in the entry list. Filteration of
	these corrupted index will be done in row_ins() */

	for (index = dict_table_get_first_index(node->table);
	     index != 0;
	     index = dict_table_get_next_index(index)) {

		entry = row_build_index_entry(
			node->row, NULL, index, node->entry_sys_heap);

		UT_LIST_ADD_LAST(tuple_list, node->entry_list, entry);
	}
}

/*****************************************************************//**
Adds system field buffers to a row. */
static
void
row_ins_alloc_sys_fields(
/*=====================*/
	ins_node_t*	node)	/*!< in: insert node */
{
	dtuple_t*		row;
	dict_table_t*		table;
	mem_heap_t*		heap;
	const dict_col_t*	col;
	dfield_t*		dfield;
	byte*			ptr;

	row = node->row;
	table = node->table;
	heap = node->entry_sys_heap;

	ut_ad(row && table && heap);
	ut_ad(dtuple_get_n_fields(row) == dict_table_get_n_cols(table));

	/* 1. Allocate buffer for row id */

	col = dict_table_get_sys_col(table, DATA_ROW_ID);

	dfield = dtuple_get_nth_field(row, dict_col_get_no(col));

	ptr = static_cast<byte*>(mem_heap_zalloc(heap, DATA_ROW_ID_LEN));

	dfield_set_data(dfield, ptr, DATA_ROW_ID_LEN);

	node->row_id_buf = ptr;

	/* 3. Allocate buffer for trx id */

	col = dict_table_get_sys_col(table, DATA_TRX_ID);

	dfield = dtuple_get_nth_field(row, dict_col_get_no(col));
	ptr = static_cast<byte*>(mem_heap_zalloc(heap, DATA_TRX_ID_LEN));

	dfield_set_data(dfield, ptr, DATA_TRX_ID_LEN);

	node->trx_id_buf = ptr;

	/* 4. Allocate buffer for roll ptr */

	col = dict_table_get_sys_col(table, DATA_ROLL_PTR);

	dfield = dtuple_get_nth_field(row, dict_col_get_no(col));
	ptr = static_cast<byte*>(mem_heap_zalloc(heap, DATA_ROLL_PTR_LEN));

	dfield_set_data(dfield, ptr, DATA_ROLL_PTR_LEN);
}

/*********************************************************************//**
Sets a new row to insert for an INS_DIRECT node. This function is only used
if we have constructed the row separately, which is a rare case; this
function is quite slow. */
UNIV_INTERN
void
ins_node_set_new_row(
/*=================*/
	ins_node_t*	node,	/*!< in: insert node */
	dtuple_t*	row)	/*!< in: new row (or first row) for the node */
{
	node->state = INS_NODE_SET_IX_LOCK;
	node->index = NULL;
	node->entry = NULL;

	node->row = row;

	mem_heap_empty(node->entry_sys_heap);

	/* Create templates for index entries */

	ins_node_create_entry_list(node);

	/* Allocate from entry_sys_heap buffers for sys fields */

	row_ins_alloc_sys_fields(node);

	/* As we allocated a new trx id buf, the trx id should be written
	there again: */

	node->trx_id = 0;
}

/*******************************************************************//**
Does an insert operation by updating a delete-marked existing record
in the index. This situation can occur if the delete-marked record is
kept in the index for consistent reads.
@return	DB_SUCCESS or error code */
static __attribute__((nonnull, warn_unused_result))
dberr_t
row_ins_sec_index_entry_by_modify(
/*==============================*/
	ulint		flags,	/*!< in: undo logging and locking flags */
	ulint		mode,	/*!< in: BTR_MODIFY_LEAF or BTR_MODIFY_TREE,
				depending on whether mtr holds just a leaf
				latch or also a tree latch */
	btr_cur_t*	cursor,	/*!< in: B-tree cursor */
	ulint**		offsets,/*!< in/out: offsets on cursor->page_cur.rec */
	mem_heap_t*	offsets_heap,
				/*!< in/out: memory heap that can be emptied */
	mem_heap_t*	heap,	/*!< in/out: memory heap */
	const dtuple_t*	entry,	/*!< in: index entry to insert */
	que_thr_t*	thr,	/*!< in: query thread */
	mtr_t*		mtr)	/*!< in: mtr; must be committed before
				latching any further pages */
{
	big_rec_t*	dummy_big_rec;
	upd_t*		update;
	rec_t*		rec;
	dberr_t		err;

	rec = btr_cur_get_rec(cursor);

	ut_ad(!dict_index_is_clust(cursor->index));
	ut_ad(rec_offs_validate(rec, cursor->index, *offsets));
	ut_ad(!entry->info_bits);

	/* We know that in the alphabetical ordering, entry and rec are
	identified. But in their binary form there may be differences if
	there are char fields in them. Therefore we have to calculate the
	difference. */

	update = row_upd_build_sec_rec_difference_binary(
		rec, cursor->index, *offsets, entry, heap);

	if (!rec_get_deleted_flag(rec, rec_offs_comp(*offsets))) {
		/* We should never insert in place of a record that
		has not been delete-marked. The only exception is when
		online CREATE INDEX copied the changes that we already
		made to the clustered index, and completed the
		secondary index creation before we got here. In this
		case, the change would already be there. The CREATE
		INDEX should be waiting for a MySQL meta-data lock
		upgrade at least until this INSERT or UPDATE
		returns. After that point, the TEMP_INDEX_PREFIX
		would be dropped from the index name in
		commit_inplace_alter_table(). */
		ut_a(update->n_fields == 0);
		ut_a(*cursor->index->name == TEMP_INDEX_PREFIX);
		ut_ad(!dict_index_is_online_ddl(cursor->index));
		return(DB_SUCCESS);
	}

	if (mode == BTR_MODIFY_LEAF) {
		/* Try an optimistic updating of the record, keeping changes
		within the page */

		/* TODO: pass only *offsets */
		err = btr_cur_optimistic_update(
			flags | BTR_KEEP_SYS_FLAG, cursor,
			offsets, &offsets_heap, update, 0, thr,
			thr_get_trx(thr)->id, mtr);
		switch (err) {
		case DB_OVERFLOW:
		case DB_UNDERFLOW:
		case DB_ZIP_OVERFLOW:
			err = DB_FAIL;
		default:
			break;
		}
	} else {
		ut_a(mode == BTR_MODIFY_TREE);
		if (buf_LRU_buf_pool_running_out()) {

			return(DB_LOCK_TABLE_FULL);
		}

		err = btr_cur_pessimistic_update(
			flags | BTR_KEEP_SYS_FLAG, cursor,
			offsets, &offsets_heap,
			heap, &dummy_big_rec, update, 0,
			thr, thr_get_trx(thr)->id, mtr);
		ut_ad(!dummy_big_rec);
	}

	return(err);
}

/*******************************************************************//**
Does an insert operation by delete unmarking and updating a delete marked
existing record in the index. This situation can occur if the delete marked
record is kept in the index for consistent reads.
@return	DB_SUCCESS, DB_FAIL, or error code */
static __attribute__((nonnull, warn_unused_result))
dberr_t
row_ins_clust_index_entry_by_modify(
/*================================*/
	ulint		flags,	/*!< in: undo logging and locking flags */
	ulint		mode,	/*!< in: BTR_MODIFY_LEAF or BTR_MODIFY_TREE,
				depending on whether mtr holds just a leaf
				latch or also a tree latch */
	btr_cur_t*	cursor,	/*!< in: B-tree cursor */
	ulint**		offsets,/*!< out: offsets on cursor->page_cur.rec */
	mem_heap_t**	offsets_heap,
				/*!< in/out: pointer to memory heap that can
				be emptied, or NULL */
	mem_heap_t*	heap,	/*!< in/out: memory heap */
	big_rec_t**	big_rec,/*!< out: possible big rec vector of fields
				which have to be stored externally by the
				caller */
	const dtuple_t*	entry,	/*!< in: index entry to insert */
	que_thr_t*	thr,	/*!< in: query thread */
	mtr_t*		mtr)	/*!< in: mtr; must be committed before
				latching any further pages */
{
	const rec_t*	rec;
	const upd_t*	update;
	dberr_t		err;

	ut_ad(dict_index_is_clust(cursor->index));

	*big_rec = NULL;

	rec = btr_cur_get_rec(cursor);

	ut_ad(rec_get_deleted_flag(rec,
				   dict_table_is_comp(cursor->index->table)));

	/* Build an update vector containing all the fields to be modified;
	NOTE that this vector may NOT contain system columns trx_id or
	roll_ptr */

	update = row_upd_build_difference_binary(
		cursor->index, entry, rec, NULL, true,
		thr_get_trx(thr), heap);
	if (mode != BTR_MODIFY_TREE) {
		ut_ad((mode & ~BTR_ALREADY_S_LATCHED) == BTR_MODIFY_LEAF);

		/* Try optimistic updating of the record, keeping changes
		within the page */

		err = btr_cur_optimistic_update(
			flags, cursor, offsets, offsets_heap, update, 0, thr,
			thr_get_trx(thr)->id, mtr);
		switch (err) {
		case DB_OVERFLOW:
		case DB_UNDERFLOW:
		case DB_ZIP_OVERFLOW:
			err = DB_FAIL;
		default:
			break;
		}
	} else {
		if (buf_LRU_buf_pool_running_out()) {

			return(DB_LOCK_TABLE_FULL);

		}
		err = btr_cur_pessimistic_update(
			flags | BTR_KEEP_POS_FLAG,
			cursor, offsets, offsets_heap, heap,
			big_rec, update, 0, thr, thr_get_trx(thr)->id, mtr);
	}

	return(err);
}

/*********************************************************************//**
Returns TRUE if in a cascaded update/delete an ancestor node of node
updates (not DELETE, but UPDATE) table.
@return	TRUE if an ancestor updates table */
static
ibool
row_ins_cascade_ancestor_updates_table(
/*===================================*/
	que_node_t*	node,	/*!< in: node in a query graph */
	dict_table_t*	table)	/*!< in: table */
{
	que_node_t*	parent;

	for (parent = que_node_get_parent(node);
	     que_node_get_type(parent) == QUE_NODE_UPDATE;
	     parent = que_node_get_parent(parent)) {

		upd_node_t*	upd_node;

		upd_node = static_cast<upd_node_t*>(parent);

		if (upd_node->table == table && upd_node->is_delete == FALSE) {

			return(TRUE);
		}
	}

	return(FALSE);
}

/*********************************************************************//**
Returns the number of ancestor UPDATE or DELETE nodes of a
cascaded update/delete node.
@return	number of ancestors */
static __attribute__((nonnull, warn_unused_result))
ulint
row_ins_cascade_n_ancestors(
/*========================*/
	que_node_t*	node)	/*!< in: node in a query graph */
{
	que_node_t*	parent;
	ulint		n_ancestors = 0;

	for (parent = que_node_get_parent(node);
	     que_node_get_type(parent) == QUE_NODE_UPDATE;
	     parent = que_node_get_parent(parent)) {

		n_ancestors++;
	}

	return(n_ancestors);
}

/******************************************************************//**
Calculates the update vector node->cascade->update for a child table in
a cascaded update.
@return number of fields in the calculated update vector; the value
can also be 0 if no foreign key fields changed; the returned value is
ULINT_UNDEFINED if the column type in the child table is too short to
fit the new value in the parent table: that means the update fails */
static __attribute__((nonnull, warn_unused_result))
ulint
row_ins_cascade_calc_update_vec(
/*============================*/
	upd_node_t*	node,		/*!< in: update node of the parent
					table */
	dict_foreign_t*	foreign,	/*!< in: foreign key constraint whose
					type is != 0 */
	mem_heap_t*	heap,		/*!< in: memory heap to use as
					temporary storage */
	trx_t*		trx,		/*!< in: update transaction */
	ibool*		fts_col_affected)/*!< out: is FTS column affected */
{
	upd_node_t*	cascade		= node->cascade_node;
	dict_table_t*	table		= foreign->foreign_table;
	dict_index_t*	index		= foreign->foreign_index;
	upd_t*		update;
	dict_table_t*	parent_table;
	dict_index_t*	parent_index;
	upd_t*		parent_update;
	ulint		n_fields_updated;
	ulint		parent_field_no;
	ulint		i;
	ulint		j;
	ibool		doc_id_updated = FALSE;
	ulint		doc_id_pos = 0;
	doc_id_t	new_doc_id = FTS_NULL_DOC_ID;

	ut_a(node);
	ut_a(foreign);
	ut_a(cascade);
	ut_a(table);
	ut_a(index);

	/* Calculate the appropriate update vector which will set the fields
	in the child index record to the same value (possibly padded with
	spaces if the column is a fixed length CHAR or FIXBINARY column) as
	the referenced index record will get in the update. */

	parent_table = node->table;
	ut_a(parent_table == foreign->referenced_table);
	parent_index = foreign->referenced_index;
	parent_update = node->update;

	update = cascade->update;

	update->info_bits = 0;
	update->n_fields = foreign->n_fields;

	n_fields_updated = 0;

	*fts_col_affected = FALSE;

	if (table->fts) {
		doc_id_pos = dict_table_get_nth_col_pos(
			table, table->fts->doc_col);
	}

	for (i = 0; i < foreign->n_fields; i++) {

		parent_field_no = dict_table_get_nth_col_pos(
			parent_table,
			dict_index_get_nth_col_no(parent_index, i));

		for (j = 0; j < parent_update->n_fields; j++) {
			const upd_field_t*	parent_ufield
				= &parent_update->fields[j];

			if (parent_ufield->field_no == parent_field_no) {

				ulint			min_size;
				const dict_col_t*	col;
				ulint			ufield_len;
				upd_field_t*		ufield;

				col = dict_index_get_nth_col(index, i);

				/* A field in the parent index record is
				updated. Let us make the update vector
				field for the child table. */

				ufield = update->fields + n_fields_updated;

				ufield->field_no
					= dict_table_get_nth_col_pos(
					table, dict_col_get_no(col));

				ufield->orig_len = 0;
				ufield->exp = NULL;

				ufield->new_val = parent_ufield->new_val;
				ufield_len = dfield_get_len(&ufield->new_val);

				/* Clear the "external storage" flag */
				dfield_set_len(&ufield->new_val, ufield_len);

				/* Do not allow a NOT NULL column to be
				updated as NULL */

				if (dfield_is_null(&ufield->new_val)
				    && (col->prtype & DATA_NOT_NULL)) {

					return(ULINT_UNDEFINED);
				}

				/* If the new value would not fit in the
				column, do not allow the update */

				if (!dfield_is_null(&ufield->new_val)
				    && dtype_get_at_most_n_mbchars(
					col->prtype, col->mbminmaxlen,
					col->len,
					ufield_len,
					static_cast<char*>(
						dfield_get_data(
							&ufield->new_val)))
				    < ufield_len) {

					return(ULINT_UNDEFINED);
				}

				/* If the parent column type has a different
				length than the child column type, we may
				need to pad with spaces the new value of the
				child column */

				min_size = dict_col_get_min_size(col);

				/* Because UNIV_SQL_NULL (the marker
				of SQL NULL values) exceeds all possible
				values of min_size, the test below will
				not hold for SQL NULL columns. */

				if (min_size > ufield_len) {

					byte*	pad;
					ulint	pad_len;
					byte*	padded_data;
					ulint	mbminlen;

					padded_data = static_cast<byte*>(
						mem_heap_alloc(
							heap, min_size));

					pad = padded_data + ufield_len;
					pad_len = min_size - ufield_len;

					memcpy(padded_data,
					       dfield_get_data(&ufield
							       ->new_val),
					       ufield_len);

					mbminlen = dict_col_get_mbminlen(col);

					ut_ad(!(ufield_len % mbminlen));
					ut_ad(!(min_size % mbminlen));

					if (mbminlen == 1
					    && dtype_get_charset_coll(
						    col->prtype)
					    == DATA_MYSQL_BINARY_CHARSET_COLL) {
						/* Do not pad BINARY columns */
						return(ULINT_UNDEFINED);
					}

					row_mysql_pad_col(mbminlen,
							  pad, pad_len);
					dfield_set_data(&ufield->new_val,
							padded_data, min_size);
				}

				/* Check whether the current column has
				FTS index on it */
				if (table->fts
				    && dict_table_is_fts_column(
					table->fts->indexes,
					dict_col_get_no(col))
					!= ULINT_UNDEFINED) {
					*fts_col_affected = TRUE;
				}

				/* If Doc ID is updated, check whether the
				Doc ID is valid */
				if (table->fts
				    && ufield->field_no == doc_id_pos) {
					doc_id_t	n_doc_id;

					n_doc_id =
						table->fts->cache->next_doc_id;

					new_doc_id = fts_read_doc_id(
						static_cast<const byte*>(
							dfield_get_data(
							&ufield->new_val)));

					if (new_doc_id <= 0) {
						fprintf(stderr,
							"InnoDB: FTS Doc ID "
							"must be larger than "
							"0 \n");
						return(ULINT_UNDEFINED);
					}

					if (new_doc_id < n_doc_id) {
						fprintf(stderr,
						       "InnoDB: FTS Doc ID "
						       "must be larger than "
						       IB_ID_FMT" for table",
						       n_doc_id -1);

						ut_print_name(stderr, trx,
							      TRUE,
							      table->name);

						putc('\n', stderr);
						return(ULINT_UNDEFINED);
					}

					*fts_col_affected = TRUE;
					doc_id_updated = TRUE;
				}

				n_fields_updated++;
			}
		}
	}

	/* Generate a new Doc ID if FTS index columns get updated */
	if (table->fts && *fts_col_affected) {
		if (DICT_TF2_FLAG_IS_SET(table, DICT_TF2_FTS_HAS_DOC_ID)) {
			doc_id_t	doc_id;
                        upd_field_t*	ufield;

			ut_ad(!doc_id_updated);
			ufield = update->fields + n_fields_updated;
			fts_get_next_doc_id(table, &trx->fts_next_doc_id);
			doc_id = fts_update_doc_id(table, ufield,
						   &trx->fts_next_doc_id);
			n_fields_updated++;
			fts_trx_add_op(trx, table, doc_id, FTS_INSERT, NULL);
		} else  {
			if (doc_id_updated) {
				ut_ad(new_doc_id);
				fts_trx_add_op(trx, table, new_doc_id,
					       FTS_INSERT, NULL);
			} else {
				fprintf(stderr, "InnoDB: FTS Doc ID must be "
					"updated along with FTS indexed "
					"column for table ");
				ut_print_name(stderr, trx, TRUE, table->name);
				putc('\n', stderr);
				return(ULINT_UNDEFINED);
			}
		}
	}

	update->n_fields = n_fields_updated;

	return(n_fields_updated);
}

/*********************************************************************//**
Set detailed error message associated with foreign key errors for
the given transaction. */
static
void
row_ins_set_detailed(
/*=================*/
	trx_t*		trx,		/*!< in: transaction */
	dict_foreign_t*	foreign)	/*!< in: foreign key constraint */
{
	ut_ad(!srv_read_only_mode);

	mutex_enter(&srv_misc_tmpfile_mutex);
	rewind(srv_misc_tmpfile);

	if (os_file_set_eof(srv_misc_tmpfile)) {
		ut_print_name(srv_misc_tmpfile, trx, TRUE,
			      foreign->foreign_table_name);
		dict_print_info_on_foreign_key_in_create_format(
			srv_misc_tmpfile, trx, foreign, FALSE);
		trx_set_detailed_error_from_file(trx, srv_misc_tmpfile);
	} else {
		trx_set_detailed_error(trx, "temp file operation failed");
	}

	mutex_exit(&srv_misc_tmpfile_mutex);
}

/*********************************************************************//**
Acquires dict_foreign_err_mutex, rewinds dict_foreign_err_file
and displays information about the given transaction.
The caller must release dict_foreign_err_mutex. */
static
void
row_ins_foreign_trx_print(
/*======================*/
	trx_t*	trx)	/*!< in: transaction */
{
	ulint	n_rec_locks;
	ulint	n_trx_locks;
	ulint	heap_size;

	if (srv_read_only_mode) {
		return;
	}

	lock_mutex_enter();
	n_rec_locks = lock_number_of_rows_locked(&trx->lock);
	n_trx_locks = UT_LIST_GET_LEN(trx->lock.trx_locks);
	heap_size = mem_heap_get_size(trx->lock.lock_heap);
	lock_mutex_exit();

	mutex_enter(&trx_sys->mutex);

	mutex_enter(&dict_foreign_err_mutex);
	rewind(dict_foreign_err_file);
	ut_print_timestamp(dict_foreign_err_file);
	fputs(" Transaction:\n", dict_foreign_err_file);

	trx_print_low(dict_foreign_err_file, trx, 600,
		      n_rec_locks, n_trx_locks, heap_size);

	mutex_exit(&trx_sys->mutex);

	ut_ad(mutex_own(&dict_foreign_err_mutex));
}

/*********************************************************************//**
Reports a foreign key error associated with an update or a delete of a
parent table index entry. */
static
void
row_ins_foreign_report_err(
/*=======================*/
	const char*	errstr,		/*!< in: error string from the viewpoint
					of the parent table */
	que_thr_t*	thr,		/*!< in: query thread whose run_node
					is an update node */
	dict_foreign_t*	foreign,	/*!< in: foreign key constraint */
	const rec_t*	rec,		/*!< in: a matching index record in the
					child table */
	const dtuple_t*	entry)		/*!< in: index entry in the parent
					table */
{
	if (srv_read_only_mode) {
		return;
	}

	FILE*	ef	= dict_foreign_err_file;
	trx_t*	trx	= thr_get_trx(thr);

	row_ins_set_detailed(trx, foreign);

	row_ins_foreign_trx_print(trx);

	fputs("Foreign key constraint fails for table ", ef);
	ut_print_name(ef, trx, TRUE, foreign->foreign_table_name);
	fputs(":\n", ef);
	dict_print_info_on_foreign_key_in_create_format(ef, trx, foreign,
							TRUE);
	putc('\n', ef);
	fputs(errstr, ef);
	fputs(" in parent table, in index ", ef);
	ut_print_name(ef, trx, FALSE, foreign->referenced_index->name);
	if (entry) {
		fputs(" tuple:\n", ef);
		dtuple_print(ef, entry);
	}
	fputs("\nBut in child table ", ef);
	ut_print_name(ef, trx, TRUE, foreign->foreign_table_name);
	fputs(", in index ", ef);
	ut_print_name(ef, trx, FALSE, foreign->foreign_index->name);
	if (rec) {
		fputs(", there is a record:\n", ef);
		rec_print(ef, rec, foreign->foreign_index);
	} else {
		fputs(", the record is not available\n", ef);
	}
	putc('\n', ef);

	mutex_exit(&dict_foreign_err_mutex);
}

/*********************************************************************//**
Reports a foreign key error to dict_foreign_err_file when we are trying
to add an index entry to a child table. Note that the adding may be the result
of an update, too. */
static
void
row_ins_foreign_report_add_err(
/*===========================*/
	trx_t*		trx,		/*!< in: transaction */
	dict_foreign_t*	foreign,	/*!< in: foreign key constraint */
	const rec_t*	rec,		/*!< in: a record in the parent table:
					it does not match entry because we
					have an error! */
	const dtuple_t*	entry)		/*!< in: index entry to insert in the
					child table */
{
	if (srv_read_only_mode) {
		return;
	}

	FILE*	ef	= dict_foreign_err_file;

	row_ins_set_detailed(trx, foreign);

	row_ins_foreign_trx_print(trx);

	fputs("Foreign key constraint fails for table ", ef);
	ut_print_name(ef, trx, TRUE, foreign->foreign_table_name);
	fputs(":\n", ef);
	dict_print_info_on_foreign_key_in_create_format(ef, trx, foreign,
							TRUE);
	fputs("\nTrying to add in child table, in index ", ef);
	ut_print_name(ef, trx, FALSE, foreign->foreign_index->name);
	if (entry) {
		fputs(" tuple:\n", ef);
		/* TODO: DB_TRX_ID and DB_ROLL_PTR may be uninitialized.
		It would be better to only display the user columns. */
		dtuple_print(ef, entry);
	}
	fputs("\nBut in parent table ", ef);
	ut_print_name(ef, trx, TRUE, foreign->referenced_table_name);
	fputs(", in index ", ef);
	ut_print_name(ef, trx, FALSE, foreign->referenced_index->name);
	fputs(",\nthe closest match we can find is record:\n", ef);
	if (rec && page_rec_is_supremum(rec)) {
		/* If the cursor ended on a supremum record, it is better
		to report the previous record in the error message, so that
		the user gets a more descriptive error message. */
		rec = page_rec_get_prev_const(rec);
	}

	if (rec) {
		rec_print(ef, rec, foreign->referenced_index);
	}
	putc('\n', ef);

	mutex_exit(&dict_foreign_err_mutex);
}

/*********************************************************************//**
Invalidate the query cache for the given table. */
static
void
row_ins_invalidate_query_cache(
/*===========================*/
	que_thr_t*	thr,		/*!< in: query thread whose run_node
					is an update node */
	const char*	name)		/*!< in: table name prefixed with
					database name and a '/' character */
{
	char*	buf;
	char*	ptr;
	ulint	len = strlen(name) + 1;

	buf = mem_strdupl(name, len);

	ptr = strchr(buf, '/');
	ut_a(ptr);
	*ptr = '\0';

	innobase_invalidate_query_cache(thr_get_trx(thr), buf, len);
	mem_free(buf);
}
#ifdef WITH_WSREP
ulint wsrep_append_foreign_key(trx_t *trx,  
			       dict_foreign_t*	foreign,
			       const rec_t*	clust_rec,
			       dict_index_t*	clust_index,
			       ibool		referenced,
			       ibool            shared);
#endif /* WITH_WSREP */

/*********************************************************************//**
Perform referential actions or checks when a parent row is deleted or updated
and the constraint had an ON DELETE or ON UPDATE condition which was not
RESTRICT.
@return	DB_SUCCESS, DB_LOCK_WAIT, or error code */
static __attribute__((nonnull, warn_unused_result))
dberr_t
row_ins_foreign_check_on_constraint(
/*================================*/
	que_thr_t*	thr,		/*!< in: query thread whose run_node
					is an update node */
	dict_foreign_t*	foreign,	/*!< in: foreign key constraint whose
					type is != 0 */
	btr_pcur_t*	pcur,		/*!< in: cursor placed on a matching
					index record in the child table */
	dtuple_t*	entry,		/*!< in: index entry in the parent
					table */
	mtr_t*		mtr)		/*!< in: mtr holding the latch of pcur
					page */
{
	upd_node_t*	node;
	upd_node_t*	cascade;
	dict_table_t*	table		= foreign->foreign_table;
	dict_index_t*	index;
	dict_index_t*	clust_index;
	dtuple_t*	ref;
	mem_heap_t*	upd_vec_heap	= NULL;
	const rec_t*	rec;
	const rec_t*	clust_rec;
	const buf_block_t* clust_block;
	upd_t*		update;
	ulint		n_to_update;
	dberr_t		err;
	ulint		i;
	trx_t*		trx;
	mem_heap_t*	tmp_heap	= NULL;
	doc_id_t	doc_id = FTS_NULL_DOC_ID;
	ibool		fts_col_affacted = FALSE;

	ut_a(thr);
	ut_a(foreign);
	ut_a(pcur);
	ut_a(mtr);

	trx = thr_get_trx(thr);

	/* Since we are going to delete or update a row, we have to invalidate
	the MySQL query cache for table. A deadlock of threads is not possible
	here because the caller of this function does not hold any latches with
	the sync0sync.h rank above the lock_sys_t::mutex. The query cache mutex
       	has a rank just above the lock_sys_t::mutex. */

	row_ins_invalidate_query_cache(thr, table->name);

	node = static_cast<upd_node_t*>(thr->run_node);

	if (node->is_delete && 0 == (foreign->type
				     & (DICT_FOREIGN_ON_DELETE_CASCADE
					| DICT_FOREIGN_ON_DELETE_SET_NULL))) {

		row_ins_foreign_report_err("Trying to delete",
					   thr, foreign,
					   btr_pcur_get_rec(pcur), entry);

		return(DB_ROW_IS_REFERENCED);
	}

	if (!node->is_delete && 0 == (foreign->type
				      & (DICT_FOREIGN_ON_UPDATE_CASCADE
					 | DICT_FOREIGN_ON_UPDATE_SET_NULL))) {

		/* This is an UPDATE */

		row_ins_foreign_report_err("Trying to update",
					   thr, foreign,
					   btr_pcur_get_rec(pcur), entry);

		return(DB_ROW_IS_REFERENCED);
	}

	if (node->cascade_node == NULL) {
		/* Extend our query graph by creating a child to current
		update node. The child is used in the cascade or set null
		operation. */

		node->cascade_heap = mem_heap_create(128);
		node->cascade_node = row_create_update_node_for_mysql(
			table, node->cascade_heap);
		que_node_set_parent(node->cascade_node, node);
	}

	/* Initialize cascade_node to do the operation we want. Note that we
	use the SAME cascade node to do all foreign key operations of the
	SQL DELETE: the table of the cascade node may change if there are
	several child tables to the table where the delete is done! */

	cascade = node->cascade_node;

	cascade->table = table;

	cascade->foreign = foreign;

	if (node->is_delete
	    && (foreign->type & DICT_FOREIGN_ON_DELETE_CASCADE)) {
		cascade->is_delete = TRUE;
	} else {
		cascade->is_delete = FALSE;

		if (foreign->n_fields > cascade->update_n_fields) {
			/* We have to make the update vector longer */

			cascade->update = upd_create(foreign->n_fields,
						     node->cascade_heap);
			cascade->update_n_fields = foreign->n_fields;
		}
	}

	/* We do not allow cyclic cascaded updating (DELETE is allowed,
	but not UPDATE) of the same table, as this can lead to an infinite
	cycle. Check that we are not updating the same table which is
	already being modified in this cascade chain. We have to check
	this also because the modification of the indexes of a 'parent'
	table may still be incomplete, and we must avoid seeing the indexes
	of the parent table in an inconsistent state! */

	if (!cascade->is_delete
	    && row_ins_cascade_ancestor_updates_table(cascade, table)) {

		/* We do not know if this would break foreign key
		constraints, but play safe and return an error */

		err = DB_ROW_IS_REFERENCED;

		row_ins_foreign_report_err(
			"Trying an update, possibly causing a cyclic"
			" cascaded update\n"
			"in the child table,", thr, foreign,
			btr_pcur_get_rec(pcur), entry);

		goto nonstandard_exit_func;
	}

	if (row_ins_cascade_n_ancestors(cascade) >= 15) {
		err = DB_ROW_IS_REFERENCED;

		row_ins_foreign_report_err(
			"Trying a too deep cascaded delete or update\n",
			thr, foreign, btr_pcur_get_rec(pcur), entry);

		goto nonstandard_exit_func;
	}

	index = btr_pcur_get_btr_cur(pcur)->index;

	ut_a(index == foreign->foreign_index);

	rec = btr_pcur_get_rec(pcur);

	tmp_heap = mem_heap_create(256);

	if (dict_index_is_clust(index)) {
		/* pcur is already positioned in the clustered index of
		the child table */

		clust_index = index;
		clust_rec = rec;
		clust_block = btr_pcur_get_block(pcur);
	} else {
		/* We have to look for the record in the clustered index
		in the child table */

		clust_index = dict_table_get_first_index(table);

		ref = row_build_row_ref(ROW_COPY_POINTERS, index, rec,
					tmp_heap);
		btr_pcur_open_with_no_init(clust_index, ref,
					   PAGE_CUR_LE, BTR_SEARCH_LEAF,
					   cascade->pcur, 0, mtr);

		clust_rec = btr_pcur_get_rec(cascade->pcur);
		clust_block = btr_pcur_get_block(cascade->pcur);

		if (!page_rec_is_user_rec(clust_rec)
		    || btr_pcur_get_low_match(cascade->pcur)
		    < dict_index_get_n_unique(clust_index)) {

			fputs("InnoDB: error in cascade of a foreign key op\n"
			      "InnoDB: ", stderr);
			dict_index_name_print(stderr, trx, index);

			fputs("\n"
			      "InnoDB: record ", stderr);
			rec_print(stderr, rec, index);
			fputs("\n"
			      "InnoDB: clustered record ", stderr);
			rec_print(stderr, clust_rec, clust_index);
			fputs("\n"
			      "InnoDB: Submit a detailed bug report to"
			      " http://bugs.mysql.com\n", stderr);
			ut_ad(0);
			err = DB_SUCCESS;

			goto nonstandard_exit_func;
		}
	}

	/* Set an X-lock on the row to delete or update in the child table */

	err = lock_table(0, table, LOCK_IX, thr);

	if (err == DB_SUCCESS) {
		/* Here it suffices to use a LOCK_REC_NOT_GAP type lock;
		we already have a normal shared lock on the appropriate
		gap if the search criterion was not unique */

		err = lock_clust_rec_read_check_and_lock_alt(
			0, clust_block, clust_rec, clust_index,
			LOCK_X, LOCK_REC_NOT_GAP, thr);
	}

	if (err != DB_SUCCESS) {

		goto nonstandard_exit_func;
	}

	if (rec_get_deleted_flag(clust_rec, dict_table_is_comp(table))) {
		/* This can happen if there is a circular reference of
		rows such that cascading delete comes to delete a row
		already in the process of being delete marked */
		err = DB_SUCCESS;

		goto nonstandard_exit_func;
	}

	if (table->fts) {
		doc_id = fts_get_doc_id_from_rec(table, clust_rec, tmp_heap);
	}

	if (node->is_delete
	    ? (foreign->type & DICT_FOREIGN_ON_DELETE_SET_NULL)
	    : (foreign->type & DICT_FOREIGN_ON_UPDATE_SET_NULL)) {

		/* Build the appropriate update vector which sets
		foreign->n_fields first fields in rec to SQL NULL */

		update = cascade->update;

		update->info_bits = 0;
		update->n_fields = foreign->n_fields;
		UNIV_MEM_INVALID(update->fields,
				 update->n_fields * sizeof *update->fields);

		for (i = 0; i < foreign->n_fields; i++) {
			upd_field_t*	ufield = &update->fields[i];

			ufield->field_no = dict_table_get_nth_col_pos(
				table,
				dict_index_get_nth_col_no(index, i));
			ufield->orig_len = 0;
			ufield->exp = NULL;
			dfield_set_null(&ufield->new_val);

			if (table->fts && dict_table_is_fts_column(
				table->fts->indexes,
				dict_index_get_nth_col_no(index, i))
				!= ULINT_UNDEFINED) {
				fts_col_affacted = TRUE;
			}
		}

		if (fts_col_affacted) {
			fts_trx_add_op(trx, table, doc_id, FTS_DELETE, NULL);
		}
	} else if (table->fts && cascade->is_delete) {
		/* DICT_FOREIGN_ON_DELETE_CASCADE case */
		for (i = 0; i < foreign->n_fields; i++) {
			if (table->fts && dict_table_is_fts_column(
				table->fts->indexes,
				dict_index_get_nth_col_no(index, i))
				!= ULINT_UNDEFINED) {
				fts_col_affacted = TRUE;
			}
		}

		if (fts_col_affacted) {
			fts_trx_add_op(trx, table, doc_id, FTS_DELETE, NULL);
		}
	}

	if (!node->is_delete
	    && (foreign->type & DICT_FOREIGN_ON_UPDATE_CASCADE)) {

		/* Build the appropriate update vector which sets changing
		foreign->n_fields first fields in rec to new values */

		upd_vec_heap = mem_heap_create(256);

		n_to_update = row_ins_cascade_calc_update_vec(
			node, foreign, upd_vec_heap, trx, &fts_col_affacted);

		if (n_to_update == ULINT_UNDEFINED) {
			err = DB_ROW_IS_REFERENCED;

			row_ins_foreign_report_err(
				"Trying a cascaded update where the"
				" updated value in the child\n"
				"table would not fit in the length"
				" of the column, or the value would\n"
				"be NULL and the column is"
				" declared as not NULL in the child table,",
				thr, foreign, btr_pcur_get_rec(pcur), entry);

			goto nonstandard_exit_func;
		}

		if (cascade->update->n_fields == 0) {

			/* The update does not change any columns referred
			to in this foreign key constraint: no need to do
			anything */

			err = DB_SUCCESS;

			goto nonstandard_exit_func;
		}

		/* Mark the old Doc ID as deleted */
		if (fts_col_affacted) {
			ut_ad(table->fts);
			fts_trx_add_op(trx, table, doc_id, FTS_DELETE, NULL);
		}
	}

	/* Store pcur position and initialize or store the cascade node
	pcur stored position */

	btr_pcur_store_position(pcur, mtr);

	if (index == clust_index) {
		btr_pcur_copy_stored_position(cascade->pcur, pcur);
	} else {
		btr_pcur_store_position(cascade->pcur, mtr);
	}

	mtr_commit(mtr);

	ut_a(cascade->pcur->rel_pos == BTR_PCUR_ON);

	cascade->state = UPD_NODE_UPDATE_CLUSTERED;

	err = row_update_cascade_for_mysql(thr, cascade,
					   foreign->foreign_table);

#ifdef WITH_WSREP
	if (err == DB_SUCCESS) {
		err = wsrep_append_foreign_key(
			thr_get_trx(thr),
			foreign,
			clust_rec, 
			clust_index,
			FALSE, FALSE);
	}
#endif /* WITH_WSREP */
	if (foreign->foreign_table->n_foreign_key_checks_running == 0) {
		fprintf(stderr,
			"InnoDB: error: table %s has the counter 0"
			" though there is\n"
			"InnoDB: a FOREIGN KEY check running on it.\n",
			foreign->foreign_table->name);
	}

	/* Release the data dictionary latch for a while, so that we do not
	starve other threads from doing CREATE TABLE etc. if we have a huge
	cascaded operation running. The counter n_foreign_key_checks_running
	will prevent other users from dropping or ALTERing the table when we
	release the latch. */

	row_mysql_unfreeze_data_dictionary(thr_get_trx(thr));

	DEBUG_SYNC_C("innodb_dml_cascade_dict_unfreeze");

	row_mysql_freeze_data_dictionary(thr_get_trx(thr));

	mtr_start(mtr);

	/* Restore pcur position */

	btr_pcur_restore_position(BTR_SEARCH_LEAF, pcur, mtr);

	if (tmp_heap) {
		mem_heap_free(tmp_heap);
	}

	if (upd_vec_heap) {
		mem_heap_free(upd_vec_heap);
	}

	return(err);

nonstandard_exit_func:
	if (tmp_heap) {
		mem_heap_free(tmp_heap);
	}

	if (upd_vec_heap) {
		mem_heap_free(upd_vec_heap);
	}

	btr_pcur_store_position(pcur, mtr);

	mtr_commit(mtr);
	mtr_start(mtr);

	btr_pcur_restore_position(BTR_SEARCH_LEAF, pcur, mtr);

	return(err);
}

/*********************************************************************//**
Sets a shared lock on a record. Used in locking possible duplicate key
records and also in checking foreign key constraints.
@return	DB_SUCCESS, DB_SUCCESS_LOCKED_REC, or error code */
static
dberr_t
row_ins_set_shared_rec_lock(
/*========================*/
	ulint			type,	/*!< in: LOCK_ORDINARY, LOCK_GAP, or
					LOCK_REC_NOT_GAP type lock */
	const buf_block_t*	block,	/*!< in: buffer block of rec */
	const rec_t*		rec,	/*!< in: record */
	dict_index_t*		index,	/*!< in: index */
	const ulint*		offsets,/*!< in: rec_get_offsets(rec, index) */
	que_thr_t*		thr)	/*!< in: query thread */
{
	dberr_t	err;

	ut_ad(rec_offs_validate(rec, index, offsets));

	if (dict_index_is_clust(index)) {
		err = lock_clust_rec_read_check_and_lock(
			0, block, rec, index, offsets, LOCK_S, type, thr);
	} else {
		err = lock_sec_rec_read_check_and_lock(
			0, block, rec, index, offsets, LOCK_S, type, thr);
	}

	return(err);
}

/*********************************************************************//**
Sets a exclusive lock on a record. Used in locking possible duplicate key
records
@return	DB_SUCCESS, DB_SUCCESS_LOCKED_REC, or error code */
static
dberr_t
row_ins_set_exclusive_rec_lock(
/*===========================*/
	ulint			type,	/*!< in: LOCK_ORDINARY, LOCK_GAP, or
					LOCK_REC_NOT_GAP type lock */
	const buf_block_t*	block,	/*!< in: buffer block of rec */
	const rec_t*		rec,	/*!< in: record */
	dict_index_t*		index,	/*!< in: index */
	const ulint*		offsets,/*!< in: rec_get_offsets(rec, index) */
	que_thr_t*		thr)	/*!< in: query thread */
{
	dberr_t	err;

	ut_ad(rec_offs_validate(rec, index, offsets));

	if (dict_index_is_clust(index)) {
		err = lock_clust_rec_read_check_and_lock(
			0, block, rec, index, offsets, LOCK_X, type, thr);
	} else {
		err = lock_sec_rec_read_check_and_lock(
			0, block, rec, index, offsets, LOCK_X, type, thr);
	}

	return(err);
}

/***************************************************************//**
Checks if foreign key constraint fails for an index entry. Sets shared locks
which lock either the success or the failure of the constraint. NOTE that
the caller must have a shared latch on dict_operation_lock.
@return	DB_SUCCESS, DB_NO_REFERENCED_ROW, or DB_ROW_IS_REFERENCED */
UNIV_INTERN
dberr_t
row_ins_check_foreign_constraint(
/*=============================*/
	ibool		check_ref,/*!< in: TRUE if we want to check that
				the referenced table is ok, FALSE if we
				want to check the foreign key table */
	dict_foreign_t*	foreign,/*!< in: foreign constraint; NOTE that the
				tables mentioned in it must be in the
				dictionary cache if they exist at all */
	dict_table_t*	table,	/*!< in: if check_ref is TRUE, then the foreign
				table, else the referenced table */
	dtuple_t*	entry,	/*!< in: index entry for index */
	que_thr_t*	thr)	/*!< in: query thread */
{
	dberr_t		err;
	upd_node_t*	upd_node;
	dict_table_t*	check_table;
	dict_index_t*	check_index;
	ulint		n_fields_cmp;
	btr_pcur_t	pcur;
	int		cmp;
	ulint		i;
	mtr_t		mtr;
	trx_t*		trx		= thr_get_trx(thr);
	mem_heap_t*	heap		= NULL;
	ulint		offsets_[REC_OFFS_NORMAL_SIZE];
	ulint*		offsets		= offsets_;
	rec_offs_init(offsets_);

run_again:
#ifdef UNIV_SYNC_DEBUG
	ut_ad(rw_lock_own(&dict_operation_lock, RW_LOCK_SHARED));
#endif /* UNIV_SYNC_DEBUG */

	err = DB_SUCCESS;

	if (trx->check_foreigns == FALSE) {
		/* The user has suppressed foreign key checks currently for
		this session */
		goto exit_func;
	}

	/* If any of the foreign key fields in entry is SQL NULL, we
	suppress the foreign key check: this is compatible with Oracle,
	for example */

	for (i = 0; i < foreign->n_fields; i++) {
		if (UNIV_SQL_NULL == dfield_get_len(
			    dtuple_get_nth_field(entry, i))) {

			goto exit_func;
		}
	}

	if (que_node_get_type(thr->run_node) == QUE_NODE_UPDATE) {
		upd_node = static_cast<upd_node_t*>(thr->run_node);

		if (!(upd_node->is_delete) && upd_node->foreign == foreign) {
			/* If a cascaded update is done as defined by a
			foreign key constraint, do not check that
			constraint for the child row. In ON UPDATE CASCADE
			the update of the parent row is only half done when
			we come here: if we would check the constraint here
			for the child row it would fail.

			A QUESTION remains: if in the child table there are
			several constraints which refer to the same parent
			table, we should merge all updates to the child as
			one update? And the updates can be contradictory!
			Currently we just perform the update associated
			with each foreign key constraint, one after
			another, and the user has problems predicting in
			which order they are performed. */

			goto exit_func;
		}
	}

	if (check_ref) {
		check_table = foreign->referenced_table;
		check_index = foreign->referenced_index;
	} else {
		check_table = foreign->foreign_table;
		check_index = foreign->foreign_index;
	}

	if (check_table == NULL
	    || check_table->ibd_file_missing
	    || check_index == NULL) {

		if (!srv_read_only_mode && check_ref) {
			FILE*	ef = dict_foreign_err_file;

			row_ins_set_detailed(trx, foreign);

			row_ins_foreign_trx_print(trx);

			fputs("Foreign key constraint fails for table ", ef);
			ut_print_name(ef, trx, TRUE,
				      foreign->foreign_table_name);
			fputs(":\n", ef);
			dict_print_info_on_foreign_key_in_create_format(
				ef, trx, foreign, TRUE);
			fputs("\nTrying to add to index ", ef);
			ut_print_name(ef, trx, FALSE,
				      foreign->foreign_index->name);
			fputs(" tuple:\n", ef);
			dtuple_print(ef, entry);
			fputs("\nBut the parent table ", ef);
			ut_print_name(ef, trx, TRUE,
				      foreign->referenced_table_name);
			fputs("\nor its .ibd file does"
			      " not currently exist!\n", ef);
			mutex_exit(&dict_foreign_err_mutex);

			err = DB_NO_REFERENCED_ROW;
		}

		goto exit_func;
	}

	if (check_table != table) {
		/* We already have a LOCK_IX on table, but not necessarily
		on check_table */

		err = lock_table(0, check_table, LOCK_IS, thr);

		if (err != DB_SUCCESS) {

			goto do_possible_lock_wait;
		}
	}

	mtr_start(&mtr);

	/* Store old value on n_fields_cmp */

	n_fields_cmp = dtuple_get_n_fields_cmp(entry);

	dtuple_set_n_fields_cmp(entry, foreign->n_fields);

	btr_pcur_open(check_index, entry, PAGE_CUR_GE,
		      BTR_SEARCH_LEAF, &pcur, &mtr);

	/* Scan index records and check if there is a matching record */

	do {
		const rec_t*		rec = btr_pcur_get_rec(&pcur);
		const buf_block_t*	block = btr_pcur_get_block(&pcur);

		if (page_rec_is_infimum(rec)) {

			continue;
		}

		offsets = rec_get_offsets(rec, check_index,
					  offsets, ULINT_UNDEFINED, &heap);

		if (page_rec_is_supremum(rec)) {

			err = row_ins_set_shared_rec_lock(LOCK_ORDINARY, block,
							  rec, check_index,
							  offsets, thr);
			switch (err) {
			case DB_SUCCESS_LOCKED_REC:
			case DB_SUCCESS:
				continue;
			default:
				goto end_scan;
			}
		}

		cmp = cmp_dtuple_rec(entry, rec, offsets);

		if (cmp == 0) {
			if (rec_get_deleted_flag(rec,
						 rec_offs_comp(offsets))) {
				err = row_ins_set_shared_rec_lock(
					LOCK_ORDINARY, block,
					rec, check_index, offsets, thr);
				switch (err) {
				case DB_SUCCESS_LOCKED_REC:
				case DB_SUCCESS:
					break;
				default:
					goto end_scan;
				}
			} else {
				/* Found a matching record. Lock only
				a record because we can allow inserts
				into gaps */

				err = row_ins_set_shared_rec_lock(
					LOCK_REC_NOT_GAP, block,
					rec, check_index, offsets, thr);

				switch (err) {
				case DB_SUCCESS_LOCKED_REC:
				case DB_SUCCESS:
					break;
				default:
					goto end_scan;
				}

				if (check_ref) {
					err = DB_SUCCESS;
#ifdef WITH_WSREP
					err = wsrep_append_foreign_key(
						thr_get_trx(thr),
						foreign,
						rec, 
						check_index, 
						check_ref, TRUE);
#endif /* WITH_WSREP */
					goto end_scan;
				} else if (foreign->type != 0) {
					/* There is an ON UPDATE or ON DELETE
					condition: check them in a separate
					function */

					err = row_ins_foreign_check_on_constraint(
						thr, foreign, &pcur, entry,
						&mtr);
					if (err != DB_SUCCESS) {
						/* Since reporting a plain
						"duplicate key" error
						message to the user in
						cases where a long CASCADE
						operation would lead to a
						duplicate key in some
						other table is very
						confusing, map duplicate
						key errors resulting from
						FK constraints to a
						separate error code. */

						if (err == DB_DUPLICATE_KEY) {
							err = DB_FOREIGN_DUPLICATE_KEY;
						}

						goto end_scan;
					}

					/* row_ins_foreign_check_on_constraint
					may have repositioned pcur on a
					different block */
					block = btr_pcur_get_block(&pcur);
				} else {
					row_ins_foreign_report_err(
						"Trying to delete or update",
						thr, foreign, rec, entry);

					err = DB_ROW_IS_REFERENCED;
					goto end_scan;
				}
			}
		} else {
			ut_a(cmp < 0);

			err = row_ins_set_shared_rec_lock(
				LOCK_GAP, block,
				rec, check_index, offsets, thr);

			switch (err) {
			case DB_SUCCESS_LOCKED_REC:
			case DB_SUCCESS:
				if (check_ref) {
					err = DB_NO_REFERENCED_ROW;
					row_ins_foreign_report_add_err(
						trx, foreign, rec, entry);
				} else {
					err = DB_SUCCESS;
				}
			default:
				break;
			}

			goto end_scan;
		}
	} while (btr_pcur_move_to_next(&pcur, &mtr));

	if (check_ref) {
		row_ins_foreign_report_add_err(
			trx, foreign, btr_pcur_get_rec(&pcur), entry);
		err = DB_NO_REFERENCED_ROW;
	} else {
		err = DB_SUCCESS;
	}

end_scan:
	btr_pcur_close(&pcur);

	mtr_commit(&mtr);

	/* Restore old value */
	dtuple_set_n_fields_cmp(entry, n_fields_cmp);

do_possible_lock_wait:
	if (err == DB_LOCK_WAIT) {
		bool		verified = false;

		trx->error_state = err;

		que_thr_stop_for_mysql(thr);

		lock_wait_suspend_thread(thr);

		if (check_table->to_be_dropped) {
			/* The table is being dropped. We shall timeout
			this operation */
			err = DB_LOCK_WAIT_TIMEOUT;
			goto exit_func;
		}

		/* We had temporarily released dict_operation_lock in
		above lock sleep wait, now we have the lock again, and
		we will need to re-check whether the foreign key has been
		dropped */
		for (const dict_foreign_t* check_foreign = UT_LIST_GET_FIRST(
			table->referenced_list);
		     check_foreign;
		     check_foreign = UT_LIST_GET_NEXT(
                                referenced_list, check_foreign)) {
			if (check_foreign == foreign) {
				verified = true;
				break;
			}
		}

		if (!verified) {
			err = DB_DICT_CHANGED;
		} else if (trx->error_state == DB_SUCCESS) {
			goto run_again;
		} else {
			err = trx->error_state;
		}
	}

exit_func:
	if (UNIV_LIKELY_NULL(heap)) {
		mem_heap_free(heap);
	}
	return(err);
}

/***************************************************************//**
Checks if foreign key constraints fail for an index entry. If index
is not mentioned in any constraint, this function does nothing,
Otherwise does searches to the indexes of referenced tables and
sets shared locks which lock either the success or the failure of
a constraint.
@return	DB_SUCCESS or error code */
static __attribute__((nonnull, warn_unused_result))
dberr_t
row_ins_check_foreign_constraints(
/*==============================*/
	dict_table_t*	table,	/*!< in: table */
	dict_index_t*	index,	/*!< in: index */
	dtuple_t*	entry,	/*!< in: index entry for index */
	que_thr_t*	thr)	/*!< in: query thread */
{
	dict_foreign_t*	foreign;
	dberr_t		err;
	trx_t*		trx;
	ibool		got_s_lock	= FALSE;

	trx = thr_get_trx(thr);

	foreign = UT_LIST_GET_FIRST(table->foreign_list);

	DEBUG_SYNC_C_IF_THD(thr_get_trx(thr)->mysql_thd,
			    "foreign_constraint_check_for_ins");

	while (foreign) {
		if (foreign->foreign_index == index) {
			dict_table_t*	ref_table = NULL;
			dict_table_t*	foreign_table = foreign->foreign_table;
			dict_table_t*	referenced_table
						= foreign->referenced_table;

			if (referenced_table == NULL) {

				ref_table = dict_table_open_on_name(
					foreign->referenced_table_name_lookup,
					FALSE, FALSE, DICT_ERR_IGNORE_NONE);
			}

			if (0 == trx->dict_operation_lock_mode) {
				got_s_lock = TRUE;

				row_mysql_freeze_data_dictionary(trx);
			}

			if (referenced_table) {
				os_inc_counter(dict_sys->mutex,
					       foreign_table
					       ->n_foreign_key_checks_running);
			}

			/* NOTE that if the thread ends up waiting for a lock
			we will release dict_operation_lock temporarily!
			But the counter on the table protects the referenced
			table from being dropped while the check is running. */

			err = row_ins_check_foreign_constraint(
				TRUE, foreign, table, entry, thr);

			DBUG_EXECUTE_IF("row_ins_dict_change_err",
					err = DB_DICT_CHANGED;);

			if (referenced_table) {
				os_dec_counter(dict_sys->mutex,
					       foreign_table
					       ->n_foreign_key_checks_running);
			}

			if (got_s_lock) {
				row_mysql_unfreeze_data_dictionary(trx);
			}

			if (ref_table != NULL) {
				dict_table_close(ref_table, FALSE, FALSE);
			}

			if (err != DB_SUCCESS) {

				return(err);
			}
		}

		foreign = UT_LIST_GET_NEXT(foreign_list, foreign);
	}

	return(DB_SUCCESS);
}

/***************************************************************//**
Checks if a unique key violation to rec would occur at the index entry
insert.
@return	TRUE if error */
static
ibool
row_ins_dupl_error_with_rec(
/*========================*/
	const rec_t*	rec,	/*!< in: user record; NOTE that we assume
				that the caller already has a record lock on
				the record! */
	const dtuple_t*	entry,	/*!< in: entry to insert */
	dict_index_t*	index,	/*!< in: index */
	const ulint*	offsets)/*!< in: rec_get_offsets(rec, index) */
{
	ulint	matched_fields;
	ulint	matched_bytes;
	ulint	n_unique;
	ulint	i;

	ut_ad(rec_offs_validate(rec, index, offsets));

	n_unique = dict_index_get_n_unique(index);

	matched_fields = 0;
	matched_bytes = 0;

	cmp_dtuple_rec_with_match(entry, rec, offsets,
				  &matched_fields, &matched_bytes);

	if (matched_fields < n_unique) {

		return(FALSE);
	}

	/* In a unique secondary index we allow equal key values if they
	contain SQL NULLs */

	if (!dict_index_is_clust(index)) {

		for (i = 0; i < n_unique; i++) {
			if (dfield_is_null(dtuple_get_nth_field(entry, i))) {

				return(FALSE);
			}
		}
	}

	return(!rec_get_deleted_flag(rec, rec_offs_comp(offsets)));
}

/***************************************************************//**
Scans a unique non-clustered index at a given index entry to determine
whether a uniqueness violation has occurred for the key value of the entry.
Set shared locks on possible duplicate records.
@return	DB_SUCCESS, DB_DUPLICATE_KEY, or DB_LOCK_WAIT */
static __attribute__((nonnull, warn_unused_result))
dberr_t
row_ins_scan_sec_index_for_duplicate(
/*=================================*/
	ulint		flags,	/*!< in: undo logging and locking flags */
	dict_index_t*	index,	/*!< in: non-clustered unique index */
	dtuple_t*	entry,	/*!< in: index entry */
	que_thr_t*	thr,	/*!< in: query thread */
	bool		s_latch,/*!< in: whether index->lock is being held */
	mtr_t*		mtr,	/*!< in/out: mini-transaction */
	mem_heap_t*	offsets_heap)
				/*!< in/out: memory heap that can be emptied */
{
#ifdef WITH_WSREP
	trx_t*		trx = thr_get_trx(thr);
#endif
	ulint		n_unique;
	int		cmp;
	ulint		n_fields_cmp;
	btr_pcur_t	pcur;
	dberr_t		err		= DB_SUCCESS;
	ulint		allow_duplicates;
	ulint*		offsets		= NULL;

#ifdef UNIV_SYNC_DEBUG
	ut_ad(s_latch == rw_lock_own(&index->lock, RW_LOCK_SHARED));
#endif /* UNIV_SYNC_DEBUG */

	n_unique = dict_index_get_n_unique(index);

	/* If the secondary index is unique, but one of the fields in the
	n_unique first fields is NULL, a unique key violation cannot occur,
	since we define NULL != NULL in this case */

	for (ulint i = 0; i < n_unique; i++) {
		if (UNIV_SQL_NULL == dfield_get_len(
			    dtuple_get_nth_field(entry, i))) {

			return(DB_SUCCESS);
		}
	}

	/* Store old value on n_fields_cmp */

	n_fields_cmp = dtuple_get_n_fields_cmp(entry);

	dtuple_set_n_fields_cmp(entry, n_unique);

	btr_pcur_open(index, entry, PAGE_CUR_GE,
		      s_latch
		      ? BTR_SEARCH_LEAF | BTR_ALREADY_S_LATCHED
		      : BTR_SEARCH_LEAF,
		      &pcur, mtr);

	allow_duplicates = thr_get_trx(thr)->duplicates;

	/* Scan index records and check if there is a duplicate */

	do {
		const rec_t*		rec	= btr_pcur_get_rec(&pcur);
		const buf_block_t*	block	= btr_pcur_get_block(&pcur);

		if (page_rec_is_infimum(rec)) {

			continue;
		}

		offsets = rec_get_offsets(rec, index, offsets,
					  ULINT_UNDEFINED, &offsets_heap);

<<<<<<< HEAD
#ifdef WITH_WSREP
		/* slave applier must not get duplicate error */
		if (allow_duplicates ||
		    (wsrep_on(trx->mysql_thd) &&
		     wsrep_thd_is_brute_force(trx->mysql_thd))) {
#else
		if (allow_duplicates) {
#endif
=======
		if (flags & BTR_NO_LOCKING_FLAG) {
			/* Set no locks when applying log
			in online table rebuild. */
		} else if (allow_duplicates) {
>>>>>>> c8b87ca1

			/* If the SQL-query will update or replace
			duplicate key we will take X-lock for
			duplicates ( REPLACE, LOAD DATAFILE REPLACE,
			INSERT ON DUPLICATE KEY UPDATE). */

			err = row_ins_set_exclusive_rec_lock(
				LOCK_ORDINARY, block,
				rec, index, offsets, thr);
		} else {

			err = row_ins_set_shared_rec_lock(
				LOCK_ORDINARY, block,
				rec, index, offsets, thr);
		}

		switch (err) {
		case DB_SUCCESS_LOCKED_REC:
			err = DB_SUCCESS;
		case DB_SUCCESS:
			break;
		default:
			goto end_scan;
		}

		if (page_rec_is_supremum(rec)) {

			continue;
		}

		cmp = cmp_dtuple_rec(entry, rec, offsets);

		if (cmp == 0) {
			if (row_ins_dupl_error_with_rec(rec, entry,
							index, offsets)) {
				err = DB_DUPLICATE_KEY;

				thr_get_trx(thr)->error_info = index;

				goto end_scan;
			}
		} else {
			ut_a(cmp < 0);
			goto end_scan;
		}
	} while (btr_pcur_move_to_next(&pcur, mtr));

end_scan:
	/* Restore old value */
	dtuple_set_n_fields_cmp(entry, n_fields_cmp);

	return(err);
}

/** Checks for a duplicate when the table is being rebuilt online.
@retval DB_SUCCESS		when no duplicate is detected
@retval DB_SUCCESS_LOCKED_REC	when rec is an exact match of entry or
a newer version of entry (the entry should not be inserted)
@retval DB_DUPLICATE_KEY	when entry is a duplicate of rec */
static __attribute__((nonnull, warn_unused_result))
dberr_t
row_ins_duplicate_online(
/*=====================*/
	ulint		n_uniq,	/*!< in: offset of DB_TRX_ID */
	const dtuple_t*	entry,	/*!< in: entry that is being inserted */
	const rec_t*	rec,	/*!< in: clustered index record */
	ulint*		offsets)/*!< in/out: rec_get_offsets(rec) */
{
	ulint	fields	= 0;
	ulint	bytes	= 0;

	/* During rebuild, there should not be any delete-marked rows
	in the new table. */
	ut_ad(!rec_get_deleted_flag(rec, rec_offs_comp(offsets)));
	ut_ad(dtuple_get_n_fields_cmp(entry) == n_uniq);

	/* Compare the PRIMARY KEY fields and the
	DB_TRX_ID, DB_ROLL_PTR. */
	cmp_dtuple_rec_with_match_low(
		entry, rec, offsets, n_uniq + 2, &fields, &bytes);

	if (fields < n_uniq) {
		/* Not a duplicate. */
		return(DB_SUCCESS);
	}

	if (fields == n_uniq + 2) {
		/* rec is an exact match of entry. */
		ut_ad(bytes == 0);
		return(DB_SUCCESS_LOCKED_REC);
	}

	return(DB_DUPLICATE_KEY);
}

/** Checks for a duplicate when the table is being rebuilt online.
@retval DB_SUCCESS		when no duplicate is detected
@retval DB_SUCCESS_LOCKED_REC	when rec is an exact match of entry or
a newer version of entry (the entry should not be inserted)
@retval DB_DUPLICATE_KEY	when entry is a duplicate of rec */
static __attribute__((nonnull, warn_unused_result))
dberr_t
row_ins_duplicate_error_in_clust_online(
/*====================================*/
	ulint		n_uniq,	/*!< in: offset of DB_TRX_ID */
	const dtuple_t*	entry,	/*!< in: entry that is being inserted */
	const btr_cur_t*cursor,	/*!< in: cursor on insert position */
	ulint**		offsets,/*!< in/out: rec_get_offsets(rec) */
	mem_heap_t**	heap)	/*!< in/out: heap for offsets */
{
	dberr_t		err	= DB_SUCCESS;
	const rec_t*	rec	= btr_cur_get_rec(cursor);

	if (cursor->low_match >= n_uniq && !page_rec_is_infimum(rec)) {
		*offsets = rec_get_offsets(rec, cursor->index, *offsets,
					   ULINT_UNDEFINED, heap);
		err = row_ins_duplicate_online(n_uniq, entry, rec, *offsets);
		if (err != DB_SUCCESS) {
			return(err);
		}
	}

	rec = page_rec_get_next_const(btr_cur_get_rec(cursor));

	if (cursor->up_match >= n_uniq && !page_rec_is_supremum(rec)) {
		*offsets = rec_get_offsets(rec, cursor->index, *offsets,
					   ULINT_UNDEFINED, heap);
		err = row_ins_duplicate_online(n_uniq, entry, rec, *offsets);
	}

	return(err);
}

/***************************************************************//**
Checks if a unique key violation error would occur at an index entry
insert. Sets shared locks on possible duplicate records. Works only
for a clustered index!
@retval DB_SUCCESS if no error
@retval DB_DUPLICATE_KEY if error,
@retval DB_LOCK_WAIT if we have to wait for a lock on a possible duplicate
record
@retval DB_SUCCESS_LOCKED_REC if an exact match of the record was found
in online table rebuild (flags & (BTR_KEEP_SYS_FLAG | BTR_NO_LOCKING_FLAG)) */
static __attribute__((nonnull, warn_unused_result))
dberr_t
row_ins_duplicate_error_in_clust(
/*=============================*/
	ulint		flags,	/*!< in: undo logging and locking flags */
	btr_cur_t*	cursor,	/*!< in: B-tree cursor */
	const dtuple_t*	entry,	/*!< in: entry to insert */
	que_thr_t*	thr,	/*!< in: query thread */
	mtr_t*		mtr)	/*!< in: mtr */
{
	dberr_t	err;
	rec_t*	rec;
	ulint	n_unique;
	trx_t*	trx		= thr_get_trx(thr);
	mem_heap_t*heap		= NULL;
	ulint	offsets_[REC_OFFS_NORMAL_SIZE];
	ulint*	offsets		= offsets_;
	rec_offs_init(offsets_);

	UT_NOT_USED(mtr);

	ut_ad(dict_index_is_clust(cursor->index));

	/* NOTE: For unique non-clustered indexes there may be any number
	of delete marked records with the same value for the non-clustered
	index key (remember multiversioning), and which differ only in
	the row refererence part of the index record, containing the
	clustered index key fields. For such a secondary index record,
	to avoid race condition, we must FIRST do the insertion and after
	that check that the uniqueness condition is not breached! */

	/* NOTE: A problem is that in the B-tree node pointers on an
	upper level may match more to the entry than the actual existing
	user records on the leaf level. So, even if low_match would suggest
	that a duplicate key violation may occur, this may not be the case. */

	n_unique = dict_index_get_n_unique(cursor->index);

	if (cursor->low_match >= n_unique) {

		rec = btr_cur_get_rec(cursor);

		if (!page_rec_is_infimum(rec)) {
			offsets = rec_get_offsets(rec, cursor->index, offsets,
						  ULINT_UNDEFINED, &heap);

			/* We set a lock on the possible duplicate: this
			is needed in logical logging of MySQL to make
			sure that in roll-forward we get the same duplicate
			errors as in original execution */

#ifdef WITH_WSREP
			if (trx->duplicates ||
			    (wsrep_on(trx->mysql_thd) && 
			     wsrep_thd_is_brute_force(trx->mysql_thd))) {
#else
			if (trx->duplicates) {
#endif

				/* If the SQL-query will update or replace
				duplicate key we will take X-lock for
				duplicates ( REPLACE, LOAD DATAFILE REPLACE,
				INSERT ON DUPLICATE KEY UPDATE). */

				err = row_ins_set_exclusive_rec_lock(
					LOCK_REC_NOT_GAP,
					btr_cur_get_block(cursor),
					rec, cursor->index, offsets, thr);
			} else {

				err = row_ins_set_shared_rec_lock(
					LOCK_REC_NOT_GAP,
					btr_cur_get_block(cursor), rec,
					cursor->index, offsets, thr);
			}

			switch (err) {
			case DB_SUCCESS_LOCKED_REC:
			case DB_SUCCESS:
				break;
			default:
				goto func_exit;
			}

			if (row_ins_dupl_error_with_rec(
				    rec, entry, cursor->index, offsets)) {
duplicate:
				trx->error_info = cursor->index;
				err = DB_DUPLICATE_KEY;
				goto func_exit;
			}
		}
	}

	if (cursor->up_match >= n_unique) {

		rec = page_rec_get_next(btr_cur_get_rec(cursor));

		if (!page_rec_is_supremum(rec)) {
			offsets = rec_get_offsets(rec, cursor->index, offsets,
						  ULINT_UNDEFINED, &heap);

#ifdef WITH_WSREP
			if (trx->duplicates ||
			    (wsrep_on(trx->mysql_thd) && 
			     wsrep_thd_is_brute_force(trx->mysql_thd))) {
#else
			if (trx->duplicates) {
#endif

				/* If the SQL-query will update or replace
				duplicate key we will take X-lock for
				duplicates ( REPLACE, LOAD DATAFILE REPLACE,
				INSERT ON DUPLICATE KEY UPDATE). */

				err = row_ins_set_exclusive_rec_lock(
					LOCK_REC_NOT_GAP,
					btr_cur_get_block(cursor),
					rec, cursor->index, offsets, thr);
			} else {

				err = row_ins_set_shared_rec_lock(
					LOCK_REC_NOT_GAP,
					btr_cur_get_block(cursor),
					rec, cursor->index, offsets, thr);
			}

			switch (err) {
			case DB_SUCCESS_LOCKED_REC:
			case DB_SUCCESS:
				break;
			default:
				goto func_exit;
			}

			if (row_ins_dupl_error_with_rec(
				    rec, entry, cursor->index, offsets)) {
				goto duplicate;
			}
		}

		/* This should never happen */
		ut_error;
	}

	err = DB_SUCCESS;
func_exit:
	if (UNIV_LIKELY_NULL(heap)) {
		mem_heap_free(heap);
	}
	return(err);
}

/***************************************************************//**
Checks if an index entry has long enough common prefix with an
existing record so that the intended insert of the entry must be
changed to a modify of the existing record. In the case of a clustered
index, the prefix must be n_unique fields long. In the case of a
secondary index, all fields must be equal.  InnoDB never updates
secondary index records in place, other than clearing or setting the
delete-mark flag. We could be able to update the non-unique fields
of a unique secondary index record by checking the cursor->up_match,
but we do not do so, because it could have some locking implications.
@return TRUE if the existing record should be updated; FALSE if not */
UNIV_INLINE
ibool
row_ins_must_modify_rec(
/*====================*/
	const btr_cur_t*	cursor)	/*!< in: B-tree cursor */
{
	/* NOTE: (compare to the note in row_ins_duplicate_error_in_clust)
	Because node pointers on upper levels of the B-tree may match more
	to entry than to actual user records on the leaf level, we
	have to check if the candidate record is actually a user record.
	A clustered index node pointer contains index->n_unique first fields,
	and a secondary index node pointer contains all index fields. */

	return(cursor->low_match
	       >= dict_index_get_n_unique_in_tree(cursor->index)
	       && !page_rec_is_infimum(btr_cur_get_rec(cursor)));
}

/***************************************************************//**
Tries to insert an entry into a clustered index, ignoring foreign key
constraints. If a record with the same unique key is found, the other
record is necessarily marked deleted by a committed transaction, or a
unique key violation error occurs. The delete marked record is then
updated to an existing record, and we must write an undo log record on
the delete marked record.
@retval DB_SUCCESS on success
@retval DB_LOCK_WAIT on lock wait when !(flags & BTR_NO_LOCKING_FLAG)
@retval DB_FAIL if retry with BTR_MODIFY_TREE is needed
@return error code */
UNIV_INTERN
dberr_t
row_ins_clust_index_entry_low(
/*==========================*/
	ulint		flags,	/*!< in: undo logging and locking flags */
	ulint		mode,	/*!< in: BTR_MODIFY_LEAF or BTR_MODIFY_TREE,
				depending on whether we wish optimistic or
				pessimistic descent down the index tree */
	dict_index_t*	index,	/*!< in: clustered index */
	ulint		n_uniq,	/*!< in: 0 or index->n_uniq */
	dtuple_t*	entry,	/*!< in/out: index entry to insert */
	ulint		n_ext,	/*!< in: number of externally stored columns */
	que_thr_t*	thr)	/*!< in: query thread */
{
	btr_cur_t	cursor;
	ulint*		offsets		= NULL;
	dberr_t		err;
	big_rec_t*	big_rec		= NULL;
	mtr_t		mtr;
	mem_heap_t*	offsets_heap	= NULL;

	ut_ad(dict_index_is_clust(index));
	ut_ad(!dict_index_is_unique(index)
	      || n_uniq == dict_index_get_n_unique(index));
	ut_ad(!n_uniq || n_uniq == dict_index_get_n_unique(index));

	mtr_start(&mtr);

	if (mode == BTR_MODIFY_LEAF && dict_index_is_online_ddl(index)) {
		mode = BTR_MODIFY_LEAF | BTR_ALREADY_S_LATCHED;
		mtr_s_lock(dict_index_get_lock(index), &mtr);
	}

	cursor.thr = thr;

	/* Note that we use PAGE_CUR_LE as the search mode, because then
	the function will return in both low_match and up_match of the
	cursor sensible values */

	btr_cur_search_to_nth_level(index, 0, entry, PAGE_CUR_LE, mode,
				    &cursor, 0, __FILE__, __LINE__, &mtr);

#ifdef UNIV_DEBUG
	{
		page_t*	page = btr_cur_get_page(&cursor);
		rec_t*	first_rec = page_rec_get_next(
			page_get_infimum_rec(page));

		ut_ad(page_rec_is_supremum(first_rec)
		      || rec_get_n_fields(first_rec, index)
		      == dtuple_get_n_fields(entry));
	}
#endif

	if (n_uniq && (cursor.up_match >= n_uniq
		       || cursor.low_match >= n_uniq)) {

		if (flags
		    == (BTR_CREATE_FLAG | BTR_NO_LOCKING_FLAG
			| BTR_NO_UNDO_LOG_FLAG | BTR_KEEP_SYS_FLAG)) {
			/* Set no locks when applying log
			in online table rebuild. Only check for duplicates. */
			err = row_ins_duplicate_error_in_clust_online(
				n_uniq, entry, &cursor,
				&offsets, &offsets_heap);

			switch (err) {
			case DB_SUCCESS:
				break;
			default:
				ut_ad(0);
				/* fall through */
			case DB_SUCCESS_LOCKED_REC:
			case DB_DUPLICATE_KEY:
				thr_get_trx(thr)->error_info = cursor.index;
			}
		} else {
			/* Note that the following may return also
			DB_LOCK_WAIT */

			err = row_ins_duplicate_error_in_clust(
				flags, &cursor, entry, thr, &mtr);
		}

		if (err != DB_SUCCESS) {
err_exit:
			mtr_commit(&mtr);
			goto func_exit;
		}
	}

	if (row_ins_must_modify_rec(&cursor)) {
		/* There is already an index entry with a long enough common
		prefix, we must convert the insert into a modify of an
		existing record */
		mem_heap_t*	entry_heap	= mem_heap_create(1024);

		err = row_ins_clust_index_entry_by_modify(
			flags, mode, &cursor, &offsets, &offsets_heap,
			entry_heap, &big_rec, entry, thr, &mtr);

		rec_t*		rec		= btr_cur_get_rec(&cursor);

		if (big_rec) {
			ut_a(err == DB_SUCCESS);
			/* Write out the externally stored
			columns while still x-latching
			index->lock and block->lock. Allocate
			pages for big_rec in the mtr that
			modified the B-tree, but be sure to skip
			any pages that were freed in mtr. We will
			write out the big_rec pages before
			committing the B-tree mini-transaction. If
			the system crashes so that crash recovery
			will not replay the mtr_commit(&mtr), the
			big_rec pages will be left orphaned until
			the pages are allocated for something else.

			TODO: If the allocation extends the
			tablespace, it will not be redo
			logged, in either mini-transaction.
			Tablespace extension should be
			redo-logged in the big_rec
			mini-transaction, so that recovery
			will not fail when the big_rec was
			written to the extended portion of the
			file, in case the file was somehow
			truncated in the crash. */

			DEBUG_SYNC_C_IF_THD(
				thr_get_trx(thr)->mysql_thd,
				"before_row_ins_upd_extern");
			err = btr_store_big_rec_extern_fields(
				index, btr_cur_get_block(&cursor),
				rec, offsets, big_rec, &mtr,
				BTR_STORE_INSERT_UPDATE);
			DEBUG_SYNC_C_IF_THD(
				thr_get_trx(thr)->mysql_thd,
				"after_row_ins_upd_extern");
			/* If writing big_rec fails (for
			example, because of DB_OUT_OF_FILE_SPACE),
			the record will be corrupted. Even if
			we did not update any externally
			stored columns, our update could cause
			the record to grow so that a
			non-updated column was selected for
			external storage. This non-update
			would not have been written to the
			undo log, and thus the record cannot
			be rolled back.

			However, because we have not executed
			mtr_commit(mtr) yet, the update will
			not be replayed in crash recovery, and
			the following assertion failure will
			effectively "roll back" the operation. */
			ut_a(err == DB_SUCCESS);
			dtuple_big_rec_free(big_rec);
		}

		if (err == DB_SUCCESS && dict_index_is_online_ddl(index)) {
			row_log_table_insert(rec, index, offsets);
		}

		mtr_commit(&mtr);
		mem_heap_free(entry_heap);
	} else {
		rec_t*	insert_rec;

		if (mode != BTR_MODIFY_TREE) {
			ut_ad((mode & ~BTR_ALREADY_S_LATCHED)
			      == BTR_MODIFY_LEAF);
			err = btr_cur_optimistic_insert(
				flags, &cursor, &offsets, &offsets_heap,
				entry, &insert_rec, &big_rec,
				n_ext, thr, &mtr);
		} else {
			if (buf_LRU_buf_pool_running_out()) {

				err = DB_LOCK_TABLE_FULL;
				goto err_exit;
			}

			err = btr_cur_optimistic_insert(
				flags, &cursor,
				&offsets, &offsets_heap,
				entry, &insert_rec, &big_rec,
				n_ext, thr, &mtr);

			if (err == DB_FAIL) {
				err = btr_cur_pessimistic_insert(
					flags, &cursor,
					&offsets, &offsets_heap,
					entry, &insert_rec, &big_rec,
					n_ext, thr, &mtr);
			}
		}

		if (UNIV_LIKELY_NULL(big_rec)) {
			mtr_commit(&mtr);

			/* Online table rebuild could read (and
			ignore) the incomplete record at this point.
			If online rebuild is in progress, the
			row_ins_index_entry_big_rec() will write log. */

			DBUG_EXECUTE_IF(
				"row_ins_extern_checkpoint",
				log_make_checkpoint_at(
					IB_ULONGLONG_MAX, TRUE););
			err = row_ins_index_entry_big_rec(
				entry, big_rec, offsets, &offsets_heap, index,
				thr_get_trx(thr)->mysql_thd,
				__FILE__, __LINE__);
			dtuple_convert_back_big_rec(index, entry, big_rec);
		} else {
			if (err == DB_SUCCESS
			    && dict_index_is_online_ddl(index)) {
				row_log_table_insert(
					insert_rec, index, offsets);
			}

			mtr_commit(&mtr);
		}
	}

func_exit:
	if (offsets_heap) {
		mem_heap_free(offsets_heap);
	}

	return(err);
}

/***************************************************************//**
Starts a mini-transaction and checks if the index will be dropped.
@return true if the index is to be dropped */
static __attribute__((nonnull, warn_unused_result))
bool
row_ins_sec_mtr_start_and_check_if_aborted(
/*=======================================*/
	mtr_t*		mtr,	/*!< out: mini-transaction */
	dict_index_t*	index,	/*!< in/out: secondary index */
	bool		check,	/*!< in: whether to check */
	ulint		search_mode)
				/*!< in: flags */
{
	ut_ad(!dict_index_is_clust(index));

	mtr_start(mtr);

	if (!check) {
		return(false);
	}

	if (search_mode & BTR_ALREADY_S_LATCHED) {
		mtr_s_lock(dict_index_get_lock(index), mtr);
	} else {
		mtr_x_lock(dict_index_get_lock(index), mtr);
	}

	switch (index->online_status) {
	case ONLINE_INDEX_ABORTED:
	case ONLINE_INDEX_ABORTED_DROPPED:
		ut_ad(*index->name == TEMP_INDEX_PREFIX);
		return(true);
	case ONLINE_INDEX_COMPLETE:
		return(false);
	case ONLINE_INDEX_CREATION:
		break;
	}

	ut_error;
	return(true);
}

/***************************************************************//**
Tries to insert an entry into a secondary index. If a record with exactly the
same fields is found, the other record is necessarily marked deleted.
It is then unmarked. Otherwise, the entry is just inserted to the index.
@retval DB_SUCCESS on success
@retval DB_LOCK_WAIT on lock wait when !(flags & BTR_NO_LOCKING_FLAG)
@retval DB_FAIL if retry with BTR_MODIFY_TREE is needed
@return error code */
UNIV_INTERN
dberr_t
row_ins_sec_index_entry_low(
/*========================*/
	ulint		flags,	/*!< in: undo logging and locking flags */
	ulint		mode,	/*!< in: BTR_MODIFY_LEAF or BTR_MODIFY_TREE,
				depending on whether we wish optimistic or
				pessimistic descent down the index tree */
	dict_index_t*	index,	/*!< in: secondary index */
	mem_heap_t*	offsets_heap,
				/*!< in/out: memory heap that can be emptied */
	mem_heap_t*	heap,	/*!< in/out: memory heap */
	dtuple_t*	entry,	/*!< in/out: index entry to insert */
	trx_id_t	trx_id,	/*!< in: PAGE_MAX_TRX_ID during
				row_log_table_apply(), or 0 */
	que_thr_t*	thr)	/*!< in: query thread */
{
	btr_cur_t	cursor;
	ulint		search_mode	= mode | BTR_INSERT;
	dberr_t		err		= DB_SUCCESS;
	ulint		n_unique;
	mtr_t		mtr;
	ulint*		offsets	= NULL;

	ut_ad(!dict_index_is_clust(index));
	ut_ad(mode == BTR_MODIFY_LEAF || mode == BTR_MODIFY_TREE);

	cursor.thr = thr;
	ut_ad(thr_get_trx(thr)->id);
	mtr_start(&mtr);

	/* Ensure that we acquire index->lock when inserting into an
	index with index->online_status == ONLINE_INDEX_COMPLETE, but
	could still be subject to rollback_inplace_alter_table().
	This prevents a concurrent change of index->online_status.
	The memory object cannot be freed as long as we have an open
	reference to the table, or index->table->n_ref_count > 0. */
	const bool check = *index->name == TEMP_INDEX_PREFIX;
	if (check) {
		DEBUG_SYNC_C("row_ins_sec_index_enter");
		if (mode == BTR_MODIFY_LEAF) {
			search_mode |= BTR_ALREADY_S_LATCHED;
			mtr_s_lock(dict_index_get_lock(index), &mtr);
		} else {
			mtr_x_lock(dict_index_get_lock(index), &mtr);
		}

		if (row_log_online_op_try(
			    index, entry, thr_get_trx(thr)->id)) {
			goto func_exit;
		}
	}

	/* Note that we use PAGE_CUR_LE as the search mode, because then
	the function will return in both low_match and up_match of the
	cursor sensible values */

	if (!thr_get_trx(thr)->check_unique_secondary) {
		search_mode |= BTR_IGNORE_SEC_UNIQUE;
	}

	btr_cur_search_to_nth_level(index, 0, entry, PAGE_CUR_LE,
				    search_mode,
				    &cursor, 0, __FILE__, __LINE__, &mtr);

	if (cursor.flag == BTR_CUR_INSERT_TO_IBUF) {
		/* The insert was buffered during the search: we are done */
		goto func_exit;
	}

#ifdef UNIV_DEBUG
	{
		page_t*	page = btr_cur_get_page(&cursor);
		rec_t*	first_rec = page_rec_get_next(
			page_get_infimum_rec(page));

		ut_ad(page_rec_is_supremum(first_rec)
		      || rec_get_n_fields(first_rec, index)
		      == dtuple_get_n_fields(entry));
	}
#endif

	n_unique = dict_index_get_n_unique(index);

	if (dict_index_is_unique(index)
	    && (cursor.low_match >= n_unique || cursor.up_match >= n_unique)) {
		mtr_commit(&mtr);

		DEBUG_SYNC_C("row_ins_sec_index_unique");

		if (row_ins_sec_mtr_start_and_check_if_aborted(
			    &mtr, index, check, search_mode)) {
			goto func_exit;
		}

		err = row_ins_scan_sec_index_for_duplicate(
			flags, index, entry, thr, check, &mtr, offsets_heap);

		mtr_commit(&mtr);

		switch (err) {
		case DB_SUCCESS:
			break;
		case DB_DUPLICATE_KEY:
			if (*index->name == TEMP_INDEX_PREFIX) {
				ut_ad(!thr_get_trx(thr)
				      ->dict_operation_lock_mode);
				mutex_enter(&dict_sys->mutex);
				dict_set_corrupted_index_cache_only(
					index, index->table);
				mutex_exit(&dict_sys->mutex);
				/* Do not return any error to the
				caller. The duplicate will be reported
				by ALTER TABLE or CREATE UNIQUE INDEX.
				Unfortunately we cannot report the
				duplicate key value to the DDL thread,
				because the altered_table object is
				private to its call stack. */
				err = DB_SUCCESS;
			}
			/* fall through */
		default:
			return(err);
		}

		if (row_ins_sec_mtr_start_and_check_if_aborted(
			    &mtr, index, check, search_mode)) {
			goto func_exit;
		}

		/* We did not find a duplicate and we have now
		locked with s-locks the necessary records to
		prevent any insertion of a duplicate by another
		transaction. Let us now reposition the cursor and
		continue the insertion. */

		btr_cur_search_to_nth_level(
			index, 0, entry, PAGE_CUR_LE,
			search_mode & ~(BTR_INSERT | BTR_IGNORE_SEC_UNIQUE),
			&cursor, 0, __FILE__, __LINE__, &mtr);
	}

	if (row_ins_must_modify_rec(&cursor)) {
		/* There is already an index entry with a long enough common
		prefix, we must convert the insert into a modify of an
		existing record */
		offsets = rec_get_offsets(
			btr_cur_get_rec(&cursor), index, offsets,
			ULINT_UNDEFINED, &offsets_heap);

		err = row_ins_sec_index_entry_by_modify(
			flags, mode, &cursor, &offsets,
			offsets_heap, heap, entry, thr, &mtr);
	} else {
		rec_t*		insert_rec;
		big_rec_t*	big_rec;

		if (mode == BTR_MODIFY_LEAF) {
			err = btr_cur_optimistic_insert(
				flags, &cursor, &offsets, &offsets_heap,
				entry, &insert_rec,
				&big_rec, 0, thr, &mtr);
		} else {
			ut_ad(mode == BTR_MODIFY_TREE);
			if (buf_LRU_buf_pool_running_out()) {

				err = DB_LOCK_TABLE_FULL;
				goto func_exit;
			}

			err = btr_cur_optimistic_insert(
				flags, &cursor,
				&offsets, &offsets_heap,
				entry, &insert_rec,
				&big_rec, 0, thr, &mtr);
			if (err == DB_FAIL) {
				err = btr_cur_pessimistic_insert(
					flags, &cursor,
					&offsets, &offsets_heap,
					entry, &insert_rec,
					&big_rec, 0, thr, &mtr);
			}
		}

		if (err == DB_SUCCESS && trx_id) {
			page_update_max_trx_id(
				btr_cur_get_block(&cursor),
				btr_cur_get_page_zip(&cursor),
				trx_id, &mtr);
		}

		ut_ad(!big_rec);
	}

func_exit:
	mtr_commit(&mtr);
	return(err);
}

/***************************************************************//**
Tries to insert the externally stored fields (off-page columns)
of a clustered index entry.
@return DB_SUCCESS or DB_OUT_OF_FILE_SPACE */
UNIV_INTERN
dberr_t
row_ins_index_entry_big_rec_func(
/*=============================*/
	const dtuple_t*		entry,	/*!< in/out: index entry to insert */
	const big_rec_t*	big_rec,/*!< in: externally stored fields */
	ulint*			offsets,/*!< in/out: rec offsets */
	mem_heap_t**		heap,	/*!< in/out: memory heap */
	dict_index_t*		index,	/*!< in: index */
	const char*		file,	/*!< in: file name of caller */
#ifndef DBUG_OFF
	const void*		thd,	/*!< in: connection, or NULL */
#endif /* DBUG_OFF */
	ulint			line)	/*!< in: line number of caller */
{
	mtr_t		mtr;
	btr_cur_t	cursor;
	rec_t*		rec;
	dberr_t		error;

	ut_ad(dict_index_is_clust(index));

	DEBUG_SYNC_C_IF_THD(thd, "before_row_ins_extern_latch");

	mtr_start(&mtr);
	btr_cur_search_to_nth_level(index, 0, entry, PAGE_CUR_LE,
				    BTR_MODIFY_TREE, &cursor, 0,
				    file, line, &mtr);
	rec = btr_cur_get_rec(&cursor);
	offsets = rec_get_offsets(rec, index, offsets,
				  ULINT_UNDEFINED, heap);

	DEBUG_SYNC_C_IF_THD(thd, "before_row_ins_extern");
	error = btr_store_big_rec_extern_fields(
		index, btr_cur_get_block(&cursor),
		rec, offsets, big_rec, &mtr, BTR_STORE_INSERT);
	DEBUG_SYNC_C_IF_THD(thd, "after_row_ins_extern");

	if (error == DB_SUCCESS
	    && dict_index_is_online_ddl(index)) {
		row_log_table_insert(rec, index, offsets);
	}

	mtr_commit(&mtr);

	return(error);
}

/***************************************************************//**
Inserts an entry into a clustered index. Tries first optimistic,
then pessimistic descent down the tree. If the entry matches enough
to a delete marked record, performs the insert by updating or delete
unmarking the delete marked record.
@return	DB_SUCCESS, DB_LOCK_WAIT, DB_DUPLICATE_KEY, or some other error code */
UNIV_INTERN
dberr_t
row_ins_clust_index_entry(
/*======================*/
	dict_index_t*	index,	/*!< in: clustered index */
	dtuple_t*	entry,	/*!< in/out: index entry to insert */
	que_thr_t*	thr,	/*!< in: query thread */
	ulint		n_ext)	/*!< in: number of externally stored columns */
{
	dberr_t	err;
	ulint	n_uniq;

	if (UT_LIST_GET_FIRST(index->table->foreign_list)) {
		err = row_ins_check_foreign_constraints(
			index->table, index, entry, thr);
		if (err != DB_SUCCESS) {

			return(err);
		}
	}

	n_uniq = dict_index_is_unique(index) ? index->n_uniq : 0;

	/* Try first optimistic descent to the B-tree */

	log_free_check();

	err = row_ins_clust_index_entry_low(
		0, BTR_MODIFY_LEAF, index, n_uniq, entry, n_ext, thr);

#ifdef UNIV_DEBUG
	/* Work around Bug#14626800 ASSERTION FAILURE IN DEBUG_SYNC().
	Once it is fixed, remove the 'ifdef', 'if' and this comment. */
	if (!thr_get_trx(thr)->ddl) {
		DEBUG_SYNC_C_IF_THD(thr_get_trx(thr)->mysql_thd,
				    "after_row_ins_clust_index_entry_leaf");
	}
#endif /* UNIV_DEBUG */

	if (err != DB_FAIL) {
		DEBUG_SYNC_C("row_ins_clust_index_entry_leaf_after");
		return(err);
	}

	/* Try then pessimistic descent to the B-tree */

	log_free_check();

	return(row_ins_clust_index_entry_low(
		       0, BTR_MODIFY_TREE, index, n_uniq, entry, n_ext, thr));
}

/***************************************************************//**
Inserts an entry into a secondary index. Tries first optimistic,
then pessimistic descent down the tree. If the entry matches enough
to a delete marked record, performs the insert by updating or delete
unmarking the delete marked record.
@return	DB_SUCCESS, DB_LOCK_WAIT, DB_DUPLICATE_KEY, or some other error code */
UNIV_INTERN
dberr_t
row_ins_sec_index_entry(
/*====================*/
	dict_index_t*	index,	/*!< in: secondary index */
	dtuple_t*	entry,	/*!< in/out: index entry to insert */
	que_thr_t*	thr)	/*!< in: query thread */
{
	dberr_t		err;
	mem_heap_t*	offsets_heap;
	mem_heap_t*	heap;

	if (UT_LIST_GET_FIRST(index->table->foreign_list)) {
		err = row_ins_check_foreign_constraints(index->table, index,
							entry, thr);
		if (err != DB_SUCCESS) {

			return(err);
		}
	}

	ut_ad(thr_get_trx(thr)->id);

	offsets_heap = mem_heap_create(1024);
	heap = mem_heap_create(1024);

	/* Try first optimistic descent to the B-tree */

	log_free_check();

	err = row_ins_sec_index_entry_low(
		0, BTR_MODIFY_LEAF, index, offsets_heap, heap, entry, 0, thr);
	if (err == DB_FAIL) {
		mem_heap_empty(heap);

		/* Try then pessimistic descent to the B-tree */

		log_free_check();

		err = row_ins_sec_index_entry_low(
			0, BTR_MODIFY_TREE, index,
			offsets_heap, heap, entry, 0, thr);
	}

	mem_heap_free(heap);
	mem_heap_free(offsets_heap);
	return(err);
}

/***************************************************************//**
Inserts an index entry to index. Tries first optimistic, then pessimistic
descent down the tree. If the entry matches enough to a delete marked record,
performs the insert by updating or delete unmarking the delete marked
record.
@return	DB_SUCCESS, DB_LOCK_WAIT, DB_DUPLICATE_KEY, or some other error code */
static
dberr_t
row_ins_index_entry(
/*================*/
	dict_index_t*	index,	/*!< in: index */
	dtuple_t*	entry,	/*!< in/out: index entry to insert */
	que_thr_t*	thr)	/*!< in: query thread */
{
	if (dict_index_is_clust(index)) {
		return(row_ins_clust_index_entry(index, entry, thr, 0));
	} else {
		return(row_ins_sec_index_entry(index, entry, thr));
	}
}

/***********************************************************//**
Sets the values of the dtuple fields in entry from the values of appropriate
columns in row. */
static __attribute__((nonnull))
void
row_ins_index_entry_set_vals(
/*=========================*/
	dict_index_t*	index,	/*!< in: index */
	dtuple_t*	entry,	/*!< in: index entry to make */
	const dtuple_t*	row)	/*!< in: row */
{
	ulint	n_fields;
	ulint	i;

	n_fields = dtuple_get_n_fields(entry);

	for (i = 0; i < n_fields; i++) {
		dict_field_t*	ind_field;
		dfield_t*	field;
		const dfield_t*	row_field;
		ulint		len;

		field = dtuple_get_nth_field(entry, i);
		ind_field = dict_index_get_nth_field(index, i);
		row_field = dtuple_get_nth_field(row, ind_field->col->ind);
		len = dfield_get_len(row_field);

		/* Check column prefix indexes */
		if (ind_field->prefix_len > 0
		    && dfield_get_len(row_field) != UNIV_SQL_NULL) {

			const	dict_col_t*	col
				= dict_field_get_col(ind_field);

			len = dtype_get_at_most_n_mbchars(
				col->prtype, col->mbminmaxlen,
				ind_field->prefix_len,
				len,
				static_cast<const char*>(
					dfield_get_data(row_field)));

			ut_ad(!dfield_is_ext(row_field));
		}

		dfield_set_data(field, dfield_get_data(row_field), len);
		if (dfield_is_ext(row_field)) {
			ut_ad(dict_index_is_clust(index));
			dfield_set_ext(field);
		}
	}
}

/***********************************************************//**
Inserts a single index entry to the table.
@return DB_SUCCESS if operation successfully completed, else error
code or DB_LOCK_WAIT */
static __attribute__((nonnull, warn_unused_result))
dberr_t
row_ins_index_entry_step(
/*=====================*/
	ins_node_t*	node,	/*!< in: row insert node */
	que_thr_t*	thr)	/*!< in: query thread */
{
	dberr_t	err;

	ut_ad(dtuple_check_typed(node->row));

	row_ins_index_entry_set_vals(node->index, node->entry, node->row);

	ut_ad(dtuple_check_typed(node->entry));

	err = row_ins_index_entry(node->index, node->entry, thr);

#ifdef UNIV_DEBUG
	/* Work around Bug#14626800 ASSERTION FAILURE IN DEBUG_SYNC().
	Once it is fixed, remove the 'ifdef', 'if' and this comment. */
	if (!thr_get_trx(thr)->ddl) {
		DEBUG_SYNC_C_IF_THD(thr_get_trx(thr)->mysql_thd,
				    "after_row_ins_index_entry_step");
	}
#endif /* UNIV_DEBUG */

	return(err);
}

/***********************************************************//**
Allocates a row id for row and inits the node->index field. */
UNIV_INLINE
void
row_ins_alloc_row_id_step(
/*======================*/
	ins_node_t*	node)	/*!< in: row insert node */
{
	row_id_t	row_id;

	ut_ad(node->state == INS_NODE_ALLOC_ROW_ID);

	if (dict_index_is_unique(dict_table_get_first_index(node->table))) {

		/* No row id is stored if the clustered index is unique */

		return;
	}

	/* Fill in row id value to row */

	row_id = dict_sys_get_new_row_id();

	dict_sys_write_row_id(node->row_id_buf, row_id);
}

/***********************************************************//**
Gets a row to insert from the values list. */
UNIV_INLINE
void
row_ins_get_row_from_values(
/*========================*/
	ins_node_t*	node)	/*!< in: row insert node */
{
	que_node_t*	list_node;
	dfield_t*	dfield;
	dtuple_t*	row;
	ulint		i;

	/* The field values are copied in the buffers of the select node and
	it is safe to use them until we fetch from select again: therefore
	we can just copy the pointers */

	row = node->row;

	i = 0;
	list_node = node->values_list;

	while (list_node) {
		eval_exp(list_node);

		dfield = dtuple_get_nth_field(row, i);
		dfield_copy_data(dfield, que_node_get_val(list_node));

		i++;
		list_node = que_node_get_next(list_node);
	}
}

/***********************************************************//**
Gets a row to insert from the select list. */
UNIV_INLINE
void
row_ins_get_row_from_select(
/*========================*/
	ins_node_t*	node)	/*!< in: row insert node */
{
	que_node_t*	list_node;
	dfield_t*	dfield;
	dtuple_t*	row;
	ulint		i;

	/* The field values are copied in the buffers of the select node and
	it is safe to use them until we fetch from select again: therefore
	we can just copy the pointers */

	row = node->row;

	i = 0;
	list_node = node->select->select_list;

	while (list_node) {
		dfield = dtuple_get_nth_field(row, i);
		dfield_copy_data(dfield, que_node_get_val(list_node));

		i++;
		list_node = que_node_get_next(list_node);
	}
}

/***********************************************************//**
Inserts a row to a table.
@return DB_SUCCESS if operation successfully completed, else error
code or DB_LOCK_WAIT */
static __attribute__((nonnull, warn_unused_result))
dberr_t
row_ins(
/*====*/
	ins_node_t*	node,	/*!< in: row insert node */
	que_thr_t*	thr)	/*!< in: query thread */
{
	dberr_t	err;

	if (node->state == INS_NODE_ALLOC_ROW_ID) {

		row_ins_alloc_row_id_step(node);

		node->index = dict_table_get_first_index(node->table);
		node->entry = UT_LIST_GET_FIRST(node->entry_list);

		if (node->ins_type == INS_SEARCHED) {

			row_ins_get_row_from_select(node);

		} else if (node->ins_type == INS_VALUES) {

			row_ins_get_row_from_values(node);
		}

		node->state = INS_NODE_INSERT_ENTRIES;
	}

	ut_ad(node->state == INS_NODE_INSERT_ENTRIES);

	while (node->index != NULL) {
		if (node->index->type != DICT_FTS) {
			err = row_ins_index_entry_step(node, thr);

			if (err != DB_SUCCESS) {

				return(err);
			}
		}

		node->index = dict_table_get_next_index(node->index);
		node->entry = UT_LIST_GET_NEXT(tuple_list, node->entry);

		DBUG_EXECUTE_IF(
			"row_ins_skip_sec",
			node->index = NULL; node->entry = NULL; break;);

		/* Skip corrupted secondary index and its entry */
		while (node->index && dict_index_is_corrupted(node->index)) {

			node->index = dict_table_get_next_index(node->index);
			node->entry = UT_LIST_GET_NEXT(tuple_list, node->entry);
		}
	}

	ut_ad(node->entry == NULL);

	node->state = INS_NODE_ALLOC_ROW_ID;

	return(DB_SUCCESS);
}

/***********************************************************//**
Inserts a row to a table. This is a high-level function used in SQL execution
graphs.
@return	query thread to run next or NULL */
UNIV_INTERN
que_thr_t*
row_ins_step(
/*=========*/
	que_thr_t*	thr)	/*!< in: query thread */
{
	ins_node_t*	node;
	que_node_t*	parent;
	sel_node_t*	sel_node;
	trx_t*		trx;
	dberr_t		err;

	ut_ad(thr);

	trx = thr_get_trx(thr);

	trx_start_if_not_started_xa(trx);

	node = static_cast<ins_node_t*>(thr->run_node);

	ut_ad(que_node_get_type(node) == QUE_NODE_INSERT);

	parent = que_node_get_parent(node);
	sel_node = node->select;

	if (thr->prev_node == parent) {
		node->state = INS_NODE_SET_IX_LOCK;
	}

	/* If this is the first time this node is executed (or when
	execution resumes after wait for the table IX lock), set an
	IX lock on the table and reset the possible select node. MySQL's
	partitioned table code may also call an insert within the same
	SQL statement AFTER it has used this table handle to do a search.
	This happens, for example, when a row update moves it to another
	partition. In that case, we have already set the IX lock on the
	table during the search operation, and there is no need to set
	it again here. But we must write trx->id to node->trx_id_buf. */

	trx_write_trx_id(node->trx_id_buf, trx->id);

	if (node->state == INS_NODE_SET_IX_LOCK) {

		node->state = INS_NODE_ALLOC_ROW_ID;

		/* It may be that the current session has not yet started
		its transaction, or it has been committed: */

		if (trx->id == node->trx_id) {
			/* No need to do IX-locking */

			goto same_trx;
		}

		err = lock_table(0, node->table, LOCK_IX, thr);

		DBUG_EXECUTE_IF("ib_row_ins_ix_lock_wait",
				err = DB_LOCK_WAIT;);

		if (err != DB_SUCCESS) {

			goto error_handling;
		}

		node->trx_id = trx->id;
same_trx:
		if (node->ins_type == INS_SEARCHED) {
			/* Reset the cursor */
			sel_node->state = SEL_NODE_OPEN;

			/* Fetch a row to insert */

			thr->run_node = sel_node;

			return(thr);
		}
	}

	if ((node->ins_type == INS_SEARCHED)
	    && (sel_node->state != SEL_NODE_FETCH)) {

		ut_ad(sel_node->state == SEL_NODE_NO_MORE_ROWS);

		/* No more rows to insert */
		thr->run_node = parent;

		return(thr);
	}

	/* DO THE CHECKS OF THE CONSISTENCY CONSTRAINTS HERE */

	err = row_ins(node, thr);

error_handling:
	trx->error_state = err;

	if (err != DB_SUCCESS) {
		/* err == DB_LOCK_WAIT or SQL error detected */
		return(NULL);
	}

	/* DO THE TRIGGER ACTIONS HERE */

	if (node->ins_type == INS_SEARCHED) {
		/* Fetch a row to insert */

		thr->run_node = sel_node;
	} else {
		thr->run_node = que_node_get_parent(node);
	}

	return(thr);
}<|MERGE_RESOLUTION|>--- conflicted
+++ resolved
@@ -1282,7 +1282,7 @@
 
 #ifdef WITH_WSREP
 	if (err == DB_SUCCESS) {
-		err = wsrep_append_foreign_key(
+		err = (dberr_t) wsrep_append_foreign_key(
 			thr_get_trx(thr),
 			foreign,
 			clust_rec, 
@@ -1620,7 +1620,7 @@
 				if (check_ref) {
 					err = DB_SUCCESS;
 #ifdef WITH_WSREP
-					err = wsrep_append_foreign_key(
+					err = (dberr_t)wsrep_append_foreign_key(
 						thr_get_trx(thr),
 						foreign,
 						rec, 
@@ -1975,21 +1975,18 @@
 		offsets = rec_get_offsets(rec, index, offsets,
 					  ULINT_UNDEFINED, &offsets_heap);
 
-<<<<<<< HEAD
+		if (flags & BTR_NO_LOCKING_FLAG) {
+			/* Set no locks when applying log
+			in online table rebuild. */
 #ifdef WITH_WSREP
 		/* slave applier must not get duplicate error */
-		if (allow_duplicates ||
+		} else if (allow_duplicates ||
 		    (wsrep_on(trx->mysql_thd) &&
 		     wsrep_thd_is_brute_force(trx->mysql_thd))) {
 #else
-		if (allow_duplicates) {
+		} else if (allow_duplicates) {
+
 #endif
-=======
-		if (flags & BTR_NO_LOCKING_FLAG) {
-			/* Set no locks when applying log
-			in online table rebuild. */
-		} else if (allow_duplicates) {
->>>>>>> c8b87ca1
 
 			/* If the SQL-query will update or replace
 			duplicate key we will take X-lock for
