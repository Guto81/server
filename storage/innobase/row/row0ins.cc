--- conflicted
+++ resolved
@@ -1430,13 +1430,9 @@
 	cascade->state = UPD_NODE_UPDATE_CLUSTERED;
 
 #ifdef WITH_WSREP
-<<<<<<< HEAD
-	err = wsrep_append_foreign_key(trx, foreign, clust_rec, clust_index,
+	err = wsrep_append_foreign_key(trx, foreign, cascade->pcur->old_rec,
+				       clust_index,
 				       FALSE, WSREP_SERVICE_KEY_EXCLUSIVE);
-=======
-	err = wsrep_append_foreign_key(trx, foreign, cascade->pcur->old_rec, clust_index,
-				       FALSE, WSREP_KEY_EXCLUSIVE);
->>>>>>> f3eb82f0
 	if (err != DB_SUCCESS) {
 		fprintf(stderr,
 			"WSREP: foreign key append failed: %d\n", err);
@@ -1817,19 +1813,14 @@
 						rec,
 						check_index,
 						check_ref,
-<<<<<<< HEAD
 						(upd_node != NULL
 						 && wsrep_protocol_version < 4)
 						? WSREP_SERVICE_KEY_SHARED
 						: WSREP_SERVICE_KEY_REFERENCE);
-=======
-						key_type);
-
 					if (err != DB_SUCCESS) {
 						fprintf(stderr,
 							"WSREP: foreign key append failed: %d\n", err);
 					}
->>>>>>> f3eb82f0
 #endif /* WITH_WSREP */
 					goto end_scan;
 				} else if (foreign->type != 0) {
