--- conflicted
+++ resolved
@@ -369,11 +369,7 @@
 
 	while (!fseg_free_step_not_header(
 		       TRX_UNDO_SEG_HDR + TRX_UNDO_FSEG_HEADER
-<<<<<<< HEAD
-		       + block->frame, false, &mtr)) {
-=======
-		       + undo_page, &mtr)) {
->>>>>>> faf6d0ef
+		       + block->frame, &mtr)) {
 		mutex_exit(&rseg->mutex);
 
 		mtr.commit();
@@ -409,11 +405,7 @@
 		fsp0fsp.cc. */
 
 	} while (!fseg_free_step(TRX_UNDO_SEG_HDR + TRX_UNDO_FSEG_HEADER
-<<<<<<< HEAD
-				 + block->frame, false, &mtr));
-=======
-				 + undo_page, &mtr));
->>>>>>> faf6d0ef
+				 + block->frame, &mtr));
 
 	byte* hist = TRX_RSEG + TRX_RSEG_HISTORY_SIZE + rseg_hdr->frame;
 	ut_ad(mach_read_from_4(hist) >= seg_size);
