--- conflicted
+++ resolved
@@ -2475,23 +2475,15 @@
 		those fields that update updates to become externally stored
 		fields. Store the info: */
 
-<<<<<<< HEAD
-		entry = row_rec_to_index_entry(
-			rec, index, offsets, &n_ext, heap);
-		if (index->is_primary()) {
-			n_ext += btr_push_update_extern_fields(
-				entry, entry->n_fields, update, heap);
-		}
-=======
 		entry = row_rec_to_index_entry(rec, index, offsets, heap);
->>>>>>> bc43bf3e
 		/* The page containing the clustered index record
 		corresponding to entry is latched in mtr.  Thus the
 		following call is safe. */
 		row_upd_index_replace_new_col_vals(entry, index, update, heap);
 
 		/* Get number of externally stored columns in updated record */
-		const ulint n_ext = dtuple_get_n_ext(entry);
+		const ulint n_ext = index->is_primary()
+			? dtuple_get_n_ext(entry) : 0;
 
 		buf = static_cast<byte*>(mem_heap_alloc(
 			heap, rec_get_converted_size(index, entry, n_ext)));
