/*****************************************************************************

Copyright (c) 1995, 2017, Oracle and/or its affiliates. All Rights Reserved.
Copyright (c) 2013, 2020, MariaDB Corporation.

This program is free software; you can redistribute it and/or modify it under
the terms of the GNU General Public License as published by the Free Software
Foundation; version 2 of the License.

This program is distributed in the hope that it will be useful, but WITHOUT
ANY WARRANTY; without even the implied warranty of MERCHANTABILITY or FITNESS
FOR A PARTICULAR PURPOSE. See the GNU General Public License for more details.

You should have received a copy of the GNU General Public License along with
this program; if not, write to the Free Software Foundation, Inc.,
51 Franklin Street, Fifth Floor, Boston, MA 02110-1335 USA

*****************************************************************************/

/**************************************************//**
@file include/fil0fil.h
The low-level file system

Created 10/25/1995 Heikki Tuuri
*******************************************************/

#ifndef fil0fil_h
#define fil0fil_h

#include "fsp0types.h"

#ifndef UNIV_INNOCHECKSUM

#include "log0recv.h"
#include "dict0types.h"
<<<<<<< HEAD
#ifdef UNIV_LINUX
# include <set>
#endif
=======
#include "page0size.h"
#include "intrusive_list.h"

struct unflushed_spaces_tag_t;
struct rotation_list_tag_t;
>>>>>>> eda71979

// Forward declaration
extern my_bool srv_use_doublewrite_buf;
extern struct buf_dblwr_t* buf_dblwr;
class page_id_t;

/** Structure containing encryption specification */
struct fil_space_crypt_t;

/** File types */
enum fil_type_t {
	/** temporary tablespace (temporary undo log or tables) */
	FIL_TYPE_TEMPORARY,
	/** a tablespace that is being imported (no logging until finished) */
	FIL_TYPE_IMPORT,
	/** persistent tablespace (for system, undo log or tables) */
	FIL_TYPE_TABLESPACE,
	/** redo log covering changes to files of FIL_TYPE_TABLESPACE */
	FIL_TYPE_LOG
};

/** Check if fil_type is any of FIL_TYPE_TEMPORARY, FIL_TYPE_IMPORT
or FIL_TYPE_TABLESPACE.
@param[in]	type	variable of type fil_type_t
@return true if any of FIL_TYPE_TEMPORARY, FIL_TYPE_IMPORT
or FIL_TYPE_TABLESPACE */
inline
bool
fil_type_is_data(
	fil_type_t	type)
{
	return(type == FIL_TYPE_TEMPORARY
	       || type == FIL_TYPE_IMPORT
	       || type == FIL_TYPE_TABLESPACE);
}

struct fil_node_t;

#endif

/** Tablespace or log data space */
<<<<<<< HEAD
struct fil_space_t {
#ifndef UNIV_INNOCHECKSUM
=======
struct fil_space_t : intrusive::list_node<unflushed_spaces_tag_t>,
                     intrusive::list_node<rotation_list_tag_t>
{
>>>>>>> eda71979
	ulint		id;	/*!< space id */
	hash_node_t	hash;	/*!< hash chain node */
	char*		name;	/*!< Tablespace name */
	lsn_t		max_lsn;
				/*!< LSN of the most recent
				fil_names_write_if_was_clean().
				Reset to 0 by fil_names_clear().
				Protected by log_sys.mutex.
				If and only if this is nonzero, the
				tablespace will be in named_spaces. */
	/** Log sequence number of the latest MLOG_INDEX_LOAD record
	that was found while parsing the redo log */
	lsn_t		enable_lsn;
	/** set when an .ibd file is about to be deleted,
	or an undo tablespace is about to be truncated.
	When this is set following new ops are not allowed:
	* read IO request
	* ibuf merge
	* file flush
	Note that we can still possibly have new write operations
	because we don't check this flag when doing flush batches. */
	bool		stop_new_ops;
	/** whether undo tablespace truncation is in progress */
	bool		is_being_truncated;
#ifdef UNIV_DEBUG
	/** reference count for operations who want to skip redo log in the
	file space in order to make modify_check() pass. */
	Atomic_counter<ulint> redo_skipped_count;
#endif
	fil_type_t	purpose;/*!< purpose */
	UT_LIST_BASE_NODE_T(fil_node_t) chain;
				/*!< base node for the file chain */
	ulint		size;	/*!< tablespace file size in pages;
				0 if not known yet */
	ulint		size_in_header;
				/* FSP_SIZE in the tablespace header;
				0 if not known yet */
	ulint		free_len;
				/*!< length of the FSP_FREE list */
	ulint		free_limit;
				/*!< contents of FSP_FREE_LIMIT */
	ulint		recv_size;
				/*!< recovered tablespace size in pages;
				0 if no size change was read from the redo log,
				or if the size change was implemented */
	ulint		n_reserved_extents;
				/*!< number of reserved free extents for
				ongoing operations like B-tree page split */
	ulint		n_pending_flushes; /*!< this is positive when flushing
				the tablespace to disk; dropping of the
				tablespace is forbidden if this is positive */
	/** Number of pending buffer pool operations accessing the tablespace
	without holding a table lock or dict_sys.latch S-latch
	that would prevent the table (and tablespace) from being
	dropped. An example is change buffer merge.
	The tablespace cannot be dropped while this is nonzero,
	or while fil_node_t::n_pending is nonzero.
	Protected by fil_system.mutex and std::atomic. */
	std::atomic<ulint>		n_pending_ops;
	/** Number of pending block read or write operations
	(when a write is imminent or a read has recently completed).
	The tablespace object cannot be freed while this is nonzero,
	but it can be detached from fil_system.
	Note that fil_node_t::n_pending tracks actual pending I/O requests.
	Protected by fil_system.mutex and std::atomic. */
	std::atomic<ulint>		n_pending_ios;
	rw_lock_t	latch;	/*!< latch protecting the file space storage
				allocation */
	UT_LIST_NODE_T(fil_space_t) named_spaces;
				/*!< list of spaces for which MLOG_FILE_NAME
				records have been issued */
	/** Checks that this tablespace in a list of unflushed tablespaces.
	@return true if in a list */
	bool is_in_unflushed_spaces() const;
	UT_LIST_NODE_T(fil_space_t) space_list;
				/*!< list of all spaces */
	/** Checks that this tablespace needs key rotation.
	@return true if in a rotation list */
	bool is_in_rotation_list() const;

	/** MariaDB encryption data */
	fil_space_crypt_t* crypt_data;

	/** True if the device this filespace is on supports atomic writes */
	bool		atomic_write_supported;

	/** True if file system storing this tablespace supports
	punch hole */
	bool		punch_hole;

	ulint		magic_n;/*!< FIL_SPACE_MAGIC_N */

	/** @return whether the tablespace is about to be dropped */
	bool is_stopping() const { return stop_new_ops;	}

	/** @return whether doublewrite buffering is needed */
	bool use_doublewrite() const
	{
		return !atomic_write_supported
			&& srv_use_doublewrite_buf && buf_dblwr;
	}

	/** Append a file to the chain of files of a space.
	@param[in]	name		file name of a file that is not open
	@param[in]	handle		file handle, or OS_FILE_CLOSED
	@param[in]	size		file size in entire database pages
	@param[in]	is_raw		whether this is a raw device
	@param[in]	atomic_write	true if atomic write could be enabled
	@param[in]	max_pages	maximum number of pages in file,
	or ULINT_MAX for unlimited
	@return file object */
	fil_node_t* add(const char* name, pfs_os_file_t handle,
			ulint size, bool is_raw, bool atomic_write,
			ulint max_pages = ULINT_MAX);
#ifdef UNIV_DEBUG
	/** Assert that the mini-transaction is compatible with
	updating an allocation bitmap page.
	@param[in]	mtr	mini-transaction */
	void modify_check(const mtr_t& mtr) const;
#endif /* UNIV_DEBUG */

	/** Try to reserve free extents.
	@param[in]	n_free_now	current number of free extents
	@param[in]	n_to_reserve	number of extents to reserve
	@return	whether the reservation succeeded */
	bool reserve_free_extents(ulint n_free_now, ulint n_to_reserve)
	{
		ut_ad(rw_lock_own(&latch, RW_LOCK_X));
		if (n_reserved_extents + n_to_reserve > n_free_now) {
			return false;
		}

		n_reserved_extents += n_to_reserve;
		return true;
	}

	/** Release the reserved free extents.
	@param[in]	n_reserved	number of reserved extents */
	void release_free_extents(ulint n_reserved)
	{
		if (!n_reserved) return;
		ut_ad(rw_lock_own(&latch, RW_LOCK_X));
		ut_a(n_reserved_extents >= n_reserved);
		n_reserved_extents -= n_reserved;
	}

	/** Rename a file.
	@param[in]	name	table name after renaming
	@param[in]	path	tablespace file name after renaming
	@param[in]	log	whether to write redo log
	@param[in]	replace	whether to ignore the existence of path
	@return	error code
	@retval	DB_SUCCESS	on success */
	dberr_t rename(const char* name, const char* path, bool log,
		       bool replace = false);

	/** Note that the tablespace has been imported.
	Initially, purpose=FIL_TYPE_IMPORT so that no redo log is
	written while the space ID is being updated in each page. */
	inline void set_imported();

	/** @return whether the storage device is rotational (HDD, not SSD) */
	inline bool is_rotational() const;

	/** Open each file. Only invoked on fil_system.temp_space.
	@return whether all files were opened */
	bool open();
	/** Close each file. Only invoked on fil_system.temp_space. */
	void close();

	/** Acquire a tablespace reference. */
	void acquire() { n_pending_ops++; }
	/** Release a tablespace reference. */
	void release() { ut_ad(referenced()); n_pending_ops--; }
	/** @return whether references are being held */
	bool referenced() const { return n_pending_ops; }

	/** Acquire a tablespace reference for I/O. */
	void acquire_for_io() { n_pending_ios++; }
	/** Release a tablespace reference for I/O. */
	void release_for_io() { ut_ad(pending_io()); n_pending_ios--; }
	/** @return whether I/O is pending */
	bool pending_io() const { return n_pending_ios; }
#endif
	/** FSP_SPACE_FLAGS and FSP_FLAGS_MEM_ flags;
	check fsp0types.h to more info about flags. */
	ulint		flags;

	/** Determine if full_crc32 is used for a data file
	@param[in]	flags	tablespace flags (FSP_FLAGS)
	@return whether the full_crc32 algorithm is active */
	static bool full_crc32(ulint flags) {
		return flags & FSP_FLAGS_FCRC32_MASK_MARKER;
	}
	/** @return whether innodb_checksum_algorithm=full_crc32 is active */
	bool full_crc32() const { return full_crc32(flags); }
	/** Determine the logical page size.
	@param	flags	tablespace flags (FSP_FLAGS)
	@return the logical page size
	@retval 0 if the flags are invalid */
	static unsigned logical_size(ulint flags) {

		ulint page_ssize = 0;

		if (full_crc32(flags)) {
			page_ssize = FSP_FLAGS_FCRC32_GET_PAGE_SSIZE(flags);
		} else {
			page_ssize = FSP_FLAGS_GET_PAGE_SSIZE(flags);
		}

		switch (page_ssize) {
		case 3: return 4096;
		case 4: return 8192;
		case 5:
		{ ut_ad(full_crc32(flags)); return 16384; }
		case 0:
		{ ut_ad(!full_crc32(flags)); return 16384; }
		case 6: return 32768;
		case 7: return 65536;
		default: return 0;
		}
	}
	/** Determine the ROW_FORMAT=COMPRESSED page size.
	@param	flags	tablespace flags (FSP_FLAGS)
	@return the ROW_FORMAT=COMPRESSED page size
	@retval 0	if ROW_FORMAT=COMPRESSED is not used */
	static unsigned zip_size(ulint flags) {

		if (full_crc32(flags)) {
			return 0;
		}

		ulint zip_ssize = FSP_FLAGS_GET_ZIP_SSIZE(flags);
		return zip_ssize
			? (UNIV_ZIP_SIZE_MIN >> 1) << zip_ssize : 0;
	}
	/** Determine the physical page size.
	@param	flags	tablespace flags (FSP_FLAGS)
	@return the physical page size */
	static unsigned physical_size(ulint flags) {

		if (full_crc32(flags)) {
			return logical_size(flags);
		}

		ulint zip_ssize = FSP_FLAGS_GET_ZIP_SSIZE(flags);
		return zip_ssize
			? (UNIV_ZIP_SIZE_MIN >> 1) << zip_ssize
			: unsigned(srv_page_size);
	}
	/** @return the ROW_FORMAT=COMPRESSED page size
	@retval 0	if ROW_FORMAT=COMPRESSED is not used */
	unsigned zip_size() const { return zip_size(flags); }
	/** @return the physical page size */
	unsigned physical_size() const { return physical_size(flags); }
	/** Check whether the compression enabled in tablespace.
	@param[in]	flags	tablespace flags */
	static bool is_compressed(ulint flags) {

		if (full_crc32(flags)) {
			ulint algo = FSP_FLAGS_FCRC32_GET_COMPRESSED_ALGO(
				flags);
			DBUG_ASSERT(algo <= PAGE_ALGORITHM_LAST);
			return algo > 0;
		}

		return FSP_FLAGS_HAS_PAGE_COMPRESSION(flags);
	}
	/** @return whether the compression enabled for the tablespace. */
	bool is_compressed() const { return is_compressed(flags); }

	/** Get the compression algorithm for full crc32 format.
	@param[in]	flags	tablespace flags
	@return algorithm type of tablespace */
	static ulint get_compression_algo(ulint flags)
	{
		return full_crc32(flags)
			? FSP_FLAGS_FCRC32_GET_COMPRESSED_ALGO(flags)
			: 0;
	}
	/** @return the page_compressed algorithm
	@retval 0 if not page_compressed */
	ulint get_compression_algo() const {
		return fil_space_t::get_compression_algo(flags);
	}
	/** Determine if the page_compressed page contains an extra byte
	for exact compressed stream length
	@param[in]	flags	tablespace flags
	@return	whether the extra byte is needed */
	static bool full_crc32_page_compressed_len(ulint flags)
	{
		DBUG_ASSERT(full_crc32(flags));
		switch (get_compression_algo(flags)) {
		case PAGE_LZ4_ALGORITHM:
		case PAGE_LZO_ALGORITHM:
		case PAGE_SNAPPY_ALGORITHM:
			return true;
		}
		return false;
	}

	/** Whether the full checksum matches with non full checksum flags.
	@param[in]	flags		flags present
	@param[in]	expected	expected flags
	@return true if it is equivalent */
	static bool is_flags_full_crc32_equal(ulint flags, ulint expected)
	{
		ut_ad(full_crc32(flags));
		ulint page_ssize = FSP_FLAGS_FCRC32_GET_PAGE_SSIZE(flags);

		if (full_crc32(expected)) {
			/* The data file may have been created with a
			different innodb_compression_algorithm. But
			we only support one innodb_page_size for all files. */
			return page_ssize
				== FSP_FLAGS_FCRC32_GET_PAGE_SSIZE(expected);
		}

		ulint space_page_ssize = FSP_FLAGS_GET_PAGE_SSIZE(expected);

		if (page_ssize == 5) {
			if (space_page_ssize) {
				return false;
			}
		} else if (space_page_ssize != page_ssize) {
			return false;
		}

		return true;
	}
	/** Whether old tablespace flags match full_crc32 flags.
	@param[in]	flags		flags present
	@param[in]	expected	expected flags
	@return true if it is equivalent */
	static bool is_flags_non_full_crc32_equal(ulint flags, ulint expected)
	{
		ut_ad(!full_crc32(flags));

		if (!full_crc32(expected)) {
			return false;
		}

		ulint page_ssize = FSP_FLAGS_GET_PAGE_SSIZE(flags);
		ulint space_page_ssize = FSP_FLAGS_FCRC32_GET_PAGE_SSIZE(
			expected);

		if (page_ssize) {
			if (space_page_ssize != 5) {
				return false;
			}
		} else if (space_page_ssize != page_ssize) {
			return false;
		}

		return true;
	}
	/** Whether both fsp flags are equivalent */
	static bool is_flags_equal(ulint flags, ulint expected)
	{
		if (!((flags ^ expected) & ~(1U << FSP_FLAGS_POS_RESERVED))) {
			return true;
		}

		return full_crc32(flags)
			? is_flags_full_crc32_equal(flags, expected)
			: is_flags_non_full_crc32_equal(flags, expected);
	}
	/** Validate the tablespace flags for full crc32 format.
	@param[in]	flags	the content of FSP_SPACE_FLAGS
	@return whether the flags are correct in full crc32 format */
	static bool is_fcrc32_valid_flags(ulint flags)
	{
		ut_ad(flags & FSP_FLAGS_FCRC32_MASK_MARKER);
		const ulint page_ssize = physical_size(flags);
		if (page_ssize < 3 || page_ssize & 8) {
			return false;
		}

		flags >>= FSP_FLAGS_FCRC32_POS_COMPRESSED_ALGO;

		return flags <= PAGE_ALGORITHM_LAST;
	}
	/** Validate the tablespace flags.
	@param[in]	flags	content of FSP_SPACE_FLAGS
	@param[in]	is_ibd	whether this is an .ibd file
				(not system tablespace)
	@return whether the flags are correct. */
	static bool is_valid_flags(ulint flags, bool is_ibd)
	{
		DBUG_EXECUTE_IF("fsp_flags_is_valid_failure",
				return false;);

		if (full_crc32(flags)) {
			return is_fcrc32_valid_flags(flags);
		}

		if (flags == 0) {
			return true;
		}

		if (flags & ~FSP_FLAGS_MASK) {
			return false;
		}

		if ((flags & (FSP_FLAGS_MASK_POST_ANTELOPE
			      | FSP_FLAGS_MASK_ATOMIC_BLOBS))
		    == FSP_FLAGS_MASK_ATOMIC_BLOBS) {
			/* If the "atomic blobs" flag (indicating
			ROW_FORMAT=DYNAMIC or ROW_FORMAT=COMPRESSED) flag
			is set, then the "post Antelope"
			(ROW_FORMAT!=REDUNDANT) flag must also be set. */
			return false;
		}

		/* Bits 10..14 should be 0b0000d where d is the DATA_DIR flag
		of MySQL 5.6 and MariaDB 10.0, which we ignore.
		In the buggy FSP_SPACE_FLAGS written by MariaDB 10.1.0 to 10.1.20,
		bits 10..14 would be nonzero 0bsssaa where sss is
		nonzero PAGE_SSIZE (3, 4, 6, or 7)
		and aa is ATOMIC_WRITES (not 0b11). */
		if (FSP_FLAGS_GET_RESERVED(flags) & ~1U) {
			return false;
		}

		const ulint	ssize = FSP_FLAGS_GET_PAGE_SSIZE(flags);
		if (ssize == 1 || ssize == 2 || ssize == 5 || ssize & 8) {
			/* the page_size is not between 4k and 64k;
			16k should be encoded as 0, not 5 */
			return false;
		}

		const ulint     zssize = FSP_FLAGS_GET_ZIP_SSIZE(flags);
		if (zssize == 0) {
			/* not ROW_FORMAT=COMPRESSED */
		} else if (zssize > (ssize ? ssize : 5)) {
			/* Invalid KEY_BLOCK_SIZE */
			return false;
		} else if (~flags & (FSP_FLAGS_MASK_POST_ANTELOPE
				     | FSP_FLAGS_MASK_ATOMIC_BLOBS)) {
			/* both these flags should be set for
			ROW_FORMAT=COMPRESSED */
			return false;
		}

		/* The flags do look valid. But, avoid misinterpreting
		buggy MariaDB 10.1 format flags for
		PAGE_COMPRESSED=1 PAGE_COMPRESSION_LEVEL={0,2,3}
		as valid-looking PAGE_SSIZE if this is known to be
		an .ibd file and we are using the default innodb_page_size=16k. */
		return(ssize == 0 || !is_ibd
		       || srv_page_size != UNIV_PAGE_SIZE_ORIG);
	}
};

#ifndef UNIV_INNOCHECKSUM
/** Value of fil_space_t::magic_n */
#define	FIL_SPACE_MAGIC_N	89472

/** File node of a tablespace or the log data space */
struct fil_node_t {
	/** tablespace containing this file */
	fil_space_t*	space;
	/** file name; protected by fil_system.mutex and log_sys.mutex. */
	char*		name;
	/** file handle (valid if is_open) */
	pfs_os_file_t	handle;
	/** whether the file actually is a raw device or disk partition */
	bool		is_raw_disk;
	/** whether the file is on non-rotational media (SSD) */
	bool		on_ssd;
	/** size of the file in database pages (0 if not known yet);
	the possible last incomplete megabyte may be ignored
	if space->id == 0 */
	ulint		size;
	/** initial size of the file in database pages;
	FIL_IBD_FILE_INITIAL_SIZE by default */
	ulint		init_size;
	/** maximum size of the file in database pages (0 if unlimited) */
	ulint		max_size;
	/** count of pending i/o's; is_open must be true if nonzero */
	ulint		n_pending;
	/** count of pending flushes; is_open must be true if nonzero */
	ulint		n_pending_flushes;
	/** whether the file is currently being extended */
	bool		being_extended;
	/** whether this file had writes after lasy fsync() */
	bool		needs_flush;
	/** link to other files in this tablespace */
	UT_LIST_NODE_T(fil_node_t) chain;
	/** link to the fil_system.LRU list (keeping track of open files) */
	UT_LIST_NODE_T(fil_node_t) LRU;

	/** whether this file could use atomic write (data file) */
	bool		atomic_write;

	/** Filesystem block size */
	ulint		block_size;

	/** FIL_NODE_MAGIC_N */
	ulint		magic_n;

	/** @return whether this file is open */
	bool is_open() const
	{
		return(handle != OS_FILE_CLOSED);
	}

	/** Read the first page of a data file.
	@param[in]	first	whether this is the very first read
	@return	whether the page was found valid */
	bool read_page0(bool first);

	/** Determine some file metadata when creating or reading the file.
	@param	file	the file that is being created, or OS_FILE_CLOSED */
	void find_metadata(os_file_t file = OS_FILE_CLOSED
#ifdef UNIV_LINUX
			   , struct stat* statbuf = NULL
#endif
			   );

	/** Close the file handle. */
	void close();
};

/** Value of fil_node_t::magic_n */
#define	FIL_NODE_MAGIC_N	89389

inline void fil_space_t::set_imported()
{
	ut_ad(purpose == FIL_TYPE_IMPORT);
	purpose = FIL_TYPE_TABLESPACE;
	UT_LIST_GET_FIRST(chain)->find_metadata();
}

inline bool fil_space_t::is_rotational() const
{
	for (const fil_node_t* node = UT_LIST_GET_FIRST(chain);
	     node != NULL; node = UT_LIST_GET_NEXT(chain, node)) {
		if (!node->on_ssd) {
			return true;
		}
	}
	return false;
}

/** Common InnoDB file extensions */
enum ib_extention {
	NO_EXT = 0,
	IBD = 1,
	ISL = 2,
	CFG = 3
};
extern const char* dot_ext[];
#define DOT_IBD dot_ext[IBD]
#define DOT_ISL dot_ext[ISL]
#define DOT_CFG dot_ext[CFG]

/** When mysqld is run, the default directory "." is the mysqld datadir,
but in the MySQL Embedded Server Library and mysqlbackup it is not the default
directory, and we must set the base file path explicitly */
extern const char*	fil_path_to_mysql_datadir;

/* Space address data type; this is intended to be used when
addresses accurate to a byte are stored in file pages. If the page part
of the address is FIL_NULL, the address is considered undefined. */

typedef	byte	fil_faddr_t;	/*!< 'type' definition in C: an address
				stored in a file page is a string of bytes */
#else
# include "univ.i"
#endif /* !UNIV_INNOCHECKSUM */

/** Initial size of a single-table tablespace in pages */
#define FIL_IBD_FILE_INITIAL_SIZE	4U

/** 'null' (undefined) page offset in the context of file spaces */
#define	FIL_NULL	ULINT32_UNDEFINED


#define FIL_ADDR_PAGE	0U	/* first in address is the page offset */
#define	FIL_ADDR_BYTE	4U	/* then comes 2-byte byte offset within page*/
#define	FIL_ADDR_SIZE	6U	/* address size is 6 bytes */

/** File space address */
struct fil_addr_t {
	ulint	page;		/*!< page number within a space */
	ulint	boffset;	/*!< byte offset within the page */
};

/** The byte offsets on a file page for various variables @{ */
#define FIL_PAGE_SPACE_OR_CHKSUM 0	/*!< in < MySQL-4.0.14 space id the
					page belongs to (== 0) but in later
					versions the 'new' checksum of the
					page */
#define FIL_PAGE_OFFSET		4U	/*!< page offset inside space */
#define FIL_PAGE_PREV		8U	/*!< if there is a 'natural'
					predecessor of the page, its
					offset.  Otherwise FIL_NULL.
					This field is not set on BLOB
					pages, which are stored as a
					singly-linked list.  See also
					FIL_PAGE_NEXT. */
#define FIL_PAGE_NEXT		12U	/*!< if there is a 'natural' successor
					of the page, its offset.
					Otherwise FIL_NULL.
					B-tree index pages
					(FIL_PAGE_TYPE contains FIL_PAGE_INDEX)
					on the same PAGE_LEVEL are maintained
					as a doubly linked list via
					FIL_PAGE_PREV and FIL_PAGE_NEXT
					in the collation order of the
					smallest user record on each page. */
#define FIL_PAGE_LSN		16U	/*!< lsn of the end of the newest
					modification log record to the page */
#define	FIL_PAGE_TYPE		24U	/*!< file page type: FIL_PAGE_INDEX,...,
					2 bytes.

					The contents of this field can only
					be trusted in the following case:
					if the page is an uncompressed
					B-tree index page, then it is
					guaranteed that the value is
					FIL_PAGE_INDEX.
					The opposite does not hold.

					In tablespaces created by
					MySQL/InnoDB 5.1.7 or later, the
					contents of this field is valid
					for all uncompressed pages. */

/** For the first page in a system tablespace data file(ibdata*, not *.ibd):
the file has been flushed to disk at least up to this lsn
For other pages: 32-bit key version used to encrypt the page + 32-bit checksum
or 64 bites of zero if no encryption */
#define FIL_PAGE_FILE_FLUSH_LSN_OR_KEY_VERSION 26U

/** This overloads FIL_PAGE_FILE_FLUSH_LSN for RTREE Split Sequence Number */
#define	FIL_RTREE_SPLIT_SEQ_NUM	FIL_PAGE_FILE_FLUSH_LSN_OR_KEY_VERSION

/** Start of the page_compressed content */
#define FIL_PAGE_COMP_ALGO	FIL_PAGE_FILE_FLUSH_LSN_OR_KEY_VERSION

/** starting from 4.1.x this contains the space id of the page */
#define FIL_PAGE_ARCH_LOG_NO_OR_SPACE_ID  34U

#define FIL_PAGE_SPACE_ID  FIL_PAGE_ARCH_LOG_NO_OR_SPACE_ID

#define FIL_PAGE_DATA		38U	/*!< start of the data on the page */

/** 32-bit key version used to encrypt the page in full_crc32 format.
For non-encrypted page, it contains 0. */
#define FIL_PAGE_FCRC32_KEY_VERSION	0

/** page_compressed without innodb_checksum_algorithm=full_crc32 @{ */
/** Number of bytes used to store actual payload data size on
page_compressed pages when not using full_crc32. */
#define FIL_PAGE_COMP_SIZE		0

/** Number of bytes for FIL_PAGE_COMP_SIZE */
#define FIL_PAGE_COMP_METADATA_LEN		2

/** Number of bytes used to store actual compression method
for encrypted tables when not using full_crc32. */
#define FIL_PAGE_ENCRYPT_COMP_ALGO		2

/** Extra header size for encrypted page_compressed pages when
not using full_crc32 */
#define FIL_PAGE_ENCRYPT_COMP_METADATA_LEN	4
/* @} */

/** File page trailer @{ */
#define FIL_PAGE_END_LSN_OLD_CHKSUM 8	/*!< the low 4 bytes of this are used
					to store the page checksum, the
					last 4 bytes should be identical
					to the last 4 bytes of FIL_PAGE_LSN */
#define FIL_PAGE_DATA_END	8	/*!< size of the page trailer */

/** Store the last 4 bytes of FIL_PAGE_LSN */
#define FIL_PAGE_FCRC32_END_LSN 8

/** Store crc32 checksum at the end of the page */
#define FIL_PAGE_FCRC32_CHECKSUM	4
/* @} */

/** File page types (values of FIL_PAGE_TYPE) @{ */
/** page_compressed, encrypted=YES (not used for full_crc32) */
#define FIL_PAGE_PAGE_COMPRESSED_ENCRYPTED 37401
/** page_compressed (not used for full_crc32) */
#define FIL_PAGE_PAGE_COMPRESSED 34354  /*!< page compressed page */
#define FIL_PAGE_INDEX		17855	/*!< B-tree node */
#define FIL_PAGE_RTREE		17854	/*!< R-tree node (SPATIAL INDEX) */
#define FIL_PAGE_UNDO_LOG	2	/*!< Undo log page */
#define FIL_PAGE_INODE		3	/*!< Index node */
#define FIL_PAGE_IBUF_FREE_LIST	4	/*!< Insert buffer free list */
/* File page types introduced in MySQL/InnoDB 5.1.7 */
#define FIL_PAGE_TYPE_ALLOCATED	0	/*!< Freshly allocated page */
#define FIL_PAGE_IBUF_BITMAP	5	/*!< Insert buffer bitmap */
#define FIL_PAGE_TYPE_SYS	6	/*!< System page */
#define FIL_PAGE_TYPE_TRX_SYS	7	/*!< Transaction system data */
#define FIL_PAGE_TYPE_FSP_HDR	8	/*!< File space header */
#define FIL_PAGE_TYPE_XDES	9	/*!< Extent descriptor page */
#define FIL_PAGE_TYPE_BLOB	10	/*!< Uncompressed BLOB page */
#define FIL_PAGE_TYPE_ZBLOB	11	/*!< First compressed BLOB page */
#define FIL_PAGE_TYPE_ZBLOB2	12	/*!< Subsequent compressed BLOB page */
#define FIL_PAGE_TYPE_UNKNOWN	13	/*!< In old tablespaces, garbage
					in FIL_PAGE_TYPE is replaced with this
					value when flushing pages. */

/* File page types introduced in MySQL 5.7, not supported in MariaDB */
//#define FIL_PAGE_COMPRESSED	14
//#define FIL_PAGE_ENCRYPTED	15
//#define FIL_PAGE_COMPRESSED_AND_ENCRYPTED 16
//#define FIL_PAGE_ENCRYPTED_RTREE 17
/** Clustered index root page after instant ADD COLUMN */
#define FIL_PAGE_TYPE_INSTANT	18

/** Used by i_s.cc to index into the text description.
Note: FIL_PAGE_TYPE_INSTANT maps to the same as FIL_PAGE_INDEX. */
#define FIL_PAGE_TYPE_LAST	FIL_PAGE_TYPE_UNKNOWN
					/*!< Last page type */
/** Set in FIL_PAGE_TYPE if for full_crc32 pages in page_compressed format.
If the flag is set, then the following holds for the remaining bits
of FIL_PAGE_TYPE:
Bits 0..7 will contain the compressed page size in bytes.
Bits 8..14 are reserved and must be 0. */
#define FIL_PAGE_COMPRESS_FCRC32_MARKER	15
/* @} */

/** @return whether the page type is B-tree or R-tree index */
inline bool fil_page_type_is_index(ulint page_type)
{
	switch (page_type) {
	case FIL_PAGE_TYPE_INSTANT:
	case FIL_PAGE_INDEX:
	case FIL_PAGE_RTREE:
		return(true);
	}
	return(false);
}

/** Check whether the page is index page (either regular Btree index or Rtree
index */
#define fil_page_index_page_check(page)                         \
        fil_page_type_is_index(fil_page_get_type(page))

/** Enum values for encryption table option */
enum fil_encryption_t {
	/** Encrypted if innodb_encrypt_tables=ON (srv_encrypt_tables) */
	FIL_ENCRYPTION_DEFAULT,
	/** Encrypted */
	FIL_ENCRYPTION_ON,
	/** Not encrypted */
	FIL_ENCRYPTION_OFF
};

#ifndef UNIV_INNOCHECKSUM

/** The number of fsyncs done to the log */
extern ulint	fil_n_log_flushes;

/** Number of pending redo log flushes */
extern ulint	fil_n_pending_log_flushes;
/** Number of pending tablespace flushes */
extern ulint	fil_n_pending_tablespace_flushes;

/** Look up a tablespace.
The caller should hold an InnoDB table lock or a MDL that prevents
the tablespace from being dropped during the operation,
or the caller should be in single-threaded crash recovery mode
(no user connections that could drop tablespaces).
If this is not the case, fil_space_acquire() and fil_space_t::release()
should be used instead.
@param[in]	id	tablespace ID
@return tablespace, or NULL if not found */
fil_space_t*
fil_space_get(
	ulint	id)
	MY_ATTRIBUTE((warn_unused_result));

/** The tablespace memory cache; also the totality of logs (the log
data space) is stored here; below we talk about tablespaces, but also
the ib_logfiles form a 'space' and it is handled here */
struct fil_system_t {
  /**
    Constructor.

    Some members may require late initialisation, thus we just mark object as
    uninitialised. Real initialisation happens in create().
  */
  fil_system_t(): m_initialised(false)
  {
    UT_LIST_INIT(LRU, &fil_node_t::LRU);
    UT_LIST_INIT(space_list, &fil_space_t::space_list);
    UT_LIST_INIT(named_spaces, &fil_space_t::named_spaces);
  }

  bool is_initialised() const { return m_initialised; }

  /**
    Create the file system interface at database start.

    @param[in] hash_size	hash table size
  */
  void create(ulint hash_size);

  /** Close the file system interface at shutdown */
  void close();

private:
  bool m_initialised;
#ifdef UNIV_LINUX
  /** available block devices that reside on non-rotational storage */
  std::vector<dev_t> ssd;
public:
  /** @return whether a file system device is on non-rotational storage */
  bool is_ssd(dev_t dev) const
  {
    /* Linux seems to allow up to 15 partitions per block device.
    If the detected ssd carries "partition number 0" (it is the whole device),
    compare the candidate file system number without the partition number. */
    for (const auto s : ssd)
      if (dev == s || (dev & ~15U) == s)
        return true;
    return false;
  }
#endif
public:
	ib_mutex_t	mutex;		/*!< The mutex protecting the cache */
	fil_space_t*	sys_space;	/*!< The innodb_system tablespace */
	fil_space_t*	temp_space;	/*!< The innodb_temporary tablespace */
	hash_table_t*	spaces;		/*!< The hash table of spaces in the
					system; they are hashed on the space
					id */
	UT_LIST_BASE_NODE_T(fil_node_t) LRU;
					/*!< base node for the LRU list of the
					most recently used open files with no
					pending i/o's; if we start an i/o on
					the file, we first remove it from this
					list, and return it to the start of
					the list when the i/o ends;
					log files and the system tablespace are
					not put to this list: they are opened
					after the startup, and kept open until
					shutdown */
	intrusive::list<fil_space_t, unflushed_spaces_tag_t> unflushed_spaces;
					/*!< list of those
					tablespaces whose files contain
					unflushed writes; those spaces have
					at least one file node where
					needs_flush == true */
	ulint		n_open;		/*!< number of files currently open */
	ulint		max_assigned_id;/*!< maximum space id in the existing
					tables, or assigned during the time
					mysqld has been up; at an InnoDB
					startup we scan the data dictionary
					and set here the maximum of the
					space id's of the tables there */
	UT_LIST_BASE_NODE_T(fil_space_t) space_list;
					/*!< list of all file spaces */
	UT_LIST_BASE_NODE_T(fil_space_t) named_spaces;
					/*!< list of all file spaces
					for which a MLOG_FILE_NAME
					record has been written since
					the latest redo log checkpoint.
					Protected only by log_sys.mutex. */
	intrusive::list<fil_space_t, rotation_list_tag_t> rotation_list;
					/*!< list of all file spaces needing
					key rotation.*/

	bool		space_id_reuse_warned;
					/*!< whether fil_space_create()
					has issued a warning about
					potential space_id reuse */

	/** Trigger a call to fil_node_t::read_page0()
	@param[in]	id	tablespace identifier
	@return	tablespace
	@retval	NULL	if the tablespace does not exist or cannot be read */
	fil_space_t* read_page0(ulint id);

	/** Return the next fil_space_t from key rotation list.
	Once started, the caller must keep calling this until it returns NULL.
	fil_space_acquire() and fil_space_release() are invoked here which
	blocks a concurrent operation from dropping the tablespace.
	@param[in]      prev_space      Previous tablespace or NULL to start
					from beginning of fil_system->rotation
					list
	@param[in]      recheck         recheck of the tablespace is needed or
					still encryption thread does write page0
					for it
	@param[in]	key_version	key version of the key state thread
	If NULL, use the first fil_space_t on fil_system->space_list.
	@return pointer to the next fil_space_t.
	@retval NULL if this was the last */
	fil_space_t* keyrotate_next(
		fil_space_t*	prev_space,
		bool		remove,
		uint		key_version);
};

/** The tablespace memory cache. */
extern fil_system_t	fil_system;

#include "fil0crypt.h"

/** Returns the latch of a file space.
@param[in]	id	space id
@param[out]	flags	tablespace flags
@return latch protecting storage allocation */
rw_lock_t*
fil_space_get_latch(
	ulint	id,
	ulint*	flags);

/** Create a space memory object and put it to the fil_system hash table.
Error messages are issued to the server log.
@param[in]	name		tablespace name
@param[in]	id		tablespace identifier
@param[in]	flags		tablespace flags
@param[in]	purpose		tablespace purpose
@param[in,out]	crypt_data	encryption information
@param[in]	mode		encryption mode
@return pointer to created tablespace, to be filled in with fil_space_t::add()
@retval NULL on failure (such as when the same tablespace exists) */
fil_space_t*
fil_space_create(
	const char*		name,
	ulint			id,
	ulint			flags,
	fil_type_t		purpose,
	fil_space_crypt_t*	crypt_data,
	fil_encryption_t	mode = FIL_ENCRYPTION_DEFAULT)
	MY_ATTRIBUTE((warn_unused_result));

/*******************************************************************//**
Assigns a new space id for a new single-table tablespace. This works simply by
incrementing the global counter. If 4 billion id's is not enough, we may need
to recycle id's.
@return true if assigned, false if not */
bool
fil_assign_new_space_id(
/*====================*/
	ulint*	space_id);	/*!< in/out: space id */

/** Frees a space object from the tablespace memory cache.
Closes the files in the chain but does not delete them.
There must not be any pending i/o's or flushes on the files.
@param[in]	id		tablespace identifier
@param[in]	x_latched	whether the caller holds X-mode space->latch
@return true if success */
bool
fil_space_free(
	ulint		id,
	bool		x_latched);

/** Set the recovered size of a tablespace in pages.
@param id	tablespace ID
@param size	recovered size in pages */
UNIV_INTERN
void
fil_space_set_recv_size(ulint id, ulint size);
/*******************************************************************//**
Returns the size of the space in pages. The tablespace must be cached in the
memory cache.
@return space size, 0 if space not found */
ulint
fil_space_get_size(
/*===============*/
	ulint	id);	/*!< in: space id */
/*******************************************************************//**
Returns the flags of the space. The tablespace must be cached
in the memory cache.
@return flags, ULINT_UNDEFINED if space not found */
ulint
fil_space_get_flags(
/*================*/
	ulint	id);	/*!< in: space id */

/*******************************************************************//**
Opens all log files and system tablespace data files. They stay open until the
database server shutdown. This should be called at a server startup after the
space objects for the log and the system tablespace have been created. The
purpose of this operation is to make sure we never run out of file descriptors
if we need to read from the insert buffer or to write to the log. */
void
fil_open_log_and_system_tablespace_files(void);
/*==========================================*/
/*******************************************************************//**
Closes all open files. There must not be any pending i/o's or not flushed
modifications in the files. */
void
fil_close_all_files(void);
/*=====================*/
/*******************************************************************//**
Closes the redo log files. There must not be any pending i/o's or not
flushed modifications in the files. */
void
fil_close_log_files(
/*================*/
	bool	free);	/*!< in: whether to free the memory object */
/*******************************************************************//**
Sets the max tablespace id counter if the given number is bigger than the
previous value. */
void
fil_set_max_space_id_if_bigger(
/*===========================*/
	ulint	max_id);/*!< in: maximum known id */

/** Write the flushed LSN to the page header of the first page in the
system tablespace.
@param[in]	lsn	flushed LSN
@return DB_SUCCESS or error number */
dberr_t
fil_write_flushed_lsn(
	lsn_t	lsn)
MY_ATTRIBUTE((warn_unused_result));

/** Acquire a tablespace when it could be dropped concurrently.
Used by background threads that do not necessarily hold proper locks
for concurrency control.
@param[in]	id	tablespace ID
@param[in]	silent	whether to silently ignore missing tablespaces
@return	the tablespace
@retval	NULL if missing or being deleted */
fil_space_t* fil_space_acquire_low(ulint id, bool silent)
	MY_ATTRIBUTE((warn_unused_result));

/** Acquire a tablespace when it could be dropped concurrently.
Used by background threads that do not necessarily hold proper locks
for concurrency control.
@param[in]	id	tablespace ID
@return	the tablespace
@retval	NULL if missing or being deleted or truncated */
inline
fil_space_t*
fil_space_acquire(ulint id)
{
	return (fil_space_acquire_low(id, false));
}

/** Acquire a tablespace that may not exist.
Used by background threads that do not necessarily hold proper locks
for concurrency control.
@param[in]	id	tablespace ID
@return	the tablespace
@retval	NULL if missing or being deleted */
inline
fil_space_t*
fil_space_acquire_silent(ulint id)
{
	return (fil_space_acquire_low(id, true));
}

/** Acquire a tablespace for reading or writing a block,
when it could be dropped concurrently.
@param[in]	id	tablespace ID
@return	the tablespace
@retval	NULL if missing */
fil_space_t*
fil_space_acquire_for_io(ulint id);

/** Return the next fil_space_t.
Once started, the caller must keep calling this until it returns NULL.
fil_space_acquire() and fil_space_t::release() are invoked here which
blocks a concurrent operation from dropping the tablespace.
@param[in,out]	prev_space	Pointer to the previous fil_space_t.
If NULL, use the first fil_space_t on fil_system.space_list.
@return pointer to the next fil_space_t.
@retval NULL if this was the last  */
fil_space_t*
fil_space_next(
	fil_space_t*	prev_space)
	MY_ATTRIBUTE((warn_unused_result));

/** Return the next fil_space_t from key rotation list.
Once started, the caller must keep calling this until it returns NULL.
fil_space_acquire() and fil_space_t::release() are invoked here which
blocks a concurrent operation from dropping the tablespace.
@param[in,out]	prev_space	Pointer to the previous fil_space_t.
If NULL, use the first fil_space_t on fil_system.space_list.
@param[in]	remove		Whether to remove the previous tablespace from
				the rotation list
@return pointer to the next fil_space_t.
@retval NULL if this was the last*/
fil_space_t*
fil_space_keyrotate_next(fil_space_t* prev_space, bool remove)
	MY_ATTRIBUTE((warn_unused_result));

/********************************************************//**
Creates the database directory for a table if it does not exist yet. */
void
fil_create_directory_for_tablename(
/*===============================*/
	const char*	name);	/*!< in: name in the standard
				'databasename/tablename' format */
/** Replay a file rename operation if possible.
@param[in]	space_id	tablespace identifier
@param[in]	first_page_no	first page number in the file
@param[in]	name		old file name
@param[in]	new_name	new file name
@return	whether the operation was successfully applied
(the name did not exist, or new_name did not exist and
name was successfully renamed to new_name)  */
bool
fil_op_replay_rename(
	ulint		space_id,
	ulint		first_page_no,
	const char*	name,
	const char*	new_name)
	MY_ATTRIBUTE((warn_unused_result));

/** Determine whether a table can be accessed in operations that are
not (necessarily) protected by meta-data locks.
(Rollback would generally be protected, but rollback of
FOREIGN KEY CASCADE/SET NULL is not protected by meta-data locks
but only by InnoDB table locks, which may be broken by
lock_remove_all_on_table().)
@param[in]	table	persistent table
checked @return whether the table is accessible */
bool fil_table_accessible(const dict_table_t* table)
	MY_ATTRIBUTE((warn_unused_result, nonnull));

/** Delete a tablespace and associated .ibd file.
@param[in]	id		tablespace identifier
@return	DB_SUCCESS or error */
dberr_t
fil_delete_tablespace(
	ulint id
#ifdef BTR_CUR_HASH_ADAPT
	, bool drop_ahi = false /*!< whether to drop the adaptive hash index */
#endif /* BTR_CUR_HASH_ADAPT */
	);

/** Prepare to truncate an undo tablespace.
@param[in]	space_id	undo tablespace id
@return	the tablespace
@retval	NULL if the tablespace does not exist */
fil_space_t* fil_truncate_prepare(ulint space_id);

/** Write log about an undo tablespace truncate operation. */
void fil_truncate_log(fil_space_t* space, ulint size, mtr_t* mtr)
	MY_ATTRIBUTE((nonnull));

/*******************************************************************//**
Closes a single-table tablespace. The tablespace must be cached in the
memory cache. Free all pages used by the tablespace.
@return DB_SUCCESS or error */
dberr_t
fil_close_tablespace(
/*=================*/
	trx_t*	trx,	/*!< in/out: Transaction covering the close */
	ulint	id);	/*!< in: space id */

/*******************************************************************//**
Allocates and builds a file name from a path, a table or tablespace name
and a suffix. The string must be freed by caller with ut_free().
@param[in] path NULL or the direcory path or the full path and filename.
@param[in] name NULL if path is full, or Table/Tablespace name
@param[in] suffix NULL or the file extention to use.
@return own: file name */
char*
fil_make_filepath(
	const char*	path,
	const char*	name,
	ib_extention	suffix,
	bool		strip_name);

/** Create a tablespace file.
@param[in]	space_id	Tablespace ID
@param[in]	name		Tablespace name in dbname/tablename format.
@param[in]	path		Path and filename of the datafile to create.
@param[in]	flags		Tablespace flags
@param[in]	size		Initial size of the tablespace file in pages,
must be >= FIL_IBD_FILE_INITIAL_SIZE
@param[in]	mode		MariaDB encryption mode
@param[in]	key_id		MariaDB encryption key_id
@param[out]	err		DB_SUCCESS or error code
@return	the created tablespace
@retval	NULL	on error */
fil_space_t*
fil_ibd_create(
	ulint		space_id,
	const char*	name,
	const char*	path,
	ulint		flags,
	ulint		size,
	fil_encryption_t mode,
	uint32_t	key_id,
	dberr_t*	err)
	MY_ATTRIBUTE((nonnull(2,8), warn_unused_result));

/** Try to adjust FSP_SPACE_FLAGS if they differ from the expectations.
(Typically when upgrading from MariaDB 10.1.0..10.1.20.)
@param[in,out]	space		tablespace
@param[in]	flags		desired tablespace flags */
void fsp_flags_try_adjust(fil_space_t* space, ulint flags);

/********************************************************************//**
Tries to open a single-table tablespace and optionally checks the space id is
right in it. If does not succeed, prints an error message to the .err log. This
function is used to open a tablespace when we start up mysqld, and also in
IMPORT TABLESPACE.
NOTE that we assume this operation is used either at the database startup
or under the protection of the dictionary mutex, so that two users cannot
race here. This operation does not leave the file associated with the
tablespace open, but closes it after we have looked at the space id in it.

If the validate boolean is set, we read the first page of the file and
check that the space id in the file is what we expect. We assume that
this function runs much faster if no check is made, since accessing the
file inode probably is much faster (the OS caches them) than accessing
the first page of the file.  This boolean may be initially false, but if
a remote tablespace is found it will be changed to true.

If the fix_dict boolean is set, then it is safe to use an internal SQL
statement to update the dictionary tables if they are incorrect.

@param[in]	validate	true if we should validate the tablespace
@param[in]	fix_dict	true if the dictionary is available to be fixed
@param[in]	purpose		FIL_TYPE_TABLESPACE or FIL_TYPE_TEMPORARY
@param[in]	id		tablespace ID
@param[in]	flags		expected FSP_SPACE_FLAGS
@param[in]	tablename	table name
If file-per-table, it is the table name in the databasename/tablename format
@param[in]	path_in		expected filepath, usually read from dictionary
@param[out]	err		DB_SUCCESS or error code
@return	tablespace
@retval	NULL	if the tablespace could not be opened */
fil_space_t*
fil_ibd_open(
	bool			validate,
	bool			fix_dict,
	fil_type_t		purpose,
	ulint			id,
	ulint			flags,
	const table_name_t&	tablename,
	const char*		path_in,
	dberr_t*		err = NULL)
	MY_ATTRIBUTE((warn_unused_result));

enum fil_load_status {
	/** The tablespace file(s) were found and valid. */
	FIL_LOAD_OK,
	/** The name no longer matches space_id */
	FIL_LOAD_ID_CHANGED,
	/** The file(s) were not found */
	FIL_LOAD_NOT_FOUND,
	/** The file(s) were not valid */
	FIL_LOAD_INVALID
};

/** Open a single-file tablespace and add it to the InnoDB data structures.
@param[in]	space_id	tablespace ID
@param[in]	filename	path/to/databasename/tablename.ibd
@param[out]	space		the tablespace, or NULL on error
@return status of the operation */
enum fil_load_status
fil_ibd_load(
	ulint		space_id,
	const char*	filename,
	fil_space_t*&	space)
	MY_ATTRIBUTE((warn_unused_result));


/***********************************************************************//**
A fault-tolerant function that tries to read the next file name in the
directory. We retry 100 times if os_file_readdir_next_file() returns -1. The
idea is to read as much good data as we can and jump over bad data.
@return 0 if ok, -1 if error even after the retries, 1 if at the end
of the directory */
int
fil_file_readdir_next_file(
/*=======================*/
	dberr_t*	err,	/*!< out: this is set to DB_ERROR if an error
				was encountered, otherwise not changed */
	const char*	dirname,/*!< in: directory name or path */
	os_file_dir_t	dir,	/*!< in: directory stream */
	os_file_stat_t*	info);	/*!< in/out: buffer where the
				info is returned */
/** Determine if a matching tablespace exists in the InnoDB tablespace
memory cache. Note that if we have not done a crash recovery at the database
startup, there may be many tablespaces which are not yet in the memory cache.
@param[in]	id		Tablespace ID
@param[in]	name		Tablespace name used in fil_space_create().
@param[in]	table_flags	table flags
@return the tablespace
@retval	NULL	if no matching tablespace exists in the memory cache */
fil_space_t*
fil_space_for_table_exists_in_mem(
	ulint		id,
	const char*	name,
	ulint		table_flags);

/** Try to extend a tablespace if it is smaller than the specified size.
@param[in,out]	space	tablespace
@param[in]	size	desired size in pages
@return whether the tablespace is at least as big as requested */
bool
fil_space_extend(
	fil_space_t*	space,
	ulint		size);

/** Reads or writes data. This operation could be asynchronous (aio).

@param[in]	type		IO context
@param[in]	sync		true if synchronous aio is desired
@param[in]	page_id		page id
@param[in]	zip_size	ROW_FORMAT=COMPRESSED page size, or 0
@param[in]	byte_offset	remainder of offset in bytes; in aio this
				must be divisible by the OS block size
@param[in]	len		how many bytes to read or write; this must
				not cross a file boundary; in aio this must
				be a block size multiple
@param[in,out]	buf		buffer where to store read data or from where
				to write; in aio this must be appropriately
				aligned
@param[in]	message		message for aio handler if non-sync aio
				used, else ignored
@param[in]	ignore_missing_space true=ignore missing space during read
@return DB_SUCCESS, or DB_TABLESPACE_DELETED
if we are trying to do i/o on a tablespace which does not exist */
dberr_t
fil_io(
	const IORequest&	type,
	bool			sync,
	const page_id_t		page_id,
	ulint			zip_size,
	ulint			byte_offset,
	ulint			len,
	void*			buf,
	void*			message,
	bool			ignore_missing_space = false);

/**********************************************************************//**
Waits for an aio operation to complete. This function is used to write the
handler for completed requests. The aio array of pending requests is divided
into segments (see os0file.cc for more info). The thread specifies which
segment it wants to wait for. */
void
fil_aio_wait(
/*=========*/
	ulint	segment);	/*!< in: the number of the segment in the aio
				array to wait for */
/**********************************************************************//**
Flushes to disk possible writes cached by the OS. If the space does not exist
or is being dropped, does not do anything. */
void
fil_flush(
/*======*/
	ulint	space_id);	/*!< in: file space id (this can be a group of
				log files or a tablespace of the database) */
/** Flush a tablespace.
@param[in,out]	space	tablespace to flush */
void
fil_flush(fil_space_t* space);

/** Flush to disk the writes in file spaces of the given type
possibly cached by the OS.
@param[in]	purpose	FIL_TYPE_TABLESPACE or FIL_TYPE_LOG */
void
fil_flush_file_spaces(
	fil_type_t	purpose);
/******************************************************************//**
Checks the consistency of the tablespace cache.
@return true if ok */
bool
fil_validate(void);
/*==============*/
/********************************************************************//**
Returns true if file address is undefined.
@return true if undefined */
bool
fil_addr_is_null(
/*=============*/
	fil_addr_t	addr);	/*!< in: address */
/********************************************************************//**
Get the predecessor of a file page.
@return FIL_PAGE_PREV */
ulint
fil_page_get_prev(
/*==============*/
	const byte*	page);	/*!< in: file page */
/********************************************************************//**
Get the successor of a file page.
@return FIL_PAGE_NEXT */
ulint
fil_page_get_next(
/*==============*/
	const byte*	page);	/*!< in: file page */
/*********************************************************************//**
Sets the file page type. */
void
fil_page_set_type(
/*==============*/
	byte*	page,	/*!< in/out: file page */
	ulint	type);	/*!< in: type */

/********************************************************************//**
Delete the tablespace file and any related files like .cfg.
This should not be called for temporary tables. */
void
fil_delete_file(
/*============*/
	const char*	path);	/*!< in: filepath of the ibd tablespace */

/********************************************************************//**
Looks for a pre-existing fil_space_t with the given tablespace ID
and, if found, returns the name and filepath in newly allocated buffers that the caller must free.
@param[in] space_id The tablespace ID to search for.
@param[out] name Name of the tablespace found.
@param[out] fileapth The filepath of the first datafile for thtablespace found.
@return true if tablespace is found, false if not. */
bool
fil_space_read_name_and_filepath(
	ulint	space_id,
	char**	name,
	char**	filepath);

/** Convert a file name to a tablespace name.
@param[in]	filename	directory/databasename/tablename.ibd
@return database/tablename string, to be freed with ut_free() */
char*
fil_path_to_space_name(
	const char*	filename);

/** Generate redo log for swapping two .ibd files
@param[in]	old_table	old table
@param[in]	new_table	new table
@param[in]	tmp_name	temporary table name
@param[in,out]	mtr		mini-transaction
@return innodb error code */
dberr_t
fil_mtr_rename_log(
	const dict_table_t*	old_table,
	const dict_table_t*	new_table,
	const char*		tmp_name,
	mtr_t*			mtr)
	MY_ATTRIBUTE((nonnull, warn_unused_result));

/** Acquire the fil_system mutex. */
#define fil_system_enter()	mutex_enter(&fil_system.mutex)
/** Release the fil_system mutex. */
#define fil_system_exit()	mutex_exit(&fil_system.mutex)

/*******************************************************************//**
Returns the table space by a given id, NULL if not found. */
fil_space_t*
fil_space_get_by_id(
/*================*/
	ulint	id);	/*!< in: space id */

/** Note that a non-predefined persistent tablespace has been modified
by redo log.
@param[in,out]	space	tablespace */
void
fil_names_dirty(
	fil_space_t*	space);

/** Write MLOG_FILE_NAME records when a non-predefined persistent
tablespace was modified for the first time since the latest
fil_names_clear().
@param[in,out]	space	tablespace
@param[in,out]	mtr	mini-transaction */
void
fil_names_dirty_and_write(
	fil_space_t*	space,
	mtr_t*		mtr);

/** Write MLOG_FILE_NAME records if a persistent tablespace was modified
for the first time since the latest fil_names_clear().
@param[in,out]	space	tablespace
@param[in,out]	mtr	mini-transaction
@return whether any MLOG_FILE_NAME record was written */
inline MY_ATTRIBUTE((warn_unused_result))
bool
fil_names_write_if_was_clean(
	fil_space_t*	space,
	mtr_t*		mtr)
{
	ut_ad(log_mutex_own());

	if (space == NULL) {
		return(false);
	}

	const bool	was_clean = space->max_lsn == 0;
	ut_ad(space->max_lsn <= log_sys.lsn);
	space->max_lsn = log_sys.lsn;

	if (was_clean) {
		fil_names_dirty_and_write(space, mtr);
	}

	return(was_clean);
}

/** During crash recovery, open a tablespace if it had not been opened
yet, to get valid size and flags.
@param[in,out]	space	tablespace */
inline void fil_space_open_if_needed(fil_space_t* space)
{
	ut_d(extern volatile bool recv_recovery_on);
	ut_ad(recv_recovery_on);

	if (space->size == 0) {
		/* Initially, size and flags will be set to 0,
		until the files are opened for the first time.
		fil_space_get_size() will open the file
		and adjust the size and flags. */
		ut_d(ulint size	=) fil_space_get_size(space->id);
		ut_ad(size == space->size);
	}
}

/** On a log checkpoint, reset fil_names_dirty_and_write() flags
and write out MLOG_FILE_NAME and MLOG_CHECKPOINT if needed.
@param[in]	lsn		checkpoint LSN
@param[in]	do_write	whether to always write MLOG_CHECKPOINT
@return whether anything was written to the redo log
@retval false	if no flags were set and nothing written
@retval true	if anything was written to the redo log */
bool
fil_names_clear(
	lsn_t	lsn,
	bool	do_write);

#ifdef UNIV_ENABLE_UNIT_TEST_MAKE_FILEPATH
void test_make_filepath();
#endif /* UNIV_ENABLE_UNIT_TEST_MAKE_FILEPATH */

/** Determine the block size of the data file.
@param[in]	space		tablespace
@param[in]	offset		page number
@return	block size */
UNIV_INTERN
ulint
fil_space_get_block_size(const fil_space_t* space, unsigned offset);

#include "fil0fil.ic"
#endif /* UNIV_INNOCHECKSUM */

#endif /* fil0fil_h */<|MERGE_RESOLUTION|>--- conflicted
+++ resolved
@@ -33,17 +33,13 @@
 
 #include "log0recv.h"
 #include "dict0types.h"
-<<<<<<< HEAD
+#include "intrusive_list.h"
 #ifdef UNIV_LINUX
 # include <set>
 #endif
-=======
-#include "page0size.h"
-#include "intrusive_list.h"
 
 struct unflushed_spaces_tag_t;
 struct rotation_list_tag_t;
->>>>>>> eda71979
 
 // Forward declaration
 extern my_bool srv_use_doublewrite_buf;
@@ -85,14 +81,14 @@
 #endif
 
 /** Tablespace or log data space */
-<<<<<<< HEAD
-struct fil_space_t {
 #ifndef UNIV_INNOCHECKSUM
-=======
 struct fil_space_t : intrusive::list_node<unflushed_spaces_tag_t>,
                      intrusive::list_node<rotation_list_tag_t>
+#else
+struct fil_space_t
+#endif
 {
->>>>>>> eda71979
+#ifndef UNIV_INNOCHECKSUM
 	ulint		id;	/*!< space id */
 	hash_node_t	hash;	/*!< hash chain node */
 	char*		name;	/*!< Tablespace name */
@@ -276,7 +272,7 @@
 	void release_for_io() { ut_ad(pending_io()); n_pending_ios--; }
 	/** @return whether I/O is pending */
 	bool pending_io() const { return n_pending_ios; }
-#endif
+#endif /* !UNIV_INNOCHECKSUM */
 	/** FSP_SPACE_FLAGS and FSP_FLAGS_MEM_ flags;
 	check fsp0types.h to more info about flags. */
 	ulint		flags;
