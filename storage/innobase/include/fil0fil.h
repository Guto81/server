--- conflicted
+++ resolved
@@ -182,6 +182,10 @@
 				/*!< length of the FSP_FREE list */
 	ulint		free_limit;
 				/*!< contents of FSP_FREE_LIMIT */
+	ulint		recv_size;
+				/*!< recovered tablespace size in pages;
+				0 if no size change was read from the redo log,
+				or if the size change was implemented */
 	ulint		flags;	/*!< tablespace flags; see
 				fsp_flags_is_valid(),
 				page_size_t(ulint) (constructor) */
@@ -237,9 +241,6 @@
 
 	/** tablespace crypt data has been read */
 	bool		page_0_crypt_read;
-
-	/** Space file block size */
-	ulint		file_block_size;
 
 	/** True if we have already printed compression failure */
 	bool		printed_compression_failure;
@@ -600,7 +601,6 @@
 /** Number of files currently open */
 extern ulint	fil_n_file_opened;
 
-<<<<<<< HEAD
 /** Look up a tablespace.
 The caller should hold an InnoDB table lock or a MDL that prevents
 the tablespace from being dropped during the operation,
@@ -614,158 +614,6 @@
 fil_space_get(
 	ulint	id)
 	MY_ATTRIBUTE((warn_unused_result));
-=======
-struct fsp_open_info {
-	ibool		success;	/*!< Has the tablespace been opened? */
-	const char*	check_msg;	/*!< fil_check_first_page() message */
-	ibool		valid;		/*!< Is the tablespace valid? */
-	os_file_t	file;		/*!< File handle */
-	char*		filepath;	/*!< File path to open */
-	lsn_t		lsn;		/*!< Flushed LSN from header page */
-	ulint		id;		/*!< Space ID */
-	ulint		flags;		/*!< Tablespace flags */
-	ulint		encryption_error; /*!< if an encryption error occurs */
-#ifdef UNIV_LOG_ARCHIVE
-	ulint		arch_log_no;	/*!< latest archived log file number */
-#endif /* UNIV_LOG_ARCHIVE */
-	fil_space_crypt_t* crypt_data;	/*!< crypt data */
-	dict_table_t*	table;		/*!< table */
-};
-
-struct fil_space_t;
-
-/** File node of a tablespace or the log data space */
-struct fil_node_t {
-	fil_space_t*	space;	/*!< backpointer to the space where this node
-				belongs */
-	char*		name;	/*!< path to the file */
-	ibool		open;	/*!< TRUE if file open */
-	os_file_t	handle;	/*!< OS handle to the file, if file open */
-	os_event_t	sync_event;/*!< Condition event to group and
-				serialize calls to fsync */
-	ibool		is_raw_disk;/*!< TRUE if the 'file' is actually a raw
-				device or a raw disk partition */
-	ulint		size;	/*!< size of the file in database pages, 0 if
-				not known yet; the possible last incomplete
-				megabyte may be ignored if space == 0 */
-	ulint		n_pending;
-				/*!< count of pending i/o's on this file;
-				closing of the file is not allowed if
-				this is > 0 */
-	ulint		n_pending_flushes;
-				/*!< count of pending flushes on this file;
-				closing of the file is not allowed if
-				this is > 0 */
-	ibool		being_extended;
-				/*!< TRUE if the node is currently
-				being extended. */
-	ib_int64_t	modification_counter;/*!< when we write to the file we
-				increment this by one */
-	ib_int64_t	flush_counter;/*!< up to what
-				modification_counter value we have
-				flushed the modifications to disk */
-	ulint		file_block_size;/*!< file system block size */
-	UT_LIST_NODE_T(fil_node_t) chain;
-				/*!< link field for the file chain */
-	UT_LIST_NODE_T(fil_node_t) LRU;
-				/*!< link field for the LRU list */
-	ulint		magic_n;/*!< FIL_NODE_MAGIC_N */
-};
-
-/** Value of fil_node_t::magic_n */
-#define	FIL_NODE_MAGIC_N	89389
-
-/** Tablespace or log data space: let us call them by a common name space */
-struct fil_space_t {
-	char*		name;	/*!< space name = the path to the first file in
-				it */
-	ulint		id;	/*!< space id */
-	ib_int64_t	tablespace_version;
-				/*!< in DISCARD/IMPORT this timestamp
-				is used to check if we should ignore
-				an insert buffer merge request for a
-				page because it actually was for the
-				previous incarnation of the space */
-	ibool		mark;	/*!< this is set to TRUE at database startup if
-				the space corresponds to a table in the InnoDB
-				data dictionary; so we can print a warning of
-				orphaned tablespaces */
-	ibool		stop_ios;/*!< TRUE if we want to rename the
-				.ibd file of tablespace and want to
-				stop temporarily posting of new i/o
-				requests on the file */
-	ibool		stop_new_ops;
-				/*!< we set this TRUE when we start
-				deleting a single-table tablespace.
-				When this is set following new ops
-				are not allowed:
-				* read IO request
-				* ibuf merge
-				* file flush
-				Note that we can still possibly have
-				new write operations because we don't
-				check this flag when doing flush
-				batches. */
-	ulint		purpose;/*!< FIL_TABLESPACE, FIL_LOG, or
-				FIL_ARCH_LOG */
-	UT_LIST_BASE_NODE_T(fil_node_t) chain;
-				/*!< base node for the file chain */
-	ulint		size;	/*!< space size in pages; 0 if a single-table
-				tablespace whose size we do not know yet;
-				last incomplete megabytes in data files may be
-				ignored if space == 0 */
-	ulint		recv_size;
-				/*!< recovered tablespace size in pages;
-				0 if no size change was read from the redo log,
-				or if the size change was implemented */
-	ulint		flags;	/*!< tablespace flags; see
-				fsp_flags_is_valid(),
-				fsp_flags_get_zip_size() */
-	ulint		n_reserved_extents;
-				/*!< number of reserved free extents for
-				ongoing operations like B-tree page split */
-	ulint		n_pending_flushes; /*!< this is positive when flushing
-				the tablespace to disk; dropping of the
-				tablespace is forbidden if this is positive */
-	ulint		n_pending_ops;/*!< this is positive when we
-				have pending operations against this
-				tablespace. The pending operations can
-				be ibuf merges or lock validation code
-				trying to read a block.
-				Dropping of the tablespace is forbidden
-				if this is positive */
-	hash_node_t	hash;	/*!< hash chain node */
-	hash_node_t	name_hash;/*!< hash chain the name_hash table */
-#ifndef UNIV_HOTBACKUP
-	rw_lock_t	latch;	/*!< latch protecting the file space storage
-				allocation */
-#endif /* !UNIV_HOTBACKUP */
-	UT_LIST_NODE_T(fil_space_t) unflushed_spaces;
-				/*!< list of spaces with at least one unflushed
-				file we have written to */
-	bool		is_in_unflushed_spaces;
-				/*!< true if this space is currently in
-				unflushed_spaces */
-	bool		printed_compression_failure;
-				/*!< true if we have already printed
-				compression failure */
-	fil_space_crypt_t* crypt_data;
-				/*!< tablespace crypt data or NULL */
-	bool		page_0_crypt_read;
-				/*!< tablespace crypt data has been
-				read */
-	ulint		file_block_size;
-				/*!< file system block size */
-
-	UT_LIST_NODE_T(fil_space_t) space_list;
-				/*!< list of all spaces */
-
-	ulint		magic_n;/*!< FIL_SPACE_MAGIC_N */
-};
-
-/** Value of fil_space_t::magic_n */
-#define	FIL_SPACE_MAGIC_N	89472
->>>>>>> 8451e090
 
 /** The tablespace memory cache; also the totality of logs (the log
 data space) is stored here; below we talk about tablespaces, but also
@@ -940,19 +788,14 @@
 or not found. */
 char*
 fil_space_get_first_path(
-<<<<<<< HEAD
 	ulint		id);
 
-=======
-/*=====================*/
-	ulint	id);	/*!< in: space id */
 /** Set the recovered size of a tablespace in pages.
 @param id	tablespace ID
 @param size	recovered size in pages */
 UNIV_INTERN
 void
 fil_space_set_recv_size(ulint id, ulint size);
->>>>>>> 8451e090
 /*******************************************************************//**
 Returns the size of the space in pages. The tablespace must be cached in the
 memory cache.
@@ -1422,15 +1265,6 @@
 	mem_heap_t*	heap,		/*!< in: heap memory */
 	table_id_t	table_id,	/*!< in: table id */
 	dict_table_t*	table);		/*!< in: table or NULL */
-#else /* !UNIV_HOTBACKUP */
-/********************************************************************//**
-Extends all tablespaces to the size stored in the space header. During the
-mysqlbackup --apply-log phase we extended the spaces on-demand so that log
-records could be appllied, but that may have left spaces still too small
-compared to the size stored in the space header. */
-void
-fil_extend_tablespaces_to_stored_len(void);
-/*======================================*/
 #endif /* !UNIV_HOTBACKUP */
 /** Try to extend a tablespace if it is smaller than the specified size.
 @param[in,out]	space	tablespace
