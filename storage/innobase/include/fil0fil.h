/*****************************************************************************

Copyright (c) 1995, 2017, Oracle and/or its affiliates. All Rights Reserved.
Copyright (c) 2013, 2018, MariaDB Corporation.

This program is free software; you can redistribute it and/or modify it under
the terms of the GNU General Public License as published by the Free Software
Foundation; version 2 of the License.

This program is distributed in the hope that it will be useful, but WITHOUT
ANY WARRANTY; without even the implied warranty of MERCHANTABILITY or FITNESS
FOR A PARTICULAR PURPOSE. See the GNU General Public License for more details.

You should have received a copy of the GNU General Public License along with
this program; if not, write to the Free Software Foundation, Inc.,
51 Franklin Street, Suite 500, Boston, MA 02110-1335 USA

*****************************************************************************/

/**************************************************//**
@file include/fil0fil.h
The low-level file system

Created 10/25/1995 Heikki Tuuri
*******************************************************/

#ifndef fil0fil_h
#define fil0fil_h
#include "univ.i"

#ifndef UNIV_INNOCHECKSUM

#include "log0recv.h"
#include "dict0types.h"
#include "page0size.h"
#include "ibuf0types.h"

#include <list>

// Forward declaration
extern ibool srv_use_doublewrite_buf;
extern struct buf_dblwr_t* buf_dblwr;
struct trx_t;
class page_id_t;
class truncate_t;

typedef std::list<char*, ut_allocator<char*> >	space_name_list_t;

/** Structure containing encryption specification */
struct fil_space_crypt_t;

/** File types */
enum fil_type_t {
	/** temporary tablespace (temporary undo log or tables) */
	FIL_TYPE_TEMPORARY,
	/** a tablespace that is being imported (no logging until finished) */
	FIL_TYPE_IMPORT,
	/** persistent tablespace (for system, undo log or tables) */
	FIL_TYPE_TABLESPACE,
	/** redo log covering changes to files of FIL_TYPE_TABLESPACE */
	FIL_TYPE_LOG
};

/** Check if fil_type is any of FIL_TYPE_TEMPORARY, FIL_TYPE_IMPORT
or FIL_TYPE_TABLESPACE.
@param[in]	type	variable of type fil_type_t
@return true if any of FIL_TYPE_TEMPORARY, FIL_TYPE_IMPORT
or FIL_TYPE_TABLESPACE */
inline
bool
fil_type_is_data(
	fil_type_t	type)
{
	return(type == FIL_TYPE_TEMPORARY
	       || type == FIL_TYPE_IMPORT
	       || type == FIL_TYPE_TABLESPACE);
}

struct fil_node_t;

/** Tablespace or log data space */
struct fil_space_t {
	char*		name;	/*!< Tablespace name */
	ulint		id;	/*!< space id */
	lsn_t		max_lsn;
				/*!< LSN of the most recent
				fil_names_write_if_was_clean().
				Reset to 0 by fil_names_clear().
				Protected by log_sys->mutex.
				If and only if this is nonzero, the
				tablespace will be in named_spaces. */
	bool		stop_ios;/*!< true if we want to rename the
				.ibd file of tablespace and want to
				stop temporarily posting of new i/o
				requests on the file */
	bool		stop_new_ops;
				/*!< we set this true when we start
				deleting a single-table tablespace.
				When this is set following new ops
				are not allowed:
				* read IO request
				* ibuf merge
				* file flush
				Note that we can still possibly have
				new write operations because we don't
				check this flag when doing flush
				batches. */
	bool		is_being_truncated;
				/*!< this is set to true when we prepare to
				truncate a single-table tablespace and its
				.ibd file */
#ifdef UNIV_DEBUG
	ulint		redo_skipped_count;
				/*!< reference count for operations who want
				to skip redo log in the file space in order
				to make fsp_space_modify_check pass. */
#endif
	fil_type_t	purpose;/*!< purpose */
	UT_LIST_BASE_NODE_T(fil_node_t) chain;
				/*!< base node for the file chain */
	ulint		size;	/*!< tablespace file size in pages;
				0 if not known yet */
	ulint		size_in_header;
				/* FSP_SIZE in the tablespace header;
				0 if not known yet */
	ulint		free_len;
				/*!< length of the FSP_FREE list */
	ulint		free_limit;
				/*!< contents of FSP_FREE_LIMIT */
	ulint		recv_size;
				/*!< recovered tablespace size in pages;
				0 if no size change was read from the redo log,
				or if the size change was implemented */
	ulint		flags;	/*!< FSP_SPACE_FLAGS and FSP_FLAGS_MEM_ flags;
				see fsp0types.h,
				fsp_flags_is_valid(),
				page_size_t(ulint) (constructor) */
	ulint		n_reserved_extents;
				/*!< number of reserved free extents for
				ongoing operations like B-tree page split */
	ulint		n_pending_flushes; /*!< this is positive when flushing
				the tablespace to disk; dropping of the
				tablespace is forbidden if this is positive */
	/** Number of pending buffer pool operations accessing the tablespace
	without holding a table lock or dict_operation_lock S-latch
	that would prevent the table (and tablespace) from being
	dropped. An example is change buffer merge.
	The tablespace cannot be dropped while this is nonzero,
	or while fil_node_t::n_pending is nonzero.
	Protected by fil_system->mutex. */
	ulint		n_pending_ops;
	/** Number of pending block read or write operations
	(when a write is imminent or a read has recently completed).
	The tablespace object cannot be freed while this is nonzero,
	but it can be detached from fil_system.
	Note that fil_node_t::n_pending tracks actual pending I/O requests.
	Protected by fil_system->mutex. */
	ulint		n_pending_ios;
	hash_node_t	hash;	/*!< hash chain node */
	hash_node_t	name_hash;/*!< hash chain the name_hash table */
	rw_lock_t	latch;	/*!< latch protecting the file space storage
				allocation */
	UT_LIST_NODE_T(fil_space_t) unflushed_spaces;
				/*!< list of spaces with at least one unflushed
				file we have written to */
	UT_LIST_NODE_T(fil_space_t) named_spaces;
				/*!< list of spaces for which MLOG_FILE_NAME
				records have been issued */
	bool		is_in_unflushed_spaces;
				/*!< true if this space is currently in
				unflushed_spaces */
	UT_LIST_NODE_T(fil_space_t) space_list;
				/*!< list of all spaces */
	/** other tablespaces needing key rotation */
	UT_LIST_NODE_T(fil_space_t) rotation_list;
	/** whether this tablespace needs key rotation */
	bool		is_in_rotation_list;

	/** MariaDB encryption data */
	fil_space_crypt_t* crypt_data;

	/** True if we have already printed compression failure */
	bool		printed_compression_failure;

	/** True if the device this filespace is on supports atomic writes */
	bool		atomic_write_supported;

	/** Release the reserved free extents.
	@param[in]	n_reserved	number of reserved extents */
	void release_free_extents(ulint n_reserved);

	/** True if file system storing this tablespace supports
	punch hole */
	bool		punch_hole;

	ulint		magic_n;/*!< FIL_SPACE_MAGIC_N */

	/** @return whether the tablespace is about to be dropped or
	truncated */
	bool is_stopping() const
	{
		return stop_new_ops || is_being_truncated;
	}

	/** @return whether doublewrite buffering is needed */
	bool use_doublewrite() const
	{
		return !atomic_write_supported
			&& srv_use_doublewrite_buf && buf_dblwr;
	}
};

/** Value of fil_space_t::magic_n */
#define	FIL_SPACE_MAGIC_N	89472

/** File node of a tablespace or the log data space */
struct fil_node_t {
	/** tablespace containing this file */
	fil_space_t*	space;
	/** file name; protected by fil_system->mutex and log_sys->mutex. */
	char*		name;
	/** file handle (valid if is_open) */
	pfs_os_file_t	handle;
	/** event that groups and serializes calls to fsync;
	os_event_set() and os_event_reset() are protected by
	fil_system_t::mutex */
	os_event_t	sync_event;
	/** whether the file actually is a raw device or disk partition */
	bool		is_raw_disk;
	/** size of the file in database pages (0 if not known yet);
	the possible last incomplete megabyte may be ignored
	if space->id == 0 */
	ulint		size;
	/** initial size of the file in database pages;
	FIL_IBD_FILE_INITIAL_SIZE by default */
	ulint		init_size;
	/** maximum size of the file in database pages (0 if unlimited) */
	ulint		max_size;
	/** count of pending i/o's; is_open must be true if nonzero */
	ulint		n_pending;
	/** count of pending flushes; is_open must be true if nonzero */
	ulint		n_pending_flushes;
	/** whether the file is currently being extended */
	bool		being_extended;
	/** number of writes to the file since the system was started */
	int64_t		modification_counter;
	/** the modification_counter of the latest flush to disk */
	int64_t		flush_counter;
	/** link to other files in this tablespace */
	UT_LIST_NODE_T(fil_node_t) chain;
	/** link to the fil_system->LRU list (keeping track of open files) */
	UT_LIST_NODE_T(fil_node_t) LRU;

	/** whether this file could use atomic write (data file) */
	bool		atomic_write;

	/** Filesystem block size */
	ulint		block_size;

	/** FIL_NODE_MAGIC_N */
	ulint		magic_n;

	/** @return whether this file is open */
	bool is_open() const
	{
		return(handle != OS_FILE_CLOSED);
	}
};

/** Value of fil_node_t::magic_n */
#define	FIL_NODE_MAGIC_N	89389

/** Common InnoDB file extentions */
enum ib_extention {
	NO_EXT = 0,
	IBD = 1,
	ISL = 2,
	CFG = 3
};
extern const char* dot_ext[];
#define DOT_IBD dot_ext[IBD]
#define DOT_ISL dot_ext[ISL]
#define DOT_CFG dot_ext[CFG]

/** When mysqld is run, the default directory "." is the mysqld datadir,
but in the MySQL Embedded Server Library and mysqlbackup it is not the default
directory, and we must set the base file path explicitly */
extern const char*	fil_path_to_mysql_datadir;

/* Space address data type; this is intended to be used when
addresses accurate to a byte are stored in file pages. If the page part
of the address is FIL_NULL, the address is considered undefined. */

typedef	byte	fil_faddr_t;	/*!< 'type' definition in C: an address
				stored in a file page is a string of bytes */
#endif /* !UNIV_INNOCHECKSUM */

/** Initial size of a single-table tablespace in pages */
#define FIL_IBD_FILE_INITIAL_SIZE	4

/** 'null' (undefined) page offset in the context of file spaces */
#define	FIL_NULL	ULINT32_UNDEFINED


#define FIL_ADDR_PAGE	0	/* first in address is the page offset */
#define	FIL_ADDR_BYTE	4	/* then comes 2-byte byte offset within page*/
#define	FIL_ADDR_SIZE	6	/* address size is 6 bytes */

#ifndef UNIV_INNOCHECKSUM

/** File space address */
struct fil_addr_t {
	ulint	page;		/*!< page number within a space */
	ulint	boffset;	/*!< byte offset within the page */
};

/** The null file address */
extern fil_addr_t	fil_addr_null;

#endif /* !UNIV_INNOCHECKSUM */

/** The byte offsets on a file page for various variables @{ */
#define FIL_PAGE_SPACE_OR_CHKSUM 0	/*!< in < MySQL-4.0.14 space id the
					page belongs to (== 0) but in later
					versions the 'new' checksum of the
					page */
#define FIL_PAGE_OFFSET		4	/*!< page offset inside space */
#define FIL_PAGE_PREV		8	/*!< if there is a 'natural'
					predecessor of the page, its
					offset.  Otherwise FIL_NULL.
					This field is not set on BLOB
					pages, which are stored as a
					singly-linked list.  See also
					FIL_PAGE_NEXT. */
#define FIL_PAGE_NEXT		12	/*!< if there is a 'natural' successor
					of the page, its offset.
					Otherwise FIL_NULL.
					B-tree index pages
					(FIL_PAGE_TYPE contains FIL_PAGE_INDEX)
					on the same PAGE_LEVEL are maintained
					as a doubly linked list via
					FIL_PAGE_PREV and FIL_PAGE_NEXT
					in the collation order of the
					smallest user record on each page. */
#define FIL_PAGE_LSN		16	/*!< lsn of the end of the newest
					modification log record to the page */
#define	FIL_PAGE_TYPE		24	/*!< file page type: FIL_PAGE_INDEX,...,
					2 bytes.

					The contents of this field can only
					be trusted in the following case:
					if the page is an uncompressed
					B-tree index page, then it is
					guaranteed that the value is
					FIL_PAGE_INDEX.
					The opposite does not hold.

					In tablespaces created by
					MySQL/InnoDB 5.1.7 or later, the
					contents of this field is valid
					for all uncompressed pages. */
#define FIL_PAGE_FILE_FLUSH_LSN_OR_KEY_VERSION 26 /*!< for the first page
					in a system tablespace data file
					(ibdata*, not *.ibd): the file has
					been flushed to disk at least up
					to this lsn
					for other pages: a 32-bit key version
					used to encrypt the page + 32-bit checksum
					or 64 bits of zero if no encryption
					*/

/** This overloads FIL_PAGE_FILE_FLUSH_LSN for RTREE Split Sequence Number */
#define	FIL_RTREE_SPLIT_SEQ_NUM	FIL_PAGE_FILE_FLUSH_LSN_OR_KEY_VERSION

/** starting from 4.1.x this contains the space id of the page */
#define FIL_PAGE_ARCH_LOG_NO_OR_SPACE_ID  34

#define FIL_PAGE_SPACE_ID  FIL_PAGE_ARCH_LOG_NO_OR_SPACE_ID

#define FIL_PAGE_DATA		38U	/*!< start of the data on the page */

/* Following are used when page compression is used */
#define FIL_PAGE_COMPRESSED_SIZE 2      /*!< Number of bytes used to store
					actual payload data size on
					compressed pages. */
#define FIL_PAGE_COMPRESSION_METHOD_SIZE 2
					/*!< Number of bytes used to store
					actual compression method. */
/* @} */
/** File page trailer @{ */
#define FIL_PAGE_END_LSN_OLD_CHKSUM 8	/*!< the low 4 bytes of this are used
					to store the page checksum, the
					last 4 bytes should be identical
					to the last 4 bytes of FIL_PAGE_LSN */
#define FIL_PAGE_DATA_END	8	/*!< size of the page trailer */
/* @} */

/** File page types (values of FIL_PAGE_TYPE) @{ */
#define FIL_PAGE_PAGE_COMPRESSED_ENCRYPTED 37401 /*!< Page is compressed and
						 then encrypted */
#define FIL_PAGE_PAGE_COMPRESSED 34354  /*!< page compressed page */
#define FIL_PAGE_INDEX		17855	/*!< B-tree node */
#define FIL_PAGE_RTREE		17854	/*!< B-tree node */
#define FIL_PAGE_UNDO_LOG	2	/*!< Undo log page */
#define FIL_PAGE_INODE		3	/*!< Index node */
#define FIL_PAGE_IBUF_FREE_LIST	4	/*!< Insert buffer free list */
/* File page types introduced in MySQL/InnoDB 5.1.7 */
#define FIL_PAGE_TYPE_ALLOCATED	0	/*!< Freshly allocated page */
#define FIL_PAGE_IBUF_BITMAP	5	/*!< Insert buffer bitmap */
#define FIL_PAGE_TYPE_SYS	6	/*!< System page */
#define FIL_PAGE_TYPE_TRX_SYS	7	/*!< Transaction system data */
#define FIL_PAGE_TYPE_FSP_HDR	8	/*!< File space header */
#define FIL_PAGE_TYPE_XDES	9	/*!< Extent descriptor page */
#define FIL_PAGE_TYPE_BLOB	10	/*!< Uncompressed BLOB page */
#define FIL_PAGE_TYPE_ZBLOB	11	/*!< First compressed BLOB page */
#define FIL_PAGE_TYPE_ZBLOB2	12	/*!< Subsequent compressed BLOB page */
#define FIL_PAGE_TYPE_UNKNOWN	13	/*!< In old tablespaces, garbage
					in FIL_PAGE_TYPE is replaced with this
					value when flushing pages. */

/* File page types introduced in MySQL 5.7, not supported in MariaDB */
//#define FIL_PAGE_COMPRESSED	14
//#define FIL_PAGE_ENCRYPTED	15
//#define FIL_PAGE_COMPRESSED_AND_ENCRYPTED 16
//#define FIL_PAGE_ENCRYPTED_RTREE 17

/** Used by i_s.cc to index into the text description. */
#define FIL_PAGE_TYPE_LAST	FIL_PAGE_TYPE_UNKNOWN
					/*!< Last page type */
/* @} */

/** macro to check whether the page type is index (Btree or Rtree) type */
#define fil_page_type_is_index(page_type)                          \
        (page_type == FIL_PAGE_INDEX || page_type == FIL_PAGE_RTREE)

/** Check whether the page is index page (either regular Btree index or Rtree
index */
#define fil_page_index_page_check(page)                         \
        fil_page_type_is_index(fil_page_get_type(page))

/** Enum values for encryption table option */
enum fil_encryption_t {
	/** Encrypted if innodb_encrypt_tables=ON (srv_encrypt_tables) */
	FIL_ENCRYPTION_DEFAULT,
	/** Encrypted */
	FIL_ENCRYPTION_ON,
	/** Not encrypted */
	FIL_ENCRYPTION_OFF
};

/** The number of fsyncs done to the log */
extern ulint	fil_n_log_flushes;

/** Number of pending redo log flushes */
extern ulint	fil_n_pending_log_flushes;
/** Number of pending tablespace flushes */
extern ulint	fil_n_pending_tablespace_flushes;

/** Number of files currently open */
extern ulint	fil_n_file_opened;

#ifndef UNIV_INNOCHECKSUM

<<<<<<< HEAD
/** Look up a tablespace.
The caller should hold an InnoDB table lock or a MDL that prevents
the tablespace from being dropped during the operation,
or the caller should be in single-threaded crash recovery mode
(no user connections that could drop tablespaces).
If this is not the case, fil_space_acquire() and fil_space_release()
should be used instead.
@param[in]	id	tablespace ID
@return tablespace, or NULL if not found */
fil_space_t*
fil_space_get(
	ulint	id)
	MY_ATTRIBUTE((warn_unused_result));
=======
struct fil_space_t;

struct fsp_open_info {
	ibool		success;	/*!< Has the tablespace been opened? */
	const char*	check_msg;	/*!< fil_check_first_page() message */
	ibool		valid;		/*!< Is the tablespace valid? */
	pfs_os_file_t	file;		/*!< File handle */
	char*		filepath;	/*!< File path to open */
	ulint		id;		/*!< Space ID */
	ulint		flags;		/*!< Tablespace flags */
	ulint		encryption_error; /*!< if an encryption error occurs */
#ifdef UNIV_LOG_ARCHIVE
	ulint		arch_log_no;	/*!< latest archived log file number */
#endif /* UNIV_LOG_ARCHIVE */
	fil_space_crypt_t* crypt_data;	/*!< crypt data */
	dict_table_t*	table;		/*!< table */
};

/** File node of a tablespace or the log data space */
struct fil_node_t {
	fil_space_t*	space;	/*!< backpointer to the space where this node
				belongs */
	char*		name;	/*!< path to the file */
	ibool		open;	/*!< TRUE if file open */
	pfs_os_file_t	handle;	/*!< OS handle to the file, if file open */
	os_event_t	sync_event;/*!< Condition event to group and
				serialize calls to fsync;
				os_event_set() and os_event_reset()
				are protected by fil_system_t::mutex */
	ibool		is_raw_disk;/*!< TRUE if the 'file' is actually a raw
				device or a raw disk partition */
	ulint		size;	/*!< size of the file in database pages, 0 if
				not known yet; the possible last incomplete
				megabyte may be ignored if space == 0 */
	ulint		n_pending;
				/*!< count of pending i/o's on this file;
				closing of the file is not allowed if
				this is > 0 */
	ulint		n_pending_flushes;
				/*!< count of pending flushes on this file;
				closing of the file is not allowed if
				this is > 0 */
	ibool		being_extended;
				/*!< TRUE if the node is currently
				being extended. */
	ib_int64_t	modification_counter;/*!< when we write to the file we
				increment this by one */
	ib_int64_t	flush_counter;/*!< up to what
				modification_counter value we have
				flushed the modifications to disk */
	ulint		file_block_size;/*!< file system block size */
	UT_LIST_NODE_T(fil_node_t) chain;
				/*!< link field for the file chain */
	UT_LIST_NODE_T(fil_node_t) LRU;
				/*!< link field for the LRU list */
	ulint		magic_n;/*!< FIL_NODE_MAGIC_N */
};

/** Value of fil_node_t::magic_n */
#define	FIL_NODE_MAGIC_N	89389

/** Tablespace or log data space: let us call them by a common name space */
struct fil_space_t {
	char*		name;	/*!< space name = the path to the first file in
				it */
	ulint		id;	/*!< space id */
	ib_int64_t	tablespace_version;
				/*!< in DISCARD/IMPORT this timestamp
				is used to check if we should ignore
				an insert buffer merge request for a
				page because it actually was for the
				previous incarnation of the space */
	bool		stop_new_ops;
				/*!< we set this TRUE when we start
				deleting a single-table tablespace.
				When this is set following new ops
				are not allowed:
				* read IO request
				* ibuf merge
				* file flush
				Note that we can still possibly have
				new write operations because we don't
				check this flag when doing flush
				batches. */
	ulint		purpose;/*!< FIL_TABLESPACE, FIL_LOG, or
				FIL_ARCH_LOG */
	UT_LIST_BASE_NODE_T(fil_node_t) chain;
				/*!< base node for the file chain */
	ulint		size;	/*!< space size in pages; 0 if a single-table
				tablespace whose size we do not know yet;
				last incomplete megabytes in data files may be
				ignored if space == 0 */
	ulint		recv_size;
				/*!< recovered tablespace size in pages;
				0 if no size change was read from the redo log,
				or if the size change was implemented */
	ulint		flags;	/*!< FSP_SPACE_FLAGS and FSP_FLAGS_MEM_ flags;
				see fsp0fsp.h,
				fsp_flags_is_valid(),
				fsp_flags_get_zip_size() */
	ulint		n_reserved_extents;
				/*!< number of reserved free extents for
				ongoing operations like B-tree page split */
	ulint		n_pending_flushes; /*!< this is positive when flushing
				the tablespace to disk; dropping of the
				tablespace is forbidden if this is positive */
	/** Number of pending buffer pool operations accessing the tablespace
	without holding a table lock or dict_operation_lock S-latch
	that would prevent the table (and tablespace) from being
	dropped. An example is change buffer merge.
	The tablespace cannot be dropped while this is nonzero,
	or while fil_node_t::n_pending is nonzero.
	Protected by fil_system->mutex. */
	ulint		n_pending_ops;
	/** Number of pending block read or write operations
	(when a write is imminent or a read has recently completed).
	The tablespace object cannot be freed while this is nonzero,
	but it can be detached from fil_system.
	Note that fil_node_t::n_pending tracks actual pending I/O requests.
	Protected by fil_system->mutex. */
	ulint		n_pending_ios;
	hash_node_t	hash;	/*!< hash chain node */
	hash_node_t	name_hash;/*!< hash chain the name_hash table */
#ifndef UNIV_HOTBACKUP
	rw_lock_t	latch;	/*!< latch protecting the file space storage
				allocation */
#endif /* !UNIV_HOTBACKUP */
	UT_LIST_NODE_T(fil_space_t) unflushed_spaces;
				/*!< list of spaces with at least one unflushed
				file we have written to */
	bool		is_in_unflushed_spaces;
				/*!< true if this space is currently in
				unflushed_spaces */
	bool		printed_compression_failure;
				/*!< true if we have already printed
				compression failure */
	fil_space_crypt_t* crypt_data;
				/*!< tablespace crypt data or NULL */
	ulint		file_block_size;
				/*!< file system block size */

	UT_LIST_NODE_T(fil_space_t) space_list;
				/*!< list of all spaces */

	/*!< Protected by fil_system */
	UT_LIST_NODE_T(fil_space_t) rotation_list;
				/*!< list of spaces needing
				key rotation */

	bool		is_in_rotation_list;
				/*!< true if this space is
				currently in key rotation list */

	ulint		magic_n;/*!< FIL_SPACE_MAGIC_N */

	/** @return whether the tablespace is about to be dropped or truncated */
	bool is_stopping() const
	{
		return stop_new_ops;
	}
};

/** Value of fil_space_t::magic_n */
#define	FIL_SPACE_MAGIC_N	89472
>>>>>>> 1d4e1d32

/** The tablespace memory cache; also the totality of logs (the log
data space) is stored here; below we talk about tablespaces, but also
the ib_logfiles form a 'space' and it is handled here */
struct fil_system_t {
	ib_mutex_t	mutex;		/*!< The mutex protecting the cache */
	hash_table_t*	spaces;		/*!< The hash table of spaces in the
					system; they are hashed on the space
					id */
	hash_table_t*	name_hash;	/*!< hash table based on the space
					name */
	UT_LIST_BASE_NODE_T(fil_node_t) LRU;
					/*!< base node for the LRU list of the
					most recently used open files with no
					pending i/o's; if we start an i/o on
					the file, we first remove it from this
					list, and return it to the start of
					the list when the i/o ends;
					log files and the system tablespace are
					not put to this list: they are opened
					after the startup, and kept open until
					shutdown */
	UT_LIST_BASE_NODE_T(fil_space_t) unflushed_spaces;
					/*!< base node for the list of those
					tablespaces whose files contain
					unflushed writes; those spaces have
					at least one file node where
					modification_counter > flush_counter */
	ulint		n_open;		/*!< number of files currently open */
	ulint		max_n_open;	/*!< n_open is not allowed to exceed
					this */
	int64_t		modification_counter;/*!< when we write to a file we
					increment this by one */
	ulint		max_assigned_id;/*!< maximum space id in the existing
					tables, or assigned during the time
					mysqld has been up; at an InnoDB
					startup we scan the data dictionary
					and set here the maximum of the
					space id's of the tables there */
	UT_LIST_BASE_NODE_T(fil_space_t) space_list;
					/*!< list of all file spaces */
	UT_LIST_BASE_NODE_T(fil_space_t) named_spaces;
					/*!< list of all file spaces
					for which a MLOG_FILE_NAME
					record has been written since
					the latest redo log checkpoint.
					Protected only by log_sys->mutex. */
	UT_LIST_BASE_NODE_T(fil_space_t) rotation_list;
					/*!< list of all file spaces needing
					key rotation.*/

	ibool		space_id_reuse_warned;
					/* !< TRUE if fil_space_create()
					has issued a warning about
					potential space_id reuse */
};

/** The tablespace memory cache. This variable is NULL before the module is
initialized. */
extern fil_system_t*	fil_system;

#include "fil0crypt.h"

/** Returns the latch of a file space.
@param[in]	id	space id
@param[out]	flags	tablespace flags
@return latch protecting storage allocation */
rw_lock_t*
fil_space_get_latch(
	ulint	id,
	ulint*	flags);

/** Gets the type of a file space.
@param[in]	id	tablespace identifier
@return file type */
fil_type_t
fil_space_get_type(
	ulint	id);

/** Note that a tablespace has been imported.
It is initially marked as FIL_TYPE_IMPORT so that no logging is
done during the import process when the space ID is stamped to each page.
Now we change it to FIL_SPACE_TABLESPACE to start redo and undo logging.
NOTE: temporary tablespaces are never imported.
@param[in]	id	tablespace identifier */
void
fil_space_set_imported(
	ulint	id);

/** Append a file to the chain of files of a space.
@param[in]	name		file name of a file that is not open
@param[in]	size		file size in entire database blocks
@param[in,out]	space		tablespace from fil_space_create()
@param[in]	is_raw		whether this is a raw device or partition
@param[in]	atomic_write	true if atomic write could be enabled
@param[in]	max_pages	maximum number of pages in file,
ULINT_MAX means the file size is unlimited.
@return pointer to the file name
@retval NULL if error */
char*
fil_node_create(
	const char*	name,
	ulint		size,
	fil_space_t*	space,
	bool		is_raw,
	bool		atomic_write,
	ulint		max_pages = ULINT_MAX)
	MY_ATTRIBUTE((warn_unused_result));

/** Create a space memory object and put it to the fil_system hash table.
Error messages are issued to the server log.
@param[in]	name		tablespace name
@param[in]	id		tablespace identifier
@param[in]	flags		tablespace flags
@param[in]	purpose		tablespace purpose
@param[in,out]	crypt_data	encryption information
@param[in]	mode		encryption mode
@return pointer to created tablespace, to be filled in with fil_node_create()
@retval NULL on failure (such as when the same tablespace exists) */
fil_space_t*
fil_space_create(
	const char*		name,
	ulint			id,
	ulint			flags,
	fil_type_t		purpose,
	fil_space_crypt_t*	crypt_data,
	fil_encryption_t	mode = FIL_ENCRYPTION_DEFAULT)
	MY_ATTRIBUTE((warn_unused_result));

/*******************************************************************//**
Assigns a new space id for a new single-table tablespace. This works simply by
incrementing the global counter. If 4 billion id's is not enough, we may need
to recycle id's.
@return true if assigned, false if not */
bool
fil_assign_new_space_id(
/*====================*/
	ulint*	space_id);	/*!< in/out: space id */

/** Frees a space object from the tablespace memory cache.
Closes the files in the chain but does not delete them.
There must not be any pending i/o's or flushes on the files.
@param[in]	id		tablespace identifier
@param[in]	x_latched	whether the caller holds X-mode space->latch
@return true if success */
bool
fil_space_free(
	ulint		id,
	bool		x_latched);

/** Returns the path from the first fil_node_t found with this space ID.
The caller is responsible for freeing the memory allocated here for the
value returned.
@param[in]	id	Tablespace ID
@return own: A copy of fil_node_t::path, NULL if space ID is zero
or not found. */
char*
fil_space_get_first_path(
	ulint		id);

/** Set the recovered size of a tablespace in pages.
@param id	tablespace ID
@param size	recovered size in pages */
UNIV_INTERN
void
fil_space_set_recv_size(ulint id, ulint size);
/*******************************************************************//**
Returns the size of the space in pages. The tablespace must be cached in the
memory cache.
@return space size, 0 if space not found */
ulint
fil_space_get_size(
/*===============*/
	ulint	id);	/*!< in: space id */
/*******************************************************************//**
Returns the flags of the space. The tablespace must be cached
in the memory cache.
@return flags, ULINT_UNDEFINED if space not found */
ulint
fil_space_get_flags(
/*================*/
	ulint	id);	/*!< in: space id */

/** Open each fil_node_t of a named fil_space_t if not already open.
@param[in]	name	Tablespace name
@return true if all file nodes are opened. */
bool
fil_space_open(
	const char*	name);

/** Close each fil_node_t of a named fil_space_t if open.
@param[in]	name	Tablespace name */
void
fil_space_close(
	const char*	name);

/** Returns the page size of the space and whether it is compressed or not.
The tablespace must be cached in the memory cache.
@param[in]	id	space id
@param[out]	found	true if tablespace was found
@return page size */
const page_size_t
fil_space_get_page_size(
	ulint	id,
	bool*	found);

/****************************************************************//**
Initializes the tablespace memory cache. */
void
fil_init(
/*=====*/
	ulint	hash_size,	/*!< in: hash table size */
	ulint	max_n_open);	/*!< in: max number of open files */
/*******************************************************************//**
Initializes the tablespace memory cache. */
void
fil_close(void);
/*===========*/
/*******************************************************************//**
Opens all log files and system tablespace data files. They stay open until the
database server shutdown. This should be called at a server startup after the
space objects for the log and the system tablespace have been created. The
purpose of this operation is to make sure we never run out of file descriptors
if we need to read from the insert buffer or to write to the log. */
void
fil_open_log_and_system_tablespace_files(void);
/*==========================================*/
/*******************************************************************//**
Closes all open files. There must not be any pending i/o's or not flushed
modifications in the files. */
void
fil_close_all_files(void);
/*=====================*/
/*******************************************************************//**
Closes the redo log files. There must not be any pending i/o's or not
flushed modifications in the files. */
void
fil_close_log_files(
/*================*/
	bool	free);	/*!< in: whether to free the memory object */
/*******************************************************************//**
Sets the max tablespace id counter if the given number is bigger than the
previous value. */
void
fil_set_max_space_id_if_bigger(
/*===========================*/
	ulint	max_id);/*!< in: maximum known id */

/** Write the flushed LSN to the page header of the first page in the
system tablespace.
@param[in]	lsn	flushed LSN
@return DB_SUCCESS or error number */
dberr_t
fil_write_flushed_lsn(
	lsn_t	lsn)
MY_ATTRIBUTE((warn_unused_result));

/** Acquire a tablespace when it could be dropped concurrently.
Used by background threads that do not necessarily hold proper locks
for concurrency control.
@param[in]	id	tablespace ID
@param[in]	silent	whether to silently ignore missing tablespaces
@return	the tablespace
@retval	NULL if missing or being deleted or truncated */
UNIV_INTERN
fil_space_t*
fil_space_acquire_low(ulint id, bool silent)
	MY_ATTRIBUTE((warn_unused_result));

/** Acquire a tablespace when it could be dropped concurrently.
Used by background threads that do not necessarily hold proper locks
for concurrency control.
@param[in]	id	tablespace ID
@return	the tablespace
@retval	NULL if missing or being deleted or truncated */
inline
fil_space_t*
fil_space_acquire(ulint id)
{
	return (fil_space_acquire_low(id, false));
}

/** Acquire a tablespace that may not exist.
Used by background threads that do not necessarily hold proper locks
for concurrency control.
@param[in]	id	tablespace ID
@return	the tablespace
@retval	NULL if missing or being deleted */
inline
fil_space_t*
fil_space_acquire_silent(ulint id)
{
	return (fil_space_acquire_low(id, true));
}

/** Release a tablespace acquired with fil_space_acquire().
@param[in,out]	space	tablespace to release  */
void
fil_space_release(fil_space_t* space);

/** Acquire a tablespace for reading or writing a block,
when it could be dropped concurrently.
@param[in]	id	tablespace ID
@return	the tablespace
@retval	NULL if missing */
fil_space_t*
fil_space_acquire_for_io(ulint id);

/** Release a tablespace acquired with fil_space_acquire_for_io().
@param[in,out]	space	tablespace to release  */
void
fil_space_release_for_io(fil_space_t* space);

/** Return the next fil_space_t.
Once started, the caller must keep calling this until it returns NULL.
fil_space_acquire() and fil_space_release() are invoked here which
blocks a concurrent operation from dropping the tablespace.
@param[in,out]	prev_space	Pointer to the previous fil_space_t.
If NULL, use the first fil_space_t on fil_system->space_list.
@return pointer to the next fil_space_t.
@retval NULL if this was the last  */
fil_space_t*
fil_space_next(
	fil_space_t*	prev_space)
	MY_ATTRIBUTE((warn_unused_result));

/** Return the next fil_space_t from key rotation list.
Once started, the caller must keep calling this until it returns NULL.
fil_space_acquire() and fil_space_release() are invoked here which
blocks a concurrent operation from dropping the tablespace.
@param[in,out]	prev_space	Pointer to the previous fil_space_t.
If NULL, use the first fil_space_t on fil_system->space_list.
@return pointer to the next fil_space_t.
@retval NULL if this was the last*/
fil_space_t*
fil_space_keyrotate_next(
	fil_space_t*	prev_space)
	MY_ATTRIBUTE((warn_unused_result));

/** Wrapper with reference-counting for a fil_space_t. */
class FilSpace
{
public:
	/** Default constructor: Use this when reference counting
	is done outside this wrapper. */
	FilSpace() : m_space(NULL) {}

	/** Constructor: Look up the tablespace and increment the
	reference count if found.
	@param[in]	space_id	tablespace ID
	@param[in]	silent		whether not to display errors */
	explicit FilSpace(ulint space_id, bool silent = false)
		: m_space(fil_space_acquire_low(space_id, silent)) {}

	/** Assignment operator: This assumes that fil_space_acquire()
	has already been done for the fil_space_t. The caller must
	assign NULL if it calls fil_space_release().
	@param[in]	space	tablespace to assign */
	class FilSpace& operator=(fil_space_t* space)
	{
		/* fil_space_acquire() must have been invoked. */
		ut_ad(space == NULL || space->n_pending_ops > 0);
		m_space = space;
		return(*this);
	}

	/** Destructor - Decrement the reference count if a fil_space_t
	is still assigned. */
	~FilSpace()
	{
		if (m_space != NULL) {
			fil_space_release(m_space);
		}
	}

	/** Implicit type conversion
	@return the wrapped object */
	operator const fil_space_t*() const
	{
		return(m_space);
	}

	/** Member accessor
	@return the wrapped object */
	const fil_space_t* operator->() const
	{
		return(m_space);
	}

	/** Explicit type conversion
	@return the wrapped object */
	const fil_space_t* operator()() const
	{
		return(m_space);
	}

private:
	/** The wrapped pointer */
	fil_space_t*	m_space;
};

/********************************************************//**
Creates the database directory for a table if it does not exist yet. */
void
fil_create_directory_for_tablename(
/*===============================*/
	const char*	name);	/*!< in: name in the standard
				'databasename/tablename' format */
/********************************************************//**
Recreates table indexes by applying
TRUNCATE log record during recovery.
@return DB_SUCCESS or error code */
dberr_t
fil_recreate_table(
/*===============*/
	ulint			space_id,	/*!< in: space id */
	ulint			format_flags,	/*!< in: page format */
	ulint			flags,		/*!< in: tablespace flags */
	const char*		name,		/*!< in: table name */
	truncate_t&		truncate);	/*!< in/out: The information of
						TRUNCATE log record */
/********************************************************//**
Recreates the tablespace and table indexes by applying
TRUNCATE log record during recovery.
@return DB_SUCCESS or error code */
dberr_t
fil_recreate_tablespace(
/*====================*/
	ulint			space_id,	/*!< in: space id */
	ulint			format_flags,	/*!< in: page format */
	ulint			flags,		/*!< in: tablespace flags */
	const char*		name,		/*!< in: table name */
	truncate_t&		truncate,	/*!< in/out: The information of
						TRUNCATE log record */
	lsn_t			recv_lsn);	/*!< in: the end LSN of
						the log record */
/** Replay a file rename operation if possible.
@param[in]	space_id	tablespace identifier
@param[in]	first_page_no	first page number in the file
@param[in]	name		old file name
@param[in]	new_name	new file name
@return	whether the operation was successfully applied
(the name did not exist, or new_name did not exist and
name was successfully renamed to new_name)  */
bool
fil_op_replay_rename(
	ulint		space_id,
	ulint		first_page_no,
	const char*	name,
	const char*	new_name)
	MY_ATTRIBUTE((warn_unused_result));

/** Determine whether a table can be accessed in operations that are
not (necessarily) protected by meta-data locks.
(Rollback would generally be protected, but rollback of
FOREIGN KEY CASCADE/SET NULL is not protected by meta-data locks
but only by InnoDB table locks, which may be broken by TRUNCATE TABLE.)
@param[in]	table	persistent table
checked @return whether the table is accessible */
bool
fil_table_accessible(const dict_table_t* table)
	MY_ATTRIBUTE((warn_unused_result, nonnull));

/** Delete a tablespace and associated .ibd file.
@param[in]	id		tablespace identifier
@return	DB_SUCCESS or error */
dberr_t
fil_delete_tablespace(
	ulint id
#ifdef BTR_CUR_HASH_ADAPT
	, bool drop_ahi = false /*!< whether to drop the adaptive hash index */
#endif /* BTR_CUR_HASH_ADAPT */
	);

/** Truncate the tablespace to needed size.
@param[in]	space_id	id of tablespace to truncate
@param[in]	size_in_pages	truncate size.
@return true if truncate was successful. */
bool
fil_truncate_tablespace(
	ulint		space_id,
	ulint		size_in_pages);

/*******************************************************************//**
Prepare for truncating a single-table tablespace. The tablespace
must be cached in the memory cache.
1) Check pending operations on a tablespace;
2) Remove all insert buffer entries for the tablespace;
@return DB_SUCCESS or error */
dberr_t
fil_prepare_for_truncate(
/*=====================*/
	ulint	id);			/*!< in: space id */

/** Reinitialize the original tablespace header with the same space id
for single tablespace
@param[in]	table		table belongs to the tablespace
@param[in]	size            size in blocks
@param[in]	trx		Transaction covering truncate */
void
fil_reinit_space_header_for_table(
	dict_table_t*	table,
	ulint		size,
	trx_t*		trx);

/*******************************************************************//**
Closes a single-table tablespace. The tablespace must be cached in the
memory cache. Free all pages used by the tablespace.
@return DB_SUCCESS or error */
dberr_t
fil_close_tablespace(
/*=================*/
	trx_t*	trx,	/*!< in/out: Transaction covering the close */
	ulint	id);	/*!< in: space id */

/*******************************************************************//**
Discards a single-table tablespace. The tablespace must be cached in the
memory cache. Discarding is like deleting a tablespace, but

 1. We do not drop the table from the data dictionary;

 2. We remove all insert buffer entries for the tablespace immediately;
    in DROP TABLE they are only removed gradually in the background;

 3. When the user does IMPORT TABLESPACE, the tablespace will have the
    same id as it originally had.

 4. Free all the pages in use by the tablespace if rename=true.
@return DB_SUCCESS or error */
dberr_t
fil_discard_tablespace(
/*===================*/
	ulint	id)	/*!< in: space id */
	MY_ATTRIBUTE((warn_unused_result));

/** Test if a tablespace file can be renamed to a new filepath by checking
if that the old filepath exists and the new filepath does not exist.
@param[in]	space_id	tablespace id
@param[in]	old_path	old filepath
@param[in]	new_path	new filepath
@param[in]	is_discarded	whether the tablespace is discarded
@return innodb error code */
dberr_t
fil_rename_tablespace_check(
	ulint		space_id,
	const char*	old_path,
	const char*	new_path,
	bool		is_discarded);

/** Rename a single-table tablespace.
The tablespace must exist in the memory cache.
@param[in]	id		tablespace identifier
@param[in]	old_path	old file name
@param[in]	new_name	new table name in the
databasename/tablename format
@param[in]	new_path_in	new file name,
or NULL if it is located in the normal data directory
@return true if success */
bool
fil_rename_tablespace(
	ulint		id,
	const char*	old_path,
	const char*	new_name,
	const char*	new_path_in);

/*******************************************************************//**
Allocates and builds a file name from a path, a table or tablespace name
and a suffix. The string must be freed by caller with ut_free().
@param[in] path NULL or the direcory path or the full path and filename.
@param[in] name NULL if path is full, or Table/Tablespace name
@param[in] suffix NULL or the file extention to use.
@return own: file name */
char*
fil_make_filepath(
	const char*	path,
	const char*	name,
	ib_extention	suffix,
	bool		strip_name);

/** Create a tablespace file.
@param[in]	space_id	Tablespace ID
@param[in]	name		Tablespace name in dbname/tablename format.
@param[in]	path		Path and filename of the datafile to create.
@param[in]	flags		Tablespace flags
@param[in]	size		Initial size of the tablespace file in pages,
must be >= FIL_IBD_FILE_INITIAL_SIZE
@param[in]	mode		MariaDB encryption mode
@param[in]	key_id		MariaDB encryption key_id
@return DB_SUCCESS or error code */
dberr_t
fil_ibd_create(
	ulint		space_id,
	const char*	name,
	const char*	path,
	ulint		flags,
	ulint		size,
	fil_encryption_t mode,
	uint32_t	key_id)
	MY_ATTRIBUTE((nonnull(2), warn_unused_result));

/** Try to adjust FSP_SPACE_FLAGS if they differ from the expectations.
(Typically when upgrading from MariaDB 10.1.0..10.1.20.)
@param[in]	space_id	tablespace ID
@param[in]	flags		desired tablespace flags */
UNIV_INTERN
void
fsp_flags_try_adjust(ulint space_id, ulint flags);

/********************************************************************//**
Tries to open a single-table tablespace and optionally checks the space id is
right in it. If does not succeed, prints an error message to the .err log. This
function is used to open a tablespace when we start up mysqld, and also in
IMPORT TABLESPACE.
NOTE that we assume this operation is used either at the database startup
or under the protection of the dictionary mutex, so that two users cannot
race here. This operation does not leave the file associated with the
tablespace open, but closes it after we have looked at the space id in it.

If the validate boolean is set, we read the first page of the file and
check that the space id in the file is what we expect. We assume that
this function runs much faster if no check is made, since accessing the
file inode probably is much faster (the OS caches them) than accessing
the first page of the file.  This boolean may be initially false, but if
a remote tablespace is found it will be changed to true.

If the fix_dict boolean is set, then it is safe to use an internal SQL
statement to update the dictionary tables if they are incorrect.

@param[in]	validate	true if we should validate the tablespace
@param[in]	fix_dict	true if the dictionary is available to be fixed
@param[in]	purpose		FIL_TYPE_TABLESPACE or FIL_TYPE_TEMPORARY
@param[in]	id		tablespace ID
@param[in]	flags		expected FSP_SPACE_FLAGS
@param[in]	space_name	tablespace name of the datafile
If file-per-table, it is the table name in the databasename/tablename format
@param[in]	path_in		expected filepath, usually read from dictionary
@return DB_SUCCESS or error code */
dberr_t
fil_ibd_open(
	bool		validate,
	bool		fix_dict,
	fil_type_t	purpose,
	ulint		id,
	ulint		flags,
	const char*	tablename,
	const char*	path_in)
	MY_ATTRIBUTE((warn_unused_result));

enum fil_load_status {
	/** The tablespace file(s) were found and valid. */
	FIL_LOAD_OK,
	/** The name no longer matches space_id */
	FIL_LOAD_ID_CHANGED,
	/** The file(s) were not found */
	FIL_LOAD_NOT_FOUND,
	/** The file(s) were not valid */
	FIL_LOAD_INVALID
};

/** Open a single-file tablespace and add it to the InnoDB data structures.
@param[in]	space_id	tablespace ID
@param[in]	filename	path/to/databasename/tablename.ibd
@param[out]	space		the tablespace, or NULL on error
@return status of the operation */
enum fil_load_status
fil_ibd_load(
	ulint		space_id,
	const char*	filename,
	fil_space_t*&	space)
	MY_ATTRIBUTE((warn_unused_result));


/***********************************************************************//**
A fault-tolerant function that tries to read the next file name in the
directory. We retry 100 times if os_file_readdir_next_file() returns -1. The
idea is to read as much good data as we can and jump over bad data.
@return 0 if ok, -1 if error even after the retries, 1 if at the end
of the directory */
int
fil_file_readdir_next_file(
/*=======================*/
	dberr_t*	err,	/*!< out: this is set to DB_ERROR if an error
				was encountered, otherwise not changed */
	const char*	dirname,/*!< in: directory name or path */
	os_file_dir_t	dir,	/*!< in: directory stream */
	os_file_stat_t*	info);	/*!< in/out: buffer where the
				info is returned */
/*******************************************************************//**
Returns true if a matching tablespace exists in the InnoDB tablespace memory
cache. Note that if we have not done a crash recovery at the database startup,
there may be many tablespaces which are not yet in the memory cache.
@return true if a matching tablespace exists in the memory cache */
bool
fil_space_for_table_exists_in_mem(
/*==============================*/
	ulint		id,		/*!< in: space id */
	const char*	name,		/*!< in: table name in the standard
					'databasename/tablename' format */
	bool		print_error_if_does_not_exist,
					/*!< in: print detailed error
					information to the .err log if a
					matching tablespace is not found from
					memory */
	bool		adjust_space,	/*!< in: whether to adjust space id
					when find table space mismatch */
	mem_heap_t*	heap,		/*!< in: heap memory */
	table_id_t	table_id,	/*!< in: table id */
	ulint		table_flags);	/*!< in: table flags */

/** Try to extend a tablespace if it is smaller than the specified size.
@param[in,out]	space	tablespace
@param[in]	size	desired size in pages
@return whether the tablespace is at least as big as requested */
bool
fil_space_extend(
	fil_space_t*	space,
	ulint		size);
/*******************************************************************//**
Tries to reserve free extents in a file space.
@return true if succeed */
bool
fil_space_reserve_free_extents(
/*===========================*/
	ulint	id,		/*!< in: space id */
	ulint	n_free_now,	/*!< in: number of free extents now */
	ulint	n_to_reserve);	/*!< in: how many one wants to reserve */
/*******************************************************************//**
Releases free extents in a file space. */
void
fil_space_release_free_extents(
/*===========================*/
	ulint	id,		/*!< in: space id */
	ulint	n_reserved);	/*!< in: how many one reserved */
/*******************************************************************//**
Gets the number of reserved extents. If the database is silent, this number
should be zero. */
ulint
fil_space_get_n_reserved_extents(
/*=============================*/
	ulint	id);		/*!< in: space id */

/** Reads or writes data. This operation could be asynchronous (aio).

@param[in]	type		IO context
@param[in]	sync		true if synchronous aio is desired
@param[in]	page_id		page id
@param[in]	page_size	page size
@param[in]	byte_offset	remainder of offset in bytes; in aio this
				must be divisible by the OS block size
@param[in]	len		how many bytes to read or write; this must
				not cross a file boundary; in aio this must
				be a block size multiple
@param[in,out]	buf		buffer where to store read data or from where
				to write; in aio this must be appropriately
				aligned
@param[in]	message		message for aio handler if non-sync aio
				used, else ignored
@param[in]	ignore_missing_space true=ignore missing space during read
@return DB_SUCCESS, DB_TABLESPACE_DELETED or DB_TABLESPACE_TRUNCATED
if we are trying to do i/o on a tablespace which does not exist */
dberr_t
fil_io(
	const IORequest&	type,
	bool			sync,
	const page_id_t&	page_id,
	const page_size_t&	page_size,
	ulint			byte_offset,
	ulint			len,
	void*			buf,
	void*			message,
	bool			ignore_missing_space = false);

/**********************************************************************//**
Waits for an aio operation to complete. This function is used to write the
handler for completed requests. The aio array of pending requests is divided
into segments (see os0file.cc for more info). The thread specifies which
segment it wants to wait for. */
void
fil_aio_wait(
/*=========*/
	ulint	segment);	/*!< in: the number of the segment in the aio
				array to wait for */
/**********************************************************************//**
Flushes to disk possible writes cached by the OS. If the space does not exist
or is being dropped, does not do anything. */
void
fil_flush(
/*======*/
	ulint	space_id);	/*!< in: file space id (this can be a group of
				log files or a tablespace of the database) */
/** Flush a tablespace.
@param[in,out]	space	tablespace to flush */
void
fil_flush(fil_space_t* space);

/** Flush to disk the writes in file spaces of the given type
possibly cached by the OS.
@param[in]	purpose	FIL_TYPE_TABLESPACE or FIL_TYPE_LOG */
void
fil_flush_file_spaces(
	fil_type_t	purpose);
/******************************************************************//**
Checks the consistency of the tablespace cache.
@return true if ok */
bool
fil_validate(void);
/*==============*/
/********************************************************************//**
Returns true if file address is undefined.
@return true if undefined */
bool
fil_addr_is_null(
/*=============*/
	fil_addr_t	addr);	/*!< in: address */
/********************************************************************//**
Get the predecessor of a file page.
@return FIL_PAGE_PREV */
ulint
fil_page_get_prev(
/*==============*/
	const byte*	page);	/*!< in: file page */
/********************************************************************//**
Get the successor of a file page.
@return FIL_PAGE_NEXT */
ulint
fil_page_get_next(
/*==============*/
	const byte*	page);	/*!< in: file page */
/*********************************************************************//**
Sets the file page type. */
void
fil_page_set_type(
/*==============*/
	byte*	page,	/*!< in/out: file page */
	ulint	type);	/*!< in: type */
/** Reset the page type.
Data files created before MySQL 5.1 may contain garbage in FIL_PAGE_TYPE.
In MySQL 3.23.53, only undo log pages and index pages were tagged.
Any other pages were written with uninitialized bytes in FIL_PAGE_TYPE.
@param[in]	page_id	page number
@param[in,out]	page	page with invalid FIL_PAGE_TYPE
@param[in]	type	expected page type
@param[in,out]	mtr	mini-transaction */
void
fil_page_reset_type(
	const page_id_t&	page_id,
	byte*			page,
	ulint			type,
	mtr_t*			mtr);

/** Get the file page type.
@param[in]	page	file page
@return page type */
inline
uint16_t
fil_page_get_type(const byte*	page)
{
	return(mach_read_from_2(page + FIL_PAGE_TYPE));
}

/** Check (and if needed, reset) the page type.
Data files created before MySQL 5.1 may contain
garbage in the FIL_PAGE_TYPE field.
In MySQL 3.23.53, only undo log pages and index pages were tagged.
Any other pages were written with uninitialized bytes in FIL_PAGE_TYPE.
@param[in]	page_id	page number
@param[in,out]	page	page with possibly invalid FIL_PAGE_TYPE
@param[in]	type	expected page type
@param[in,out]	mtr	mini-transaction */
inline
void
fil_page_check_type(
	const page_id_t&	page_id,
	byte*			page,
	ulint			type,
	mtr_t*			mtr)
{
	ulint	page_type	= fil_page_get_type(page);

	if (page_type != type) {
		fil_page_reset_type(page_id, page, type, mtr);
	}
}

/** Check (and if needed, reset) the page type.
Data files created before MySQL 5.1 may contain
garbage in the FIL_PAGE_TYPE field.
In MySQL 3.23.53, only undo log pages and index pages were tagged.
Any other pages were written with uninitialized bytes in FIL_PAGE_TYPE.
@param[in,out]	block	block with possibly invalid FIL_PAGE_TYPE
@param[in]	type	expected page type
@param[in,out]	mtr	mini-transaction */
#define fil_block_check_type(block, type, mtr)				\
	fil_page_check_type(block->page.id, block->frame, type, mtr)

#ifdef UNIV_DEBUG
/** Increase redo skipped of a tablespace.
@param[in]	id	space id */
void
fil_space_inc_redo_skipped_count(
	ulint		id);

/** Decrease redo skipped of a tablespace.
@param[in]	id	space id */
void
fil_space_dec_redo_skipped_count(
	ulint		id);
#endif

/********************************************************************//**
Delete the tablespace file and any related files like .cfg.
This should not be called for temporary tables. */
void
fil_delete_file(
/*============*/
	const char*	path);	/*!< in: filepath of the ibd tablespace */

/********************************************************************//**
Looks for a pre-existing fil_space_t with the given tablespace ID
and, if found, returns the name and filepath in newly allocated buffers that the caller must free.
@param[in] space_id The tablespace ID to search for.
@param[out] name Name of the tablespace found.
@param[out] fileapth The filepath of the first datafile for thtablespace found.
@return true if tablespace is found, false if not. */
bool
fil_space_read_name_and_filepath(
	ulint	space_id,
	char**	name,
	char**	filepath);

/** Convert a file name to a tablespace name.
@param[in]	filename	directory/databasename/tablename.ibd
@return database/tablename string, to be freed with ut_free() */
char*
fil_path_to_space_name(
	const char*	filename);

/** Returns the space ID based on the tablespace name.
The tablespace must be found in the tablespace memory cache.
This call is made from external to this module, so the mutex is not owned.
@param[in]	tablespace	Tablespace name
@return space ID if tablespace found, ULINT_UNDEFINED if space not. */
ulint
fil_space_get_id_by_name(
	const char*	tablespace);

/**
Iterate over all the spaces in the space list and fetch the
tablespace names. It will return a copy of the name that must be
freed by the caller using: delete[].
@return DB_SUCCESS if all OK. */
dberr_t
fil_get_space_names(
/*================*/
	space_name_list_t&	space_name_list)
				/*!< in/out: Vector for collecting the names. */
	MY_ATTRIBUTE((warn_unused_result));

/** Generate redo log for swapping two .ibd files
@param[in]	old_table	old table
@param[in]	new_table	new table
@param[in]	tmp_name	temporary table name
@param[in,out]	mtr		mini-transaction
@return innodb error code */
dberr_t
fil_mtr_rename_log(
	const dict_table_t*	old_table,
	const dict_table_t*	new_table,
	const char*		tmp_name,
	mtr_t*			mtr)
	MY_ATTRIBUTE((nonnull, warn_unused_result));

/** Acquire the fil_system mutex. */
#define fil_system_enter()	mutex_enter(&fil_system->mutex)
/** Release the fil_system mutex. */
#define fil_system_exit()	mutex_exit(&fil_system->mutex)

/*******************************************************************//**
Returns the table space by a given id, NULL if not found. */
fil_space_t*
fil_space_get_by_id(
/*================*/
	ulint	id);	/*!< in: space id */

/** Look up a tablespace.
@param[in]	name	tablespace name
@return	tablespace
@retval	NULL	if not found */
fil_space_t*
fil_space_get_by_name(const char* name);

/*******************************************************************//**
by redo log.
@param[in,out]	space	tablespace */
void
fil_names_dirty(
	fil_space_t*	space);

/** Write MLOG_FILE_NAME records when a non-predefined persistent
tablespace was modified for the first time since the latest
fil_names_clear().
@param[in,out]	space	tablespace
@param[in,out]	mtr	mini-transaction */
void
fil_names_dirty_and_write(
	fil_space_t*	space,
	mtr_t*		mtr);

/** Write MLOG_FILE_NAME records if a persistent tablespace was modified
for the first time since the latest fil_names_clear().
@param[in,out]	space	tablespace
@param[in,out]	mtr	mini-transaction
@return whether any MLOG_FILE_NAME record was written */
inline MY_ATTRIBUTE((warn_unused_result))
bool
fil_names_write_if_was_clean(
	fil_space_t*	space,
	mtr_t*		mtr)
{
	ut_ad(log_mutex_own());

	if (space == NULL) {
		return(false);
	}

	const bool	was_clean = space->max_lsn == 0;
	ut_ad(space->max_lsn <= log_sys->lsn);
	space->max_lsn = log_sys->lsn;

	if (was_clean) {
		fil_names_dirty_and_write(space, mtr);
	}

	return(was_clean);
}

extern volatile bool	recv_recovery_on;

/** During crash recovery, open a tablespace if it had not been opened
yet, to get valid size and flags.
@param[in,out]	space	tablespace */
inline
void
fil_space_open_if_needed(
	fil_space_t*	space)
{
	ut_ad(recv_recovery_on);

	if (space->size == 0) {
		/* Initially, size and flags will be set to 0,
		until the files are opened for the first time.
		fil_space_get_size() will open the file
		and adjust the size and flags. */
#ifdef UNIV_DEBUG
		ulint		size	=
#endif /* UNIV_DEBUG */
			fil_space_get_size(space->id);
		ut_ad(size == space->size);
	}
}

/** On a log checkpoint, reset fil_names_dirty_and_write() flags
and write out MLOG_FILE_NAME and MLOG_CHECKPOINT if needed.
@param[in]	lsn		checkpoint LSN
@param[in]	do_write	whether to always write MLOG_CHECKPOINT
@return whether anything was written to the redo log
@retval false	if no flags were set and nothing written
@retval true	if anything was written to the redo log */
bool
fil_names_clear(
	lsn_t	lsn,
	bool	do_write);

#ifdef UNIV_ENABLE_UNIT_TEST_MAKE_FILEPATH
void test_make_filepath();
#endif /* UNIV_ENABLE_UNIT_TEST_MAKE_FILEPATH */

/** Determine the block size of the data file.
@param[in]	space		tablespace
@param[in]	offset		page number
@return	block size */
UNIV_INTERN
ulint
fil_space_get_block_size(const fil_space_t* space, unsigned offset);

#include "fil0fil.ic"
#endif /* UNIV_INNOCHECKSUM */

#endif /* fil0fil_h */<|MERGE_RESOLUTION|>--- conflicted
+++ resolved
@@ -89,10 +89,6 @@
 				Protected by log_sys->mutex.
 				If and only if this is nonzero, the
 				tablespace will be in named_spaces. */
-	bool		stop_ios;/*!< true if we want to rename the
-				.ibd file of tablespace and want to
-				stop temporarily posting of new i/o
-				requests on the file */
 	bool		stop_new_ops;
 				/*!< we set this true when we start
 				deleting a single-table tablespace.
@@ -461,7 +457,6 @@
 
 #ifndef UNIV_INNOCHECKSUM
 
-<<<<<<< HEAD
 /** Look up a tablespace.
 The caller should hold an InnoDB table lock or a MDL that prevents
 the tablespace from being dropped during the operation,
@@ -475,172 +470,6 @@
 fil_space_get(
 	ulint	id)
 	MY_ATTRIBUTE((warn_unused_result));
-=======
-struct fil_space_t;
-
-struct fsp_open_info {
-	ibool		success;	/*!< Has the tablespace been opened? */
-	const char*	check_msg;	/*!< fil_check_first_page() message */
-	ibool		valid;		/*!< Is the tablespace valid? */
-	pfs_os_file_t	file;		/*!< File handle */
-	char*		filepath;	/*!< File path to open */
-	ulint		id;		/*!< Space ID */
-	ulint		flags;		/*!< Tablespace flags */
-	ulint		encryption_error; /*!< if an encryption error occurs */
-#ifdef UNIV_LOG_ARCHIVE
-	ulint		arch_log_no;	/*!< latest archived log file number */
-#endif /* UNIV_LOG_ARCHIVE */
-	fil_space_crypt_t* crypt_data;	/*!< crypt data */
-	dict_table_t*	table;		/*!< table */
-};
-
-/** File node of a tablespace or the log data space */
-struct fil_node_t {
-	fil_space_t*	space;	/*!< backpointer to the space where this node
-				belongs */
-	char*		name;	/*!< path to the file */
-	ibool		open;	/*!< TRUE if file open */
-	pfs_os_file_t	handle;	/*!< OS handle to the file, if file open */
-	os_event_t	sync_event;/*!< Condition event to group and
-				serialize calls to fsync;
-				os_event_set() and os_event_reset()
-				are protected by fil_system_t::mutex */
-	ibool		is_raw_disk;/*!< TRUE if the 'file' is actually a raw
-				device or a raw disk partition */
-	ulint		size;	/*!< size of the file in database pages, 0 if
-				not known yet; the possible last incomplete
-				megabyte may be ignored if space == 0 */
-	ulint		n_pending;
-				/*!< count of pending i/o's on this file;
-				closing of the file is not allowed if
-				this is > 0 */
-	ulint		n_pending_flushes;
-				/*!< count of pending flushes on this file;
-				closing of the file is not allowed if
-				this is > 0 */
-	ibool		being_extended;
-				/*!< TRUE if the node is currently
-				being extended. */
-	ib_int64_t	modification_counter;/*!< when we write to the file we
-				increment this by one */
-	ib_int64_t	flush_counter;/*!< up to what
-				modification_counter value we have
-				flushed the modifications to disk */
-	ulint		file_block_size;/*!< file system block size */
-	UT_LIST_NODE_T(fil_node_t) chain;
-				/*!< link field for the file chain */
-	UT_LIST_NODE_T(fil_node_t) LRU;
-				/*!< link field for the LRU list */
-	ulint		magic_n;/*!< FIL_NODE_MAGIC_N */
-};
-
-/** Value of fil_node_t::magic_n */
-#define	FIL_NODE_MAGIC_N	89389
-
-/** Tablespace or log data space: let us call them by a common name space */
-struct fil_space_t {
-	char*		name;	/*!< space name = the path to the first file in
-				it */
-	ulint		id;	/*!< space id */
-	ib_int64_t	tablespace_version;
-				/*!< in DISCARD/IMPORT this timestamp
-				is used to check if we should ignore
-				an insert buffer merge request for a
-				page because it actually was for the
-				previous incarnation of the space */
-	bool		stop_new_ops;
-				/*!< we set this TRUE when we start
-				deleting a single-table tablespace.
-				When this is set following new ops
-				are not allowed:
-				* read IO request
-				* ibuf merge
-				* file flush
-				Note that we can still possibly have
-				new write operations because we don't
-				check this flag when doing flush
-				batches. */
-	ulint		purpose;/*!< FIL_TABLESPACE, FIL_LOG, or
-				FIL_ARCH_LOG */
-	UT_LIST_BASE_NODE_T(fil_node_t) chain;
-				/*!< base node for the file chain */
-	ulint		size;	/*!< space size in pages; 0 if a single-table
-				tablespace whose size we do not know yet;
-				last incomplete megabytes in data files may be
-				ignored if space == 0 */
-	ulint		recv_size;
-				/*!< recovered tablespace size in pages;
-				0 if no size change was read from the redo log,
-				or if the size change was implemented */
-	ulint		flags;	/*!< FSP_SPACE_FLAGS and FSP_FLAGS_MEM_ flags;
-				see fsp0fsp.h,
-				fsp_flags_is_valid(),
-				fsp_flags_get_zip_size() */
-	ulint		n_reserved_extents;
-				/*!< number of reserved free extents for
-				ongoing operations like B-tree page split */
-	ulint		n_pending_flushes; /*!< this is positive when flushing
-				the tablespace to disk; dropping of the
-				tablespace is forbidden if this is positive */
-	/** Number of pending buffer pool operations accessing the tablespace
-	without holding a table lock or dict_operation_lock S-latch
-	that would prevent the table (and tablespace) from being
-	dropped. An example is change buffer merge.
-	The tablespace cannot be dropped while this is nonzero,
-	or while fil_node_t::n_pending is nonzero.
-	Protected by fil_system->mutex. */
-	ulint		n_pending_ops;
-	/** Number of pending block read or write operations
-	(when a write is imminent or a read has recently completed).
-	The tablespace object cannot be freed while this is nonzero,
-	but it can be detached from fil_system.
-	Note that fil_node_t::n_pending tracks actual pending I/O requests.
-	Protected by fil_system->mutex. */
-	ulint		n_pending_ios;
-	hash_node_t	hash;	/*!< hash chain node */
-	hash_node_t	name_hash;/*!< hash chain the name_hash table */
-#ifndef UNIV_HOTBACKUP
-	rw_lock_t	latch;	/*!< latch protecting the file space storage
-				allocation */
-#endif /* !UNIV_HOTBACKUP */
-	UT_LIST_NODE_T(fil_space_t) unflushed_spaces;
-				/*!< list of spaces with at least one unflushed
-				file we have written to */
-	bool		is_in_unflushed_spaces;
-				/*!< true if this space is currently in
-				unflushed_spaces */
-	bool		printed_compression_failure;
-				/*!< true if we have already printed
-				compression failure */
-	fil_space_crypt_t* crypt_data;
-				/*!< tablespace crypt data or NULL */
-	ulint		file_block_size;
-				/*!< file system block size */
-
-	UT_LIST_NODE_T(fil_space_t) space_list;
-				/*!< list of all spaces */
-
-	/*!< Protected by fil_system */
-	UT_LIST_NODE_T(fil_space_t) rotation_list;
-				/*!< list of spaces needing
-				key rotation */
-
-	bool		is_in_rotation_list;
-				/*!< true if this space is
-				currently in key rotation list */
-
-	ulint		magic_n;/*!< FIL_SPACE_MAGIC_N */
-
-	/** @return whether the tablespace is about to be dropped or truncated */
-	bool is_stopping() const
-	{
-		return stop_new_ops;
-	}
-};
-
-/** Value of fil_space_t::magic_n */
-#define	FIL_SPACE_MAGIC_N	89472
->>>>>>> 1d4e1d32
 
 /** The tablespace memory cache; also the totality of logs (the log
 data space) is stored here; below we talk about tablespaces, but also
