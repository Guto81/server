/*****************************************************************************

Copyright (c) 1995, 2011, Oracle and/or its affiliates. All Rights Reserved.
Copyright (c) 2008, Google Inc.

Portions of this file contain modifications contributed and copyrighted by
Google, Inc. Those modifications are gratefully acknowledged and are described
briefly in the InnoDB documentation. The contributions by Google are
incorporated with their permission, and subject to the conditions contained in
the file COPYING.Google.

This program is free software; you can redistribute it and/or modify it under
the terms of the GNU General Public License as published by the Free Software
Foundation; version 2 of the License.

This program is distributed in the hope that it will be useful, but WITHOUT
ANY WARRANTY; without even the implied warranty of MERCHANTABILITY or FITNESS
FOR A PARTICULAR PURPOSE. See the GNU General Public License for more details.

You should have received a copy of the GNU General Public License along with
this program; if not, write to the Free Software Foundation, Inc., 59 Temple
Place, Suite 330, Boston, MA 02111-1307 USA

*****************************************************************************/

/**************************************************//**
@file include/sync0rw.h
The read-write lock (for threads, not for database transactions)

Created 9/11/1995 Heikki Tuuri
*******************************************************/

#ifndef sync0rw_h
#define sync0rw_h

#include "univ.i"
#ifndef UNIV_HOTBACKUP
#include "ut0lst.h"
#include "sync0sync.h"
#include "os0sync.h"

/* The following undef is to prevent a name conflict with a macro
in MySQL: */
#undef rw_lock_t
#endif /* !UNIV_HOTBACKUP */

/* Latch types; these are used also in btr0btr.h: keep the numerical values
smaller than 30 and the order of the numerical values like below! */
#define RW_S_LATCH	1
#define	RW_X_LATCH	2
#define	RW_NO_LATCH	3

#ifndef UNIV_HOTBACKUP
/* We decrement lock_word by this amount for each x_lock. It is also the
start value for the lock_word, meaning that it limits the maximum number
of concurrent read locks before the rw_lock breaks. The current value of
0x00100000 allows 1,048,575 concurrent readers and 2047 recursive writers.*/
#define X_LOCK_DECR		0x00100000

typedef struct rw_lock_struct		rw_lock_t;
#ifdef UNIV_SYNC_DEBUG
typedef struct rw_lock_debug_struct	rw_lock_debug_t;
#endif /* UNIV_SYNC_DEBUG */

typedef UT_LIST_BASE_NODE_T(rw_lock_t)	rw_lock_list_t;

extern rw_lock_list_t	rw_lock_list;
extern mutex_t		rw_lock_list_mutex;

#ifdef UNIV_SYNC_DEBUG
/* The global mutex which protects debug info lists of all rw-locks.
To modify the debug info list of an rw-lock, this mutex has to be

acquired in addition to the mutex protecting the lock. */
extern mutex_t		rw_lock_debug_mutex;
extern os_event_t	rw_lock_debug_event;	/*!< If deadlock detection does
					not get immediately the mutex it
					may wait for this event */
extern ibool		rw_lock_debug_waiters;	/*!< This is set to TRUE, if
					there may be waiters for the event */
#endif /* UNIV_SYNC_DEBUG */

/** number of spin waits on rw-latches,
resulted during exclusive (write) locks */
extern	ib_int64_t	rw_s_spin_wait_count;
/** number of spin loop rounds on rw-latches,
resulted during exclusive (write) locks */
extern	ib_int64_t	rw_s_spin_round_count;
/** number of unlocks (that unlock shared locks),
set only when UNIV_SYNC_PERF_STAT is defined */
extern	ib_int64_t	rw_s_exit_count;
/** number of OS waits on rw-latches,
resulted during shared (read) locks */
extern	ib_int64_t	rw_s_os_wait_count;
/** number of spin waits on rw-latches,
resulted during shared (read) locks */
extern	ib_int64_t	rw_x_spin_wait_count;
/** number of spin loop rounds on rw-latches,
resulted during shared (read) locks */
extern	ib_int64_t	rw_x_spin_round_count;
/** number of OS waits on rw-latches,
resulted during exclusive (write) locks */
extern	ib_int64_t	rw_x_os_wait_count;
/** number of unlocks (that unlock exclusive locks),
set only when UNIV_SYNC_PERF_STAT is defined */
extern	ib_int64_t	rw_x_exit_count;

#ifdef UNIV_PFS_RWLOCK
/* Following are rwlock keys used to register with MySQL
performance schema */
# ifdef UNIV_LOG_ARCHIVE
extern	mysql_pfs_key_t	archive_lock_key;
# endif /* UNIV_LOG_ARCHIVE */
extern	mysql_pfs_key_t btr_search_latch_key;
extern	mysql_pfs_key_t	buf_block_lock_key;
# ifdef UNIV_SYNC_DEBUG
extern	mysql_pfs_key_t	buf_block_debug_latch_key;
# endif /* UNIV_SYNC_DEBUG */
extern	mysql_pfs_key_t	dict_operation_lock_key;
extern	mysql_pfs_key_t	fil_space_latch_key;
extern	mysql_pfs_key_t	checkpoint_lock_key;
extern	mysql_pfs_key_t	trx_i_s_cache_lock_key;
extern	mysql_pfs_key_t	trx_purge_latch_key;
extern	mysql_pfs_key_t	index_tree_rw_lock_key;
extern	mysql_pfs_key_t	dict_table_stats_latch_key;
#endif /* UNIV_PFS_RWLOCK */


#ifndef UNIV_PFS_RWLOCK
/******************************************************************//**
Creates, or rather, initializes an rw-lock object in a specified memory
location (which must be appropriately aligned). The rw-lock is initialized
to the non-locked state. Explicit freeing of the rw-lock with rw_lock_free
is necessary only if the memory block containing it is freed.
if MySQL performance schema is enabled and "UNIV_PFS_RWLOCK" is
defined, the rwlock are instrumented with performance schema probes. */
# ifdef UNIV_DEBUG
#  ifdef UNIV_SYNC_DEBUG
#   define rw_lock_create(K, L, level)				\
	rw_lock_create_func((L), (level), #L, __FILE__, __LINE__)
#  else	/* UNIV_SYNC_DEBUG */
#   define rw_lock_create(K, L, level)				\
	rw_lock_create_func((L), #L, __FILE__, __LINE__)
#  endif/* UNIV_SYNC_DEBUG */
# else /* UNIV_DEBUG */
#  define rw_lock_create(K, L, level)				\
	rw_lock_create_func((L), __FILE__, __LINE__)
# endif	/* UNIV_DEBUG */

/**************************************************************//**
NOTE! The following macros should be used in rw locking and
unlocking, not the corresponding function. */

# define rw_lock_s_lock(M)					\
	rw_lock_s_lock_func((M), 0, __FILE__, __LINE__)

# define rw_lock_s_lock_gen(M, P)				\
	rw_lock_s_lock_func((M), (P), __FILE__, __LINE__)

# define rw_lock_s_lock_nowait(M, F, L)				\
	rw_lock_s_lock_low((M), 0, (F), (L))

# ifdef UNIV_SYNC_DEBUG
#  define rw_lock_s_unlock_gen(L, P)	rw_lock_s_unlock_func(P, L)
# else
#  define rw_lock_s_unlock_gen(L, P)	rw_lock_s_unlock_func(L)
# endif


# define rw_lock_x_lock(M)					\
	rw_lock_x_lock_func((M), 0, __FILE__, __LINE__)

# define rw_lock_x_lock_gen(M, P)				\
	rw_lock_x_lock_func((M), (P), __FILE__, __LINE__)

# define rw_lock_x_lock_nowait(M)				\
	rw_lock_x_lock_func_nowait((M), __FILE__, __LINE__)

# ifdef UNIV_SYNC_DEBUG
#  define rw_lock_x_unlock_gen(L, P)	rw_lock_x_unlock_func(P, L)
# else
#  define rw_lock_x_unlock_gen(L, P)	rw_lock_x_unlock_func(L)
# endif

# define rw_lock_free(M)		rw_lock_free_func(M)

#else /* !UNIV_PFS_RWLOCK */

/* Following macros point to Performance Schema instrumented functions. */
# ifdef UNIV_DEBUG
#  ifdef UNIV_SYNC_DEBUG
#   define rw_lock_create(K, L, level)				\
	pfs_rw_lock_create_func((K), (L), (level), #L, __FILE__, __LINE__)
#  else	/* UNIV_SYNC_DEBUG */
#   define rw_lock_create(K, L, level)				\
	pfs_rw_lock_create_func((K), (L), #L, __FILE__, __LINE__)
#  endif/* UNIV_SYNC_DEBUG */
# else	/* UNIV_DEBUG */
#  define rw_lock_create(K, L, level)				\
	pfs_rw_lock_create_func((K), (L), __FILE__, __LINE__)
# endif	/* UNIV_DEBUG */

/******************************************************************
NOTE! The following macros should be used in rw locking and
unlocking, not the corresponding function. */

# define rw_lock_s_lock(M)					\
	pfs_rw_lock_s_lock_func((M), 0, __FILE__, __LINE__)

# define rw_lock_s_lock_gen(M, P)				\
	pfs_rw_lock_s_lock_func((M), (P), __FILE__, __LINE__)

# define rw_lock_s_lock_nowait(M, F, L)				\
	pfs_rw_lock_s_lock_low((M), 0, (F), (L))

# ifdef UNIV_SYNC_DEBUG
#  define rw_lock_s_unlock_gen(L, P)	pfs_rw_lock_s_unlock_func(P, L)
# else
#  define rw_lock_s_unlock_gen(L, P)	pfs_rw_lock_s_unlock_func(L)
# endif

# define rw_lock_x_lock(M)					\
	pfs_rw_lock_x_lock_func((M), 0, __FILE__, __LINE__)

# define rw_lock_x_lock_gen(M, P)				\
	pfs_rw_lock_x_lock_func((M), (P), __FILE__, __LINE__)

# define rw_lock_x_lock_nowait(M)				\
	pfs_rw_lock_x_lock_func_nowait((M), __FILE__, __LINE__)

# ifdef UNIV_SYNC_DEBUG
#  define rw_lock_x_unlock_gen(L, P)	pfs_rw_lock_x_unlock_func(P, L)
# else
#  define rw_lock_x_unlock_gen(L, P)	pfs_rw_lock_x_unlock_func(L)
# endif

# define rw_lock_free(M)		pfs_rw_lock_free_func(M)

#endif /* UNIV_PFS_RWLOCK */

#define rw_lock_s_unlock(L)		rw_lock_s_unlock_gen(L, 0)
#define rw_lock_x_unlock(L)		rw_lock_x_unlock_gen(L, 0)

/******************************************************************//**
Creates, or rather, initializes an rw-lock object in a specified memory
location (which must be appropriately aligned). The rw-lock is initialized
to the non-locked state. Explicit freeing of the rw-lock with rw_lock_free
is necessary only if the memory block containing it is freed. */
UNIV_INTERN
void
rw_lock_create_func(
/*================*/
	rw_lock_t*	lock,		/*!< in: pointer to memory */
#ifdef UNIV_DEBUG
# ifdef UNIV_SYNC_DEBUG
	ulint		level,		/*!< in: level */
# endif /* UNIV_SYNC_DEBUG */
	const char*	cmutex_name,	/*!< in: mutex name */
#endif /* UNIV_DEBUG */
	const char*	cfile_name,	/*!< in: file name where created */
	ulint		cline);		/*!< in: file line where created */
/******************************************************************//**
Calling this function is obligatory only if the memory buffer containing
the rw-lock is freed. Removes an rw-lock object from the global list. The
rw-lock is checked to be in the non-locked state. */
UNIV_INTERN
void
rw_lock_free_func(
/*==============*/
	rw_lock_t*	lock);	/*!< in: rw-lock */
#ifdef UNIV_DEBUG
/******************************************************************//**
Checks that the rw-lock has been initialized and that there are no
simultaneous shared and exclusive locks.
@return	TRUE */
UNIV_INTERN
ibool
rw_lock_validate(
/*=============*/
	rw_lock_t*	lock);	/*!< in: rw-lock */
#endif /* UNIV_DEBUG */
/******************************************************************//**
Low-level function which tries to lock an rw-lock in s-mode. Performs no
spinning.
@return	TRUE if success */
UNIV_INLINE
ibool
rw_lock_s_lock_low(
/*===============*/
	rw_lock_t*	lock,	/*!< in: pointer to rw-lock */
	ulint		pass __attribute__((unused)),
				/*!< in: pass value; != 0, if the lock will be
				passed to another thread to unlock */
	const char*	file_name, /*!< in: file name where lock requested */
	ulint		line);	/*!< in: line where requested */
/******************************************************************//**
NOTE! Use the corresponding macro, not directly this function, except if
you supply the file name and line number. Lock an rw-lock in shared mode
for the current thread. If the rw-lock is locked in exclusive mode, or
there is an exclusive lock request waiting, the function spins a preset
time (controlled by SYNC_SPIN_ROUNDS), waiting for the lock, before
suspending the thread. */
UNIV_INLINE
void
rw_lock_s_lock_func(
/*================*/
	rw_lock_t*	lock,	/*!< in: pointer to rw-lock */
	ulint		pass,	/*!< in: pass value; != 0, if the lock will
				be passed to another thread to unlock */
	const char*	file_name,/*!< in: file name where lock requested */
	ulint		line);	/*!< in: line where requested */
/******************************************************************//**
NOTE! Use the corresponding macro, not directly this function! Lock an
rw-lock in exclusive mode for the current thread if the lock can be
obtained immediately.
@return	TRUE if success */
UNIV_INLINE
ibool
rw_lock_x_lock_func_nowait(
/*=======================*/
	rw_lock_t*	lock,	/*!< in: pointer to rw-lock */
	const char*	file_name,/*!< in: file name where lock requested */
	ulint		line);	/*!< in: line where requested */
/******************************************************************//**
Releases a shared mode lock. */
UNIV_INLINE
void
rw_lock_s_unlock_func(
/*==================*/
#ifdef UNIV_SYNC_DEBUG
	ulint		pass,	/*!< in: pass value; != 0, if the lock may have
				been passed to another thread to unlock */
#endif
	rw_lock_t*	lock);	/*!< in/out: rw-lock */

/******************************************************************//**
NOTE! Use the corresponding macro, not directly this function! Lock an
rw-lock in exclusive mode for the current thread. If the rw-lock is locked
in shared or exclusive mode, or there is an exclusive lock request waiting,
the function spins a preset time (controlled by SYNC_SPIN_ROUNDS), waiting
for the lock, before suspending the thread. If the same thread has an x-lock
on the rw-lock, locking succeed, with the following exception: if pass != 0,
only a single x-lock may be taken on the lock. NOTE: If the same thread has
an s-lock, locking does not succeed! */
UNIV_INTERN
void
rw_lock_x_lock_func(
/*================*/
	rw_lock_t*	lock,	/*!< in: pointer to rw-lock */
	ulint		pass,	/*!< in: pass value; != 0, if the lock will
				be passed to another thread to unlock */
	const char*	file_name,/*!< in: file name where lock requested */
	ulint		line);	/*!< in: line where requested */
/******************************************************************//**
Releases an exclusive mode lock. */
UNIV_INLINE
void
rw_lock_x_unlock_func(
/*==================*/
#ifdef UNIV_SYNC_DEBUG
	ulint		pass,	/*!< in: pass value; != 0, if the lock may have
				been passed to another thread to unlock */
#endif
	rw_lock_t*	lock);	/*!< in/out: rw-lock */


/******************************************************************//**
Low-level function which locks an rw-lock in s-mode when we know that it
is possible and none else is currently accessing the rw-lock structure.
Then we can do the locking without reserving the mutex. */
UNIV_INLINE
void
rw_lock_s_lock_direct(
/*==================*/
	rw_lock_t*	lock,		/*!< in/out: rw-lock */
	const char*	file_name,	/*!< in: file name where requested */
	ulint		line);		/*!< in: line where lock requested */
/******************************************************************//**
Low-level function which locks an rw-lock in x-mode when we know that it
is not locked and none else is currently accessing the rw-lock structure.
Then we can do the locking without reserving the mutex. */
UNIV_INLINE
void
rw_lock_x_lock_direct(
/*==================*/
	rw_lock_t*	lock,		/*!< in/out: rw-lock */
	const char*	file_name,	/*!< in: file name where requested */
	ulint		line);		/*!< in: line where lock requested */
/******************************************************************//**
This function is used in the insert buffer to move the ownership of an
x-latch on a buffer frame to the current thread. The x-latch was set by
the buffer read operation and it protected the buffer frame while the
read was done. The ownership is moved because we want that the current
thread is able to acquire a second x-latch which is stored in an mtr.
This, in turn, is needed to pass the debug checks of index page
operations. */
UNIV_INTERN
void
rw_lock_x_lock_move_ownership(
/*==========================*/
	rw_lock_t*	lock);	/*!< in: lock which was x-locked in the
				buffer read */
/******************************************************************//**
Releases a shared mode lock when we know there are no waiters and none
else will access the lock during the time this function is executed. */
UNIV_INLINE
void
rw_lock_s_unlock_direct(
/*====================*/
	rw_lock_t*	lock);	/*!< in/out: rw-lock */
/******************************************************************//**
Releases an exclusive mode lock when we know there are no waiters, and
none else will access the lock durint the time this function is executed. */
UNIV_INLINE
void
rw_lock_x_unlock_direct(
/*====================*/
	rw_lock_t*	lock);	/*!< in/out: rw-lock */
/******************************************************************//**
Returns the value of writer_count for the lock. Does not reserve the lock
mutex, so the caller must be sure it is not changed during the call.
@return	value of writer_count */
UNIV_INLINE
ulint
rw_lock_get_x_lock_count(
/*=====================*/
	const rw_lock_t*	lock);	/*!< in: rw-lock */
/********************************************************************//**
Check if there are threads waiting for the rw-lock.
@return	1 if waiters, 0 otherwise */
UNIV_INLINE
ulint
rw_lock_get_waiters(
/*================*/
	const rw_lock_t*	lock);	/*!< in: rw-lock */
/******************************************************************//**
Returns the write-status of the lock - this function made more sense
with the old rw_lock implementation.
@return	RW_LOCK_NOT_LOCKED, RW_LOCK_EX, RW_LOCK_WAIT_EX */
UNIV_INLINE
ulint
rw_lock_get_writer(
/*===============*/
	const rw_lock_t*	lock);	/*!< in: rw-lock */
/******************************************************************//**
Returns the number of readers.
@return	number of readers */
UNIV_INLINE
ulint
rw_lock_get_reader_count(
/*=====================*/
	const rw_lock_t*	lock);	/*!< in: rw-lock */
/******************************************************************//**
Decrements lock_word the specified amount if it is greater than 0.
This is used by both s_lock and x_lock operations.
@return	TRUE if decr occurs */
UNIV_INLINE
ibool
rw_lock_lock_word_decr(
/*===================*/
	rw_lock_t*	lock,		/*!< in/out: rw-lock */
	ulint		amount);	/*!< in: amount to decrement */
/******************************************************************//**
Increments lock_word the specified amount and returns new value.
@return	lock->lock_word after increment */
UNIV_INLINE
lint
rw_lock_lock_word_incr(
/*===================*/
	rw_lock_t*	lock,		/*!< in/out: rw-lock */
	ulint		amount);	/*!< in: amount to increment */
/******************************************************************//**
This function sets the lock->writer_thread and lock->recursive fields.
For platforms where we are using atomic builtins instead of lock->mutex
it sets the lock->writer_thread field using atomics to ensure memory
ordering. Note that it is assumed that the caller of this function
effectively owns the lock i.e.: nobody else is allowed to modify
lock->writer_thread at this point in time.
The protocol is that lock->writer_thread MUST be updated BEFORE the
lock->recursive flag is set. */
UNIV_INLINE
void
rw_lock_set_writer_id_and_recursion_flag(
/*=====================================*/
	rw_lock_t*	lock,		/*!< in/out: lock to work on */
	ibool		recursive);	/*!< in: TRUE if recursion
					allowed */
#ifdef UNIV_SYNC_DEBUG
/******************************************************************//**
Checks if the thread has locked the rw-lock in the specified mode, with
the pass value == 0. */
UNIV_INTERN
ibool
rw_lock_own(
/*========*/
	rw_lock_t*	lock,		/*!< in: rw-lock */
	ulint		lock_type)	/*!< in: lock type: RW_LOCK_SHARED,
					RW_LOCK_EX */
	__attribute__((warn_unused_result));
#endif /* UNIV_SYNC_DEBUG */
/******************************************************************//**
Checks if somebody has locked the rw-lock in the specified mode. */
UNIV_INTERN
ibool
rw_lock_is_locked(
/*==============*/
	rw_lock_t*	lock,		/*!< in: rw-lock */
	ulint		lock_type);	/*!< in: lock type: RW_LOCK_SHARED,
					RW_LOCK_EX */
#ifdef UNIV_SYNC_DEBUG
/***************************************************************//**
Prints debug info of an rw-lock. */
UNIV_INTERN
void
rw_lock_print(
/*==========*/
	rw_lock_t*	lock);	/*!< in: rw-lock */
/***************************************************************//**
Prints debug info of currently locked rw-locks. */
UNIV_INTERN
void
rw_lock_list_print_info(
/*====================*/
	FILE*	file);		/*!< in: file where to print */
/***************************************************************//**
Returns the number of currently locked rw-locks.
Works only in the debug version.
@return	number of locked rw-locks */
UNIV_INTERN
ulint
rw_lock_n_locked(void);
/*==================*/

/*#####################################################################*/

/******************************************************************//**
Acquires the debug mutex. We cannot use the mutex defined in sync0sync,
because the debug mutex is also acquired in sync0arr while holding the OS
mutex protecting the sync array, and the ordinary mutex_enter might
recursively call routines in sync0arr, leading to a deadlock on the OS
mutex. */
UNIV_INTERN
void
rw_lock_debug_mutex_enter(void);
/*==========================*/
/******************************************************************//**
Releases the debug mutex. */
UNIV_INTERN
void
rw_lock_debug_mutex_exit(void);
/*==========================*/
/*********************************************************************//**
Prints info of a debug struct. */
UNIV_INTERN
void
rw_lock_debug_print(
/*================*/
	FILE*			f,	/*!< in: output stream */
	rw_lock_debug_t*	info);	/*!< in: debug struct */
#endif /* UNIV_SYNC_DEBUG */

/* NOTE! The structure appears here only for the compiler to know its size.
Do not use its fields directly! */

/** The structure used in the spin lock implementation of a read-write
lock. Several threads may have a shared lock simultaneously in this
lock, but only one writer may have an exclusive lock, in which case no
shared locks are allowed. To prevent starving of a writer blocked by
readers, a writer may queue for x-lock by decrementing lock_word: no
new readers will be let in while the thread waits for readers to
exit. */
struct rw_lock_struct {
	volatile lint	lock_word;
				/*!< Holds the state of the lock. */
	volatile ulint	waiters;/*!< 1: there are waiters */
	volatile ibool	recursive;/*!< Default value FALSE which means the lock
				is non-recursive. The value is typically set
				to TRUE making normal rw_locks recursive. In
				case of asynchronous IO, when a non-zero
				value of 'pass' is passed then we keep the
				lock non-recursive.
				This flag also tells us about the state of
				writer_thread field. If this flag is set
				then writer_thread MUST contain the thread
				id of the current x-holder or wait-x thread.
				This flag must be reset in x_unlock
				functions before incrementing the lock_word */
	volatile os_thread_id_t	writer_thread;
				/*!< Thread id of writer thread. Is only
				guaranteed to have sane and non-stale
				value iff recursive flag is set. */
	os_event_t	event;	/*!< Used by sync0arr.c for thread queueing */
	os_event_t	wait_ex_event;
				/*!< Event for next-writer to wait on. A thread
				must decrement lock_word before waiting. */
#ifndef INNODB_RW_LOCKS_USE_ATOMICS
	mutex_t	mutex;		/*!< The mutex protecting rw_lock_struct */
#endif /* INNODB_RW_LOCKS_USE_ATOMICS */

	UT_LIST_NODE_T(rw_lock_t) list;
				/*!< All allocated rw locks are put into a
				list */
#ifdef UNIV_SYNC_DEBUG
	UT_LIST_BASE_NODE_T(rw_lock_debug_t) debug_list;
				/*!< In the debug version: pointer to the debug
				info list of the lock */
	ulint	level;		/*!< Level in the global latching order. */
#endif /* UNIV_SYNC_DEBUG */
#ifdef UNIV_PFS_RWLOCK
	struct PSI_rwlock *pfs_psi;/*!< The instrumentation hook */
#endif
	ulint count_os_wait;	/*!< Count of os_waits. May not be accurate */
	const char*	cfile_name;/*!< File name where lock created */
        /* last s-lock file/line is not guaranteed to be correct */
	const char*	last_s_file_name;/*!< File name where last s-locked */
	const char*	last_x_file_name;/*!< File name where last x-locked */
	ibool		writer_is_wait_ex;
				/*!< This is TRUE if the writer field is
				RW_LOCK_WAIT_EX; this field is located far
				from the memory update hotspot fields which
				are at the start of this struct, thus we can
				peek this field without causing much memory
				bus traffic */
	unsigned	cline:14;	/*!< Line where created */
	unsigned	last_s_line:14;	/*!< Line number where last time s-locked */
	unsigned	last_x_line:14;	/*!< Line number where last time x-locked */
#ifdef UNIV_DEBUG
	ulint	magic_n;	/*!< RW_LOCK_MAGIC_N */
/** Value of rw_lock_struct::magic_n */
#define	RW_LOCK_MAGIC_N	22643
#endif /* UNIV_DEBUG */
};

#ifdef UNIV_SYNC_DEBUG
<<<<<<< HEAD
/** The structure for storing debug info of an rw-lock */
=======
/** The structure for storing debug info of an rw-lock.  All access to this
structure must be protected by rw_lock_debug_mutex_enter(). */
>>>>>>> c8a33439
struct	rw_lock_debug_struct {

	os_thread_id_t thread_id;  /*!< The thread id of the thread which
				locked the rw-lock */
	ulint	pass;		/*!< Pass value given in the lock operation */
	ulint	lock_type;	/*!< Type of the lock: RW_LOCK_EX,
				RW_LOCK_SHARED, RW_LOCK_WAIT_EX */
	const char*	file_name;/*!< File name where the lock was obtained */
	ulint	line;		/*!< Line where the rw-lock was locked */
	UT_LIST_NODE_T(rw_lock_debug_t) list;
				/*!< Debug structs are linked in a two-way
				list */
};
#endif /* UNIV_SYNC_DEBUG */

/* For performance schema instrumentation, a new set of rwlock
wrap functions are created if "UNIV_PFS_RWLOCK" is defined.
The instrumentations are not planted directly into original
functions, so that we keep the underlying function as they
are. And in case, user wants to "take out" some rwlock from
instrumentation even if performance schema (UNIV_PFS_RWLOCK)
is defined, they can do so by reinstating APIs directly link to
original underlying functions.
The instrumented function names have prefix of "pfs_rw_lock_" vs.
original name prefix of "rw_lock_". Following are list of functions
that have been instrumented:

rw_lock_create()
rw_lock_x_lock()
rw_lock_x_lock_gen()
rw_lock_x_lock_nowait()
rw_lock_x_unlock_gen()
rw_lock_s_lock()
rw_lock_s_lock_gen()
rw_lock_s_lock_nowait()
rw_lock_s_unlock_gen()
rw_lock_free()

Two function APIs rw_lock_x_unlock_direct() and rw_lock_s_unlock_direct()
do not have any caller/user, they are not instrumented.
*/

#ifdef UNIV_PFS_RWLOCK
/******************************************************************//**
Performance schema instrumented wrap function for rw_lock_create_func()
NOTE! Please use the corresponding macro rw_lock_create(), not
directly this function! */
UNIV_INLINE
void
pfs_rw_lock_create_func(
/*====================*/
	PSI_rwlock_key  key,		/*!< in: key registered with
					performance schema */
	rw_lock_t*	lock,		/*!< in: rw lock */
#ifdef UNIV_DEBUG
# ifdef UNIV_SYNC_DEBUG
	ulint		level,		/*!< in: level */
# endif /* UNIV_SYNC_DEBUG */
	const char*	cmutex_name,	/*!< in: mutex name */
#endif /* UNIV_DEBUG */
	const char*	cfile_name,	/*!< in: file name where created */
	ulint		cline);		/*!< in: file line where created */

/******************************************************************//**
Performance schema instrumented wrap function for rw_lock_x_lock_func()
NOTE! Please use the corresponding macro rw_lock_x_lock(), not
directly this function! */
UNIV_INLINE
void
pfs_rw_lock_x_lock_func(
/*====================*/
	rw_lock_t*	lock,	/*!< in: pointer to rw-lock */
	ulint		pass,	/*!< in: pass value; != 0, if the lock will
				be passed to another thread to unlock */
	const char*	file_name,/*!< in: file name where lock requested */
	ulint		line);	/*!< in: line where requested */
/******************************************************************//**
Performance schema instrumented wrap function for
rw_lock_x_lock_func_nowait()
NOTE! Please use the corresponding macro, not directly this function!
@return TRUE if success */
UNIV_INLINE
ibool
pfs_rw_lock_x_lock_func_nowait(
/*===========================*/
	rw_lock_t*	lock,	/*!< in: pointer to rw-lock */
	const char*	file_name,/*!< in: file name where lock requested */
	ulint		line);	/*!< in: line where requested */
/******************************************************************//**
Performance schema instrumented wrap function for rw_lock_s_lock_func()
NOTE! Please use the corresponding macro rw_lock_s_lock(), not directly
this function! */
UNIV_INLINE
void
pfs_rw_lock_s_lock_func(
/*====================*/
	rw_lock_t*	lock,	/*!< in: pointer to rw-lock */
	ulint		pass,	/*!< in: pass value; != 0, if the lock will
				be passed to another thread to unlock */
	const char*	file_name,/*!< in: file name where lock requested */
	ulint		line);	/*!< in: line where requested */
/******************************************************************//**
Performance schema instrumented wrap function for rw_lock_s_lock_func()
NOTE! Please use the corresponding macro rw_lock_s_lock(), not directly
this function!
@return TRUE if success */
UNIV_INLINE
ibool
pfs_rw_lock_s_lock_low(
/*===================*/
	rw_lock_t*	lock,	/*!< in: pointer to rw-lock */
	ulint		pass,	/*!< in: pass value; != 0, if the
				lock will be passed to another
				thread to unlock */
	const char*	file_name, /*!< in: file name where lock requested */
	ulint		line);	/*!< in: line where requested */
/******************************************************************//**
Performance schema instrumented wrap function for rw_lock_x_lock_func()
NOTE! Please use the corresponding macro rw_lock_x_lock(), not directly
this function! */
UNIV_INLINE
void
pfs_rw_lock_x_lock_func(
/*====================*/
	rw_lock_t*	lock,	/*!< in: pointer to rw-lock */
	ulint		pass,	/*!< in: pass value; != 0, if the lock will
				be passed to another thread to unlock */
	const char*	file_name,/*!< in: file name where lock requested */
	ulint		line);	/*!< in: line where requested */
/******************************************************************//**
Performance schema instrumented wrap function for rw_lock_s_unlock_func()
NOTE! Please use the corresponding macro rw_lock_s_unlock(), not directly
this function! */
UNIV_INLINE
void
pfs_rw_lock_s_unlock_func(
/*======================*/
#ifdef UNIV_SYNC_DEBUG
	ulint		pass,	/*!< in: pass value; != 0, if the
				lock may have been passed to another
				thread to unlock */
#endif
	rw_lock_t*	lock);	/*!< in/out: rw-lock */
/******************************************************************//**
Performance schema instrumented wrap function for rw_lock_s_unlock_func()
NOTE! Please use the corresponding macro rw_lock_x_unlock(), not directly
this function! */
UNIV_INLINE
void
pfs_rw_lock_x_unlock_func(
/*======================*/
#ifdef UNIV_SYNC_DEBUG
	ulint		pass,	/*!< in: pass value; != 0, if the
				lock may have been passed to another
				thread to unlock */
#endif
	rw_lock_t*	lock);	/*!< in/out: rw-lock */
/******************************************************************//**
Performance schema instrumented wrap function for rw_lock_free_func()
NOTE! Please use the corresponding macro rw_lock_free(), not directly
this function! */
UNIV_INLINE
void
pfs_rw_lock_free_func(
/*==================*/
	rw_lock_t*	lock);	/*!< in: rw-lock */
#endif  /* UNIV_PFS_RWLOCK */


#ifndef UNIV_NONINL
#include "sync0rw.ic"
#endif
#endif /* !UNIV_HOTBACKUP */

#endif<|MERGE_RESOLUTION|>--- conflicted
+++ resolved
@@ -542,7 +542,7 @@
 UNIV_INTERN
 void
 rw_lock_debug_mutex_enter(void);
-/*==========================*/
+/*===========================*/
 /******************************************************************//**
 Releases the debug mutex. */
 UNIV_INTERN
@@ -632,12 +632,8 @@
 };
 
 #ifdef UNIV_SYNC_DEBUG
-<<<<<<< HEAD
-/** The structure for storing debug info of an rw-lock */
-=======
 /** The structure for storing debug info of an rw-lock.  All access to this
 structure must be protected by rw_lock_debug_mutex_enter(). */
->>>>>>> c8a33439
 struct	rw_lock_debug_struct {
 
 	os_thread_id_t thread_id;  /*!< The thread id of the thread which
