--- conflicted
+++ resolved
@@ -785,21 +785,6 @@
 	ulint*			len,
 	mem_heap_t*		heap);
 
-<<<<<<< HEAD
-/** Flag the data tuple fields that are marked as extern storage in the
-update vector.  We use this function to remember which fields we must
-mark as extern storage in a record inserted for an update.
-@param[in,out]	tuple	clustered index record
-@param[in]	n	number of fields in tuple, before any btr_cur_trim()
-@param[in]	update	update vector
-@param[in,out]	heap	memory heap
-@return number of flagged external columns */
-ulint
-btr_push_update_extern_fields(dtuple_t* tuple, ulint n, const upd_t* update,
-			      mem_heap_t* heap)
-	MY_ATTRIBUTE((nonnull));
-=======
->>>>>>> bc43bf3e
 /***********************************************************//**
 Sets a secondary index record's delete mark to the given value. This
 function is only used by the insert buffer merge mechanism. */
