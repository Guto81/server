/*****************************************************************************

Copyright (c) 1994, 2010, Innobase Oy. All Rights Reserved.
Copyright (c) 2008, Google Inc.
Copyright (c) 2009, Sun Microsystems, Inc.

Portions of this file contain modifications contributed and copyrighted by
Google, Inc. Those modifications are gratefully acknowledged and are described
briefly in the InnoDB documentation. The contributions by Google are
incorporated with their permission, and subject to the conditions contained in
the file COPYING.Google.

Portions of this file contain modifications contributed and copyrighted by
Sun Microsystems, Inc. Those modifications are gratefully acknowledged and
are described briefly in the InnoDB documentation. The contributions by
Sun Microsystems are incorporated with their permission, and subject to the
conditions contained in the file COPYING.Sun_Microsystems.

This program is free software; you can redistribute it and/or modify it under
the terms of the GNU General Public License as published by the Free Software
Foundation; version 2 of the License.

This program is distributed in the hope that it will be useful, but WITHOUT
ANY WARRANTY; without even the implied warranty of MERCHANTABILITY or FITNESS
FOR A PARTICULAR PURPOSE. See the GNU General Public License for more details.

You should have received a copy of the GNU General Public License along with
this program; if not, write to the Free Software Foundation, Inc., 59 Temple
Place, Suite 330, Boston, MA 02111-1307 USA

*****************************************************************************/

/***********************************************************************//**
@file include/univ.i
Version control for database, common definitions, and include files

Created 1/20/1994 Heikki Tuuri
****************************************************************************/

#ifndef univ_i
#define univ_i

#ifdef UNIV_HOTBACKUP
#include "hb_univ.i"
#endif /* UNIV_HOTBACKUP */

/* aux macros to convert M into "123" (string) if M is defined like
#define M 123 */
#define _IB_TO_STR(s)	#s
#define IB_TO_STR(s)	_IB_TO_STR(s)

#define INNODB_VERSION_MAJOR	1
#define INNODB_VERSION_MINOR	1
#define INNODB_VERSION_BUGFIX	8

/* The following is the InnoDB version as shown in
SELECT plugin_version FROM information_schema.plugins;
calculated in make_version_string() in sql/sql_show.cc like this:
"version >> 8" . "version & 0xff"
because the version is shown with only one dot, we skip the last
component, i.e. we show M.N.P as M.N */
#define INNODB_VERSION_SHORT	\
	(INNODB_VERSION_MAJOR << 8 | INNODB_VERSION_MINOR)

#define INNODB_VERSION_STR			\
	IB_TO_STR(INNODB_VERSION_MAJOR) "."	\
	IB_TO_STR(INNODB_VERSION_MINOR) "."	\
	IB_TO_STR(INNODB_VERSION_BUGFIX)

#define REFMAN "http://dev.mysql.com/doc/refman/"	\
	IB_TO_STR(MYSQL_MAJOR_VERSION) "."		\
	IB_TO_STR(MYSQL_MINOR_VERSION) "/en/"

#ifdef MYSQL_DYNAMIC_PLUGIN
/* In the dynamic plugin, redefine some externally visible symbols
in order not to conflict with the symbols of a builtin InnoDB. */

/* Rename all C++ classes that contain virtual functions, because we
have not figured out how to apply the visibility=hidden attribute to
the virtual method table (vtable) in GCC 3. */
# define ha_innobase ha_innodb
#endif /* MYSQL_DYNAMIC_PLUGIN */

#if (defined(WIN32) || defined(_WIN32) || defined(WIN64) || defined(_WIN64)) && !defined(MYSQL_SERVER) && !defined(__WIN__)
# undef __WIN__
# define __WIN__

# include <windows.h>

# ifdef _NT_
#  define __NT__
# endif

#else
/* The defines used with MySQL */

/* Include two header files from MySQL to make the Unix flavor used
in compiling more Posix-compatible. These headers also define __WIN__
if we are compiling on Windows. */

#ifndef UNIV_HOTBACKUP
# include <my_global.h>
# include <my_pthread.h>
#endif /* UNIV_HOTBACKUP */

/* Include <sys/stat.h> to get S_I... macros defined for os0file.c */
# include <sys/stat.h>
# if !defined(__WIN__)
#  include <sys/mman.h> /* mmap() for os0proc.c */
# endif

/* Include the header file generated by GNU autoconf */
# ifndef __WIN__
#  ifndef UNIV_HOTBACKUP
#   include "config.h"
#  endif /* UNIV_HOTBACKUP */
# endif

# ifdef HAVE_SCHED_H
#  include <sched.h>
# endif

/* We only try to do explicit inlining of functions with gcc and
Sun Studio */

# if !defined(__GNUC__) && !(defined(__SUNPRO_C) || defined(__SUNPRO_CC))
#  undef  UNIV_MUST_NOT_INLINE			/* Remove compiler warning */
#  define UNIV_MUST_NOT_INLINE
# endif

# ifdef HAVE_PREAD
#  define HAVE_PWRITE
# endif

#endif /* #if (defined(WIN32) || ... */

/* Following defines are to enable performance schema
instrumentation in each of four InnoDB modules if
HAVE_PSI_INTERFACE is defined. */
#ifdef HAVE_PSI_INTERFACE
# define UNIV_PFS_MUTEX
# define UNIV_PFS_RWLOCK
/* For I/O instrumentation, performance schema rely
on a native descriptor to identify the file, this
descriptor could conflict with our OS level descriptor.
Disable IO instrumentation on Windows until this is
resolved */
# ifndef __WIN__
#  define UNIV_PFS_IO
# endif
# define UNIV_PFS_THREAD
#endif /* HAVE_PSI_INTERFACE */

/*			DEBUG VERSION CONTROL
			===================== */

/* The following flag will make InnoDB to initialize
all memory it allocates to zero. It hides Purify
warnings about reading unallocated memory unless
memory is read outside the allocated blocks. */
/*
#define UNIV_INIT_MEM_TO_ZERO
*/

/* When this macro is defined then additional test functions will be
compiled. These functions live at the end of each relevant source file
and have "test_" prefix. These functions are not called from anywhere in
the code, they can be called from gdb after
innobase_start_or_create_for_mysql() has executed using the call
command. Not tested on Windows. */
/*
#define UNIV_COMPILE_TEST_FUNCS
*/

#if defined HAVE_VALGRIND
# define UNIV_DEBUG_VALGRIND
#endif /* HAVE_VALGRIND */
#if 0
#define UNIV_DEBUG_VALGRIND			/* Enable extra
						Valgrind instrumentation */
<<<<<<< HEAD
#define UNIV_DEBUG_PRINT			/* Enable the compilation of
						some debug print functions */
#define UNIV_AHI_DEBUG				/* Enable adaptive hash index
						debugging without UNIV_DEBUG */
#define UNIV_BUF_DEBUG				/* Enable buffer pool
						debugging without UNIV_DEBUG */
#define UNIV_BLOB_LIGHT_DEBUG			/* Enable off-page column
						debugging without UNIV_DEBUG */
#define UNIV_DEBUG				/* Enable ut_ad() assertions
						and disable UNIV_INLINE */
#define UNIV_DEBUG_LOCK_VALIDATE		/* Enable
						ut_ad(lock_rec_validate_page())
						assertions. */
#define UNIV_DEBUG_FILE_ACCESSES		/* Enable freed block access
						debugging without UNIV_DEBUG */
#define UNIV_LRU_DEBUG				/* debug the buffer pool LRU */
#define UNIV_HASH_DEBUG				/* debug HASH_ macros */
=======
#define UNIV_BLOB_NULL_DEBUG			/* Enable deep off-page
						column debugging */
#define UNIV_DEBUG				/* Enable ut_ad() assertions */
>>>>>>> a8629376
#define UNIV_LIST_DEBUG				/* debug UT_LIST_ macros */
#define UNIV_LOG_LSN_DEBUG			/* write LSN to the redo log;
this will break redo log file compatibility, but it may be useful when
debugging redo log application problems. */
#define UNIV_MEM_DEBUG				/* detect memory leaks etc */
#define UNIV_IBUF_DEBUG				/* debug the insert buffer */
#define UNIV_BLOB_DEBUG				/* track BLOB ownership;
assumes that no BLOBs survive server restart */
#define UNIV_IBUF_COUNT_DEBUG			/* debug the insert buffer;
this limits the database to IBUF_COUNT_N_SPACES and IBUF_COUNT_N_PAGES,
and the insert buffer must be empty when the database is started */
#define UNIV_SYNC_DEBUG				/* debug mutex and latch
operations (very slow); also UNIV_DEBUG must be defined */
#define UNIV_SEARCH_DEBUG			/* debug B-tree comparisons */
#define UNIV_SYNC_PERF_STAT			/* operation counts for
						rw-locks and mutexes */
#define UNIV_SEARCH_PERF_STAT			/* statistics for the
						adaptive hash index */
#define UNIV_SRV_PRINT_LATCH_WAITS		/* enable diagnostic output
						in sync0sync.c */
#define UNIV_BTR_PRINT				/* enable functions for
						printing B-trees */
#define UNIV_ZIP_DEBUG				/* extensive consistency checks
						for compressed pages */
#define UNIV_ZIP_COPY				/* call page_zip_copy_recs()
						more often */
#define UNIV_AIO_DEBUG				/* prints info about
						submitted and reaped AIO
						requests to the log. */
#endif

#define UNIV_BTR_DEBUG				/* check B-tree links */
#define UNIV_LIGHT_MEM_DEBUG			/* light memory debugging */

#ifdef HAVE_purify
/* The following sets all new allocated memory to zero before use:
this can be used to eliminate unnecessary Purify warnings, but note that
it also masks many bugs Purify could detect. For detailed Purify analysis it
is best to remove the define below and look through the warnings one
by one. */
#define UNIV_SET_MEM_TO_ZERO
#endif

/*
#define UNIV_SQL_DEBUG
#define UNIV_LOG_DEBUG
*/
			/* the above option prevents forcing of log to disk
			at a buffer page write: it should be tested with this
			option off; also some ibuf tests are suppressed */

/* Linkage specifier for non-static InnoDB symbols (variables and functions)
that are only referenced from within InnoDB, not from MySQL. We disable the
GCC visibility directive on all Sun operating systems because there is no
easy way to get it to work. See http://bugs.mysql.com/bug.php?id=52263. */
#if defined(__GNUC__) && (__GNUC__ >= 4) && !defined(sun) || defined(__INTEL_COMPILER)
# define UNIV_INTERN __attribute__((visibility ("hidden")))
#else
# define UNIV_INTERN
#endif
#if defined __GNUC__ && (__GNUC__ > 4 || __GNUC__ == 4 && __GNUC_MINOR__ >= 3)
/** Starting with GCC 4.3, the "cold" attribute is used to inform the
compiler that a function is unlikely executed.  The function is
optimized for size rather than speed and on many targets it is placed
into special subsection of the text section so all cold functions
appears close together improving code locality of non-cold parts of
program.  The paths leading to call of cold functions within code are
marked as unlikely by the branch prediction mechanism.  optimize a
rarely invoked function for size instead for speed. */
# define UNIV_COLD __attribute__((cold))
#else
# define UNIV_COLD /* empty */
#endif

#ifndef UNIV_MUST_NOT_INLINE
/* Definition for inline version */

#ifdef __WIN__
# define UNIV_INLINE	__inline
#elif defined(__SUNPRO_CC) || defined(__SUNPRO_C)
# define UNIV_INLINE static inline
#else
# define UNIV_INLINE static __inline__
#endif

#else
/* If we want to compile a noninlined version we use the following macro
definitions: */

#define UNIV_NONINL
#define UNIV_INLINE	UNIV_INTERN

#endif	/* UNIV_DEBUG */

#ifdef _WIN32
#define UNIV_WORD_SIZE		4
#elif defined(_WIN64)
#define UNIV_WORD_SIZE		8
#else
/* MySQL config.h generated by GNU autoconf will define SIZEOF_LONG in Posix */
#define UNIV_WORD_SIZE		SIZEOF_LONG
#endif

/* The following alignment is used in memory allocations in memory heap
management to ensure correct alignment for doubles etc. */
#define UNIV_MEM_ALIGNMENT      8

/* The following alignment is used in aligning lints etc. */
#define UNIV_WORD_ALIGNMENT	UNIV_WORD_SIZE

/*
			DATABASE VERSION CONTROL
			========================
*/

/* The 2-logarithm of UNIV_PAGE_SIZE: */
#define UNIV_PAGE_SIZE_SHIFT	14
/* The universal page size of the database */
#define UNIV_PAGE_SIZE		(1 << UNIV_PAGE_SIZE_SHIFT)

/* Maximum number of parallel threads in a parallelized operation */
#define UNIV_MAX_PARALLELISM	32

/* The maximum length of a table name. This is the MySQL limit and is
defined in mysql_com.h like NAME_CHAR_LEN*SYSTEM_CHARSET_MBMAXLEN, the
number does not include a terminating '\0'. InnoDB probably can handle
longer names internally */
#define MAX_TABLE_NAME_LEN	192

/* The maximum length of a database name. Like MAX_TABLE_NAME_LEN this is
the MySQL's NAME_LEN, see check_and_convert_db_name(). */
#define MAX_DATABASE_NAME_LEN	MAX_TABLE_NAME_LEN

/* MAX_FULL_NAME_LEN defines the full name path including the
database name and table name. In addition, 14 bytes is added for:
	2 for surrounding quotes around table name
	1 for the separating dot (.)
	9 for the #mysql50# prefix */
#define MAX_FULL_NAME_LEN				\
	(MAX_TABLE_NAME_LEN + MAX_DATABASE_NAME_LEN + 14)

/*
			UNIVERSAL TYPE DEFINITIONS
			==========================
*/

/* Note that inside MySQL 'byte' is defined as char on Linux! */
#define byte			unsigned char

/* Define an unsigned integer type that is exactly 32 bits. */

#if SIZEOF_INT == 4
typedef unsigned int		ib_uint32_t;
#elif SIZEOF_LONG == 4
typedef unsigned long		ib_uint32_t;
#else
#error "Neither int or long is 4 bytes"
#endif

/* Another basic type we use is unsigned long integer which should be equal to
the word size of the machine, that is on a 32-bit platform 32 bits, and on a
64-bit platform 64 bits. We also give the printf format for the type as a
macro ULINTPF. */

#ifdef _WIN64
typedef unsigned __int64	ulint;
#define ULINTPF			"%I64u"
typedef __int64			lint;
#else
typedef unsigned long int	ulint;
#define ULINTPF			"%lu"
typedef long int		lint;
#endif

#ifdef __WIN__
typedef __int64			ib_int64_t;
typedef unsigned __int64	ib_uint64_t;
#elif !defined(UNIV_HOTBACKUP)
/* Note: longlong and ulonglong come from MySQL headers. */
typedef longlong		ib_int64_t;
typedef ulonglong		ib_uint64_t;
#endif

#ifndef UNIV_HOTBACKUP
typedef unsigned long long int	ullint;
#endif /* UNIV_HOTBACKUP */

#ifndef __WIN__
#if SIZEOF_LONG != SIZEOF_VOIDP
#error "Error: InnoDB's ulint must be of the same size as void*"
#endif
#endif

/* The 'undefined' value for a ulint */
#define ULINT_UNDEFINED		((ulint)(-1))

/** The bitmask of 32-bit unsigned integer */
#define ULINT32_MASK		0xFFFFFFFF
/* The undefined 32-bit unsigned integer */
#define	ULINT32_UNDEFINED	ULINT32_MASK

/* Maximum value for a ulint */
#define ULINT_MAX		((ulint)(-2))

/* Maximum value for ib_uint64_t */
#define IB_ULONGLONG_MAX	((ib_uint64_t) (~0ULL))

/** The generic InnoDB system object identifier data type */
typedef ib_uint64_t	ib_id_t;

/* The 'undefined' value for a ullint */
#define ULLINT_UNDEFINED        ((ullint)(-1))

/* This 'ibool' type is used within Innobase. Remember that different included
headers may define 'bool' differently. Do not assume that 'bool' is a ulint! */
#define ibool			ulint

#ifndef TRUE

#define TRUE    1
#define FALSE   0

#endif

/* The following number as the length of a logical field means that the field
has the SQL NULL as its value. NOTE that because we assume that the length
of a field is a 32-bit integer when we store it, for example, to an undo log
on disk, we must have also this number fit in 32 bits, also in 64-bit
computers! */

#define UNIV_SQL_NULL ULINT32_UNDEFINED

/* Lengths which are not UNIV_SQL_NULL, but bigger than the following
number indicate that a field contains a reference to an externally
stored part of the field in the tablespace. The length field then
contains the sum of the following flag and the locally stored len. */

#define UNIV_EXTERN_STORAGE_FIELD (UNIV_SQL_NULL - UNIV_PAGE_SIZE)

/* Some macros to improve branch prediction and reduce cache misses */
#if defined(__GNUC__) && (__GNUC__ > 2) && ! defined(__INTEL_COMPILER)
/* Tell the compiler that 'expr' probably evaluates to 'constant'. */
# define UNIV_EXPECT(expr,constant) __builtin_expect(expr, constant)
/* Tell the compiler that a pointer is likely to be NULL */
# define UNIV_LIKELY_NULL(ptr) __builtin_expect((ulint) ptr, 0)
/* Minimize cache-miss latency by moving data at addr into a cache before
it is read. */
# define UNIV_PREFETCH_R(addr) __builtin_prefetch(addr, 0, 3)
/* Minimize cache-miss latency by moving data at addr into a cache before
it is read or written. */
# define UNIV_PREFETCH_RW(addr) __builtin_prefetch(addr, 1, 3)
/* Sun Studio includes sun_prefetch.h as of version 5.9 */
#elif (defined(__SUNPRO_C) && __SUNPRO_C >= 0x590) \
       || (defined(__SUNPRO_CC) && __SUNPRO_CC >= 0x590)
# include <sun_prefetch.h>
#if __SUNPRO_C >= 0x550
# undef UNIV_INTERN
# define UNIV_INTERN __hidden
#endif /* __SUNPRO_C >= 0x550 */
/* Use sun_prefetch when compile with Sun Studio */
# define UNIV_EXPECT(expr,value) (expr)
# define UNIV_LIKELY_NULL(expr) (expr)
# define UNIV_PREFETCH_R(addr) sun_prefetch_read_many((void*) addr)
# define UNIV_PREFETCH_RW(addr) sun_prefetch_write_many(addr)
#else
/* Dummy versions of the macros */
# define UNIV_EXPECT(expr,value) (expr)
# define UNIV_LIKELY_NULL(expr) (expr)
# define UNIV_PREFETCH_R(addr) ((void) 0)
# define UNIV_PREFETCH_RW(addr) ((void) 0)
#endif
/* Tell the compiler that cond is likely to hold */
#define UNIV_LIKELY(cond) UNIV_EXPECT(cond, TRUE)
/* Tell the compiler that cond is unlikely to hold */
#define UNIV_UNLIKELY(cond) UNIV_EXPECT(cond, FALSE)

/* Compile-time constant of the given array's size. */
#define UT_ARR_SIZE(a) (sizeof(a) / sizeof((a)[0]))

/* The return type from a thread's start function differs between Unix and
Windows, so define a typedef for it and a macro to use at the end of such
functions. */

#ifdef __WIN__
typedef ulint os_thread_ret_t;
#define OS_THREAD_DUMMY_RETURN return(0)
#else
typedef void* os_thread_ret_t;
#define OS_THREAD_DUMMY_RETURN return(NULL)
#endif

#include <stdio.h>
#include "ut0dbg.h"
#include "ut0ut.h"
#include "db0err.h"
#ifdef UNIV_DEBUG_VALGRIND
# include <valgrind/memcheck.h>
# define UNIV_MEM_VALID(addr, size) VALGRIND_MAKE_MEM_DEFINED(addr, size)
# define UNIV_MEM_INVALID(addr, size) VALGRIND_MAKE_MEM_UNDEFINED(addr, size)
# define UNIV_MEM_FREE(addr, size) VALGRIND_MAKE_MEM_NOACCESS(addr, size)
# define UNIV_MEM_ALLOC(addr, size) VALGRIND_MAKE_MEM_UNDEFINED(addr, size)
# define UNIV_MEM_DESC(addr, size, b) VALGRIND_CREATE_BLOCK(addr, size, b)
# define UNIV_MEM_UNDESC(b) VALGRIND_DISCARD(b)
# define UNIV_MEM_ASSERT_RW(addr, size) do {				\
	const void* _p = (const void*) (ulint)				\
		VALGRIND_CHECK_MEM_IS_DEFINED(addr, size);		\
	if (UNIV_LIKELY_NULL(_p))					\
		fprintf(stderr, "%s:%d: %p[%u] undefined at %ld\n",	\
			__FILE__, __LINE__,				\
			(const void*) (addr), (unsigned) (size), (long)	\
			(((const char*) _p) - ((const char*) (addr))));	\
	} while (0)
# define UNIV_MEM_ASSERT_W(addr, size) do {				\
	const void* _p = (const void*) (ulint)				\
		VALGRIND_CHECK_MEM_IS_ADDRESSABLE(addr, size);		\
	if (UNIV_LIKELY_NULL(_p))					\
		fprintf(stderr, "%s:%d: %p[%u] unwritable at %ld\n",	\
			__FILE__, __LINE__,				\
			(const void*) (addr), (unsigned) (size), (long)	\
			(((const char*) _p) - ((const char*) (addr))));	\
	} while (0)
#else
# define UNIV_MEM_VALID(addr, size) do {} while(0)
# define UNIV_MEM_INVALID(addr, size) do {} while(0)
# define UNIV_MEM_FREE(addr, size) do {} while(0)
# define UNIV_MEM_ALLOC(addr, size) do {} while(0)
# define UNIV_MEM_DESC(addr, size, b) do {} while(0)
# define UNIV_MEM_UNDESC(b) do {} while(0)
# define UNIV_MEM_ASSERT_RW(addr, size) do {} while(0)
# define UNIV_MEM_ASSERT_W(addr, size) do {} while(0)
#endif
#define UNIV_MEM_ASSERT_AND_FREE(addr, size) do {	\
	UNIV_MEM_ASSERT_W(addr, size);			\
	UNIV_MEM_FREE(addr, size);			\
} while (0)
#define UNIV_MEM_ASSERT_AND_ALLOC(addr, size) do {	\
	UNIV_MEM_ASSERT_W(addr, size);			\
	UNIV_MEM_ALLOC(addr, size);			\
} while (0)

#endif<|MERGE_RESOLUTION|>--- conflicted
+++ resolved
@@ -178,7 +178,6 @@
 #if 0
 #define UNIV_DEBUG_VALGRIND			/* Enable extra
 						Valgrind instrumentation */
-<<<<<<< HEAD
 #define UNIV_DEBUG_PRINT			/* Enable the compilation of
 						some debug print functions */
 #define UNIV_AHI_DEBUG				/* Enable adaptive hash index
@@ -187,6 +186,8 @@
 						debugging without UNIV_DEBUG */
 #define UNIV_BLOB_LIGHT_DEBUG			/* Enable off-page column
 						debugging without UNIV_DEBUG */
+#define UNIV_BLOB_NULL_DEBUG			/* Enable deep off-page
+						column debugging */
 #define UNIV_DEBUG				/* Enable ut_ad() assertions
 						and disable UNIV_INLINE */
 #define UNIV_DEBUG_LOCK_VALIDATE		/* Enable
@@ -196,11 +197,6 @@
 						debugging without UNIV_DEBUG */
 #define UNIV_LRU_DEBUG				/* debug the buffer pool LRU */
 #define UNIV_HASH_DEBUG				/* debug HASH_ macros */
-=======
-#define UNIV_BLOB_NULL_DEBUG			/* Enable deep off-page
-						column debugging */
-#define UNIV_DEBUG				/* Enable ut_ad() assertions */
->>>>>>> a8629376
 #define UNIV_LIST_DEBUG				/* debug UT_LIST_ macros */
 #define UNIV_LOG_LSN_DEBUG			/* write LSN to the redo log;
 this will break redo log file compatibility, but it may be useful when
