/*****************************************************************************

Copyright (c) 2009, 2019, Oracle and/or its affiliates. All Rights Reserved.
Copyright (c) 2015, 2019, MariaDB Corporation.

This program is free software; you can redistribute it and/or modify it under
the terms of the GNU General Public License as published by the Free Software
Foundation; version 2 of the License.

This program is distributed in the hope that it will be useful, but WITHOUT
ANY WARRANTY; without even the implied warranty of MERCHANTABILITY or FITNESS
FOR A PARTICULAR PURPOSE. See the GNU General Public License for more details.

You should have received a copy of the GNU General Public License along with
this program; if not, write to the Free Software Foundation, Inc.,
51 Franklin Street, Fifth Floor, Boston, MA 02110-1335 USA

*****************************************************************************/

/**************************************************//**
@file dict/dict0stats.cc
Code used for calculating and manipulating table statistics.

Created Jan 06, 2010 Vasil Dimov
*******************************************************/

#include "dict0stats.h"
#include "ut0ut.h"
#include "ut0rnd.h"
#include "dyn0buf.h"
#include "row0sel.h"
#include "trx0trx.h"
#include "pars0pars.h"
#include <mysql_com.h>
#include "btr0btr.h"

#include <algorithm>
#include <map>
#include <vector>

/* Sampling algorithm description @{

The algorithm is controlled by one number - N_SAMPLE_PAGES(index),
let it be A, which is the number of leaf pages to analyze for a given index
for each n-prefix (if the index is on 3 columns, then 3*A leaf pages will be
analyzed).

Let the total number of leaf pages in the table be T.
Level 0 - leaf pages, level H - root.

Definition: N-prefix-boring record is a record on a non-leaf page that equals
the next (to the right, cross page boundaries, skipping the supremum and
infimum) record on the same level when looking at the fist n-prefix columns.
The last (user) record on a level is not boring (it does not match the
non-existent user record to the right). We call the records boring because all
the records on the page below a boring record are equal to that boring record.

We avoid diving below boring records when searching for a leaf page to
estimate the number of distinct records because we know that such a leaf
page will have number of distinct records == 1.

For each n-prefix: start from the root level and full scan subsequent lower
levels until a level that contains at least A*10 distinct records is found.
Lets call this level LA.
As an optimization the search is canceled if it has reached level 1 (never
descend to the level 0 (leaf)) and also if the next level to be scanned
would contain more than A pages. The latter is because the user has asked
to analyze A leaf pages and it does not make sense to scan much more than
A non-leaf pages with the sole purpose of finding a good sample of A leaf
pages.

After finding the appropriate level LA with >A*10 distinct records (or less in
the exceptions described above), divide it into groups of equal records and
pick A such groups. Then pick the last record from each group. For example,
let the level be:

index:  0,1,2,3,4,5,6,7,8,9,10
record: 1,1,1,2,2,7,7,7,7,7,9

There are 4 groups of distinct records and if A=2 random ones are selected,
e.g. 1,1,1 and 7,7,7,7,7, then records with indexes 2 and 9 will be selected.

After selecting A records as described above, dive below them to find A leaf
pages and analyze them, finding the total number of distinct records. The
dive to the leaf level is performed by selecting a non-boring record from
each page and diving below it.

This way, a total of A leaf pages are analyzed for the given n-prefix.

Let the number of different key values found in each leaf page i be Pi (i=1..A).
Let N_DIFF_AVG_LEAF be (P1 + P2 + ... + PA) / A.
Let the number of different key values on level LA be N_DIFF_LA.
Let the total number of records on level LA be TOTAL_LA.
Let R be N_DIFF_LA / TOTAL_LA, we assume this ratio is the same on the
leaf level.
Let the number of leaf pages be N.
Then the total number of different key values on the leaf level is:
N * R * N_DIFF_AVG_LEAF.
See REF01 for the implementation.

The above describes how to calculate the cardinality of an index.
This algorithm is executed for each n-prefix of a multi-column index
where n=1..n_uniq.
@} */

/* names of the tables from the persistent statistics storage */
#define TABLE_STATS_NAME_PRINT	"mysql.innodb_table_stats"
#define INDEX_STATS_NAME_PRINT	"mysql.innodb_index_stats"

#ifdef UNIV_STATS_DEBUG
#define DEBUG_PRINTF(fmt, ...)	printf(fmt, ## __VA_ARGS__)
#else /* UNIV_STATS_DEBUG */
#define DEBUG_PRINTF(fmt, ...)	/* noop */
#endif /* UNIV_STATS_DEBUG */

/* Gets the number of leaf pages to sample in persistent stats estimation */
#define N_SAMPLE_PAGES(index)					\
	static_cast<ib_uint64_t>(				\
		(index)->table->stats_sample_pages != 0		\
		? (index)->table->stats_sample_pages		\
		: srv_stats_persistent_sample_pages)

/* number of distinct records on a given level that are required to stop
descending to lower levels and fetch N_SAMPLE_PAGES(index) records
from that level */
#define N_DIFF_REQUIRED(index)	(N_SAMPLE_PAGES(index) * 10)

/* A dynamic array where we store the boundaries of each distinct group
of keys. For example if a btree level is:
index: 0,1,2,3,4,5,6,7,8,9,10,11,12
data:  b,b,b,b,b,b,g,g,j,j,j, x, y
then we would store 5,7,10,11,12 in the array. */
typedef std::vector<ib_uint64_t, ut_allocator<ib_uint64_t> >	boundaries_t;

/** Allocator type used for index_map_t. */
typedef ut_allocator<std::pair<const char* const, dict_index_t*> >
	index_map_t_allocator;

/** Auxiliary map used for sorting indexes by name in dict_stats_save(). */
typedef std::map<const char*, dict_index_t*, ut_strcmp_functor,
		index_map_t_allocator>	index_map_t;

/*********************************************************************//**
Checks whether an index should be ignored in stats manipulations:
* stats fetch
* stats recalc
* stats save
@return true if exists and all tables are ok */
UNIV_INLINE
bool
dict_stats_should_ignore_index(
/*===========================*/
	const dict_index_t*	index)	/*!< in: index */
{
	return((index->type & (DICT_FTS | DICT_SPATIAL))
	       || index->is_corrupted()
	       || index->to_be_dropped
	       || !index->is_committed());
}

/*********************************************************************//**
Checks whether the persistent statistics storage exists and that all
tables have the proper structure.
@return true if exists and all tables are ok */
static
bool
dict_stats_persistent_storage_check(
/*================================*/
	bool	caller_has_dict_sys_mutex)	/*!< in: true if the caller
						owns dict_sys->mutex */
{
	/* definition for the table TABLE_STATS_NAME */
	dict_col_meta_t	table_stats_columns[] = {
		{"database_name", DATA_VARMYSQL,
			DATA_NOT_NULL, 192},

		{"table_name", DATA_VARMYSQL,
			DATA_NOT_NULL, 597},

		{"last_update", DATA_FIXBINARY,
			DATA_NOT_NULL, 4},

		{"n_rows", DATA_INT,
			DATA_NOT_NULL | DATA_UNSIGNED, 8},

		{"clustered_index_size", DATA_INT,
			DATA_NOT_NULL | DATA_UNSIGNED, 8},

		{"sum_of_other_index_sizes", DATA_INT,
			DATA_NOT_NULL | DATA_UNSIGNED, 8}
	};
	dict_table_schema_t	table_stats_schema = {
		TABLE_STATS_NAME,
		UT_ARR_SIZE(table_stats_columns),
		table_stats_columns,
		0 /* n_foreign */,
		0 /* n_referenced */
	};

	/* definition for the table INDEX_STATS_NAME */
	dict_col_meta_t	index_stats_columns[] = {
		{"database_name", DATA_VARMYSQL,
			DATA_NOT_NULL, 192},

		{"table_name", DATA_VARMYSQL,
			DATA_NOT_NULL, 597},

		{"index_name", DATA_VARMYSQL,
			DATA_NOT_NULL, 192},

		{"last_update", DATA_FIXBINARY,
			DATA_NOT_NULL, 4},

		{"stat_name", DATA_VARMYSQL,
			DATA_NOT_NULL, 64*3},

		{"stat_value", DATA_INT,
			DATA_NOT_NULL | DATA_UNSIGNED, 8},

		{"sample_size", DATA_INT,
			DATA_UNSIGNED, 8},

		{"stat_description", DATA_VARMYSQL,
			DATA_NOT_NULL, 1024*3}
	};
	dict_table_schema_t	index_stats_schema = {
		INDEX_STATS_NAME,
		UT_ARR_SIZE(index_stats_columns),
		index_stats_columns,
		0 /* n_foreign */,
		0 /* n_referenced */
	};

	char		errstr[512];
	dberr_t		ret;

	if (!caller_has_dict_sys_mutex) {
		mutex_enter(&dict_sys->mutex);
	}

	ut_ad(mutex_own(&dict_sys->mutex));

	/* first check table_stats */
	ret = dict_table_schema_check(&table_stats_schema, errstr,
				      sizeof(errstr));
	if (ret == DB_SUCCESS) {
		/* if it is ok, then check index_stats */
		ret = dict_table_schema_check(&index_stats_schema, errstr,
					      sizeof(errstr));
	}

	if (!caller_has_dict_sys_mutex) {
		mutex_exit(&dict_sys->mutex);
	}

	if (ret != DB_SUCCESS && ret != DB_STATS_DO_NOT_EXIST) {
		ib::error() << errstr;
		return(false);
	} else if (ret == DB_STATS_DO_NOT_EXIST) {
		return false;
	}
	/* else */

	return(true);
}

/** Executes a given SQL statement using the InnoDB internal SQL parser.
This function will free the pinfo object.
@param[in,out]	pinfo	pinfo to pass to que_eval_sql() must already
have any literals bound to it
@param[in]	sql	SQL string to execute
@param[in,out]	trx	in case of NULL the function will allocate and
free the trx object. If it is not NULL then it will be rolled back
only in the case of error, but not freed.
@return DB_SUCCESS or error code */
static
dberr_t
dict_stats_exec_sql(
	pars_info_t*	pinfo,
	const char*	sql,
	trx_t*		trx)
{
	dberr_t	err;
	bool	trx_started = false;

	ut_ad(rw_lock_own(&dict_operation_lock, RW_LOCK_X));
	ut_ad(mutex_own(&dict_sys->mutex));

	if (!dict_stats_persistent_storage_check(true)) {
		pars_info_free(pinfo);
		return(DB_STATS_DO_NOT_EXIST);
	}

	if (trx == NULL) {
		trx = trx_create();
		trx_started = true;

		if (srv_read_only_mode) {
			trx_start_internal_read_only(trx);
		} else {
			trx_start_internal(trx);
		}
	}

	err = que_eval_sql(pinfo, sql, FALSE, trx); /* pinfo is freed here */

	DBUG_EXECUTE_IF("stats_index_error",
		if (!trx_started) {
			err = DB_STATS_DO_NOT_EXIST;
			trx->error_state = DB_STATS_DO_NOT_EXIST;
		});

	if (!trx_started && err == DB_SUCCESS) {
		return(DB_SUCCESS);
	}

	if (err == DB_SUCCESS) {
		trx_commit_for_mysql(trx);
	} else {
		trx->op_info = "rollback of internal trx on stats tables";
		trx->dict_operation_lock_mode = RW_X_LATCH;
		trx_rollback_to_savepoint(trx, NULL);
		trx->dict_operation_lock_mode = 0;
		trx->op_info = "";
		ut_a(trx->error_state == DB_SUCCESS);
	}

	if (trx_started) {
		trx_free(trx);
	}

	return(err);
}

/*********************************************************************//**
Duplicate a table object and its indexes.
This function creates a dummy dict_table_t object and initializes the
following table and index members:
dict_table_t::id (copied)
dict_table_t::heap (newly created)
dict_table_t::name (copied)
dict_table_t::corrupted (copied)
dict_table_t::indexes<> (newly created)
dict_table_t::magic_n
for each entry in dict_table_t::indexes, the following are initialized:
(indexes that have DICT_FTS set in index->type are skipped)
dict_index_t::id (copied)
dict_index_t::name (copied)
dict_index_t::table_name (points to the copied table name)
dict_index_t::table (points to the above semi-initialized object)
dict_index_t::type (copied)
dict_index_t::to_be_dropped (copied)
dict_index_t::online_status (copied)
dict_index_t::n_uniq (copied)
dict_index_t::fields[] (newly created, only first n_uniq, only fields[i].name)
dict_index_t::indexes<> (newly created)
dict_index_t::stat_n_diff_key_vals[] (only allocated, left uninitialized)
dict_index_t::stat_n_sample_sizes[] (only allocated, left uninitialized)
dict_index_t::stat_n_non_null_key_vals[] (only allocated, left uninitialized)
dict_index_t::magic_n
The returned object should be freed with dict_stats_table_clone_free()
when no longer needed.
@return incomplete table object */
static
dict_table_t*
dict_stats_table_clone_create(
/*==========================*/
	const dict_table_t*	table)	/*!< in: table whose stats to copy */
{
	size_t		heap_size;
	dict_index_t*	index;

	/* Estimate the size needed for the table and all of its indexes */

	heap_size = 0;
	heap_size += sizeof(dict_table_t);
	heap_size += strlen(table->name.m_name) + 1;

	for (index = dict_table_get_first_index(table);
	     index != NULL;
	     index = dict_table_get_next_index(index)) {

		if (dict_stats_should_ignore_index(index)) {
			continue;
		}

		ut_ad(!dict_index_is_ibuf(index));

		ulint	n_uniq = dict_index_get_n_unique(index);

		heap_size += sizeof(dict_index_t);
		heap_size += strlen(index->name) + 1;
		heap_size += n_uniq * sizeof(index->fields[0]);
		for (ulint i = 0; i < n_uniq; i++) {
			heap_size += strlen(index->fields[i].name) + 1;
		}
		heap_size += n_uniq * sizeof(index->stat_n_diff_key_vals[0]);
		heap_size += n_uniq * sizeof(index->stat_n_sample_sizes[0]);
		heap_size += n_uniq * sizeof(index->stat_n_non_null_key_vals[0]);
	}

	/* Allocate the memory and copy the members */

	mem_heap_t*	heap;

	heap = mem_heap_create(heap_size);

	dict_table_t*	t;

	t = (dict_table_t*) mem_heap_alloc(heap, sizeof(*t));

	UNIV_MEM_ASSERT_RW_ABORT(&table->id, sizeof(table->id));
	t->id = table->id;

	t->heap = heap;

	t->name.m_name = mem_heap_strdup(heap, table->name.m_name);

	t->corrupted = table->corrupted;

	/* This private object "t" is not shared with other threads, so
	we do not need the stats_latch (thus we pass false below). The
	dict_table_stats_lock()/unlock() routines will do nothing. */
	dict_table_stats_latch_create(t, false);

	UT_LIST_INIT(t->indexes, &dict_index_t::indexes);

	for (index = dict_table_get_first_index(table);
	     index != NULL;
	     index = dict_table_get_next_index(index)) {

		if (dict_stats_should_ignore_index(index)) {
			continue;
		}

		ut_ad(!dict_index_is_ibuf(index));

		dict_index_t*	idx;

		idx = (dict_index_t*) mem_heap_alloc(heap, sizeof(*idx));

		UNIV_MEM_ASSERT_RW_ABORT(&index->id, sizeof(index->id));
		idx->id = index->id;

		idx->name = mem_heap_strdup(heap, index->name);

		idx->table = t;

		idx->type = index->type;

		idx->to_be_dropped = 0;

		idx->online_status = ONLINE_INDEX_COMPLETE;
		idx->set_committed(true);

		idx->n_uniq = index->n_uniq;

		idx->fields = (dict_field_t*) mem_heap_alloc(
			heap, idx->n_uniq * sizeof(idx->fields[0]));

		for (ulint i = 0; i < idx->n_uniq; i++) {
			idx->fields[i].name = mem_heap_strdup(
				heap, index->fields[i].name);
		}

		/* hook idx into t->indexes */
		UT_LIST_ADD_LAST(t->indexes, idx);

		idx->stat_n_diff_key_vals = (ib_uint64_t*) mem_heap_alloc(
			heap,
			idx->n_uniq * sizeof(idx->stat_n_diff_key_vals[0]));

		idx->stat_n_sample_sizes = (ib_uint64_t*) mem_heap_alloc(
			heap,
			idx->n_uniq * sizeof(idx->stat_n_sample_sizes[0]));

		idx->stat_n_non_null_key_vals = (ib_uint64_t*) mem_heap_alloc(
			heap,
			idx->n_uniq * sizeof(idx->stat_n_non_null_key_vals[0]));
		ut_d(idx->magic_n = DICT_INDEX_MAGIC_N);

		idx->stat_defrag_n_page_split = 0;
		idx->stat_defrag_n_pages_freed = 0;
	}

	ut_d(t->magic_n = DICT_TABLE_MAGIC_N);

	return(t);
}

/*********************************************************************//**
Free the resources occupied by an object returned by
dict_stats_table_clone_create(). */
static
void
dict_stats_table_clone_free(
/*========================*/
	dict_table_t*	t)	/*!< in: dummy table object to free */
{
	dict_table_stats_latch_destroy(t);
	mem_heap_free(t->heap);
}

/*********************************************************************//**
Write all zeros (or 1 where it makes sense) into an index
statistics members. The resulting stats correspond to an empty index.
The caller must own index's table stats latch in X mode
(dict_table_stats_lock(table, RW_X_LATCH)) */
static
void
dict_stats_empty_index(
/*===================*/
	dict_index_t*	index,	/*!< in/out: index */
	bool		empty_defrag_stats)
				/*!< in: whether to empty defrag stats */
{
	ut_ad(!(index->type & DICT_FTS));
	ut_ad(!dict_index_is_ibuf(index));

	ulint	n_uniq = index->n_uniq;

	for (ulint i = 0; i < n_uniq; i++) {
		index->stat_n_diff_key_vals[i] = 0;
		index->stat_n_sample_sizes[i] = 1;
		index->stat_n_non_null_key_vals[i] = 0;
	}

	index->stat_index_size = 1;
	index->stat_n_leaf_pages = 1;

	if (empty_defrag_stats) {
		dict_stats_empty_defrag_stats(index);
		dict_stats_empty_defrag_summary(index);
	}
}

/*********************************************************************//**
Write all zeros (or 1 where it makes sense) into a table and its indexes'
statistics members. The resulting stats correspond to an empty table. */
static
void
dict_stats_empty_table(
/*===================*/
	dict_table_t*	table,	/*!< in/out: table */
	bool		empty_defrag_stats)
				/*!< in: whether to empty defrag stats */
{
	/* Zero the stats members */

	dict_table_stats_lock(table, RW_X_LATCH);

	table->stat_n_rows = 0;
	table->stat_clustered_index_size = 1;
	/* 1 page for each index, not counting the clustered */
	table->stat_sum_of_other_index_sizes
		= UT_LIST_GET_LEN(table->indexes) - 1;
	table->stat_modified_counter = 0;

	dict_index_t*	index;

	for (index = dict_table_get_first_index(table);
	     index != NULL;
	     index = dict_table_get_next_index(index)) {

		if (index->type & DICT_FTS) {
			continue;
		}

		ut_ad(!dict_index_is_ibuf(index));

		dict_stats_empty_index(index, empty_defrag_stats);
	}

	table->stat_initialized = TRUE;

	dict_table_stats_unlock(table, RW_X_LATCH);
}

/*********************************************************************//**
Check whether index's stats are initialized (assert if they are not). */
static
void
dict_stats_assert_initialized_index(
/*================================*/
	const dict_index_t*	index)	/*!< in: index */
{
	UNIV_MEM_ASSERT_RW_ABORT(
		index->stat_n_diff_key_vals,
		index->n_uniq * sizeof(index->stat_n_diff_key_vals[0]));

	UNIV_MEM_ASSERT_RW_ABORT(
		index->stat_n_sample_sizes,
		index->n_uniq * sizeof(index->stat_n_sample_sizes[0]));

	UNIV_MEM_ASSERT_RW_ABORT(
		index->stat_n_non_null_key_vals,
		index->n_uniq * sizeof(index->stat_n_non_null_key_vals[0]));

	UNIV_MEM_ASSERT_RW_ABORT(
		&index->stat_index_size,
		sizeof(index->stat_index_size));

	UNIV_MEM_ASSERT_RW_ABORT(
		&index->stat_n_leaf_pages,
		sizeof(index->stat_n_leaf_pages));
}

/*********************************************************************//**
Check whether table's stats are initialized (assert if they are not). */
static
void
dict_stats_assert_initialized(
/*==========================*/
	const dict_table_t*	table)	/*!< in: table */
{
	ut_a(table->stat_initialized);

	UNIV_MEM_ASSERT_RW_ABORT(&table->stats_last_recalc,
			   sizeof(table->stats_last_recalc));

	UNIV_MEM_ASSERT_RW_ABORT(&table->stat_persistent,
			   sizeof(table->stat_persistent));

	UNIV_MEM_ASSERT_RW_ABORT(&table->stats_auto_recalc,
			   sizeof(table->stats_auto_recalc));

	UNIV_MEM_ASSERT_RW_ABORT(&table->stats_sample_pages,
			   sizeof(table->stats_sample_pages));

	UNIV_MEM_ASSERT_RW_ABORT(&table->stat_n_rows,
			   sizeof(table->stat_n_rows));

	UNIV_MEM_ASSERT_RW_ABORT(&table->stat_clustered_index_size,
			   sizeof(table->stat_clustered_index_size));

	UNIV_MEM_ASSERT_RW_ABORT(&table->stat_sum_of_other_index_sizes,
			   sizeof(table->stat_sum_of_other_index_sizes));

	UNIV_MEM_ASSERT_RW_ABORT(&table->stat_modified_counter,
			   sizeof(table->stat_modified_counter));

	UNIV_MEM_ASSERT_RW_ABORT(&table->stats_bg_flag,
			   sizeof(table->stats_bg_flag));

	for (dict_index_t* index = dict_table_get_first_index(table);
	     index != NULL;
	     index = dict_table_get_next_index(index)) {

		if (!dict_stats_should_ignore_index(index)) {
			dict_stats_assert_initialized_index(index);
		}
	}
}

#define INDEX_EQ(i1, i2) \
	((i1) != NULL \
	 && (i2) != NULL \
	 && (i1)->id == (i2)->id \
	 && strcmp((i1)->name, (i2)->name) == 0)

/*********************************************************************//**
Copy table and index statistics from one table to another, including index
stats. Extra indexes in src are ignored and extra indexes in dst are
initialized to correspond to an empty index. */
static
void
dict_stats_copy(
/*============*/
	dict_table_t*		dst,	/*!< in/out: destination table */
	const dict_table_t*	src,	/*!< in: source table */
	bool reset_ignored_indexes)	/*!< in: if true, set ignored indexes
                                             to have the same statistics as if
                                             the table was empty */
{
	dst->stats_last_recalc = src->stats_last_recalc;
	dst->stat_n_rows = src->stat_n_rows;
	dst->stat_clustered_index_size = src->stat_clustered_index_size;
	dst->stat_sum_of_other_index_sizes = src->stat_sum_of_other_index_sizes;
	dst->stat_modified_counter = src->stat_modified_counter;

	dict_index_t*	dst_idx;
	dict_index_t*	src_idx;

	for (dst_idx = dict_table_get_first_index(dst),
	     src_idx = dict_table_get_first_index(src);
	     dst_idx != NULL;
	     dst_idx = dict_table_get_next_index(dst_idx),
	     (src_idx != NULL
	      && (src_idx = dict_table_get_next_index(src_idx)))) {

		if (dict_stats_should_ignore_index(dst_idx)) {
			if (reset_ignored_indexes) {
				/* Reset index statistics for all ignored indexes,
				unless they are FT indexes (these have no statistics)*/
				if (dst_idx->type & DICT_FTS) {
					continue;
				}
				dict_stats_empty_index(dst_idx, true);
			} else {
				continue;
			}
		}

		ut_ad(!dict_index_is_ibuf(dst_idx));

		if (!INDEX_EQ(src_idx, dst_idx)) {
			for (src_idx = dict_table_get_first_index(src);
			     src_idx != NULL;
			     src_idx = dict_table_get_next_index(src_idx)) {

				if (INDEX_EQ(src_idx, dst_idx)) {
					break;
				}
			}
		}

		if (!INDEX_EQ(src_idx, dst_idx)) {
			dict_stats_empty_index(dst_idx, true);
			continue;
		}

		ulint	n_copy_el;

		if (dst_idx->n_uniq > src_idx->n_uniq) {
			n_copy_el = src_idx->n_uniq;
			/* Since src is smaller some elements in dst
			will remain untouched by the following memmove(),
			thus we init all of them here. */
			dict_stats_empty_index(dst_idx, true);
		} else {
			n_copy_el = dst_idx->n_uniq;
		}

		memmove(dst_idx->stat_n_diff_key_vals,
			src_idx->stat_n_diff_key_vals,
			n_copy_el * sizeof(dst_idx->stat_n_diff_key_vals[0]));

		memmove(dst_idx->stat_n_sample_sizes,
			src_idx->stat_n_sample_sizes,
			n_copy_el * sizeof(dst_idx->stat_n_sample_sizes[0]));

		memmove(dst_idx->stat_n_non_null_key_vals,
			src_idx->stat_n_non_null_key_vals,
			n_copy_el * sizeof(dst_idx->stat_n_non_null_key_vals[0]));

		dst_idx->stat_index_size = src_idx->stat_index_size;

		dst_idx->stat_n_leaf_pages = src_idx->stat_n_leaf_pages;

		dst_idx->stat_defrag_modified_counter =
			src_idx->stat_defrag_modified_counter;
		dst_idx->stat_defrag_n_pages_freed =
			src_idx->stat_defrag_n_pages_freed;
		dst_idx->stat_defrag_n_page_split =
			src_idx->stat_defrag_n_page_split;
	}

	dst->stat_initialized = TRUE;
}

/** Duplicate the stats of a table and its indexes.
This function creates a dummy dict_table_t object and copies the input
table's stats into it. The returned table object is not in the dictionary
cache and cannot be accessed by any other threads. In addition to the
members copied in dict_stats_table_clone_create() this function initializes
the following:
dict_table_t::stat_initialized
dict_table_t::stat_persistent
dict_table_t::stat_n_rows
dict_table_t::stat_clustered_index_size
dict_table_t::stat_sum_of_other_index_sizes
dict_table_t::stat_modified_counter
dict_index_t::stat_n_diff_key_vals[]
dict_index_t::stat_n_sample_sizes[]
dict_index_t::stat_n_non_null_key_vals[]
dict_index_t::stat_index_size
dict_index_t::stat_n_leaf_pages
dict_index_t::stat_defrag_modified_counter
dict_index_t::stat_defrag_n_pages_freed
dict_index_t::stat_defrag_n_page_split
The returned object should be freed with dict_stats_snapshot_free()
when no longer needed.
@param[in]	table	table whose stats to copy
@return incomplete table object */
static
dict_table_t*
dict_stats_snapshot_create(
	dict_table_t*	table)
{
	mutex_enter(&dict_sys->mutex);

	dict_table_stats_lock(table, RW_S_LATCH);

	dict_stats_assert_initialized(table);

	dict_table_t*	t;

	t = dict_stats_table_clone_create(table);

	dict_stats_copy(t, table, false);

	t->stat_persistent = table->stat_persistent;
	t->stats_auto_recalc = table->stats_auto_recalc;
	t->stats_sample_pages = table->stats_sample_pages;
	t->stats_bg_flag = table->stats_bg_flag;

	dict_table_stats_unlock(table, RW_S_LATCH);

	mutex_exit(&dict_sys->mutex);

	return(t);
}

/*********************************************************************//**
Free the resources occupied by an object returned by
dict_stats_snapshot_create(). */
static
void
dict_stats_snapshot_free(
/*=====================*/
	dict_table_t*	t)	/*!< in: dummy table object to free */
{
	dict_stats_table_clone_free(t);
}

/*********************************************************************//**
Calculates new estimates for index statistics. This function is
relatively quick and is used to calculate transient statistics that
are not saved on disk. This was the only way to calculate statistics
before the Persistent Statistics feature was introduced.
This function doesn't update the defragmentation related stats.
Only persistent statistics supports defragmentation stats. */
static
void
dict_stats_update_transient_for_index(
/*==================================*/
	dict_index_t*	index)	/*!< in/out: index */
{
	if (srv_force_recovery >= SRV_FORCE_NO_TRX_UNDO
	    && (srv_force_recovery >= SRV_FORCE_NO_LOG_REDO
		|| !dict_index_is_clust(index))) {
		/* If we have set a high innodb_force_recovery
		level, do not calculate statistics, as a badly
		corrupted index can cause a crash in it.
		Initialize some bogus index cardinality
		statistics, so that the data can be queried in
		various means, also via secondary indexes. */
		dict_stats_empty_index(index, false);
#if defined UNIV_DEBUG || defined UNIV_IBUF_DEBUG
	} else if (ibuf_debug && !dict_index_is_clust(index)) {
		dict_stats_empty_index(index, false);
#endif /* UNIV_DEBUG || UNIV_IBUF_DEBUG */
	} else {
		mtr_t	mtr;
		ulint	size;

		mtr.start();
		mtr_s_lock_index(index, &mtr);
		size = btr_get_size(index, BTR_TOTAL_SIZE, &mtr);

		if (size != ULINT_UNDEFINED) {
			index->stat_index_size = size;

			size = btr_get_size(
				index, BTR_N_LEAF_PAGES, &mtr);
		}

		mtr.commit();

		switch (size) {
		case ULINT_UNDEFINED:
			dict_stats_empty_index(index, false);
			return;
		case 0:
			/* The root node of the tree is a leaf */
			size = 1;
		}

		index->stat_n_leaf_pages = size;

		/* Do not continue if table decryption has failed or
		table is already marked as corrupted. */
		if (index->is_readable()) {
			/* We don't handle the return value since it
			will be false only when some thread is
			dropping the table and we don't have to empty
			the statistics of the to be dropped index */
			btr_estimate_number_of_different_key_vals(index);
		}
	}
}

/*********************************************************************//**
Calculates new estimates for table and index statistics. This function
is relatively quick and is used to calculate transient statistics that
are not saved on disk.
This was the only way to calculate statistics before the
Persistent Statistics feature was introduced. */
static
void
dict_stats_update_transient(
/*========================*/
	dict_table_t*	table)	/*!< in/out: table */
{
	dict_index_t*	index;
	ulint		sum_of_index_sizes	= 0;

	/* Find out the sizes of the indexes and how many different values
	for the key they approximately have */

	index = dict_table_get_first_index(table);

	if (!table->space) {
		/* Nothing to do. */
		dict_stats_empty_table(table, true);
		return;
	} else if (index == NULL) {
		/* Table definition is corrupt */

		ib::warn() << "Table " << table->name
			<< " has no indexes. Cannot calculate statistics.";
		dict_stats_empty_table(table, true);
		return;
	}

	for (; index != NULL; index = dict_table_get_next_index(index)) {

		ut_ad(!dict_index_is_ibuf(index));

		if (index->type & DICT_FTS || dict_index_is_spatial(index)) {
			continue;
		}

		dict_stats_empty_index(index, false);

		if (dict_stats_should_ignore_index(index)) {
			continue;
		}

		/* Do not continue if table decryption has failed or
		table is already marked as corrupted. */
		if (!index->is_readable()) {
			break;
		}

		dict_stats_update_transient_for_index(index);

		sum_of_index_sizes += index->stat_index_size;
	}

	index = dict_table_get_first_index(table);

	table->stat_n_rows = index->stat_n_diff_key_vals[
		dict_index_get_n_unique(index) - 1];

	table->stat_clustered_index_size = index->stat_index_size;

	table->stat_sum_of_other_index_sizes = sum_of_index_sizes
		- index->stat_index_size;

	table->stats_last_recalc = time(NULL);

	table->stat_modified_counter = 0;

	table->stat_initialized = TRUE;
}

/* @{ Pseudo code about the relation between the following functions

let N = N_SAMPLE_PAGES(index)

dict_stats_analyze_index()
  for each n_prefix
    search for good enough level:
      dict_stats_analyze_index_level() // only called if level has <= N pages
        // full scan of the level in one mtr
        collect statistics about the given level
      if we are not satisfied with the level, search next lower level
    we have found a good enough level here
    dict_stats_analyze_index_for_n_prefix(that level, stats collected above)
      // full scan of the level in one mtr
      dive below some records and analyze the leaf page there:
      dict_stats_analyze_index_below_cur()
@} */

/*********************************************************************//**
Find the total number and the number of distinct keys on a given level in
an index. Each of the 1..n_uniq prefixes are looked up and the results are
saved in the array n_diff[0] .. n_diff[n_uniq - 1]. The total number of
records on the level is saved in total_recs.
Also, the index of the last record in each group of equal records is saved
in n_diff_boundaries[0..n_uniq - 1], records indexing starts from the leftmost
record on the level and continues cross pages boundaries, counting from 0. */
static
void
dict_stats_analyze_index_level(
/*===========================*/
	dict_index_t*	index,		/*!< in: index */
	ulint		level,		/*!< in: level */
	ib_uint64_t*	n_diff,		/*!< out: array for number of
					distinct keys for all prefixes */
	ib_uint64_t*	total_recs,	/*!< out: total number of records */
	ib_uint64_t*	total_pages,	/*!< out: total number of pages */
	boundaries_t*	n_diff_boundaries,/*!< out: boundaries of the groups
					of distinct keys */
	mtr_t*		mtr)		/*!< in/out: mini-transaction */
{
	ulint		n_uniq;
	mem_heap_t*	heap;
	btr_pcur_t	pcur;
	const page_t*	page;
	const rec_t*	rec;
	const rec_t*	prev_rec;
	bool		prev_rec_is_copied;
	byte*		prev_rec_buf = NULL;
	ulint		prev_rec_buf_size = 0;
	ulint*		rec_offsets;
	ulint*		prev_rec_offsets;
	ulint		i;

	DEBUG_PRINTF("    %s(table=%s, index=%s, level=" ULINTPF ")\n",
		     __func__, index->table->name, index->name, level);

	ut_ad(mtr_memo_contains(mtr, dict_index_get_lock(index),
				MTR_MEMO_SX_LOCK));

	n_uniq = dict_index_get_n_unique(index);

	/* elements in the n_diff array are 0..n_uniq-1 (inclusive) */
	memset(n_diff, 0x0, n_uniq * sizeof(n_diff[0]));

	/* Allocate space for the offsets header (the allocation size at
	offsets[0] and the REC_OFFS_HEADER_SIZE bytes), and n_uniq + 1,
	so that this will never be less than the size calculated in
	rec_get_offsets_func(). */
	i = (REC_OFFS_HEADER_SIZE + 1 + 1) + n_uniq;

	heap = mem_heap_create((2 * sizeof *rec_offsets) * i);
	rec_offsets = static_cast<ulint*>(
		mem_heap_alloc(heap, i * sizeof *rec_offsets));
	prev_rec_offsets = static_cast<ulint*>(
		mem_heap_alloc(heap, i * sizeof *prev_rec_offsets));
	rec_offs_set_n_alloc(rec_offsets, i);
	rec_offs_set_n_alloc(prev_rec_offsets, i);

	/* reset the dynamic arrays n_diff_boundaries[0..n_uniq-1] */
	if (n_diff_boundaries != NULL) {
		for (i = 0; i < n_uniq; i++) {
			n_diff_boundaries[i].erase(
				n_diff_boundaries[i].begin(),
				n_diff_boundaries[i].end());
		}
	}

	/* Position pcur on the leftmost record on the leftmost page
	on the desired level. */

	btr_pcur_open_at_index_side(
		true, index, BTR_SEARCH_TREE_ALREADY_S_LATCHED,
		&pcur, true, level, mtr);
	btr_pcur_move_to_next_on_page(&pcur);

	page = btr_pcur_get_page(&pcur);

	/* The page must not be empty, except when
	it is the root page (and the whole index is empty). */
	ut_ad(btr_pcur_is_on_user_rec(&pcur) || page_is_leaf(page));
	ut_ad(btr_pcur_get_rec(&pcur)
	      == page_rec_get_next_const(page_get_infimum_rec(page)));

	/* check that we are indeed on the desired level */
	ut_a(btr_page_get_level(page) == level);

	/* there should not be any pages on the left */
	ut_a(!page_has_prev(page));

	if (REC_INFO_MIN_REC_FLAG & rec_get_info_bits(
		    btr_pcur_get_rec(&pcur), page_is_comp(page))) {
		ut_ad(btr_pcur_is_on_user_rec(&pcur));
		if (level == 0) {
			/* Skip the metadata pseudo-record */
			ut_ad(index->is_instant());
			btr_pcur_move_to_next_user_rec(&pcur, mtr);
		}
	} else {
		/* The first record on the leftmost page must be
		marked as such on each level except the leaf level. */
		ut_a(level == 0);
	}

	prev_rec = NULL;
	prev_rec_is_copied = false;

	/* no records by default */
	*total_recs = 0;

	*total_pages = 0;

	/* iterate over all user records on this level
	and compare each two adjacent ones, even the last on page
	X and the fist on page X+1 */
	for (;
	     btr_pcur_is_on_user_rec(&pcur);
	     btr_pcur_move_to_next_user_rec(&pcur, mtr)) {

		bool	rec_is_last_on_page;

		rec = btr_pcur_get_rec(&pcur);

		/* If rec and prev_rec are on different pages, then prev_rec
		must have been copied, because we hold latch only on the page
		where rec resides. */
		if (prev_rec != NULL
		    && page_align(rec) != page_align(prev_rec)) {

			ut_a(prev_rec_is_copied);
		}

		rec_is_last_on_page =
			page_rec_is_supremum(page_rec_get_next_const(rec));

		/* increment the pages counter at the end of each page */
		if (rec_is_last_on_page) {

			(*total_pages)++;
		}

		/* Skip delete-marked records on the leaf level. If we
		do not skip them, then ANALYZE quickly after DELETE
		could count them or not (purge may have already wiped
		them away) which brings non-determinism. We skip only
		leaf-level delete marks because delete marks on
		non-leaf level do not make sense. */

		if (level == 0
		    && !srv_stats_include_delete_marked
		    && rec_get_deleted_flag(
			    rec,
			    page_is_comp(btr_pcur_get_page(&pcur)))) {

			if (rec_is_last_on_page
			    && !prev_rec_is_copied
			    && prev_rec != NULL) {
				/* copy prev_rec */

				prev_rec_offsets = rec_get_offsets(
					prev_rec, index, prev_rec_offsets,
					true,
					n_uniq, &heap);

				prev_rec = rec_copy_prefix_to_buf(
					prev_rec, index, n_uniq,
					&prev_rec_buf, &prev_rec_buf_size);

				prev_rec_is_copied = true;
			}

			continue;
		}
		rec_offsets = rec_get_offsets(
			rec, index, rec_offsets, !level, n_uniq, &heap);

		(*total_recs)++;

		if (prev_rec != NULL) {
			ulint	matched_fields;

			prev_rec_offsets = rec_get_offsets(
				prev_rec, index, prev_rec_offsets, !level,
				n_uniq, &heap);

			cmp_rec_rec_with_match(rec,
					       prev_rec,
					       rec_offsets,
					       prev_rec_offsets,
					       index,
					       FALSE,
					       &matched_fields);

			for (i = matched_fields; i < n_uniq; i++) {

				if (n_diff_boundaries != NULL) {
					/* push the index of the previous
					record, that is - the last one from
					a group of equal keys */

					ib_uint64_t	idx;

					/* the index of the current record
					is total_recs - 1, the index of the
					previous record is total_recs - 2;
					we know that idx is not going to
					become negative here because if we
					are in this branch then there is a
					previous record and thus
					total_recs >= 2 */
					idx = *total_recs - 2;

					n_diff_boundaries[i].push_back(idx);
				}

				/* increment the number of different keys
				for n_prefix=i+1 (e.g. if i=0 then we increment
				for n_prefix=1 which is stored in n_diff[0]) */
				n_diff[i]++;
			}
		} else {
			/* this is the first non-delete marked record */
			for (i = 0; i < n_uniq; i++) {
				n_diff[i] = 1;
			}
		}

		if (rec_is_last_on_page) {
			/* end of a page has been reached */

			/* we need to copy the record instead of assigning
			like prev_rec = rec; because when we traverse the
			records on this level at some point we will jump from
			one page to the next and then rec and prev_rec will
			be on different pages and
			btr_pcur_move_to_next_user_rec() will release the
			latch on the page that prev_rec is on */
			prev_rec = rec_copy_prefix_to_buf(
				rec, index, n_uniq,
				&prev_rec_buf, &prev_rec_buf_size);
			prev_rec_is_copied = true;

		} else {
			/* still on the same page, the next call to
			btr_pcur_move_to_next_user_rec() will not jump
			on the next page, we can simply assign pointers
			instead of copying the records like above */

			prev_rec = rec;
			prev_rec_is_copied = false;
		}
	}

	/* if *total_pages is left untouched then the above loop was not
	entered at all and there is one page in the whole tree which is
	empty or the loop was entered but this is level 0, contains one page
	and all records are delete-marked */
	if (*total_pages == 0) {

		ut_ad(level == 0);
		ut_ad(*total_recs == 0);

		*total_pages = 1;
	}

	/* if there are records on this level and boundaries
	should be saved */
	if (*total_recs > 0 && n_diff_boundaries != NULL) {

		/* remember the index of the last record on the level as the
		last one from the last group of equal keys; this holds for
		all possible prefixes */
		for (i = 0; i < n_uniq; i++) {
			ib_uint64_t	idx;

			idx = *total_recs - 1;

			n_diff_boundaries[i].push_back(idx);
		}
	}

	/* now in n_diff_boundaries[i] there are exactly n_diff[i] integers,
	for i=0..n_uniq-1 */

#ifdef UNIV_STATS_DEBUG
	for (i = 0; i < n_uniq; i++) {

		DEBUG_PRINTF("    %s(): total recs: " UINT64PF
			     ", total pages: " UINT64PF
			     ", n_diff[" ULINTPF "]: " UINT64PF "\n",
			     __func__, *total_recs,
			     *total_pages,
			     i, n_diff[i]);

#if 0
		if (n_diff_boundaries != NULL) {
			ib_uint64_t	j;

			DEBUG_PRINTF("    %s(): boundaries[%lu]: ",
				     __func__, i);

			for (j = 0; j < n_diff[i]; j++) {
				ib_uint64_t	idx;

				idx = n_diff_boundaries[i][j];

				DEBUG_PRINTF(UINT64PF "=" UINT64PF ", ",
					     j, idx);
			}
			DEBUG_PRINTF("\n");
		}
#endif
	}
#endif /* UNIV_STATS_DEBUG */

	/* Release the latch on the last page, because that is not done by
	btr_pcur_close(). This function works also for non-leaf pages. */
	btr_leaf_page_release(btr_pcur_get_block(&pcur), BTR_SEARCH_LEAF, mtr);

	btr_pcur_close(&pcur);
	ut_free(prev_rec_buf);
	mem_heap_free(heap);
}

/** Scan a page, reading records from left to right and counting the number
of distinct records (looking only at the first n_prefix
columns) and the number of external pages pointed by records from this page.
If scan_method is QUIT_ON_FIRST_NON_BORING then the function
will return as soon as it finds a record that does not match its neighbor
to the right, which means that in the case of QUIT_ON_FIRST_NON_BORING the
returned n_diff can either be 0 (empty page), 1 (the whole page has all keys
equal) or 2 (the function found a non-boring record and returned).
@param[out]	out_rec			record, or NULL
@param[out]	offsets1		rec_get_offsets() working space (must
be big enough)
@param[out]	offsets2		rec_get_offsets() working space (must
be big enough)
@param[in]	index			index of the page
@param[in]	page			the page to scan
@param[in]	n_prefix		look at the first n_prefix columns
@param[in]	is_leaf			whether this is the leaf page
@param[out]	n_diff			number of distinct records encountered
@param[out]	n_external_pages	if this is non-NULL then it will be set
to the number of externally stored pages which were encountered
@return offsets1 or offsets2 (the offsets of *out_rec),
or NULL if the page is empty and does not contain user records. */
UNIV_INLINE
ulint*
dict_stats_scan_page(
	const rec_t**		out_rec,
	ulint*			offsets1,
	ulint*			offsets2,
	const dict_index_t*	index,
	const page_t*		page,
	ulint			n_prefix,
	bool			is_leaf,
	ib_uint64_t*		n_diff,
	ib_uint64_t*		n_external_pages)
{
	ulint*		offsets_rec		= offsets1;
	ulint*		offsets_next_rec	= offsets2;
	const rec_t*	rec;
	const rec_t*	next_rec;
	/* A dummy heap, to be passed to rec_get_offsets().
	Because offsets1,offsets2 should be big enough,
	this memory heap should never be used. */
	mem_heap_t*	heap			= NULL;
	ut_ad(is_leaf == page_is_leaf(page));
	const rec_t*	(*get_next)(const rec_t*)
		= !is_leaf || srv_stats_include_delete_marked
		? page_rec_get_next_const
		: page_rec_get_next_non_del_marked;

	const bool	should_count_external_pages = n_external_pages != NULL;

	if (should_count_external_pages) {
		*n_external_pages = 0;
	}

	rec = get_next(page_get_infimum_rec(page));

	if (page_rec_is_supremum(rec)) {
		/* the page is empty or contains only delete-marked records */
		*n_diff = 0;
		*out_rec = NULL;
		return(NULL);
	}

	offsets_rec = rec_get_offsets(rec, index, offsets_rec, is_leaf,
				      ULINT_UNDEFINED, &heap);

	if (should_count_external_pages) {
		*n_external_pages += btr_rec_get_externally_stored_len(
			rec, offsets_rec);
	}

	next_rec = get_next(rec);

	*n_diff = 1;

	while (!page_rec_is_supremum(next_rec)) {

		ulint	matched_fields;

		offsets_next_rec = rec_get_offsets(next_rec, index,
						   offsets_next_rec, is_leaf,
						   ULINT_UNDEFINED,
						   &heap);

		/* check whether rec != next_rec when looking at
		the first n_prefix fields */
		cmp_rec_rec_with_match(rec, next_rec,
				       offsets_rec, offsets_next_rec,
				       index, FALSE, &matched_fields);

		if (matched_fields < n_prefix) {
			/* rec != next_rec, => rec is non-boring */

			(*n_diff)++;

			if (!is_leaf) {
				break;
			}
		}

		rec = next_rec;
		{
			/* Assign offsets_rec = offsets_next_rec
			so that offsets_rec matches with rec which
			was just assigned rec = next_rec above.
			Also need to point offsets_next_rec to the
			place where offsets_rec was pointing before
			because we have just 2 placeholders where
			data is actually stored:
			offsets1 and offsets2 and we
			are using them in circular fashion
			(offsets[_next]_rec are just pointers to
			those placeholders). */
			ulint*	offsets_tmp;
			offsets_tmp = offsets_rec;
			offsets_rec = offsets_next_rec;
			offsets_next_rec = offsets_tmp;
		}

		if (should_count_external_pages) {
			*n_external_pages += btr_rec_get_externally_stored_len(
				rec, offsets_rec);
		}

		next_rec = get_next(next_rec);
	}

	/* offsets1,offsets2 should have been big enough */
	ut_a(heap == NULL);
	*out_rec = rec;
	return(offsets_rec);
}

/** Dive below the current position of a cursor and calculate the number of
distinct records on the leaf page, when looking at the fist n_prefix
columns. Also calculate the number of external pages pointed by records
on the leaf page.
@param[in]	cur			cursor
@param[in]	n_prefix		look at the first n_prefix columns
when comparing records
@param[out]	n_diff			number of distinct records
@param[out]	n_external_pages	number of external pages
@return number of distinct records on the leaf page */
static
void
dict_stats_analyze_index_below_cur(
	const btr_cur_t*	cur,
	ulint			n_prefix,
	ib_uint64_t*		n_diff,
	ib_uint64_t*		n_external_pages)
{
	dict_index_t*	index;
	buf_block_t*	block;
	const page_t*	page;
	mem_heap_t*	heap;
	const rec_t*	rec;
	ulint*		offsets1;
	ulint*		offsets2;
	ulint*		offsets_rec;
	ulint		size;
	mtr_t		mtr;

	index = btr_cur_get_index(cur);

	/* Allocate offsets for the record and the node pointer, for
	node pointer records. In a secondary index, the node pointer
	record will consist of all index fields followed by a child
	page number.
	Allocate space for the offsets header (the allocation size at
	offsets[0] and the REC_OFFS_HEADER_SIZE bytes), and n_fields + 1,
	so that this will never be less than the size calculated in
	rec_get_offsets_func(). */
	size = (1 + REC_OFFS_HEADER_SIZE) + 1 + dict_index_get_n_fields(index);

	heap = mem_heap_create(size * (sizeof *offsets1 + sizeof *offsets2));

	offsets1 = static_cast<ulint*>(mem_heap_alloc(
			heap, size * sizeof *offsets1));

	offsets2 = static_cast<ulint*>(mem_heap_alloc(
			heap, size * sizeof *offsets2));

	rec_offs_set_n_alloc(offsets1, size);
	rec_offs_set_n_alloc(offsets2, size);

	rec = btr_cur_get_rec(cur);
	ut_ad(!page_rec_is_leaf(rec));

	offsets_rec = rec_get_offsets(rec, index, offsets1, false,
				      ULINT_UNDEFINED, &heap);

	page_id_t		page_id(index->table->space_id,
					btr_node_ptr_get_child_page_no(
						rec, offsets_rec));
	const page_size_t	page_size(index->table->space->flags);

	/* assume no external pages by default - in case we quit from this
	function without analyzing any leaf pages */
	*n_external_pages = 0;

	mtr_start(&mtr);

	/* descend to the leaf level on the B-tree */
	for (;;) {

		dberr_t err = DB_SUCCESS;

		block = buf_page_get_gen(page_id, page_size, RW_S_LATCH,
					 NULL /* no guessed block */,
					 BUF_GET, __FILE__, __LINE__, &mtr, &err);

		page = buf_block_get_frame(block);

		if (page_is_leaf(page)) {
			/* leaf level */
			break;
		}
		/* else */

		/* search for the first non-boring record on the page */
		offsets_rec = dict_stats_scan_page(
			&rec, offsets1, offsets2, index, page, n_prefix,
			false, n_diff, NULL);

		/* pages on level > 0 are not allowed to be empty */
		ut_a(offsets_rec != NULL);
		/* if page is not empty (offsets_rec != NULL) then n_diff must
		be > 0, otherwise there is a bug in dict_stats_scan_page() */
		ut_a(*n_diff > 0);

		if (*n_diff == 1) {
			mtr_commit(&mtr);

			/* page has all keys equal and the end of the page
			was reached by dict_stats_scan_page(), no need to
			descend to the leaf level */
			mem_heap_free(heap);
			/* can't get an estimate for n_external_pages here
			because we do not dive to the leaf level, assume no
			external pages (*n_external_pages was assigned to 0
			above). */
			return;
		}
		/* else */

		/* when we instruct dict_stats_scan_page() to quit on the
		first non-boring record it finds, then the returned n_diff
		can either be 0 (empty page), 1 (page has all keys equal) or
		2 (non-boring record was found) */
		ut_a(*n_diff == 2);

		/* we have a non-boring record in rec, descend below it */

		page_id.set_page_no(
			btr_node_ptr_get_child_page_no(rec, offsets_rec));
	}

	/* make sure we got a leaf page as a result from the above loop */
	ut_ad(page_is_leaf(page));

	/* scan the leaf page and find the number of distinct keys,
	when looking only at the first n_prefix columns; also estimate
	the number of externally stored pages pointed by records on this
	page */

	offsets_rec = dict_stats_scan_page(
		&rec, offsets1, offsets2, index, page, n_prefix,
		true, n_diff,
		n_external_pages);

#if 0
	DEBUG_PRINTF("      %s(): n_diff below page_no=%lu: " UINT64PF "\n",
		     __func__, page_no, n_diff);
#endif

	mtr_commit(&mtr);
	mem_heap_free(heap);
}

/** Input data that is used to calculate dict_index_t::stat_n_diff_key_vals[]
for each n-columns prefix (n from 1 to n_uniq). */
struct n_diff_data_t {
	/** Index of the level on which the descent through the btree
	stopped. level 0 is the leaf level. This is >= 1 because we
	avoid scanning the leaf level because it may contain too many
	pages and doing so is useless when combined with the random dives -
	if we are to scan the leaf level, this means a full scan and we can
	simply do that instead of fiddling with picking random records higher
	in the tree and to dive below them. At the start of the analyzing
	we may decide to do full scan of the leaf level, but then this
	structure is not used in that code path. */
	ulint		level;

	/** Number of records on the level where the descend through the btree
	stopped. When we scan the btree from the root, we stop at some mid
	level, choose some records from it and dive below them towards a leaf
	page to analyze. */
	ib_uint64_t	n_recs_on_level;

	/** Number of different key values that were found on the mid level. */
	ib_uint64_t	n_diff_on_level;

	/** Number of leaf pages that are analyzed. This is also the same as
	the number of records that we pick from the mid level and dive below
	them. */
	ib_uint64_t	n_leaf_pages_to_analyze;

	/** Cumulative sum of the number of different key values that were
	found on all analyzed pages. */
	ib_uint64_t	n_diff_all_analyzed_pages;

	/** Cumulative sum of the number of external pages (stored outside of
	the btree but in the same file segment). */
	ib_uint64_t	n_external_pages_sum;
};

/** Estimate the number of different key values in an index when looking at
the first n_prefix columns. For a given level in an index select
n_diff_data->n_leaf_pages_to_analyze records from that level and dive below
them to the corresponding leaf pages, then scan those leaf pages and save the
sampling results in n_diff_data->n_diff_all_analyzed_pages.
@param[in]	index			index
@param[in]	n_prefix		look at first 'n_prefix' columns when
comparing records
@param[in]	boundaries		a vector that contains
n_diff_data->n_diff_on_level integers each of which represents the index (on
level 'level', counting from left/smallest to right/biggest from 0) of the
last record from each group of distinct keys
@param[in,out]	n_diff_data		n_diff_all_analyzed_pages and
n_external_pages_sum in this structure will be set by this function. The
members level, n_diff_on_level and n_leaf_pages_to_analyze must be set by the
caller in advance - they are used by some calculations inside this function
@param[in,out]	mtr			mini-transaction */
static
void
dict_stats_analyze_index_for_n_prefix(
	dict_index_t*		index,
	ulint			n_prefix,
	const boundaries_t*	boundaries,
	n_diff_data_t*		n_diff_data,
	mtr_t*			mtr)
{
	btr_pcur_t	pcur;
	const page_t*	page;
	ib_uint64_t	rec_idx;
	ib_uint64_t	i;

#if 0
	DEBUG_PRINTF("    %s(table=%s, index=%s, level=%lu, n_prefix=%lu,"
		     " n_diff_on_level=" UINT64PF ")\n",
		     __func__, index->table->name, index->name, level,
		     n_prefix, n_diff_data->n_diff_on_level);
#endif

	ut_ad(mtr_memo_contains(mtr, dict_index_get_lock(index),
				MTR_MEMO_SX_LOCK));

	/* Position pcur on the leftmost record on the leftmost page
	on the desired level. */

	btr_pcur_open_at_index_side(
		true, index, BTR_SEARCH_TREE_ALREADY_S_LATCHED,
		&pcur, true, n_diff_data->level, mtr);
	btr_pcur_move_to_next_on_page(&pcur);

	page = btr_pcur_get_page(&pcur);

	const rec_t*	first_rec = btr_pcur_get_rec(&pcur);

	/* We shouldn't be scanning the leaf level. The caller of this function
	should have stopped the descend on level 1 or higher. */
	ut_ad(n_diff_data->level > 0);
	ut_ad(!page_is_leaf(page));

	/* The page must not be empty, except when
	it is the root page (and the whole index is empty). */
	ut_ad(btr_pcur_is_on_user_rec(&pcur));
	ut_ad(first_rec == page_rec_get_next_const(page_get_infimum_rec(page)));

	/* check that we are indeed on the desired level */
	ut_a(btr_page_get_level(page) == n_diff_data->level);

	/* there should not be any pages on the left */
	ut_a(!page_has_prev(page));

	/* check whether the first record on the leftmost page is marked
	as such; we are on a non-leaf level */
	ut_a(rec_get_info_bits(first_rec, page_is_comp(page))
	     & REC_INFO_MIN_REC_FLAG);

	const ib_uint64_t	last_idx_on_level = boundaries->at(
		static_cast<unsigned>(n_diff_data->n_diff_on_level - 1));

	rec_idx = 0;

	n_diff_data->n_diff_all_analyzed_pages = 0;
	n_diff_data->n_external_pages_sum = 0;

	for (i = 0; i < n_diff_data->n_leaf_pages_to_analyze; i++) {
		/* there are n_diff_on_level elements
		in 'boundaries' and we divide those elements
		into n_leaf_pages_to_analyze segments, for example:

		let n_diff_on_level=100, n_leaf_pages_to_analyze=4, then:
		segment i=0:  [0, 24]
		segment i=1: [25, 49]
		segment i=2: [50, 74]
		segment i=3: [75, 99] or

		let n_diff_on_level=1, n_leaf_pages_to_analyze=1, then:
		segment i=0: [0, 0] or

		let n_diff_on_level=2, n_leaf_pages_to_analyze=2, then:
		segment i=0: [0, 0]
		segment i=1: [1, 1] or

		let n_diff_on_level=13, n_leaf_pages_to_analyze=7, then:
		segment i=0:  [0,  0]
		segment i=1:  [1,  2]
		segment i=2:  [3,  4]
		segment i=3:  [5,  6]
		segment i=4:  [7,  8]
		segment i=5:  [9, 10]
		segment i=6: [11, 12]

		then we select a random record from each segment and dive
		below it */
		const ib_uint64_t	n_diff = n_diff_data->n_diff_on_level;
		const ib_uint64_t	n_pick
			= n_diff_data->n_leaf_pages_to_analyze;

		const ib_uint64_t	left = n_diff * i / n_pick;
		const ib_uint64_t	right = n_diff * (i + 1) / n_pick - 1;

		ut_a(left <= right);
		ut_a(right <= last_idx_on_level);

<<<<<<< HEAD
		const ulint	rnd = right == left ? 0 :
			ut_rnd_gen_ulint() % (right - left);
=======
		/* we do not pass (left, right) because we do not want to ask
		ut_rnd_interval() to work with too big numbers since
		ib_uint64_t could be bigger than ulint */
		const ulint	rnd = ut_rnd_interval(
			static_cast<ulint>(right - left));
>>>>>>> beec9c0e

		const ib_uint64_t	dive_below_idx
			= boundaries->at(static_cast<unsigned>(left + rnd));

#if 0
		DEBUG_PRINTF("    %s(): dive below record with index="
			     UINT64PF "\n", __func__, dive_below_idx);
#endif

		/* seek to the record with index dive_below_idx */
		while (rec_idx < dive_below_idx
		       && btr_pcur_is_on_user_rec(&pcur)) {

			btr_pcur_move_to_next_user_rec(&pcur, mtr);
			rec_idx++;
		}

		/* if the level has finished before the record we are
		searching for, this means that the B-tree has changed in
		the meantime, quit our sampling and use whatever stats
		we have collected so far */
		if (rec_idx < dive_below_idx) {

			ut_ad(!btr_pcur_is_on_user_rec(&pcur));
			break;
		}

		/* it could be that the tree has changed in such a way that
		the record under dive_below_idx is the supremum record, in
		this case rec_idx == dive_below_idx and pcur is positioned
		on the supremum, we do not want to dive below it */
		if (!btr_pcur_is_on_user_rec(&pcur)) {
			break;
		}

		ut_a(rec_idx == dive_below_idx);

		ib_uint64_t	n_diff_on_leaf_page;
		ib_uint64_t	n_external_pages;

		dict_stats_analyze_index_below_cur(btr_pcur_get_btr_cur(&pcur),
						   n_prefix,
						   &n_diff_on_leaf_page,
						   &n_external_pages);

		/* We adjust n_diff_on_leaf_page here to avoid counting
		one value twice - once as the last on some page and once
		as the first on another page. Consider the following example:
		Leaf level:
		page: (2,2,2,2,3,3)
		... many pages like (3,3,3,3,3,3) ...
		page: (3,3,3,3,5,5)
		... many pages like (5,5,5,5,5,5) ...
		page: (5,5,5,5,8,8)
		page: (8,8,8,8,9,9)
		our algo would (correctly) get an estimate that there are
		2 distinct records per page (average). Having 4 pages below
		non-boring records, it would (wrongly) estimate the number
		of distinct records to 8. */
		if (n_diff_on_leaf_page > 0) {
			n_diff_on_leaf_page--;
		}

		n_diff_data->n_diff_all_analyzed_pages += n_diff_on_leaf_page;

		n_diff_data->n_external_pages_sum += n_external_pages;
	}

	btr_pcur_close(&pcur);
}

/** Set dict_index_t::stat_n_diff_key_vals[] and stat_n_sample_sizes[].
@param[in]	n_diff_data	input data to use to derive the results
@param[in,out]	index		index whose stat_n_diff_key_vals[] to set */
UNIV_INLINE
void
dict_stats_index_set_n_diff(
	const n_diff_data_t*	n_diff_data,
	dict_index_t*		index)
{
	for (ulint n_prefix = dict_index_get_n_unique(index);
	     n_prefix >= 1;
	     n_prefix--) {
		/* n_diff_all_analyzed_pages can be 0 here if
		all the leaf pages sampled contained only
		delete-marked records. In this case we should assign
		0 to index->stat_n_diff_key_vals[n_prefix - 1], which
		the formula below does. */

		const n_diff_data_t*	data = &n_diff_data[n_prefix - 1];

		ut_ad(data->n_leaf_pages_to_analyze > 0);
		ut_ad(data->n_recs_on_level > 0);

		ib_uint64_t	n_ordinary_leaf_pages;

		if (data->level == 1) {
			/* If we know the number of records on level 1, then
			this number is the same as the number of pages on
			level 0 (leaf). */
			n_ordinary_leaf_pages = data->n_recs_on_level;
		} else {
			/* If we analyzed D ordinary leaf pages and found E
			external pages in total linked from those D ordinary
			leaf pages, then this means that the ratio
			ordinary/external is D/E. Then the ratio ordinary/total
			is D / (D + E). Knowing that the total number of pages
			is T (including ordinary and external) then we estimate
			that the total number of ordinary leaf pages is
			T * D / (D + E). */
			n_ordinary_leaf_pages
				= index->stat_n_leaf_pages
				* data->n_leaf_pages_to_analyze
				/ (data->n_leaf_pages_to_analyze
				   + data->n_external_pages_sum);
		}

		/* See REF01 for an explanation of the algorithm */
		index->stat_n_diff_key_vals[n_prefix - 1]
			= n_ordinary_leaf_pages

			* data->n_diff_on_level
			/ data->n_recs_on_level

			* data->n_diff_all_analyzed_pages
			/ data->n_leaf_pages_to_analyze;

		index->stat_n_sample_sizes[n_prefix - 1]
			= data->n_leaf_pages_to_analyze;

		DEBUG_PRINTF("    %s(): n_diff=" UINT64PF
			     " for n_prefix=" ULINTPF
			     " (" ULINTPF
			     " * " UINT64PF " / " UINT64PF
			     " * " UINT64PF " / " UINT64PF ")\n",
			     __func__,
			     index->stat_n_diff_key_vals[n_prefix - 1],
			     n_prefix,
			     index->stat_n_leaf_pages,
			     data->n_diff_on_level,
			     data->n_recs_on_level,
			     data->n_diff_all_analyzed_pages,
			     data->n_leaf_pages_to_analyze);
	}
}

/*********************************************************************//**
Calculates new statistics for a given index and saves them to the index
members stat_n_diff_key_vals[], stat_n_sample_sizes[], stat_index_size and
stat_n_leaf_pages. This function could be slow. */
static
void
dict_stats_analyze_index(
/*=====================*/
	dict_index_t*	index)	/*!< in/out: index to analyze */
{
	ulint		root_level;
	ulint		level;
	bool		level_is_analyzed;
	ulint		n_uniq;
	ulint		n_prefix;
	ib_uint64_t	total_recs;
	ib_uint64_t	total_pages;
	mtr_t		mtr;
	ulint		size;
	DBUG_ENTER("dict_stats_analyze_index");

	DBUG_PRINT("info", ("index: %s, online status: %d", index->name(),
			    dict_index_get_online_status(index)));

	/* Disable update statistic for Rtree */
	if (dict_index_is_spatial(index)) {
		DBUG_VOID_RETURN;
	}

	DEBUG_PRINTF("  %s(index=%s)\n", __func__, index->name());

	dict_stats_empty_index(index, false);

	mtr.start();
	mtr_s_lock_index(index, &mtr);
	size = btr_get_size(index, BTR_TOTAL_SIZE, &mtr);

	if (size != ULINT_UNDEFINED) {
		index->stat_index_size = size;
		size = btr_get_size(index, BTR_N_LEAF_PAGES, &mtr);
	}

	/* Release the X locks on the root page taken by btr_get_size() */
	mtr.commit();

	switch (size) {
	case ULINT_UNDEFINED:
		dict_stats_assert_initialized_index(index);
		DBUG_VOID_RETURN;
	case 0:
		/* The root node of the tree is a leaf */
		size = 1;
	}

	index->stat_n_leaf_pages = size;

	mtr.start();
	mtr_sx_lock_index(index, &mtr);
	root_level = btr_height_get(index, &mtr);

	n_uniq = dict_index_get_n_unique(index);

	/* If the tree has just one level (and one page) or if the user
	has requested to sample too many pages then do full scan.

	For each n-column prefix (for n=1..n_uniq) N_SAMPLE_PAGES(index)
	will be sampled, so in total N_SAMPLE_PAGES(index) * n_uniq leaf
	pages will be sampled. If that number is bigger than the total
	number of leaf pages then do full scan of the leaf level instead
	since it will be faster and will give better results. */

	if (root_level == 0
	    || N_SAMPLE_PAGES(index) * n_uniq > index->stat_n_leaf_pages) {

		if (root_level == 0) {
			DEBUG_PRINTF("  %s(): just one page,"
				     " doing full scan\n", __func__);
		} else {
			DEBUG_PRINTF("  %s(): too many pages requested for"
				     " sampling, doing full scan\n", __func__);
		}

		/* do full scan of level 0; save results directly
		into the index */

		dict_stats_analyze_index_level(index,
					       0 /* leaf level */,
					       index->stat_n_diff_key_vals,
					       &total_recs,
					       &total_pages,
					       NULL /* boundaries not needed */,
					       &mtr);

		for (ulint i = 0; i < n_uniq; i++) {
			index->stat_n_sample_sizes[i] = total_pages;
		}

		mtr.commit();

		dict_stats_assert_initialized_index(index);
		DBUG_VOID_RETURN;
	}

	/* For each level that is being scanned in the btree, this contains the
	number of different key values for all possible n-column prefixes. */
	ib_uint64_t*	n_diff_on_level = UT_NEW_ARRAY(
		ib_uint64_t, n_uniq, mem_key_dict_stats_n_diff_on_level);

	/* For each level that is being scanned in the btree, this contains the
	index of the last record from each group of equal records (when
	comparing only the first n columns, n=1..n_uniq). */
	boundaries_t*	n_diff_boundaries = UT_NEW_ARRAY_NOKEY(boundaries_t,
							       n_uniq);

	/* For each n-column prefix this array contains the input data that is
	used to calculate dict_index_t::stat_n_diff_key_vals[]. */
	n_diff_data_t*	n_diff_data = UT_NEW_ARRAY_NOKEY(n_diff_data_t, n_uniq);

	/* total_recs is also used to estimate the number of pages on one
	level below, so at the start we have 1 page (the root) */
	total_recs = 1;

	/* Here we use the following optimization:
	If we find that level L is the first one (searching from the
	root) that contains at least D distinct keys when looking at
	the first n_prefix columns, then:
	if we look at the first n_prefix-1 columns then the first
	level that contains D distinct keys will be either L or a
	lower one.
	So if we find that the first level containing D distinct
	keys (on n_prefix columns) is L, we continue from L when
	searching for D distinct keys on n_prefix-1 columns. */
	level = root_level;
	level_is_analyzed = false;

	for (n_prefix = n_uniq; n_prefix >= 1; n_prefix--) {

		DEBUG_PRINTF("  %s(): searching level with >=%llu "
			     "distinct records, n_prefix=" ULINTPF "\n",
			     __func__, N_DIFF_REQUIRED(index), n_prefix);

		/* Commit the mtr to release the tree S lock to allow
		other threads to do some work too. */
		mtr.commit();
		mtr.start();
		mtr_sx_lock_index(index, &mtr);
		if (root_level != btr_height_get(index, &mtr)) {
			/* Just quit if the tree has changed beyond
			recognition here. The old stats from previous
			runs will remain in the values that we have
			not calculated yet. Initially when the index
			object is created the stats members are given
			some sensible values so leaving them untouched
			here even the first time will not cause us to
			read uninitialized memory later. */
			break;
		}

		/* check whether we should pick the current level;
		we pick level 1 even if it does not have enough
		distinct records because we do not want to scan the
		leaf level because it may contain too many records */
		if (level_is_analyzed
		    && (n_diff_on_level[n_prefix - 1] >= N_DIFF_REQUIRED(index)
			|| level == 1)) {

			goto found_level;
		}

		/* search for a level that contains enough distinct records */

		if (level_is_analyzed && level > 1) {

			/* if this does not hold we should be on
			"found_level" instead of here */
			ut_ad(n_diff_on_level[n_prefix - 1]
			      < N_DIFF_REQUIRED(index));

			level--;
			level_is_analyzed = false;
		}

		/* descend into the tree, searching for "good enough" level */
		for (;;) {

			/* make sure we do not scan the leaf level
			accidentally, it may contain too many pages */
			ut_ad(level > 0);

			/* scanning the same level twice is an optimization
			bug */
			ut_ad(!level_is_analyzed);

			/* Do not scan if this would read too many pages.
			Here we use the following fact:
			the number of pages on level L equals the number
			of records on level L+1, thus we deduce that the
			following call would scan total_recs pages, because
			total_recs is left from the previous iteration when
			we scanned one level upper or we have not scanned any
			levels yet in which case total_recs is 1. */
			if (total_recs > N_SAMPLE_PAGES(index)) {

				/* if the above cond is true then we are
				not at the root level since on the root
				level total_recs == 1 (set before we
				enter the n-prefix loop) and cannot
				be > N_SAMPLE_PAGES(index) */
				ut_a(level != root_level);

				/* step one level back and be satisfied with
				whatever it contains */
				level++;
				level_is_analyzed = true;

				break;
			}

			dict_stats_analyze_index_level(index,
						       level,
						       n_diff_on_level,
						       &total_recs,
						       &total_pages,
						       n_diff_boundaries,
						       &mtr);

			level_is_analyzed = true;

			if (level == 1
			    || n_diff_on_level[n_prefix - 1]
			    >= N_DIFF_REQUIRED(index)) {
				/* we have reached the last level we could scan
				or we found a good level with many distinct
				records */
				break;
			}

			level--;
			level_is_analyzed = false;
		}
found_level:

		DEBUG_PRINTF("  %s(): found level " ULINTPF
			     " that has " UINT64PF
			     " distinct records for n_prefix=" ULINTPF "\n",
			     __func__, level, n_diff_on_level[n_prefix - 1],
			     n_prefix);
		/* here we are either on level 1 or the level that we are on
		contains >= N_DIFF_REQUIRED distinct keys or we did not scan
		deeper levels because they would contain too many pages */

		ut_ad(level > 0);

		ut_ad(level_is_analyzed);

		/* if any of these is 0 then there is exactly one page in the
		B-tree and it is empty and we should have done full scan and
		should not be here */
		ut_ad(total_recs > 0);
		ut_ad(n_diff_on_level[n_prefix - 1] > 0);

		ut_ad(N_SAMPLE_PAGES(index) > 0);

		n_diff_data_t*	data = &n_diff_data[n_prefix - 1];

		data->level = level;

		data->n_recs_on_level = total_recs;

		data->n_diff_on_level = n_diff_on_level[n_prefix - 1];

		data->n_leaf_pages_to_analyze = std::min(
			N_SAMPLE_PAGES(index),
			n_diff_on_level[n_prefix - 1]);

		/* pick some records from this level and dive below them for
		the given n_prefix */

		dict_stats_analyze_index_for_n_prefix(
			index, n_prefix, &n_diff_boundaries[n_prefix - 1],
			data, &mtr);
	}

	mtr.commit();

	UT_DELETE_ARRAY(n_diff_boundaries);

	UT_DELETE_ARRAY(n_diff_on_level);

	/* n_prefix == 0 means that the above loop did not end up prematurely
	due to tree being changed and so n_diff_data[] is set up. */
	if (n_prefix == 0) {
		dict_stats_index_set_n_diff(n_diff_data, index);
	}

	UT_DELETE_ARRAY(n_diff_data);

	dict_stats_assert_initialized_index(index);
	DBUG_VOID_RETURN;
}

/*********************************************************************//**
Calculates new estimates for table and index statistics. This function
is relatively slow and is used to calculate persistent statistics that
will be saved on disk.
@return DB_SUCCESS or error code */
static
dberr_t
dict_stats_update_persistent(
/*=========================*/
	dict_table_t*	table)		/*!< in/out: table */
{
	dict_index_t*	index;

	DEBUG_PRINTF("%s(table=%s)\n", __func__, table->name);

	dict_table_stats_lock(table, RW_X_LATCH);

	/* analyze the clustered index first */

	index = dict_table_get_first_index(table);

	if (index == NULL
	    || index->is_corrupted()
	    || (index->type | DICT_UNIQUE) != (DICT_CLUSTERED | DICT_UNIQUE)) {

		/* Table definition is corrupt */
		dict_table_stats_unlock(table, RW_X_LATCH);
		dict_stats_empty_table(table, true);

		return(DB_CORRUPTION);
	}

	ut_ad(!dict_index_is_ibuf(index));

	dict_stats_analyze_index(index);

	ulint	n_unique = dict_index_get_n_unique(index);

	table->stat_n_rows = index->stat_n_diff_key_vals[n_unique - 1];

	table->stat_clustered_index_size = index->stat_index_size;

	/* analyze other indexes from the table, if any */

	table->stat_sum_of_other_index_sizes = 0;

	for (index = dict_table_get_next_index(index);
	     index != NULL;
	     index = dict_table_get_next_index(index)) {

		ut_ad(!dict_index_is_ibuf(index));

		if (index->type & DICT_FTS || dict_index_is_spatial(index)) {
			continue;
		}

		dict_stats_empty_index(index, false);

		if (dict_stats_should_ignore_index(index)) {
			continue;
		}

		if (!(table->stats_bg_flag & BG_STAT_SHOULD_QUIT)) {
			dict_stats_analyze_index(index);
		}

		table->stat_sum_of_other_index_sizes
			+= index->stat_index_size;
	}

	table->stats_last_recalc = time(NULL);

	table->stat_modified_counter = 0;

	table->stat_initialized = TRUE;

	dict_stats_assert_initialized(table);

	dict_table_stats_unlock(table, RW_X_LATCH);

	return(DB_SUCCESS);
}

#include "mysql_com.h"
/** Save an individual index's statistic into the persistent statistics
storage.
@param[in]	index			index to be updated
@param[in]	last_update		timestamp of the stat
@param[in]	stat_name		name of the stat
@param[in]	stat_value		value of the stat
@param[in]	sample_size		n pages sampled or NULL
@param[in]	stat_description	description of the stat
@param[in,out]	trx			in case of NULL the function will
allocate and free the trx object. If it is not NULL then it will be
rolled back only in the case of error, but not freed.
@return DB_SUCCESS or error code */
dberr_t
dict_stats_save_index_stat(
	dict_index_t*	index,
	time_t		last_update,
	const char*	stat_name,
	ib_uint64_t	stat_value,
	ib_uint64_t*	sample_size,
	const char*	stat_description,
	trx_t*		trx)
{
	dberr_t		ret;
	pars_info_t*	pinfo;
	char		db_utf8[MAX_DB_UTF8_LEN];
	char		table_utf8[MAX_TABLE_UTF8_LEN];

	ut_ad(!trx || trx->internal || trx->mysql_thd);
	ut_ad(rw_lock_own(&dict_operation_lock, RW_LOCK_X));
	ut_ad(mutex_own(&dict_sys->mutex));

	dict_fs2utf8(index->table->name.m_name, db_utf8, sizeof(db_utf8),
		     table_utf8, sizeof(table_utf8));

	pinfo = pars_info_create();
	pars_info_add_str_literal(pinfo, "database_name", db_utf8);
	pars_info_add_str_literal(pinfo, "table_name", table_utf8);
	pars_info_add_str_literal(pinfo, "index_name", index->name);
	UNIV_MEM_ASSERT_RW_ABORT(&last_update, 4);
	pars_info_add_int4_literal(pinfo, "last_update", uint32(last_update));
	UNIV_MEM_ASSERT_RW_ABORT(stat_name, strlen(stat_name));
	pars_info_add_str_literal(pinfo, "stat_name", stat_name);
	UNIV_MEM_ASSERT_RW_ABORT(&stat_value, 8);
	pars_info_add_ull_literal(pinfo, "stat_value", stat_value);
	if (sample_size != NULL) {
		UNIV_MEM_ASSERT_RW_ABORT(sample_size, 8);
		pars_info_add_ull_literal(pinfo, "sample_size", *sample_size);
	} else {
		pars_info_add_literal(pinfo, "sample_size", NULL,
				      UNIV_SQL_NULL, DATA_FIXBINARY, 0);
	}
	UNIV_MEM_ASSERT_RW_ABORT(stat_description, strlen(stat_description));
	pars_info_add_str_literal(pinfo, "stat_description",
				  stat_description);

	ret = dict_stats_exec_sql(
		pinfo,
		"PROCEDURE INDEX_STATS_SAVE () IS\n"
		"BEGIN\n"

		"DELETE FROM \"" INDEX_STATS_NAME "\"\n"
		"WHERE\n"
		"database_name = :database_name AND\n"
		"table_name = :table_name AND\n"
		"index_name = :index_name AND\n"
		"stat_name = :stat_name;\n"

		"INSERT INTO \"" INDEX_STATS_NAME "\"\n"
		"VALUES\n"
		"(\n"
		":database_name,\n"
		":table_name,\n"
		":index_name,\n"
		":last_update,\n"
		":stat_name,\n"
		":stat_value,\n"
		":sample_size,\n"
		":stat_description\n"
		");\n"
		"END;", trx);

	if (ret != DB_SUCCESS) {
		if (innodb_index_stats_not_found == false &&
		    index->stats_error_printed == false) {
		ib::error() << "Cannot save index statistics for table "
			<< index->table->name
			<< ", index " << index->name
			<< ", stat name \"" << stat_name << "\": "
			<< ut_strerr(ret);
			index->stats_error_printed = true;
		}
	}

	return(ret);
}

/** Report an error if updating table statistics failed because
.ibd file is missing, table decryption failed or table is corrupted.
@param[in,out]	table	Table
@param[in]	defragment	true if statistics is for defragment
@retval DB_DECRYPTION_FAILED if decryption of the table failed
@retval DB_TABLESPACE_DELETED if .ibd file is missing
@retval DB_CORRUPTION if table is marked as corrupted */
dberr_t
dict_stats_report_error(dict_table_t* table, bool defragment)
{
	dberr_t		err;

	const char*	df = defragment ? " defragment" : "";

	if (!table->space) {
		ib::warn() << "Cannot save" << df << " statistics for table "
			   << table->name
			   << " because the .ibd file is missing. "
			   << TROUBLESHOOTING_MSG;
		err = DB_TABLESPACE_DELETED;
	} else {
		ib::warn() << "Cannot save" << df << " statistics for table "
			   << table->name
			   << " because file "
			   << table->space->chain.start->name
			   << (table->corrupted
			       ? " is corrupted."
			       : " cannot be decrypted.");
		err = table->corrupted ? DB_CORRUPTION : DB_DECRYPTION_FAILED;
	}

	dict_stats_empty_table(table, defragment);
	return err;
}

/** Save the table's statistics into the persistent statistics storage.
@param[in]	table_orig	table whose stats to save
@param[in]	only_for_index	if this is non-NULL, then stats for indexes
that are not equal to it will not be saved, if NULL, then all indexes' stats
are saved
@return DB_SUCCESS or error code */
static
dberr_t
dict_stats_save(
	dict_table_t*		table_orig,
	const index_id_t*	only_for_index)
{
	pars_info_t*	pinfo;
	dberr_t		ret;
	dict_table_t*	table;
	char		db_utf8[MAX_DB_UTF8_LEN];
	char		table_utf8[MAX_TABLE_UTF8_LEN];

	if (high_level_read_only) {
		return DB_READ_ONLY;
	}

	if (!table_orig->is_readable()) {
		return (dict_stats_report_error(table_orig));
	}

	table = dict_stats_snapshot_create(table_orig);

	dict_fs2utf8(table->name.m_name, db_utf8, sizeof(db_utf8),
		     table_utf8, sizeof(table_utf8));

	const time_t now = time(NULL);
	rw_lock_x_lock(&dict_operation_lock);
	mutex_enter(&dict_sys->mutex);

	pinfo = pars_info_create();

	pars_info_add_str_literal(pinfo, "database_name", db_utf8);
	pars_info_add_str_literal(pinfo, "table_name", table_utf8);
	pars_info_add_int4_literal(pinfo, "last_update", uint32(now));
	pars_info_add_ull_literal(pinfo, "n_rows", table->stat_n_rows);
	pars_info_add_ull_literal(pinfo, "clustered_index_size",
		table->stat_clustered_index_size);
	pars_info_add_ull_literal(pinfo, "sum_of_other_index_sizes",
		table->stat_sum_of_other_index_sizes);

	ret = dict_stats_exec_sql(
		pinfo,
		"PROCEDURE TABLE_STATS_SAVE () IS\n"
		"BEGIN\n"

		"DELETE FROM \"" TABLE_STATS_NAME "\"\n"
		"WHERE\n"
		"database_name = :database_name AND\n"
		"table_name = :table_name;\n"

		"INSERT INTO \"" TABLE_STATS_NAME "\"\n"
		"VALUES\n"
		"(\n"
		":database_name,\n"
		":table_name,\n"
		":last_update,\n"
		":n_rows,\n"
		":clustered_index_size,\n"
		":sum_of_other_index_sizes\n"
		");\n"
		"END;", NULL);

	if (ret != DB_SUCCESS) {
		ib::error() << "Cannot save table statistics for table "
			<< table->name << ": " << ut_strerr(ret);

		mutex_exit(&dict_sys->mutex);
		rw_lock_x_unlock(&dict_operation_lock);

		dict_stats_snapshot_free(table);

		return(ret);
	}

	trx_t*	trx = trx_create();
	trx_start_internal(trx);

	dict_index_t*	index;
	index_map_t	indexes(
		(ut_strcmp_functor()),
		index_map_t_allocator(mem_key_dict_stats_index_map_t));

	/* Below we do all the modifications in innodb_index_stats in a single
	transaction for performance reasons. Modifying more than one row in a
	single transaction may deadlock with other transactions if they
	lock the rows in different order. Other transaction could be for
	example when we DROP a table and do
	DELETE FROM innodb_index_stats WHERE database_name = '...'
	AND table_name = '...'; which will affect more than one row. To
	prevent deadlocks we always lock the rows in the same order - the
	order of the PK, which is (database_name, table_name, index_name,
	stat_name). This is why below we sort the indexes by name and then
	for each index, do the mods ordered by stat_name. */

	for (index = dict_table_get_first_index(table);
	     index != NULL;
	     index = dict_table_get_next_index(index)) {

		indexes[index->name] = index;
	}

	index_map_t::const_iterator	it;

	for (it = indexes.begin(); it != indexes.end(); ++it) {

		index = it->second;

		if (only_for_index != NULL && index->id != *only_for_index) {
			continue;
		}

		if (dict_stats_should_ignore_index(index)) {
			continue;
		}

		ut_ad(!dict_index_is_ibuf(index));

		for (unsigned i = 0; i < index->n_uniq; i++) {

			char	stat_name[16];
			char	stat_description[1024];

			snprintf(stat_name, sizeof(stat_name),
				 "n_diff_pfx%02u", i + 1);

			/* craft a string that contains the column names */
			snprintf(stat_description, sizeof(stat_description),
				 "%s", index->fields[0].name());
			for (unsigned j = 1; j <= i; j++) {
				size_t	len;

				len = strlen(stat_description);

				snprintf(stat_description + len,
					 sizeof(stat_description) - len,
					 ",%s", index->fields[j].name());
			}

			ret = dict_stats_save_index_stat(
				index, now, stat_name,
				index->stat_n_diff_key_vals[i],
				&index->stat_n_sample_sizes[i],
				stat_description, trx);

			if (ret != DB_SUCCESS) {
				goto end;
			}
		}

		ret = dict_stats_save_index_stat(index, now, "n_leaf_pages",
						 index->stat_n_leaf_pages,
						 NULL,
						 "Number of leaf pages "
						 "in the index", trx);
		if (ret != DB_SUCCESS) {
			goto end;
		}

		ret = dict_stats_save_index_stat(index, now, "size",
						 index->stat_index_size,
						 NULL,
						 "Number of pages "
						 "in the index", trx);
		if (ret != DB_SUCCESS) {
			goto end;
		}
	}

	trx_commit_for_mysql(trx);

end:
	trx_free(trx);

	mutex_exit(&dict_sys->mutex);
	rw_lock_x_unlock(&dict_operation_lock);

	dict_stats_snapshot_free(table);

	return(ret);
}

/*********************************************************************//**
Called for the row that is selected by
SELECT ... FROM mysql.innodb_table_stats WHERE table='...'
The second argument is a pointer to the table and the fetched stats are
written to it.
@return non-NULL dummy */
static
ibool
dict_stats_fetch_table_stats_step(
/*==============================*/
	void*	node_void,	/*!< in: select node */
	void*	table_void)	/*!< out: table */
{
	sel_node_t*	node = (sel_node_t*) node_void;
	dict_table_t*	table = (dict_table_t*) table_void;
	que_common_t*	cnode;
	int		i;

	/* this should loop exactly 3 times - for
	n_rows,clustered_index_size,sum_of_other_index_sizes */
	for (cnode = static_cast<que_common_t*>(node->select_list), i = 0;
	     cnode != NULL;
	     cnode = static_cast<que_common_t*>(que_node_get_next(cnode)),
	     i++) {

		const byte*	data;
		dfield_t*	dfield = que_node_get_val(cnode);
		dtype_t*	type = dfield_get_type(dfield);
		ulint		len = dfield_get_len(dfield);

		data = static_cast<const byte*>(dfield_get_data(dfield));

		switch (i) {
		case 0: /* mysql.innodb_table_stats.n_rows */

			ut_a(dtype_get_mtype(type) == DATA_INT);
			ut_a(len == 8);

			table->stat_n_rows = mach_read_from_8(data);

			break;

		case 1: /* mysql.innodb_table_stats.clustered_index_size */

			ut_a(dtype_get_mtype(type) == DATA_INT);
			ut_a(len == 8);

			table->stat_clustered_index_size
				= (ulint) mach_read_from_8(data);

			break;

		case 2: /* mysql.innodb_table_stats.sum_of_other_index_sizes */

			ut_a(dtype_get_mtype(type) == DATA_INT);
			ut_a(len == 8);

			table->stat_sum_of_other_index_sizes
				= (ulint) mach_read_from_8(data);

			break;

		default:

			/* someone changed SELECT
			n_rows,clustered_index_size,sum_of_other_index_sizes
			to select more columns from innodb_table_stats without
			adjusting here */
			ut_error;
		}
	}

	/* if i < 3 this means someone changed the
	SELECT n_rows,clustered_index_size,sum_of_other_index_sizes
	to select less columns from innodb_table_stats without adjusting here;
	if i > 3 we would have ut_error'ed earlier */
	ut_a(i == 3 /*n_rows,clustered_index_size,sum_of_other_index_sizes*/);

	/* XXX this is not used but returning non-NULL is necessary */
	return(TRUE);
}

/** Aux struct used to pass a table and a boolean to
dict_stats_fetch_index_stats_step(). */
struct index_fetch_t {
	dict_table_t*	table;	/*!< table whose indexes are to be modified */
	bool		stats_were_modified; /*!< will be set to true if at
				least one index stats were modified */
};

/*********************************************************************//**
Called for the rows that are selected by
SELECT ... FROM mysql.innodb_index_stats WHERE table='...'
The second argument is a pointer to the table and the fetched stats are
written to its indexes.
Let a table has N indexes and each index has Ui unique columns for i=1..N,
then mysql.innodb_index_stats will have SUM(Ui) i=1..N rows for that table.
So this function will be called SUM(Ui) times where SUM(Ui) is of magnitude
N*AVG(Ui). In each call it searches for the currently fetched index into
table->indexes linearly, assuming this list is not sorted. Thus, overall,
fetching all indexes' stats from mysql.innodb_index_stats is O(N^2) where N
is the number of indexes.
This can be improved if we sort table->indexes in a temporary area just once
and then search in that sorted list. Then the complexity will be O(N*log(N)).
We assume a table will not have more than 100 indexes, so we go with the
simpler N^2 algorithm.
@return non-NULL dummy */
static
ibool
dict_stats_fetch_index_stats_step(
/*==============================*/
	void*	node_void,	/*!< in: select node */
	void*	arg_void)	/*!< out: table + a flag that tells if we
				modified anything */
{
	sel_node_t*	node = (sel_node_t*) node_void;
	index_fetch_t*	arg = (index_fetch_t*) arg_void;
	dict_table_t*	table = arg->table;
	dict_index_t*	index = NULL;
	que_common_t*	cnode;
	const char*	stat_name = NULL;
	ulint		stat_name_len = ULINT_UNDEFINED;
	ib_uint64_t	stat_value = UINT64_UNDEFINED;
	ib_uint64_t	sample_size = UINT64_UNDEFINED;
	int		i;

	/* this should loop exactly 4 times - for the columns that
	were selected: index_name,stat_name,stat_value,sample_size */
	for (cnode = static_cast<que_common_t*>(node->select_list), i = 0;
	     cnode != NULL;
	     cnode = static_cast<que_common_t*>(que_node_get_next(cnode)),
	     i++) {

		const byte*	data;
		dfield_t*	dfield = que_node_get_val(cnode);
		dtype_t*	type = dfield_get_type(dfield);
		ulint		len = dfield_get_len(dfield);

		data = static_cast<const byte*>(dfield_get_data(dfield));

		switch (i) {
		case 0: /* mysql.innodb_index_stats.index_name */

			ut_a(dtype_get_mtype(type) == DATA_VARMYSQL);

			/* search for index in table's indexes whose name
			matches data; the fetched index name is in data,
			has no terminating '\0' and has length len */
			for (index = dict_table_get_first_index(table);
			     index != NULL;
			     index = dict_table_get_next_index(index)) {

				if (index->is_committed()
				    && strlen(index->name) == len
				    && memcmp(index->name, data, len) == 0) {
					/* the corresponding index was found */
					break;
				}
			}

			/* if index is NULL here this means that
			mysql.innodb_index_stats contains more rows than the
			number of indexes in the table; this is ok, we just
			return ignoring those extra rows; in other words
			dict_stats_fetch_index_stats_step() has been called
			for a row from index_stats with unknown index_name
			column */
			if (index == NULL) {

				return(TRUE);
			}

			break;

		case 1: /* mysql.innodb_index_stats.stat_name */

			ut_a(dtype_get_mtype(type) == DATA_VARMYSQL);

			ut_a(index != NULL);

			stat_name = (const char*) data;
			stat_name_len = len;

			break;

		case 2: /* mysql.innodb_index_stats.stat_value */

			ut_a(dtype_get_mtype(type) == DATA_INT);
			ut_a(len == 8);

			ut_a(index != NULL);
			ut_a(stat_name != NULL);
			ut_a(stat_name_len != ULINT_UNDEFINED);

			stat_value = mach_read_from_8(data);

			break;

		case 3: /* mysql.innodb_index_stats.sample_size */

			ut_a(dtype_get_mtype(type) == DATA_INT);
			ut_a(len == 8 || len == UNIV_SQL_NULL);

			ut_a(index != NULL);
			ut_a(stat_name != NULL);
			ut_a(stat_name_len != ULINT_UNDEFINED);
			ut_a(stat_value != UINT64_UNDEFINED);

			if (len == UNIV_SQL_NULL) {
				break;
			}
			/* else */

			sample_size = mach_read_from_8(data);

			break;

		default:

			/* someone changed
			SELECT index_name,stat_name,stat_value,sample_size
			to select more columns from innodb_index_stats without
			adjusting here */
			ut_error;
		}
	}

	/* if i < 4 this means someone changed the
	SELECT index_name,stat_name,stat_value,sample_size
	to select less columns from innodb_index_stats without adjusting here;
	if i > 4 we would have ut_error'ed earlier */
	ut_a(i == 4 /* index_name,stat_name,stat_value,sample_size */);

	ut_a(index != NULL);
	ut_a(stat_name != NULL);
	ut_a(stat_name_len != ULINT_UNDEFINED);
	ut_a(stat_value != UINT64_UNDEFINED);
	/* sample_size could be UINT64_UNDEFINED here, if it is NULL */

#define PFX	"n_diff_pfx"
#define PFX_LEN	10

	if (stat_name_len == 4 /* strlen("size") */
	    && strncasecmp("size", stat_name, stat_name_len) == 0) {
		index->stat_index_size = (ulint) stat_value;
		arg->stats_were_modified = true;
	} else if (stat_name_len == 12 /* strlen("n_leaf_pages") */
		   && strncasecmp("n_leaf_pages", stat_name, stat_name_len)
		   == 0) {
		index->stat_n_leaf_pages = (ulint) stat_value;
		arg->stats_were_modified = true;
	} else if (stat_name_len == 12 /* strlen("n_page_split") */
		   && strncasecmp("n_page_split", stat_name, stat_name_len)
		      == 0) {
		index->stat_defrag_n_page_split = (ulint) stat_value;
		arg->stats_were_modified = true;
	} else if (stat_name_len == 13 /* strlen("n_pages_freed") */
		   && strncasecmp("n_pages_freed", stat_name, stat_name_len)
		      == 0) {
		index->stat_defrag_n_pages_freed = (ulint) stat_value;
		arg->stats_were_modified = true;
	} else if (stat_name_len > PFX_LEN /* e.g. stat_name=="n_diff_pfx01" */
		   && strncasecmp(PFX, stat_name, PFX_LEN) == 0) {

		const char*	num_ptr;
		unsigned long	n_pfx;

		/* point num_ptr into "1" from "n_diff_pfx12..." */
		num_ptr = stat_name + PFX_LEN;

		/* stat_name should have exactly 2 chars appended to PFX
		and they should be digits */
		if (stat_name_len != PFX_LEN + 2
		    || num_ptr[0] < '0' || num_ptr[0] > '9'
		    || num_ptr[1] < '0' || num_ptr[1] > '9') {

			char	db_utf8[MAX_DB_UTF8_LEN];
			char	table_utf8[MAX_TABLE_UTF8_LEN];

			dict_fs2utf8(table->name.m_name,
				     db_utf8, sizeof(db_utf8),
				     table_utf8, sizeof(table_utf8));

			ib::info	out;
			out << "Ignoring strange row from "
				<< INDEX_STATS_NAME_PRINT << " WHERE"
				" database_name = '" << db_utf8
				<< "' AND table_name = '" << table_utf8
				<< "' AND index_name = '" << index->name()
				<< "' AND stat_name = '";
			out.write(stat_name, stat_name_len);
			out << "'; because stat_name is malformed";
			return(TRUE);
		}
		/* else */

		/* extract 12 from "n_diff_pfx12..." into n_pfx
		note that stat_name does not have a terminating '\0' */
		n_pfx = ulong(num_ptr[0] - '0') * 10 + ulong(num_ptr[1] - '0');

		ulint	n_uniq = index->n_uniq;

		if (n_pfx == 0 || n_pfx > n_uniq) {

			char	db_utf8[MAX_DB_UTF8_LEN];
			char	table_utf8[MAX_TABLE_UTF8_LEN];

			dict_fs2utf8(table->name.m_name,
				     db_utf8, sizeof(db_utf8),
				     table_utf8, sizeof(table_utf8));

			ib::info	out;
			out << "Ignoring strange row from "
				<< INDEX_STATS_NAME_PRINT << " WHERE"
				" database_name = '" << db_utf8
				<< "' AND table_name = '" << table_utf8
				<< "' AND index_name = '" << index->name()
				<< "' AND stat_name = '";
			out.write(stat_name, stat_name_len);
			out << "'; because stat_name is out of range, the index"
				" has " << n_uniq << " unique columns";

			return(TRUE);
		}
		/* else */

		index->stat_n_diff_key_vals[n_pfx - 1] = stat_value;

		if (sample_size != UINT64_UNDEFINED) {
			index->stat_n_sample_sizes[n_pfx - 1] = sample_size;
		} else {
			/* hmm, strange... the user must have UPDATEd the
			table manually and SET sample_size = NULL */
			index->stat_n_sample_sizes[n_pfx - 1] = 0;
		}

		index->stat_n_non_null_key_vals[n_pfx - 1] = 0;

		arg->stats_were_modified = true;
	} else {
		/* silently ignore rows with unknown stat_name, the
		user may have developed her own stats */
	}

	/* XXX this is not used but returning non-NULL is necessary */
	return(TRUE);
}

/*********************************************************************//**
Read table's statistics from the persistent statistics storage.
@return DB_SUCCESS or error code */
static
dberr_t
dict_stats_fetch_from_ps(
/*=====================*/
	dict_table_t*	table)	/*!< in/out: table */
{
	index_fetch_t	index_fetch_arg;
	trx_t*		trx;
	pars_info_t*	pinfo;
	dberr_t		ret;
	char		db_utf8[MAX_DB_UTF8_LEN];
	char		table_utf8[MAX_TABLE_UTF8_LEN];

	ut_ad(!mutex_own(&dict_sys->mutex));

	/* Initialize all stats to dummy values before fetching because if
	the persistent storage contains incomplete stats (e.g. missing stats
	for some index) then we would end up with (partially) uninitialized
	stats. */
	dict_stats_empty_table(table, true);

	trx = trx_create();

	/* Use 'read-uncommitted' so that the SELECTs we execute
	do not get blocked in case some user has locked the rows we
	are SELECTing */

	trx->isolation_level = TRX_ISO_READ_UNCOMMITTED;

	if (srv_read_only_mode) {
		trx_start_internal_read_only(trx);
	} else {
		trx_start_internal(trx);
	}

	dict_fs2utf8(table->name.m_name, db_utf8, sizeof(db_utf8),
		     table_utf8, sizeof(table_utf8));

	pinfo = pars_info_create();

	pars_info_add_str_literal(pinfo, "database_name", db_utf8);

	pars_info_add_str_literal(pinfo, "table_name", table_utf8);

	pars_info_bind_function(pinfo,
			       "fetch_table_stats_step",
			       dict_stats_fetch_table_stats_step,
			       table);

	index_fetch_arg.table = table;
	index_fetch_arg.stats_were_modified = false;
	pars_info_bind_function(pinfo,
			        "fetch_index_stats_step",
			        dict_stats_fetch_index_stats_step,
			        &index_fetch_arg);

	ret = que_eval_sql(pinfo,
			   "PROCEDURE FETCH_STATS () IS\n"
			   "found INT;\n"
			   "DECLARE FUNCTION fetch_table_stats_step;\n"
			   "DECLARE FUNCTION fetch_index_stats_step;\n"
			   "DECLARE CURSOR table_stats_cur IS\n"
			   "  SELECT\n"
			   /* if you change the selected fields, be
			   sure to adjust
			   dict_stats_fetch_table_stats_step() */
			   "  n_rows,\n"
			   "  clustered_index_size,\n"
			   "  sum_of_other_index_sizes\n"
			   "  FROM \"" TABLE_STATS_NAME "\"\n"
			   "  WHERE\n"
			   "  database_name = :database_name AND\n"
			   "  table_name = :table_name;\n"
			   "DECLARE CURSOR index_stats_cur IS\n"
			   "  SELECT\n"
			   /* if you change the selected fields, be
			   sure to adjust
			   dict_stats_fetch_index_stats_step() */
			   "  index_name,\n"
			   "  stat_name,\n"
			   "  stat_value,\n"
			   "  sample_size\n"
			   "  FROM \"" INDEX_STATS_NAME "\"\n"
			   "  WHERE\n"
			   "  database_name = :database_name AND\n"
			   "  table_name = :table_name;\n"

			   "BEGIN\n"

			   "OPEN table_stats_cur;\n"
			   "FETCH table_stats_cur INTO\n"
			   "  fetch_table_stats_step();\n"
			   "IF (SQL % NOTFOUND) THEN\n"
			   "  CLOSE table_stats_cur;\n"
			   "  RETURN;\n"
			   "END IF;\n"
			   "CLOSE table_stats_cur;\n"

			   "OPEN index_stats_cur;\n"
			   "found := 1;\n"
			   "WHILE found = 1 LOOP\n"
			   "  FETCH index_stats_cur INTO\n"
			   "    fetch_index_stats_step();\n"
			   "  IF (SQL % NOTFOUND) THEN\n"
			   "    found := 0;\n"
			   "  END IF;\n"
			   "END LOOP;\n"
			   "CLOSE index_stats_cur;\n"

			   "END;",
			   TRUE, trx);
	/* pinfo is freed by que_eval_sql() */

	trx_commit_for_mysql(trx);

	trx_free(trx);

	if (!index_fetch_arg.stats_were_modified) {
		return(DB_STATS_DO_NOT_EXIST);
	}

	return(ret);
}

/*********************************************************************//**
Clear defragmentation stats modified counter for all indices in table. */
static
void
dict_stats_empty_defrag_modified_counter(
	dict_table_t*	table)	/*!< in: table */
{
	dict_index_t*	index;
	ut_a(table);
	for (index = dict_table_get_first_index(table);
	     index != NULL;
	     index = dict_table_get_next_index(index)) {
		index->stat_defrag_modified_counter = 0;
	}
}

/*********************************************************************//**
Fetches or calculates new estimates for index statistics. */
void
dict_stats_update_for_index(
/*========================*/
	dict_index_t*	index)	/*!< in/out: index */
{
	DBUG_ENTER("dict_stats_update_for_index");

	ut_ad(!mutex_own(&dict_sys->mutex));

	if (dict_stats_is_persistent_enabled(index->table)) {

		if (dict_stats_persistent_storage_check(false)) {
			dict_table_stats_lock(index->table, RW_X_LATCH);
			dict_stats_analyze_index(index);
			index->table->stat_sum_of_other_index_sizes
				+= index->stat_index_size;
			dict_table_stats_unlock(index->table, RW_X_LATCH);
			dict_stats_save(index->table, &index->id);
			DBUG_VOID_RETURN;
		}
		/* else */

		if (innodb_index_stats_not_found == false &&
		    index->stats_error_printed == false) {
			/* Fall back to transient stats since the persistent
			storage is not present or is corrupted */

		ib::info() << "Recalculation of persistent statistics"
			" requested for table " << index->table->name
			<< " index " << index->name
			<< " but the required"
			" persistent statistics storage is not present or is"
			" corrupted. Using transient stats instead.";
			index->stats_error_printed = false;
		}
	}

	dict_table_stats_lock(index->table, RW_X_LATCH);
	dict_stats_update_transient_for_index(index);
	dict_table_stats_unlock(index->table, RW_X_LATCH);

	DBUG_VOID_RETURN;
}

/*********************************************************************//**
Calculates new estimates for table and index statistics. The statistics
are used in query optimization.
@return DB_SUCCESS or error code */
dberr_t
dict_stats_update(
/*==============*/
	dict_table_t*		table,	/*!< in/out: table */
	dict_stats_upd_option_t	stats_upd_option)
					/*!< in: whether to (re) calc
					the stats or to fetch them from
					the persistent statistics
					storage */
{
	ut_ad(!mutex_own(&dict_sys->mutex));

	if (!table->is_readable()) {
		return (dict_stats_report_error(table));
	} else if (srv_force_recovery >= SRV_FORCE_NO_IBUF_MERGE) {
		/* If we have set a high innodb_force_recovery level, do
		not calculate statistics, as a badly corrupted index can
		cause a crash in it. */
		dict_stats_empty_table(table, false);
		return(DB_SUCCESS);
	}

	switch (stats_upd_option) {
	case DICT_STATS_RECALC_PERSISTENT:

		if (srv_read_only_mode) {
			goto transient;
		}

		/* Persistent recalculation requested, called from
		1) ANALYZE TABLE, or
		2) the auto recalculation background thread, or
		3) open table if stats do not exist on disk and auto recalc
		   is enabled */

		/* InnoDB internal tables (e.g. SYS_TABLES) cannot have
		persistent stats enabled */
		ut_a(strchr(table->name.m_name, '/') != NULL);

		/* check if the persistent statistics storage exists
		before calling the potentially slow function
		dict_stats_update_persistent(); that is a
		prerequisite for dict_stats_save() succeeding */
		if (dict_stats_persistent_storage_check(false)) {

			dberr_t	err;

			err = dict_stats_update_persistent(table);

			if (err != DB_SUCCESS) {
				return(err);
			}

			err = dict_stats_save(table, NULL);

			return(err);
		}

		/* Fall back to transient stats since the persistent
		storage is not present or is corrupted */

		if (innodb_table_stats_not_found == false &&
		    table->stats_error_printed == false) {
		ib::warn() << "Recalculation of persistent statistics"
			" requested for table "
			<< table->name
			<< " but the required persistent"
			" statistics storage is not present or is corrupted."
			" Using transient stats instead.";
			table->stats_error_printed = true;
		}

		goto transient;

	case DICT_STATS_RECALC_TRANSIENT:

		goto transient;

	case DICT_STATS_EMPTY_TABLE:

		dict_stats_empty_table(table, true);

		/* If table is using persistent stats,
		then save the stats on disk */

		if (dict_stats_is_persistent_enabled(table)) {

			if (dict_stats_persistent_storage_check(false)) {

				return(dict_stats_save(table, NULL));
			}

			return(DB_STATS_DO_NOT_EXIST);
		}

		return(DB_SUCCESS);

	case DICT_STATS_FETCH_ONLY_IF_NOT_IN_MEMORY:

		/* fetch requested, either fetch from persistent statistics
		storage or use the old method */

		if (table->stat_initialized) {
			return(DB_SUCCESS);
		}

		/* InnoDB internal tables (e.g. SYS_TABLES) cannot have
		persistent stats enabled */
		ut_a(strchr(table->name.m_name, '/') != NULL);

		if (!dict_stats_persistent_storage_check(false)) {
			/* persistent statistics storage does not exist
			or is corrupted, calculate the transient stats */

			if (innodb_table_stats_not_found == false &&
			    table->stats_error_printed == false) {
				ib::error() << "Fetch of persistent statistics"
					" requested for table "
					<< table->name
					<< " but the required system tables "
					<< TABLE_STATS_NAME_PRINT
					<< " and " << INDEX_STATS_NAME_PRINT
					<< " are not present or have unexpected"
					" structure. Using transient stats instead.";
					table->stats_error_printed = true;
			}

			goto transient;
		}

		dict_table_t*	t;

		/* Create a dummy table object with the same name and
		indexes, suitable for fetching the stats into it. */
		t = dict_stats_table_clone_create(table);

		dberr_t	err = dict_stats_fetch_from_ps(t);

		t->stats_last_recalc = table->stats_last_recalc;
		t->stat_modified_counter = 0;
		dict_stats_empty_defrag_modified_counter(t);

		switch (err) {
		case DB_SUCCESS:

			dict_table_stats_lock(table, RW_X_LATCH);

			/* Pass reset_ignored_indexes=true as parameter
			to dict_stats_copy. This will cause statictics
			for corrupted indexes to be set to empty values */
			dict_stats_copy(table, t, true);

			dict_stats_assert_initialized(table);

			dict_table_stats_unlock(table, RW_X_LATCH);

			dict_stats_table_clone_free(t);

			return(DB_SUCCESS);
		case DB_STATS_DO_NOT_EXIST:

			dict_stats_table_clone_free(t);

			if (srv_read_only_mode) {
				goto transient;
			}

			if (dict_stats_auto_recalc_is_enabled(table)) {
				return(dict_stats_update(
						table,
						DICT_STATS_RECALC_PERSISTENT));
			}

			ib::info() << "Trying to use table " << table->name
				<< " which has persistent statistics enabled,"
				" but auto recalculation turned off and the"
				" statistics do not exist in "
				TABLE_STATS_NAME_PRINT
				" and " INDEX_STATS_NAME_PRINT
				". Please either run \"ANALYZE TABLE "
				<< table->name << ";\" manually or enable the"
				" auto recalculation with \"ALTER TABLE "
				<< table->name << " STATS_AUTO_RECALC=1;\"."
				" InnoDB will now use transient statistics for "
				<< table->name << ".";

			goto transient;
		default:

			dict_stats_table_clone_free(t);

			if (innodb_table_stats_not_found == false &&
			    table->stats_error_printed == false) {
				ib::error() << "Error fetching persistent statistics"
					" for table "
					<< table->name
					<< " from " TABLE_STATS_NAME_PRINT " and "
					INDEX_STATS_NAME_PRINT ": " << ut_strerr(err)
					<< ". Using transient stats method instead.";
			}

			goto transient;
		}
	/* no "default:" in order to produce a compilation warning
	about unhandled enumeration value */
	}

transient:

	dict_table_stats_lock(table, RW_X_LATCH);

	dict_stats_update_transient(table);

	dict_table_stats_unlock(table, RW_X_LATCH);

	return(DB_SUCCESS);
}

/*********************************************************************//**
Removes the information for a particular index's stats from the persistent
storage if it exists and if there is data stored for this index.
This function creates its own trx and commits it.
A note from Marko why we cannot edit user and sys_* tables in one trx:
marko: The problem is that ibuf merges should be disabled while we are
rolling back dict transactions.
marko: If ibuf merges are not disabled, we need to scan the *.ibd files.
But we shouldn't open *.ibd files before we have rolled back dict
transactions and opened the SYS_* records for the *.ibd files.
@return DB_SUCCESS or error code */
dberr_t
dict_stats_drop_index(
/*==================*/
	const char*	db_and_table,/*!< in: db and table, e.g. 'db/table' */
	const char*	iname,	/*!< in: index name */
	char*		errstr, /*!< out: error message if != DB_SUCCESS
				is returned */
	ulint		errstr_sz)/*!< in: size of the errstr buffer */
{
	char		db_utf8[MAX_DB_UTF8_LEN];
	char		table_utf8[MAX_TABLE_UTF8_LEN];
	pars_info_t*	pinfo;
	dberr_t		ret;

	ut_ad(!mutex_own(&dict_sys->mutex));

	/* skip indexes whose table names do not contain a database name
	e.g. if we are dropping an index from SYS_TABLES */
	if (strchr(db_and_table, '/') == NULL) {

		return(DB_SUCCESS);
	}

	dict_fs2utf8(db_and_table, db_utf8, sizeof(db_utf8),
		     table_utf8, sizeof(table_utf8));

	pinfo = pars_info_create();

	pars_info_add_str_literal(pinfo, "database_name", db_utf8);

	pars_info_add_str_literal(pinfo, "table_name", table_utf8);

	pars_info_add_str_literal(pinfo, "index_name", iname);

	rw_lock_x_lock(&dict_operation_lock);
	mutex_enter(&dict_sys->mutex);

	ret = dict_stats_exec_sql(
		pinfo,
		"PROCEDURE DROP_INDEX_STATS () IS\n"
		"BEGIN\n"
		"DELETE FROM \"" INDEX_STATS_NAME "\" WHERE\n"
		"database_name = :database_name AND\n"
		"table_name = :table_name AND\n"
		"index_name = :index_name;\n"
		"END;\n", NULL);

	mutex_exit(&dict_sys->mutex);
	rw_lock_x_unlock(&dict_operation_lock);

	if (ret == DB_STATS_DO_NOT_EXIST) {
		ret = DB_SUCCESS;
	}

	if (ret != DB_SUCCESS) {
		snprintf(errstr, errstr_sz,
			 "Unable to delete statistics for index %s"
			 " from %s%s: %s. They can be deleted later using"
			 " DELETE FROM %s WHERE"
			 " database_name = '%s' AND"
			 " table_name = '%s' AND"
			 " index_name = '%s';",
			 iname,
			 INDEX_STATS_NAME_PRINT,
			 (ret == DB_LOCK_WAIT_TIMEOUT
			  ? " because the rows are locked"
			  : ""),
			 ut_strerr(ret),
			 INDEX_STATS_NAME_PRINT,
			 db_utf8,
			 table_utf8,
			 iname);

		ut_print_timestamp(stderr);
		fprintf(stderr, " InnoDB: %s\n", errstr);
	}

	return(ret);
}

/*********************************************************************//**
Executes
DELETE FROM mysql.innodb_table_stats
WHERE database_name = '...' AND table_name = '...';
Creates its own transaction and commits it.
@return DB_SUCCESS or error code */
UNIV_INLINE
dberr_t
dict_stats_delete_from_table_stats(
/*===============================*/
	const char*	database_name,	/*!< in: database name, e.g. 'db' */
	const char*	table_name)	/*!< in: table name, e.g. 'table' */
{
	pars_info_t*	pinfo;
	dberr_t		ret;

	ut_ad(rw_lock_own(&dict_operation_lock, RW_LOCK_X));
	ut_ad(mutex_own(&dict_sys->mutex));

	pinfo = pars_info_create();

	pars_info_add_str_literal(pinfo, "database_name", database_name);
	pars_info_add_str_literal(pinfo, "table_name", table_name);

	ret = dict_stats_exec_sql(
		pinfo,
		"PROCEDURE DELETE_FROM_TABLE_STATS () IS\n"
		"BEGIN\n"
		"DELETE FROM \"" TABLE_STATS_NAME "\" WHERE\n"
		"database_name = :database_name AND\n"
		"table_name = :table_name;\n"
		"END;\n", NULL);

	return(ret);
}

/*********************************************************************//**
Executes
DELETE FROM mysql.innodb_index_stats
WHERE database_name = '...' AND table_name = '...';
Creates its own transaction and commits it.
@return DB_SUCCESS or error code */
UNIV_INLINE
dberr_t
dict_stats_delete_from_index_stats(
/*===============================*/
	const char*	database_name,	/*!< in: database name, e.g. 'db' */
	const char*	table_name)	/*!< in: table name, e.g. 'table' */
{
	pars_info_t*	pinfo;
	dberr_t		ret;

	ut_ad(rw_lock_own(&dict_operation_lock, RW_LOCK_X));
	ut_ad(mutex_own(&dict_sys->mutex));

	pinfo = pars_info_create();

	pars_info_add_str_literal(pinfo, "database_name", database_name);
	pars_info_add_str_literal(pinfo, "table_name", table_name);

	ret = dict_stats_exec_sql(
		pinfo,
		"PROCEDURE DELETE_FROM_INDEX_STATS () IS\n"
		"BEGIN\n"
		"DELETE FROM \"" INDEX_STATS_NAME "\" WHERE\n"
		"database_name = :database_name AND\n"
		"table_name = :table_name;\n"
		"END;\n", NULL);

	return(ret);
}

/*********************************************************************//**
Removes the statistics for a table and all of its indexes from the
persistent statistics storage if it exists and if there is data stored for
the table. This function creates its own transaction and commits it.
@return DB_SUCCESS or error code */
dberr_t
dict_stats_drop_table(
/*==================*/
	const char*	db_and_table,	/*!< in: db and table, e.g. 'db/table' */
	char*		errstr,		/*!< out: error message
					if != DB_SUCCESS is returned */
	ulint		errstr_sz)	/*!< in: size of errstr buffer */
{
	char		db_utf8[MAX_DB_UTF8_LEN];
	char		table_utf8[MAX_TABLE_UTF8_LEN];
	dberr_t		ret;

	ut_ad(rw_lock_own(&dict_operation_lock, RW_LOCK_X));
	ut_ad(mutex_own(&dict_sys->mutex));

	/* skip tables that do not contain a database name
	e.g. if we are dropping SYS_TABLES */
	if (strchr(db_and_table, '/') == NULL) {

		return(DB_SUCCESS);
	}

	/* skip innodb_table_stats and innodb_index_stats themselves */
	if (strcmp(db_and_table, TABLE_STATS_NAME) == 0
	    || strcmp(db_and_table, INDEX_STATS_NAME) == 0) {

		return(DB_SUCCESS);
	}

	dict_fs2utf8(db_and_table, db_utf8, sizeof(db_utf8),
		     table_utf8, sizeof(table_utf8));

	ret = dict_stats_delete_from_table_stats(db_utf8, table_utf8);

	if (ret == DB_SUCCESS) {
		ret = dict_stats_delete_from_index_stats(db_utf8, table_utf8);
	}

	if (ret == DB_STATS_DO_NOT_EXIST) {
		ret = DB_SUCCESS;
	}

	if (ret != DB_SUCCESS) {

		snprintf(errstr, errstr_sz,
			 "Unable to delete statistics for table %s.%s: %s."
			 " They can be deleted later using"

			 " DELETE FROM %s WHERE"
			 " database_name = '%s' AND"
			 " table_name = '%s';"

			 " DELETE FROM %s WHERE"
			 " database_name = '%s' AND"
			 " table_name = '%s';",

			 db_utf8, table_utf8,
			 ut_strerr(ret),

			 INDEX_STATS_NAME_PRINT,
			 db_utf8, table_utf8,

			 TABLE_STATS_NAME_PRINT,
			 db_utf8, table_utf8);
	}

	return(ret);
}

/*********************************************************************//**
Executes
UPDATE mysql.innodb_table_stats SET
database_name = '...', table_name = '...'
WHERE database_name = '...' AND table_name = '...';
Creates its own transaction and commits it.
@return DB_SUCCESS or error code */
UNIV_INLINE
dberr_t
dict_stats_rename_table_in_table_stats(
/*===================================*/
	const char*	old_dbname_utf8,/*!< in: database name, e.g. 'olddb' */
	const char*	old_tablename_utf8,/*!< in: table name, e.g. 'oldtable' */
	const char*	new_dbname_utf8,/*!< in: database name, e.g. 'newdb' */
	const char*	new_tablename_utf8)/*!< in: table name, e.g. 'newtable' */
{
	pars_info_t*	pinfo;
	dberr_t		ret;

	ut_ad(rw_lock_own(&dict_operation_lock, RW_LOCK_X));
	ut_ad(mutex_own(&dict_sys->mutex));

	pinfo = pars_info_create();

	pars_info_add_str_literal(pinfo, "old_dbname_utf8", old_dbname_utf8);
	pars_info_add_str_literal(pinfo, "old_tablename_utf8", old_tablename_utf8);
	pars_info_add_str_literal(pinfo, "new_dbname_utf8", new_dbname_utf8);
	pars_info_add_str_literal(pinfo, "new_tablename_utf8", new_tablename_utf8);

	ret = dict_stats_exec_sql(
		pinfo,
		"PROCEDURE RENAME_TABLE_IN_TABLE_STATS () IS\n"
		"BEGIN\n"
		"UPDATE \"" TABLE_STATS_NAME "\" SET\n"
		"database_name = :new_dbname_utf8,\n"
		"table_name = :new_tablename_utf8\n"
		"WHERE\n"
		"database_name = :old_dbname_utf8 AND\n"
		"table_name = :old_tablename_utf8;\n"
		"END;\n", NULL);

	return(ret);
}

/*********************************************************************//**
Executes
UPDATE mysql.innodb_index_stats SET
database_name = '...', table_name = '...'
WHERE database_name = '...' AND table_name = '...';
Creates its own transaction and commits it.
@return DB_SUCCESS or error code */
UNIV_INLINE
dberr_t
dict_stats_rename_table_in_index_stats(
/*===================================*/
	const char*	old_dbname_utf8,/*!< in: database name, e.g. 'olddb' */
	const char*	old_tablename_utf8,/*!< in: table name, e.g. 'oldtable' */
	const char*	new_dbname_utf8,/*!< in: database name, e.g. 'newdb' */
	const char*	new_tablename_utf8)/*!< in: table name, e.g. 'newtable' */
{
	pars_info_t*	pinfo;
	dberr_t		ret;

	ut_ad(rw_lock_own(&dict_operation_lock, RW_LOCK_X));
	ut_ad(mutex_own(&dict_sys->mutex));

	pinfo = pars_info_create();

	pars_info_add_str_literal(pinfo, "old_dbname_utf8", old_dbname_utf8);
	pars_info_add_str_literal(pinfo, "old_tablename_utf8", old_tablename_utf8);
	pars_info_add_str_literal(pinfo, "new_dbname_utf8", new_dbname_utf8);
	pars_info_add_str_literal(pinfo, "new_tablename_utf8", new_tablename_utf8);

	ret = dict_stats_exec_sql(
		pinfo,
		"PROCEDURE RENAME_TABLE_IN_INDEX_STATS () IS\n"
		"BEGIN\n"
		"UPDATE \"" INDEX_STATS_NAME "\" SET\n"
		"database_name = :new_dbname_utf8,\n"
		"table_name = :new_tablename_utf8\n"
		"WHERE\n"
		"database_name = :old_dbname_utf8 AND\n"
		"table_name = :old_tablename_utf8;\n"
		"END;\n", NULL);

	return(ret);
}

/*********************************************************************//**
Renames a table in InnoDB persistent stats storage.
This function creates its own transaction and commits it.
@return DB_SUCCESS or error code */
dberr_t
dict_stats_rename_table(
/*====================*/
	const char*	old_name,	/*!< in: old name, e.g. 'db/table' */
	const char*	new_name,	/*!< in: new name, e.g. 'db/table' */
	char*		errstr,		/*!< out: error string if != DB_SUCCESS
					is returned */
	size_t		errstr_sz)	/*!< in: errstr size */
{
	char		old_db_utf8[MAX_DB_UTF8_LEN];
	char		new_db_utf8[MAX_DB_UTF8_LEN];
	char		old_table_utf8[MAX_TABLE_UTF8_LEN];
	char		new_table_utf8[MAX_TABLE_UTF8_LEN];
	dberr_t		ret;

	ut_ad(!rw_lock_own(&dict_operation_lock, RW_LOCK_X));
	ut_ad(!mutex_own(&dict_sys->mutex));

	/* skip innodb_table_stats and innodb_index_stats themselves */
	if (strcmp(old_name, TABLE_STATS_NAME) == 0
	    || strcmp(old_name, INDEX_STATS_NAME) == 0
	    || strcmp(new_name, TABLE_STATS_NAME) == 0
	    || strcmp(new_name, INDEX_STATS_NAME) == 0) {

		return(DB_SUCCESS);
	}

	dict_fs2utf8(old_name, old_db_utf8, sizeof(old_db_utf8),
		     old_table_utf8, sizeof(old_table_utf8));

	dict_fs2utf8(new_name, new_db_utf8, sizeof(new_db_utf8),
		     new_table_utf8, sizeof(new_table_utf8));

	rw_lock_x_lock(&dict_operation_lock);
	mutex_enter(&dict_sys->mutex);

	ulint	n_attempts = 0;
	do {
		n_attempts++;

		ret = dict_stats_rename_table_in_table_stats(
			old_db_utf8, old_table_utf8,
			new_db_utf8, new_table_utf8);

		if (ret == DB_DUPLICATE_KEY) {
			dict_stats_delete_from_table_stats(
				new_db_utf8, new_table_utf8);
		}

		if (ret == DB_STATS_DO_NOT_EXIST) {
			ret = DB_SUCCESS;
		}

		if (ret != DB_SUCCESS) {
			mutex_exit(&dict_sys->mutex);
			rw_lock_x_unlock(&dict_operation_lock);
			os_thread_sleep(200000 /* 0.2 sec */);
			rw_lock_x_lock(&dict_operation_lock);
			mutex_enter(&dict_sys->mutex);
		}
	} while ((ret == DB_DEADLOCK
		  || ret == DB_DUPLICATE_KEY
		  || ret == DB_LOCK_WAIT_TIMEOUT)
		 && n_attempts < 5);

	if (ret != DB_SUCCESS) {
		snprintf(errstr, errstr_sz,
			 "Unable to rename statistics from"
			 " %s.%s to %s.%s in %s: %s."
			 " They can be renamed later using"

			 " UPDATE %s SET"
			 " database_name = '%s',"
			 " table_name = '%s'"
			 " WHERE"
			 " database_name = '%s' AND"
			 " table_name = '%s';",

			 old_db_utf8, old_table_utf8,
			 new_db_utf8, new_table_utf8,
			 TABLE_STATS_NAME_PRINT,
			 ut_strerr(ret),

			 TABLE_STATS_NAME_PRINT,
			 new_db_utf8, new_table_utf8,
			 old_db_utf8, old_table_utf8);
		mutex_exit(&dict_sys->mutex);
		rw_lock_x_unlock(&dict_operation_lock);
		return(ret);
	}
	/* else */

	n_attempts = 0;
	do {
		n_attempts++;

		ret = dict_stats_rename_table_in_index_stats(
			old_db_utf8, old_table_utf8,
			new_db_utf8, new_table_utf8);

		if (ret == DB_DUPLICATE_KEY) {
			dict_stats_delete_from_index_stats(
				new_db_utf8, new_table_utf8);
		}

		if (ret == DB_STATS_DO_NOT_EXIST) {
			ret = DB_SUCCESS;
		}

		if (ret != DB_SUCCESS) {
			mutex_exit(&dict_sys->mutex);
			rw_lock_x_unlock(&dict_operation_lock);
			os_thread_sleep(200000 /* 0.2 sec */);
			rw_lock_x_lock(&dict_operation_lock);
			mutex_enter(&dict_sys->mutex);
		}
	} while ((ret == DB_DEADLOCK
		  || ret == DB_DUPLICATE_KEY
		  || ret == DB_LOCK_WAIT_TIMEOUT)
		 && n_attempts < 5);

	mutex_exit(&dict_sys->mutex);
	rw_lock_x_unlock(&dict_operation_lock);

	if (ret != DB_SUCCESS) {
		snprintf(errstr, errstr_sz,
			 "Unable to rename statistics from"
			 " %s.%s to %s.%s in %s: %s."
			 " They can be renamed later using"

			 " UPDATE %s SET"
			 " database_name = '%s',"
			 " table_name = '%s'"
			 " WHERE"
			 " database_name = '%s' AND"
			 " table_name = '%s';",

			 old_db_utf8, old_table_utf8,
			 new_db_utf8, new_table_utf8,
			 INDEX_STATS_NAME_PRINT,
			 ut_strerr(ret),

			 INDEX_STATS_NAME_PRINT,
			 new_db_utf8, new_table_utf8,
			 old_db_utf8, old_table_utf8);
	}

	return(ret);
}

/* tests @{ */
#ifdef UNIV_ENABLE_UNIT_TEST_DICT_STATS

/* The following unit tests test some of the functions in this file
individually, such testing cannot be performed by the mysql-test framework
via SQL. */

/* test_dict_table_schema_check() @{ */
void
test_dict_table_schema_check()
{
	/*
	CREATE TABLE tcheck (
		c01 VARCHAR(123),
		c02 INT,
		c03 INT NOT NULL,
		c04 INT UNSIGNED,
		c05 BIGINT,
		c06 BIGINT UNSIGNED NOT NULL,
		c07 TIMESTAMP
	) ENGINE=INNODB;
	*/
	/* definition for the table 'test/tcheck' */
	dict_col_meta_t	columns[] = {
		{"c01", DATA_VARCHAR, 0, 123},
		{"c02", DATA_INT, 0, 4},
		{"c03", DATA_INT, DATA_NOT_NULL, 4},
		{"c04", DATA_INT, DATA_UNSIGNED, 4},
		{"c05", DATA_INT, 0, 8},
		{"c06", DATA_INT, DATA_NOT_NULL | DATA_UNSIGNED, 8},
		{"c07", DATA_INT, 0, 4},
		{"c_extra", DATA_INT, 0, 4}
	};
	dict_table_schema_t	schema = {
		"test/tcheck",
		0 /* will be set individually for each test below */,
		columns
	};
	char	errstr[512];

	snprintf(errstr, sizeof(errstr), "Table not found");

	/* prevent any data dictionary modifications while we are checking
	the tables' structure */

	mutex_enter(&dict_sys->mutex);

	/* check that a valid table is reported as valid */
	schema.n_cols = 7;
	if (dict_table_schema_check(&schema, errstr, sizeof(errstr))
	    == DB_SUCCESS) {
		printf("OK: test.tcheck ok\n");
	} else {
		printf("ERROR: %s\n", errstr);
		printf("ERROR: test.tcheck not present or corrupted\n");
		goto test_dict_table_schema_check_end;
	}

	/* check columns with wrong length */
	schema.columns[1].len = 8;
	if (dict_table_schema_check(&schema, errstr, sizeof(errstr))
	    != DB_SUCCESS) {
		printf("OK: test.tcheck.c02 has different length and is"
		       " reported as corrupted\n");
	} else {
		printf("OK: test.tcheck.c02 has different length but is"
		       " reported as ok\n");
		goto test_dict_table_schema_check_end;
	}
	schema.columns[1].len = 4;

	/* request that c02 is NOT NULL while actually it does not have
	this flag set */
	schema.columns[1].prtype_mask |= DATA_NOT_NULL;
	if (dict_table_schema_check(&schema, errstr, sizeof(errstr))
	    != DB_SUCCESS) {
		printf("OK: test.tcheck.c02 does not have NOT NULL while"
		       " it should and is reported as corrupted\n");
	} else {
		printf("ERROR: test.tcheck.c02 does not have NOT NULL while"
		       " it should and is not reported as corrupted\n");
		goto test_dict_table_schema_check_end;
	}
	schema.columns[1].prtype_mask &= ~DATA_NOT_NULL;

	/* check a table that contains some extra columns */
	schema.n_cols = 6;
	if (dict_table_schema_check(&schema, errstr, sizeof(errstr))
	    == DB_SUCCESS) {
		printf("ERROR: test.tcheck has more columns but is not"
		       " reported as corrupted\n");
		goto test_dict_table_schema_check_end;
	} else {
		printf("OK: test.tcheck has more columns and is"
		       " reported as corrupted\n");
	}

	/* check a table that has some columns missing */
	schema.n_cols = 8;
	if (dict_table_schema_check(&schema, errstr, sizeof(errstr))
	    != DB_SUCCESS) {
		printf("OK: test.tcheck has missing columns and is"
		       " reported as corrupted\n");
	} else {
		printf("ERROR: test.tcheck has missing columns but is"
		       " reported as ok\n");
		goto test_dict_table_schema_check_end;
	}

	/* check non-existent table */
	schema.table_name = "test/tcheck_nonexistent";
	if (dict_table_schema_check(&schema, errstr, sizeof(errstr))
	    != DB_SUCCESS) {
		printf("OK: test.tcheck_nonexistent is not present\n");
	} else {
		printf("ERROR: test.tcheck_nonexistent is present!?\n");
		goto test_dict_table_schema_check_end;
	}

test_dict_table_schema_check_end:

	mutex_exit(&dict_sys->mutex);
}
/* @} */

/* save/fetch aux macros @{ */
#define TEST_DATABASE_NAME		"foobardb"
#define TEST_TABLE_NAME			"test_dict_stats"

#define TEST_N_ROWS			111
#define TEST_CLUSTERED_INDEX_SIZE	222
#define TEST_SUM_OF_OTHER_INDEX_SIZES	333

#define TEST_IDX1_NAME			"tidx1"
#define TEST_IDX1_COL1_NAME		"tidx1_col1"
#define TEST_IDX1_INDEX_SIZE		123
#define TEST_IDX1_N_LEAF_PAGES		234
#define TEST_IDX1_N_DIFF1		50
#define TEST_IDX1_N_DIFF1_SAMPLE_SIZE	500

#define TEST_IDX2_NAME			"tidx2"
#define TEST_IDX2_COL1_NAME		"tidx2_col1"
#define TEST_IDX2_COL2_NAME		"tidx2_col2"
#define TEST_IDX2_COL3_NAME		"tidx2_col3"
#define TEST_IDX2_COL4_NAME		"tidx2_col4"
#define TEST_IDX2_INDEX_SIZE		321
#define TEST_IDX2_N_LEAF_PAGES		432
#define TEST_IDX2_N_DIFF1		60
#define TEST_IDX2_N_DIFF1_SAMPLE_SIZE	600
#define TEST_IDX2_N_DIFF2		61
#define TEST_IDX2_N_DIFF2_SAMPLE_SIZE	610
#define TEST_IDX2_N_DIFF3		62
#define TEST_IDX2_N_DIFF3_SAMPLE_SIZE	620
#define TEST_IDX2_N_DIFF4		63
#define TEST_IDX2_N_DIFF4_SAMPLE_SIZE	630
/* @} */

/* test_dict_stats_save() @{ */
void
test_dict_stats_save()
{
	dict_table_t	table;
	dict_index_t	index1;
	dict_field_t	index1_fields[1];
	ib_uint64_t	index1_stat_n_diff_key_vals[1];
	ib_uint64_t	index1_stat_n_sample_sizes[1];
	dict_index_t	index2;
	dict_field_t	index2_fields[4];
	ib_uint64_t	index2_stat_n_diff_key_vals[4];
	ib_uint64_t	index2_stat_n_sample_sizes[4];
	dberr_t		ret;

	/* craft a dummy dict_table_t */
	table.name.m_name = (char*) (TEST_DATABASE_NAME "/" TEST_TABLE_NAME);
	table.stat_n_rows = TEST_N_ROWS;
	table.stat_clustered_index_size = TEST_CLUSTERED_INDEX_SIZE;
	table.stat_sum_of_other_index_sizes = TEST_SUM_OF_OTHER_INDEX_SIZES;
	UT_LIST_INIT(table.indexes, &dict_index_t::indexes);
	UT_LIST_ADD_LAST(table.indexes, &index1);
	UT_LIST_ADD_LAST(table.indexes, &index2);
	ut_d(table.magic_n = DICT_TABLE_MAGIC_N);
	ut_d(index1.magic_n = DICT_INDEX_MAGIC_N);

	index1.name = TEST_IDX1_NAME;
	index1.table = &table;
	index1.cached = 1;
	index1.n_uniq = 1;
	index1.fields = index1_fields;
	index1.stat_n_diff_key_vals = index1_stat_n_diff_key_vals;
	index1.stat_n_sample_sizes = index1_stat_n_sample_sizes;
	index1.stat_index_size = TEST_IDX1_INDEX_SIZE;
	index1.stat_n_leaf_pages = TEST_IDX1_N_LEAF_PAGES;
	index1_fields[0].name = TEST_IDX1_COL1_NAME;
	index1_stat_n_diff_key_vals[0] = TEST_IDX1_N_DIFF1;
	index1_stat_n_sample_sizes[0] = TEST_IDX1_N_DIFF1_SAMPLE_SIZE;

	ut_d(index2.magic_n = DICT_INDEX_MAGIC_N);
	index2.name = TEST_IDX2_NAME;
	index2.table = &table;
	index2.cached = 1;
	index2.n_uniq = 4;
	index2.fields = index2_fields;
	index2.stat_n_diff_key_vals = index2_stat_n_diff_key_vals;
	index2.stat_n_sample_sizes = index2_stat_n_sample_sizes;
	index2.stat_index_size = TEST_IDX2_INDEX_SIZE;
	index2.stat_n_leaf_pages = TEST_IDX2_N_LEAF_PAGES;
	index2_fields[0].name = TEST_IDX2_COL1_NAME;
	index2_fields[1].name = TEST_IDX2_COL2_NAME;
	index2_fields[2].name = TEST_IDX2_COL3_NAME;
	index2_fields[3].name = TEST_IDX2_COL4_NAME;
	index2_stat_n_diff_key_vals[0] = TEST_IDX2_N_DIFF1;
	index2_stat_n_diff_key_vals[1] = TEST_IDX2_N_DIFF2;
	index2_stat_n_diff_key_vals[2] = TEST_IDX2_N_DIFF3;
	index2_stat_n_diff_key_vals[3] = TEST_IDX2_N_DIFF4;
	index2_stat_n_sample_sizes[0] = TEST_IDX2_N_DIFF1_SAMPLE_SIZE;
	index2_stat_n_sample_sizes[1] = TEST_IDX2_N_DIFF2_SAMPLE_SIZE;
	index2_stat_n_sample_sizes[2] = TEST_IDX2_N_DIFF3_SAMPLE_SIZE;
	index2_stat_n_sample_sizes[3] = TEST_IDX2_N_DIFF4_SAMPLE_SIZE;

	ret = dict_stats_save(&table, NULL);

	ut_a(ret == DB_SUCCESS);

	printf("\nOK: stats saved successfully, now go ahead and read"
	       " what's inside %s and %s:\n\n",
	       TABLE_STATS_NAME_PRINT,
	       INDEX_STATS_NAME_PRINT);

	printf("SELECT COUNT(*) = 1 AS table_stats_saved_successfully\n"
	       "FROM %s\n"
	       "WHERE\n"
	       "database_name = '%s' AND\n"
	       "table_name = '%s' AND\n"
	       "n_rows = %d AND\n"
	       "clustered_index_size = %d AND\n"
	       "sum_of_other_index_sizes = %d;\n"
	       "\n",
	       TABLE_STATS_NAME_PRINT,
	       TEST_DATABASE_NAME,
	       TEST_TABLE_NAME,
	       TEST_N_ROWS,
	       TEST_CLUSTERED_INDEX_SIZE,
	       TEST_SUM_OF_OTHER_INDEX_SIZES);

	printf("SELECT COUNT(*) = 3 AS tidx1_stats_saved_successfully\n"
	       "FROM %s\n"
	       "WHERE\n"
	       "database_name = '%s' AND\n"
	       "table_name = '%s' AND\n"
	       "index_name = '%s' AND\n"
	       "(\n"
	       " (stat_name = 'size' AND stat_value = %d AND"
	       "  sample_size IS NULL) OR\n"
	       " (stat_name = 'n_leaf_pages' AND stat_value = %d AND"
	       "  sample_size IS NULL) OR\n"
	       " (stat_name = 'n_diff_pfx01' AND stat_value = %d AND"
	       "  sample_size = '%d' AND stat_description = '%s')\n"
	       ");\n"
	       "\n",
	       INDEX_STATS_NAME_PRINT,
	       TEST_DATABASE_NAME,
	       TEST_TABLE_NAME,
	       TEST_IDX1_NAME,
	       TEST_IDX1_INDEX_SIZE,
	       TEST_IDX1_N_LEAF_PAGES,
	       TEST_IDX1_N_DIFF1,
	       TEST_IDX1_N_DIFF1_SAMPLE_SIZE,
	       TEST_IDX1_COL1_NAME);

	printf("SELECT COUNT(*) = 6 AS tidx2_stats_saved_successfully\n"
	       "FROM %s\n"
	       "WHERE\n"
	       "database_name = '%s' AND\n"
	       "table_name = '%s' AND\n"
	       "index_name = '%s' AND\n"
	       "(\n"
	       " (stat_name = 'size' AND stat_value = %d AND"
	       "  sample_size IS NULL) OR\n"
	       " (stat_name = 'n_leaf_pages' AND stat_value = %d AND"
	       "  sample_size IS NULL) OR\n"
	       " (stat_name = 'n_diff_pfx01' AND stat_value = %d AND"
	       "  sample_size = '%d' AND stat_description = '%s') OR\n"
	       " (stat_name = 'n_diff_pfx02' AND stat_value = %d AND"
	       "  sample_size = '%d' AND stat_description = '%s,%s') OR\n"
	       " (stat_name = 'n_diff_pfx03' AND stat_value = %d AND"
	       "  sample_size = '%d' AND stat_description = '%s,%s,%s') OR\n"
	       " (stat_name = 'n_diff_pfx04' AND stat_value = %d AND"
	       "  sample_size = '%d' AND stat_description = '%s,%s,%s,%s')\n"
	       ");\n"
	       "\n",
	       INDEX_STATS_NAME_PRINT,
	       TEST_DATABASE_NAME,
	       TEST_TABLE_NAME,
	       TEST_IDX2_NAME,
	       TEST_IDX2_INDEX_SIZE,
	       TEST_IDX2_N_LEAF_PAGES,
	       TEST_IDX2_N_DIFF1,
	       TEST_IDX2_N_DIFF1_SAMPLE_SIZE, TEST_IDX2_COL1_NAME,
	       TEST_IDX2_N_DIFF2,
	       TEST_IDX2_N_DIFF2_SAMPLE_SIZE,
	       TEST_IDX2_COL1_NAME, TEST_IDX2_COL2_NAME,
	       TEST_IDX2_N_DIFF3,
	       TEST_IDX2_N_DIFF3_SAMPLE_SIZE,
	       TEST_IDX2_COL1_NAME, TEST_IDX2_COL2_NAME, TEST_IDX2_COL3_NAME,
	       TEST_IDX2_N_DIFF4,
	       TEST_IDX2_N_DIFF4_SAMPLE_SIZE,
	       TEST_IDX2_COL1_NAME, TEST_IDX2_COL2_NAME, TEST_IDX2_COL3_NAME,
	       TEST_IDX2_COL4_NAME);
}
/* @} */

/* test_dict_stats_fetch_from_ps() @{ */
void
test_dict_stats_fetch_from_ps()
{
	dict_table_t	table;
	dict_index_t	index1;
	ib_uint64_t	index1_stat_n_diff_key_vals[1];
	ib_uint64_t	index1_stat_n_sample_sizes[1];
	dict_index_t	index2;
	ib_uint64_t	index2_stat_n_diff_key_vals[4];
	ib_uint64_t	index2_stat_n_sample_sizes[4];
	dberr_t		ret;

	/* craft a dummy dict_table_t */
	table.name.m_name = (char*) (TEST_DATABASE_NAME "/" TEST_TABLE_NAME);
	UT_LIST_INIT(table.indexes, &dict_index_t::indexes);
	UT_LIST_ADD_LAST(table.indexes, &index1);
	UT_LIST_ADD_LAST(table.indexes, &index2);
	ut_d(table.magic_n = DICT_TABLE_MAGIC_N);

	index1.name = TEST_IDX1_NAME;
	ut_d(index1.magic_n = DICT_INDEX_MAGIC_N);
	index1.cached = 1;
	index1.n_uniq = 1;
	index1.stat_n_diff_key_vals = index1_stat_n_diff_key_vals;
	index1.stat_n_sample_sizes = index1_stat_n_sample_sizes;

	index2.name = TEST_IDX2_NAME;
	ut_d(index2.magic_n = DICT_INDEX_MAGIC_N);
	index2.cached = 1;
	index2.n_uniq = 4;
	index2.stat_n_diff_key_vals = index2_stat_n_diff_key_vals;
	index2.stat_n_sample_sizes = index2_stat_n_sample_sizes;

	ret = dict_stats_fetch_from_ps(&table);

	ut_a(ret == DB_SUCCESS);

	ut_a(table.stat_n_rows == TEST_N_ROWS);
	ut_a(table.stat_clustered_index_size == TEST_CLUSTERED_INDEX_SIZE);
	ut_a(table.stat_sum_of_other_index_sizes
	     == TEST_SUM_OF_OTHER_INDEX_SIZES);

	ut_a(index1.stat_index_size == TEST_IDX1_INDEX_SIZE);
	ut_a(index1.stat_n_leaf_pages == TEST_IDX1_N_LEAF_PAGES);
	ut_a(index1_stat_n_diff_key_vals[0] == TEST_IDX1_N_DIFF1);
	ut_a(index1_stat_n_sample_sizes[0] == TEST_IDX1_N_DIFF1_SAMPLE_SIZE);

	ut_a(index2.stat_index_size == TEST_IDX2_INDEX_SIZE);
	ut_a(index2.stat_n_leaf_pages == TEST_IDX2_N_LEAF_PAGES);
	ut_a(index2_stat_n_diff_key_vals[0] == TEST_IDX2_N_DIFF1);
	ut_a(index2_stat_n_sample_sizes[0] == TEST_IDX2_N_DIFF1_SAMPLE_SIZE);
	ut_a(index2_stat_n_diff_key_vals[1] == TEST_IDX2_N_DIFF2);
	ut_a(index2_stat_n_sample_sizes[1] == TEST_IDX2_N_DIFF2_SAMPLE_SIZE);
	ut_a(index2_stat_n_diff_key_vals[2] == TEST_IDX2_N_DIFF3);
	ut_a(index2_stat_n_sample_sizes[2] == TEST_IDX2_N_DIFF3_SAMPLE_SIZE);
	ut_a(index2_stat_n_diff_key_vals[3] == TEST_IDX2_N_DIFF4);
	ut_a(index2_stat_n_sample_sizes[3] == TEST_IDX2_N_DIFF4_SAMPLE_SIZE);

	printf("OK: fetch successful\n");
}
/* @} */

/* test_dict_stats_all() @{ */
void
test_dict_stats_all()
{
	test_dict_table_schema_check();

	test_dict_stats_save();

	test_dict_stats_fetch_from_ps();
}
/* @} */

#endif /* UNIV_ENABLE_UNIT_TEST_DICT_STATS */
/* @} */<|MERGE_RESOLUTION|>--- conflicted
+++ resolved
@@ -1746,16 +1746,8 @@
 		ut_a(left <= right);
 		ut_a(right <= last_idx_on_level);
 
-<<<<<<< HEAD
-		const ulint	rnd = right == left ? 0 :
-			ut_rnd_gen_ulint() % (right - left);
-=======
-		/* we do not pass (left, right) because we do not want to ask
-		ut_rnd_interval() to work with too big numbers since
-		ib_uint64_t could be bigger than ulint */
 		const ulint	rnd = ut_rnd_interval(
 			static_cast<ulint>(right - left));
->>>>>>> beec9c0e
 
 		const ib_uint64_t	dive_below_idx
 			= boundaries->at(static_cast<unsigned>(left + rnd));
