/*****************************************************************************

Copyright (c) 1997, 2016, Oracle and/or its affiliates. All Rights Reserved.
Copyright (c) 2016, 2020, MariaDB Corporation.

This program is free software; you can redistribute it and/or modify it under
the terms of the GNU General Public License as published by the Free Software
Foundation; version 2 of the License.

This program is distributed in the hope that it will be useful, but WITHOUT
ANY WARRANTY; without even the implied warranty of MERCHANTABILITY or FITNESS
FOR A PARTICULAR PURPOSE. See the GNU General Public License for more details.

You should have received a copy of the GNU General Public License along with
this program; if not, write to the Free Software Foundation, Inc.,
51 Franklin Street, Fifth Floor, Boston, MA 02110-1335 USA

*****************************************************************************/

/**************************************************//**
@file ibuf/ibuf0ibuf.cc
Insert buffer

Created 7/19/1997 Heikki Tuuri
*******************************************************/

#include "ibuf0ibuf.h"
#include "sync0sync.h"
#include "btr0sea.h"

/** Number of bits describing a single page */
#define IBUF_BITS_PER_PAGE	4
/** The start address for an insert buffer bitmap page bitmap */
#define IBUF_BITMAP		PAGE_DATA

#include "buf0buf.h"
#include "buf0rea.h"
#include "fsp0fsp.h"
#include "trx0sys.h"
#include "fil0fil.h"
#include "rem0rec.h"
#include "btr0cur.h"
#include "btr0pcur.h"
#include "btr0btr.h"
#include "row0upd.h"
#include "dict0boot.h"
#include "fut0lst.h"
#include "lock0lock.h"
#include "log0recv.h"
#include "que0que.h"
#include "srv0start.h" /* srv_shutdown_state */
#include "rem0cmp.h"

/*	STRUCTURE OF AN INSERT BUFFER RECORD

In versions < 4.1.x:

1. The first field is the page number.
2. The second field is an array which stores type info for each subsequent
   field. We store the information which affects the ordering of records, and
   also the physical storage size of an SQL NULL value. E.g., for CHAR(10) it
   is 10 bytes.
3. Next we have the fields of the actual index record.

In versions >= 4.1.x:

Note that contary to what we planned in the 1990's, there will only be one
insert buffer tree, and that is in the system tablespace of InnoDB.

1. The first field is the space id.
2. The second field is a one-byte marker (0) which differentiates records from
   the < 4.1.x storage format.
3. The third field is the page number.
4. The fourth field contains the type info, where we have also added 2 bytes to
   store the charset. In the compressed table format of 5.0.x we must add more
   information here so that we can build a dummy 'index' struct which 5.0.x
   can use in the binary search on the index page in the ibuf merge phase.
5. The rest of the fields contain the fields of the actual index record.

In versions >= 5.0.3:

The first byte of the fourth field is an additional marker (0) if the record
is in the compact format.  The presence of this marker can be detected by
looking at the length of the field modulo DATA_NEW_ORDER_NULL_TYPE_BUF_SIZE.

The high-order bit of the character set field in the type info is the
"nullable" flag for the field.

In versions >= 5.5:

The optional marker byte at the start of the fourth field is replaced by
mandatory 3 fields, totaling 4 bytes:

 1. 2 bytes: Counter field, used to sort records within a (space id, page
    no) in the order they were added. This is needed so that for example the
    sequence of operations "INSERT x, DEL MARK x, INSERT x" is handled
    correctly.

 2. 1 byte: Operation type (see ibuf_op_t).

 3. 1 byte: Flags. Currently only one flag exists, IBUF_REC_COMPACT.

To ensure older records, which do not have counters to enforce correct
sorting, are merged before any new records, ibuf_insert checks if we're
trying to insert to a position that contains old-style records, and if so,
refuses the insert. Thus, ibuf pages are gradually converted to the new
format as their corresponding buffer pool pages are read into memory.
*/


/*	PREVENTING DEADLOCKS IN THE INSERT BUFFER SYSTEM

If an OS thread performs any operation that brings in disk pages from
non-system tablespaces into the buffer pool, or creates such a page there,
then the operation may have as a side effect an insert buffer index tree
compression. Thus, the tree latch of the insert buffer tree may be acquired
in the x-mode, and also the file space latch of the system tablespace may
be acquired in the x-mode.

Also, an insert to an index in a non-system tablespace can have the same
effect. How do we know this cannot lead to a deadlock of OS threads? There
is a problem with the i\o-handler threads: they break the latching order
because they own x-latches to pages which are on a lower level than the
insert buffer tree latch, its page latches, and the tablespace latch an
insert buffer operation can reserve.

The solution is the following: Let all the tree and page latches connected
with the insert buffer be later in the latching order than the fsp latch and
fsp page latches.

Insert buffer pages must be such that the insert buffer is never invoked
when these pages are accessed as this would result in a recursion violating
the latching order. We let a special i/o-handler thread take care of i/o to
the insert buffer pages and the ibuf bitmap pages, as well as the fsp bitmap
pages and the first inode page, which contains the inode of the ibuf tree: let
us call all these ibuf pages. To prevent deadlocks, we do not let a read-ahead
access both non-ibuf and ibuf pages.

Then an i/o-handler for the insert buffer never needs to access recursively the
insert buffer tree and thus obeys the latching order. On the other hand, other
i/o-handlers for other tablespaces may require access to the insert buffer,
but because all kinds of latches they need to access there are later in the
latching order, no violation of the latching order occurs in this case,
either.

A problem is how to grow and contract an insert buffer tree. As it is later
in the latching order than the fsp management, we have to reserve the fsp
latch first, before adding or removing pages from the insert buffer tree.
We let the insert buffer tree have its own file space management: a free
list of pages linked to the tree root. To prevent recursive using of the
insert buffer when adding pages to the tree, we must first load these pages
to memory, obtaining a latch on them, and only after that add them to the
free list of the insert buffer tree. More difficult is removing of pages
from the free list. If there is an excess of pages in the free list of the
ibuf tree, they might be needed if some thread reserves the fsp latch,
intending to allocate more file space. So we do the following: if a thread
reserves the fsp latch, we check the writer count field of the latch. If
this field has value 1, it means that the thread did not own the latch
before entering the fsp system, and the mtr of the thread contains no
modifications to the fsp pages. Now we are free to reserve the ibuf latch,
and check if there is an excess of pages in the free list. We can then, in a
separate mini-transaction, take them out of the free list and free them to
the fsp system.

To avoid deadlocks in the ibuf system, we divide file pages into three levels:

(1) non-ibuf pages,
(2) ibuf tree pages and the pages in the ibuf tree free list, and
(3) ibuf bitmap pages.

No OS thread is allowed to access higher level pages if it has latches to
lower level pages; even if the thread owns a B-tree latch it must not access
the B-tree non-leaf pages if it has latches on lower level pages. Read-ahead
is only allowed for level 1 and 2 pages. Dedicated i/o-handler threads handle
exclusively level 1 i/o. A dedicated i/o handler thread handles exclusively
level 2 i/o. However, if an OS thread does the i/o handling for itself, i.e.,
it uses synchronous aio, it can access any pages, as long as it obeys the
access order rules. */

/** Operations that can currently be buffered. */
ulong	innodb_change_buffering;

#if defined UNIV_DEBUG || defined UNIV_IBUF_DEBUG
/** Dump the change buffer at startup */
my_bool	ibuf_dump;
/** Flag to control insert buffer debugging. */
uint	ibuf_debug;
#endif /* UNIV_DEBUG || UNIV_IBUF_DEBUG */

/** The insert buffer control structure */
ibuf_t	ibuf;

/** @name Offsets to the per-page bits in the insert buffer bitmap */
/* @{ */
#define	IBUF_BITMAP_FREE	0	/*!< Bits indicating the
					amount of free space */
#define IBUF_BITMAP_BUFFERED	2	/*!< TRUE if there are buffered
					changes for the page */
#define IBUF_BITMAP_IBUF	3	/*!< TRUE if page is a part of
					the ibuf tree, excluding the
					root page, or is in the free
					list of the ibuf */
/* @} */

#define IBUF_REC_FIELD_SPACE	0	/*!< in the pre-4.1 format,
					the page number. later, the space_id */
#define IBUF_REC_FIELD_MARKER	1	/*!< starting with 4.1, a marker
					consisting of 1 byte that is 0 */
#define IBUF_REC_FIELD_PAGE	2	/*!< starting with 4.1, the
					page number */
#define IBUF_REC_FIELD_METADATA	3	/* the metadata field */
#define IBUF_REC_FIELD_USER	4	/* first user field */

/* Various constants for checking the type of an ibuf record and extracting
data from it. For details, see the description of the record format at the
top of this file. */

/** @name Format of the IBUF_REC_FIELD_METADATA of an insert buffer record
The fourth column in the MySQL 5.5 format contains an operation
type, counter, and some flags. */
/* @{ */
#define IBUF_REC_INFO_SIZE	4	/*!< Combined size of info fields at
					the beginning of the fourth field */

/* Offsets for the fields at the beginning of the fourth field */
#define IBUF_REC_OFFSET_COUNTER	0	/*!< Operation counter */
#define IBUF_REC_OFFSET_TYPE	2	/*!< Type of operation */
#define IBUF_REC_OFFSET_FLAGS	3	/*!< Additional flags */

/* Record flag masks */
#define IBUF_REC_COMPACT	0x1	/*!< Set in
					IBUF_REC_OFFSET_FLAGS if the
					user index is in COMPACT
					format or later */


/** The mutex used to block pessimistic inserts to ibuf trees */
static ib_mutex_t	ibuf_pessimistic_insert_mutex;

/** The mutex protecting the insert buffer structs */
static ib_mutex_t	ibuf_mutex;

/** The mutex protecting the insert buffer bitmaps */
static ib_mutex_t	ibuf_bitmap_mutex;

/** The area in pages from which contract looks for page numbers for merge */
const ulint		IBUF_MERGE_AREA = 8;

/** Inside the merge area, pages which have at most 1 per this number less
buffered entries compared to maximum volume that can buffered for a single
page are merged along with the page whose buffer became full */
const ulint		IBUF_MERGE_THRESHOLD = 4;

/** In ibuf_contract at most this number of pages is read to memory in one
batch, in order to merge the entries for them in the insert buffer */
const ulint		IBUF_MAX_N_PAGES_MERGED = IBUF_MERGE_AREA;

/** If the combined size of the ibuf trees exceeds ibuf.max_size by
this many pages, we start to contract it synchronous contract, but do
not insert */
const ulint		IBUF_CONTRACT_DO_NOT_INSERT = 10;

/* TODO: how to cope with drop table if there are records in the insert
buffer for the indexes of the table? Is there actually any problem,
because ibuf merge is done to a page when it is read in, and it is
still physically like the index page even if the index would have been
dropped! So, there seems to be no problem. */

/******************************************************************//**
Sets the flag in the current mini-transaction record indicating we're
inside an insert buffer routine. */
UNIV_INLINE
void
ibuf_enter(
/*=======*/
	mtr_t*	mtr)	/*!< in/out: mini-transaction */
{
	ut_ad(!mtr->is_inside_ibuf());
	mtr->enter_ibuf();
}

/******************************************************************//**
Sets the flag in the current mini-transaction record indicating we're
exiting an insert buffer routine. */
UNIV_INLINE
void
ibuf_exit(
/*======*/
	mtr_t*	mtr)	/*!< in/out: mini-transaction */
{
	ut_ad(mtr->is_inside_ibuf());
	mtr->exit_ibuf();
}

/**************************************************************//**
Commits an insert buffer mini-transaction and sets the persistent
cursor latch mode to BTR_NO_LATCHES, that is, detaches the cursor. */
UNIV_INLINE
void
ibuf_btr_pcur_commit_specify_mtr(
/*=============================*/
	btr_pcur_t*	pcur,	/*!< in/out: persistent cursor */
	mtr_t*		mtr)	/*!< in/out: mini-transaction */
{
	ut_d(ibuf_exit(mtr));
	btr_pcur_commit_specify_mtr(pcur, mtr);
}

/******************************************************************//**
Gets the ibuf header page and x-latches it.
@return insert buffer header page */
static
page_t*
ibuf_header_page_get(
/*=================*/
	mtr_t*	mtr)	/*!< in/out: mini-transaction */
{
	buf_block_t*	block;

	ut_ad(!ibuf_inside(mtr));
	page_t* page = NULL;

	block = buf_page_get(
		page_id_t(IBUF_SPACE_ID, FSP_IBUF_HEADER_PAGE_NO),
		0, RW_X_LATCH, mtr);

	if (block) {
		buf_block_dbg_add_level(block, SYNC_IBUF_HEADER);
		page = buf_block_get_frame(block);
	}

	return page;
}

/** Acquire the change buffer root page.
@param[in,out]  mtr     mini-transaction
@return change buffer root page, SX-latched */
static buf_block_t *ibuf_tree_root_get(mtr_t *mtr)
{
	buf_block_t*	block;

	ut_ad(ibuf_inside(mtr));
	ut_ad(mutex_own(&ibuf_mutex));

	mtr_sx_lock_index(ibuf.index, mtr);

	/* only segment list access is exclusive each other */
	block = buf_page_get(
		page_id_t(IBUF_SPACE_ID, FSP_IBUF_TREE_ROOT_PAGE_NO),
		0, RW_SX_LATCH, mtr);

	buf_block_dbg_add_level(block, SYNC_IBUF_TREE_NODE_NEW);

	ut_ad(page_get_space_id(block->frame) == IBUF_SPACE_ID);
	ut_ad(page_get_page_no(block->frame) == FSP_IBUF_TREE_ROOT_PAGE_NO);
	ut_ad(ibuf.empty == page_is_empty(block->frame));

	return block;
}

/******************************************************************//**
Closes insert buffer and frees the data structures. */
void
ibuf_close(void)
/*============*/
{
	if (!ibuf.index) {
		return;
	}

	mutex_free(&ibuf_pessimistic_insert_mutex);

	mutex_free(&ibuf_mutex);

	mutex_free(&ibuf_bitmap_mutex);

	dict_table_t*	ibuf_table = ibuf.index->table;
	rw_lock_free(&ibuf.index->lock);
	dict_mem_index_free(ibuf.index);
	dict_mem_table_free(ibuf_table);
	ibuf.index = NULL;
}

/******************************************************************//**
Updates the size information of the ibuf, assuming the segment size has not
changed. */
static
void
ibuf_size_update(
/*=============*/
	const page_t*	root)	/*!< in: ibuf tree root */
{
	ut_ad(mutex_own(&ibuf_mutex));

	ibuf.free_list_len = flst_get_len(root + PAGE_HEADER
					   + PAGE_BTR_IBUF_FREE_LIST);

	ibuf.height = 1 + btr_page_get_level(root);

	/* the '1 +' is the ibuf header page */
	ibuf.size = ibuf.seg_size - (1 + ibuf.free_list_len);
}

/******************************************************************//**
Creates the insert buffer data structure at a database startup and initializes
the data structures for the insert buffer.
@return DB_SUCCESS or failure */
dberr_t
ibuf_init_at_db_start(void)
/*=======================*/
{
	page_t*		root;
	ulint		n_used;

	ut_ad(!ibuf.index);
	mtr_t mtr;
	mtr.start();
	compile_time_assert(IBUF_SPACE_ID == TRX_SYS_SPACE);
	compile_time_assert(IBUF_SPACE_ID == 0);
	mtr_x_lock_space(fil_system.sys_space, &mtr);
	buf_block_t* header_page = buf_page_get(
		page_id_t(IBUF_SPACE_ID, FSP_IBUF_HEADER_PAGE_NO),
		0, RW_X_LATCH, &mtr);

	if (!header_page) {
		mtr.commit();
		return DB_DECRYPTION_FAILED;
	}

	/* At startup we intialize ibuf to have a maximum of
	CHANGE_BUFFER_DEFAULT_SIZE in terms of percentage of the
	buffer pool size. Once ibuf struct is initialized this
	value is updated with the user supplied size by calling
	ibuf_max_size_update(). */
	ibuf.max_size = ((buf_pool_get_curr_size() >> srv_page_size_shift)
			  * CHANGE_BUFFER_DEFAULT_SIZE) / 100;

	mutex_create(LATCH_ID_IBUF, &ibuf_mutex);

	mutex_create(LATCH_ID_IBUF_BITMAP, &ibuf_bitmap_mutex);

	mutex_create(LATCH_ID_IBUF_PESSIMISTIC_INSERT,
		     &ibuf_pessimistic_insert_mutex);

	mutex_enter(&ibuf_mutex);

	fseg_n_reserved_pages(*header_page,
			      IBUF_HEADER + IBUF_TREE_SEG_HEADER
			      + header_page->frame, &n_used, &mtr);

	ut_ad(n_used >= 2);

	ibuf.seg_size = n_used;

	{
		buf_block_t*	block;

		block = buf_page_get(
			page_id_t(IBUF_SPACE_ID, FSP_IBUF_TREE_ROOT_PAGE_NO),
			0, RW_X_LATCH, &mtr);

		buf_block_dbg_add_level(block, SYNC_IBUF_TREE_NODE);

		root = buf_block_get_frame(block);
	}

	ibuf_size_update(root);
	mutex_exit(&ibuf_mutex);

	ibuf.empty = page_is_empty(root);
	mtr.commit();

	ibuf.index = dict_mem_index_create(
		dict_mem_table_create("innodb_change_buffer",
				      fil_system.sys_space, 1, 0, 0, 0),
		"CLUST_IND",
		DICT_CLUSTERED | DICT_IBUF, 1);
	ibuf.index->id = DICT_IBUF_ID_MIN + IBUF_SPACE_ID;
	ibuf.index->n_uniq = REC_MAX_N_FIELDS;
	rw_lock_create(index_tree_rw_lock_key, &ibuf.index->lock,
		       SYNC_IBUF_INDEX_TREE);
#ifdef BTR_CUR_ADAPT
	ibuf.index->search_info = btr_search_info_create(ibuf.index->heap);
#endif /* BTR_CUR_ADAPT */
	ibuf.index->page = FSP_IBUF_TREE_ROOT_PAGE_NO;
	ut_d(ibuf.index->cached = TRUE);

#if defined UNIV_DEBUG || defined UNIV_IBUF_DEBUG
	if (!ibuf_dump) {
		return DB_SUCCESS;
	}
	ib::info() << "Dumping the change buffer";
	ibuf_mtr_start(&mtr);
	btr_pcur_t pcur;
	if (DB_SUCCESS == btr_pcur_open_at_index_side(
		    true, ibuf.index, BTR_SEARCH_LEAF, &pcur,
		    true, 0, &mtr)) {
		while (btr_pcur_move_to_next_user_rec(&pcur, &mtr)) {
			rec_print_old(stderr, btr_pcur_get_rec(&pcur));
		}
	}
	ibuf_mtr_commit(&mtr);
	ib::info() << "Dumped the change buffer";
#endif

	return DB_SUCCESS;
}

/*********************************************************************//**
Updates the max_size value for ibuf. */
void
ibuf_max_size_update(
/*=================*/
	ulint	new_val)	/*!< in: new value in terms of
				percentage of the buffer pool size */
{
	ulint	new_size = ((buf_pool_get_curr_size() >> srv_page_size_shift)
			    * new_val) / 100;
	mutex_enter(&ibuf_mutex);
	ibuf.max_size = new_size;
	mutex_exit(&ibuf_mutex);
}

# ifdef UNIV_DEBUG
/** Gets the desired bits for a given page from a bitmap page.
@param[in]	page		bitmap page
@param[in]	page_id		page id whose bits to get
@param[in]	zip_size	ROW_FORMAT=COMPRESSED page size, or 0
@param[in]	bit		IBUF_BITMAP_FREE, IBUF_BITMAP_BUFFERED, ...
@param[in,out]	mtr		mini-transaction holding an x-latch on the
bitmap page
@return value of bits */
#  define ibuf_bitmap_page_get_bits(page, page_id, zip_size, bit, mtr)	\
	ibuf_bitmap_page_get_bits_low(page, page_id, zip_size,		\
				      MTR_MEMO_PAGE_X_FIX, mtr, bit)
# else /* UNIV_DEBUG */
/** Gets the desired bits for a given page from a bitmap page.
@param[in]	page		bitmap page
@param[in]	page_id		page id whose bits to get
@param[in]	zip_size	ROW_FORMAT=COMPRESSED page size, or 0
@param[in]	bit		IBUF_BITMAP_FREE, IBUF_BITMAP_BUFFERED, ...
@param[in,out]	mtr		mini-transaction holding an x-latch on the
bitmap page
@return value of bits */
#  define ibuf_bitmap_page_get_bits(page, page_id, zip_size, bit, mtr)	\
	ibuf_bitmap_page_get_bits_low(page, page_id, zip_size, bit)
# endif /* UNIV_DEBUG */

/** Gets the desired bits for a given page from a bitmap page.
@param[in]	page		bitmap page
@param[in]	page_id		page id whose bits to get
@param[in]	zip_size	ROW_FORMAT=COMPRESSED page size, or 0
@param[in]	latch_type	MTR_MEMO_PAGE_X_FIX, MTR_MEMO_BUF_FIX, ...
@param[in,out]	mtr		mini-transaction holding latch_type on the
bitmap page
@param[in]	bit		IBUF_BITMAP_FREE, IBUF_BITMAP_BUFFERED, ...
@return value of bits */
UNIV_INLINE
ulint
ibuf_bitmap_page_get_bits_low(
	const page_t*		page,
	const page_id_t		page_id,
	ulint			zip_size,
#ifdef UNIV_DEBUG
	ulint			latch_type,
	mtr_t*			mtr,
#endif /* UNIV_DEBUG */
	ulint			bit)
{
	ulint	byte_offset;
	ulint	bit_offset;
	ulint	map_byte;
	ulint	value;
	const ulint size = zip_size ? zip_size : srv_page_size;

	ut_ad(ut_is_2pow(zip_size));
	ut_ad(bit < IBUF_BITS_PER_PAGE);
	compile_time_assert(!(IBUF_BITS_PER_PAGE % 2));
	ut_ad(mtr_memo_contains_page(mtr, page, latch_type));

	bit_offset = (page_id.page_no() & (size - 1))
		* IBUF_BITS_PER_PAGE + bit;

	byte_offset = bit_offset / 8;
	bit_offset = bit_offset % 8;

	ut_ad(byte_offset + IBUF_BITMAP < srv_page_size);

	map_byte = mach_read_from_1(page + IBUF_BITMAP + byte_offset);

	value = ut_bit_get_nth(map_byte, bit_offset);

	if (bit == IBUF_BITMAP_FREE) {
		ut_ad(bit_offset + 1 < 8);

		value = value * 2 + ut_bit_get_nth(map_byte, bit_offset + 1);
	}

	return(value);
}

/** Sets the desired bit for a given page in a bitmap page.
@tparam bit	IBUF_BITMAP_FREE, IBUF_BITMAP_BUFFERED, ...
@param[in,out]	block		bitmap page
@param[in]	page_id		page id whose bits to set
@param[in]	physical_size	page size
@param[in]	val		value to set
@param[in,out]	mtr		mtr containing an x-latch to the bitmap page */
template<ulint bit>
static void
ibuf_bitmap_page_set_bits(
	buf_block_t*		block,
	const page_id_t		page_id,
	ulint			physical_size,
	ulint			val,
	mtr_t*			mtr)
{
	ulint	byte_offset;
	ulint	bit_offset;

	static_assert(bit < IBUF_BITS_PER_PAGE, "wrong bit");
	compile_time_assert(!(IBUF_BITS_PER_PAGE % 2));
	ut_ad(mtr_memo_contains(mtr, block, MTR_MEMO_PAGE_X_FIX));
	ut_ad(mtr->is_named_space(page_id.space()));

	bit_offset = (page_id.page_no() % physical_size)
		* IBUF_BITS_PER_PAGE + bit;

	byte_offset = bit_offset / 8;
	bit_offset = bit_offset % 8;

	ut_ad(byte_offset + IBUF_BITMAP < srv_page_size);

	byte* map_byte = &block->frame[IBUF_BITMAP + byte_offset];
	byte b = *map_byte;

	if (bit == IBUF_BITMAP_FREE) {
		ut_ad(bit_offset + 1 < 8);
		ut_ad(val <= 3);
		b &= static_cast<byte>(~(3U << bit_offset));
		b |= static_cast<byte>(((val & 2) >> 1) << bit_offset
				       | (val & 1) << (bit_offset + 1));
	} else {
		ut_ad(val <= 1);
		b &= static_cast<byte>(~(1U << bit_offset));
#if defined __GNUC__ && !defined __clang__ && __GNUC__ < 6
# pragma GCC diagnostic push
# pragma GCC diagnostic ignored "-Wconversion" /* GCC 5 may need this here */
#endif
		b |= static_cast<byte>(val << bit_offset);
#if defined __GNUC__ && !defined __clang__ && __GNUC__ < 6
# pragma GCC diagnostic pop
#endif
	}

	mtr->write<1,mtr_t::MAYBE_NOP>(*block, map_byte, b);
}

/** Calculates the bitmap page number for a given page number.
@param[in]	page_id		page id
@param[in]	size		page size
@return the bitmap page id where the file page is mapped */
inline page_id_t ibuf_bitmap_page_no_calc(const page_id_t page_id, ulint size)
{
	if (!size) size = srv_page_size;

	return page_id_t(page_id.space(), FSP_IBUF_BITMAP_OFFSET
			 + (page_id.page_no() & ~(size - 1)));
}

/** Gets the ibuf bitmap page where the bits describing a given file page are
stored.
@param[in]	page_id		page id of the file page
@param[in]	zip_size	ROW_FORMAT=COMPRESSED page size, or 0
@param[in]	file		file name
@param[in]	line		line where called
@param[in,out]	mtr		mini-transaction
@return bitmap page where the file page is mapped, that is, the bitmap
page containing the descriptor bits for the file page; the bitmap page
is x-latched */
static
buf_block_t*
ibuf_bitmap_get_map_page_func(
	const page_id_t		page_id,
	ulint			zip_size,
	const char*		file,
	unsigned		line,
	mtr_t*			mtr)
{
	buf_block_t*	block = NULL;
	dberr_t		err = DB_SUCCESS;

	block = buf_page_get_gen(
		ibuf_bitmap_page_no_calc(page_id, zip_size),
		zip_size, RW_X_LATCH, NULL, BUF_GET, file, line, mtr, &err);

	if (err != DB_SUCCESS) {
		return NULL;
	}


	buf_block_dbg_add_level(block, SYNC_IBUF_BITMAP);
	return block;
}

/** Gets the ibuf bitmap page where the bits describing a given file page are
stored.
@param[in]	page_id		page id of the file page
@param[in]	zip_size	ROW_FORMAT=COMPRESSED page size, or 0
@param[in,out]	mtr		mini-transaction
@return bitmap page where the file page is mapped, that is, the bitmap
page containing the descriptor bits for the file page; the bitmap page
is x-latched */
#define ibuf_bitmap_get_map_page(page_id, zip_size, mtr)	\
	ibuf_bitmap_get_map_page_func(page_id, zip_size, \
				      __FILE__, __LINE__, mtr)

/************************************************************************//**
Sets the free bits of the page in the ibuf bitmap. This is done in a separate
mini-transaction, hence this operation does not restrict further work to only
ibuf bitmap operations, which would result if the latch to the bitmap page
were kept. */
UNIV_INLINE
void
ibuf_set_free_bits_low(
/*===================*/
	const buf_block_t*	block,	/*!< in: index page; free bits are set if
					the index is non-clustered and page
					level is 0 */
	ulint			val,	/*!< in: value to set: < 4 */
	mtr_t*			mtr)	/*!< in/out: mtr */
{
	ut_ad(mtr->is_named_space(block->page.id.space()));
	if (!page_is_leaf(block->frame)) {
		return;
	}

#ifdef UNIV_IBUF_DEBUG
	ut_a(val <= ibuf_index_page_calc_free(block));
#endif /* UNIV_IBUF_DEBUG */

	ibuf_bitmap_page_set_bits<IBUF_BITMAP_FREE>(
		ibuf_bitmap_get_map_page(block->page.id, block->zip_size(),
					 mtr),
		block->page.id, block->physical_size(), val, mtr);
}

/************************************************************************//**
Sets the free bit of the page in the ibuf bitmap. This is done in a separate
mini-transaction, hence this operation does not restrict further work to only
ibuf bitmap operations, which would result if the latch to the bitmap page
were kept. */
void
ibuf_set_free_bits_func(
/*====================*/
	buf_block_t*	block,	/*!< in: index page of a non-clustered index;
				free bit is reset if page level is 0 */
#ifdef UNIV_IBUF_DEBUG
	ulint		max_val,/*!< in: ULINT_UNDEFINED or a maximum
				value which the bits must have before
				setting; this is for debugging */
#endif /* UNIV_IBUF_DEBUG */
	ulint		val)	/*!< in: value to set: < 4 */
{
	if (!page_is_leaf(block->frame)) {
		return;
	}

	mtr_t	mtr;
	mtr.start();
	const fil_space_t* space = mtr.set_named_space_id(
		block->page.id.space());

	buf_block_t* bitmap_page = ibuf_bitmap_get_map_page(block->page.id,
							    block->zip_size(),
							    &mtr);

	if (space->purpose != FIL_TYPE_TABLESPACE) {
		mtr.set_log_mode(MTR_LOG_NO_REDO);
	}

#ifdef UNIV_IBUF_DEBUG
	if (max_val != ULINT_UNDEFINED) {
		ulint	old_val;

		old_val = ibuf_bitmap_page_get_bits(
			bitmap_page, block->page.id,
			IBUF_BITMAP_FREE, &mtr);
		ut_a(old_val <= max_val);
	}

	ut_a(val <= ibuf_index_page_calc_free(block));
#endif /* UNIV_IBUF_DEBUG */

	ibuf_bitmap_page_set_bits<IBUF_BITMAP_FREE>(
		bitmap_page, block->page.id, block->physical_size(),
		val, &mtr);

	mtr.commit();
}

/************************************************************************//**
Resets the free bits of the page in the ibuf bitmap. This is done in a
separate mini-transaction, hence this operation does not restrict
further work to only ibuf bitmap operations, which would result if the
latch to the bitmap page were kept.  NOTE: The free bits in the insert
buffer bitmap must never exceed the free space on a page.  It is safe
to decrement or reset the bits in the bitmap in a mini-transaction
that is committed before the mini-transaction that affects the free
space. */
void
ibuf_reset_free_bits(
/*=================*/
	buf_block_t*	block)	/*!< in: index page; free bits are set to 0
				if the index is a non-clustered
				non-unique, and page level is 0 */
{
	ibuf_set_free_bits(block, 0, ULINT_UNDEFINED);
}

/**********************************************************************//**
Updates the free bits for an uncompressed page to reflect the present
state.  Does this in the mtr given, which means that the latching
order rules virtually prevent any further operations for this OS
thread until mtr is committed.  NOTE: The free bits in the insert
buffer bitmap must never exceed the free space on a page.  It is safe
to set the free bits in the same mini-transaction that updated the
page. */
void
ibuf_update_free_bits_low(
/*======================*/
	const buf_block_t*	block,		/*!< in: index page */
	ulint			max_ins_size,	/*!< in: value of
						maximum insert size
						with reorganize before
						the latest operation
						performed to the page */
	mtr_t*			mtr)		/*!< in/out: mtr */
{
	ulint	before;
	ulint	after;

	ut_a(!is_buf_block_get_page_zip(block));
	ut_ad(mtr->is_named_space(block->page.id.space()));

	before = ibuf_index_page_calc_free_bits(srv_page_size,
						max_ins_size);

	after = ibuf_index_page_calc_free(block);

	/* This approach cannot be used on compressed pages, since the
	computed value of "before" often does not match the current
	state of the bitmap.  This is because the free space may
	increase or decrease when a compressed page is reorganized. */
	if (before != after) {
		ibuf_set_free_bits_low(block, after, mtr);
	}
}

/**********************************************************************//**
Updates the free bits for a compressed page to reflect the present
state.  Does this in the mtr given, which means that the latching
order rules virtually prevent any further operations for this OS
thread until mtr is committed.  NOTE: The free bits in the insert
buffer bitmap must never exceed the free space on a page.  It is safe
to set the free bits in the same mini-transaction that updated the
page. */
void
ibuf_update_free_bits_zip(
/*======================*/
	buf_block_t*	block,	/*!< in/out: index page */
	mtr_t*		mtr)	/*!< in/out: mtr */
{
	ut_ad(page_is_leaf(block->frame));
	ut_ad(block->zip_size());

	ulint after = ibuf_index_page_calc_free_zip(block);

	if (after == 0) {
		/* We move the page to the front of the buffer pool LRU list:
		the purpose of this is to prevent those pages to which we
		cannot make inserts using the insert buffer from slipping
		out of the buffer pool */

		buf_page_make_young(&block->page);
	}

	ibuf_bitmap_page_set_bits<IBUF_BITMAP_FREE>(
		ibuf_bitmap_get_map_page(block->page.id, block->zip_size(),
					 mtr),
		block->page.id, block->physical_size(), after, mtr);
}

/**********************************************************************//**
Updates the free bits for the two pages to reflect the present state.
Does this in the mtr given, which means that the latching order rules
virtually prevent any further operations until mtr is committed.
NOTE: The free bits in the insert buffer bitmap must never exceed the
free space on a page.  It is safe to set the free bits in the same
mini-transaction that updated the pages. */
void
ibuf_update_free_bits_for_two_pages_low(
/*====================================*/
	buf_block_t*	block1,	/*!< in: index page */
	buf_block_t*	block2,	/*!< in: index page */
	mtr_t*		mtr)	/*!< in: mtr */
{
	ulint	state;

	ut_ad(mtr->is_named_space(block1->page.id.space()));
	ut_ad(block1->page.id.space() == block2->page.id.space());

	/* As we have to x-latch two random bitmap pages, we have to acquire
	the bitmap mutex to prevent a deadlock with a similar operation
	performed by another OS thread. */

	mutex_enter(&ibuf_bitmap_mutex);

	state = ibuf_index_page_calc_free(block1);

	ibuf_set_free_bits_low(block1, state, mtr);

	state = ibuf_index_page_calc_free(block2);

	ibuf_set_free_bits_low(block2, state, mtr);

	mutex_exit(&ibuf_bitmap_mutex);
}

/** Returns TRUE if the page is one of the fixed address ibuf pages.
@param[in]	page_id		page id
@param[in]	zip_size	ROW_FORMAT=COMPRESSED page size, or 0
@return TRUE if a fixed address ibuf i/o page */
inline bool ibuf_fixed_addr_page(const page_id_t page_id, ulint zip_size)
{
	return((page_id.space() == IBUF_SPACE_ID
		&& page_id.page_no() == IBUF_TREE_ROOT_PAGE_NO)
	       || ibuf_bitmap_page(page_id, zip_size));
}

/** Checks if a page is a level 2 or 3 page in the ibuf hierarchy of pages.
Must not be called when recv_no_ibuf_operations==true.
@param[in]	page_id		page id
@param[in]	zip_size	ROW_FORMAT=COMPRESSED page size, or 0
@param[in]	x_latch		FALSE if relaxed check (avoid latching the
bitmap page)
@param[in]	file		file name
@param[in]	line		line where called
@param[in,out]	mtr		mtr which will contain an x-latch to the
bitmap page if the page is not one of the fixed address ibuf pages, or NULL,
in which case a new transaction is created.
@return TRUE if level 2 or level 3 page */
bool
ibuf_page_low(
	const page_id_t		page_id,
	ulint			zip_size,
#ifdef UNIV_DEBUG
	bool			x_latch,
#endif /* UNIV_DEBUG */
	const char*		file,
	unsigned		line,
	mtr_t*			mtr)
{
	ibool	ret;
	mtr_t	local_mtr;

	ut_ad(!recv_no_ibuf_operations);
	ut_ad(x_latch || mtr == NULL);

	if (ibuf_fixed_addr_page(page_id, zip_size)) {
		return(true);
	} else if (page_id.space() != IBUF_SPACE_ID) {
		return(false);
	}

	compile_time_assert(IBUF_SPACE_ID == 0);
	ut_ad(fil_system.sys_space->purpose == FIL_TYPE_TABLESPACE);

#ifdef UNIV_DEBUG
	if (!x_latch) {
		mtr_start(&local_mtr);

		/* Get the bitmap page without a page latch, so that
		we will not be violating the latching order when
		another bitmap page has already been latched by this
		thread. The page will be buffer-fixed, and thus it
		cannot be removed or relocated while we are looking at
		it. The contents of the page could change, but the
		IBUF_BITMAP_IBUF bit that we are interested in should
		not be modified by any other thread. Nobody should be
		calling ibuf_add_free_page() or ibuf_remove_free_page()
		while the page is linked to the insert buffer b-tree. */
		dberr_t err = DB_SUCCESS;

		buf_block_t* block = buf_page_get_gen(
			ibuf_bitmap_page_no_calc(page_id, zip_size),
			zip_size, RW_NO_LATCH, NULL, BUF_GET_NO_LATCH,
			file, line, &local_mtr, &err);

		ret = ibuf_bitmap_page_get_bits_low(
			block->frame, page_id, zip_size,
			MTR_MEMO_BUF_FIX, &local_mtr, IBUF_BITMAP_IBUF);

		mtr_commit(&local_mtr);
		return(ret);
	}
#endif /* UNIV_DEBUG */

	if (mtr == NULL) {
		mtr = &local_mtr;
		mtr_start(mtr);
	}

	ret = ibuf_bitmap_page_get_bits(ibuf_bitmap_get_map_page_func(
						page_id, zip_size, file, line,
						mtr)->frame,
					page_id, zip_size,
					IBUF_BITMAP_IBUF, mtr);

	if (mtr == &local_mtr) {
		mtr_commit(mtr);
	}

	return(ret);
}

#ifdef UNIV_DEBUG
# define ibuf_rec_get_page_no(mtr,rec) ibuf_rec_get_page_no_func(mtr,rec)
#else /* UNIV_DEBUG */
# define ibuf_rec_get_page_no(mtr,rec) ibuf_rec_get_page_no_func(rec)
#endif /* UNIV_DEBUG */

/********************************************************************//**
Returns the page number field of an ibuf record.
@return page number */
static
ulint
ibuf_rec_get_page_no_func(
/*======================*/
#ifdef UNIV_DEBUG
	mtr_t*		mtr,	/*!< in: mini-transaction owning rec */
#endif /* UNIV_DEBUG */
	const rec_t*	rec)	/*!< in: ibuf record */
{
	const byte*	field;
	ulint		len;

	ut_ad(mtr_memo_contains_page_flagged(mtr, rec,
					     MTR_MEMO_PAGE_X_FIX
					     | MTR_MEMO_PAGE_S_FIX));
	ut_ad(ibuf_inside(mtr));
	ut_ad(rec_get_n_fields_old(rec) > 2);

	field = rec_get_nth_field_old(rec, IBUF_REC_FIELD_MARKER, &len);

	ut_a(len == 1);

	field = rec_get_nth_field_old(rec, IBUF_REC_FIELD_PAGE, &len);

	ut_a(len == 4);

	return(mach_read_from_4(field));
}

#ifdef UNIV_DEBUG
# define ibuf_rec_get_space(mtr,rec) ibuf_rec_get_space_func(mtr,rec)
#else /* UNIV_DEBUG */
# define ibuf_rec_get_space(mtr,rec) ibuf_rec_get_space_func(rec)
#endif /* UNIV_DEBUG */

/********************************************************************//**
Returns the space id field of an ibuf record. For < 4.1.x format records
returns 0.
@return space id */
static
ulint
ibuf_rec_get_space_func(
/*====================*/
#ifdef UNIV_DEBUG
	mtr_t*		mtr,	/*!< in: mini-transaction owning rec */
#endif /* UNIV_DEBUG */
	const rec_t*	rec)	/*!< in: ibuf record */
{
	const byte*	field;
	ulint		len;

	ut_ad(mtr_memo_contains_page_flagged(mtr, rec, MTR_MEMO_PAGE_X_FIX
					     | MTR_MEMO_PAGE_S_FIX));
	ut_ad(ibuf_inside(mtr));
	ut_ad(rec_get_n_fields_old(rec) > 2);

	field = rec_get_nth_field_old(rec, IBUF_REC_FIELD_MARKER, &len);

	ut_a(len == 1);

	field = rec_get_nth_field_old(rec, IBUF_REC_FIELD_SPACE, &len);

	ut_a(len == 4);

	return(mach_read_from_4(field));
}

#ifdef UNIV_DEBUG
# define ibuf_rec_get_info(mtr,rec,op,comp,info_len,counter)	\
	ibuf_rec_get_info_func(mtr,rec,op,comp,info_len,counter)
#else /* UNIV_DEBUG */
# define ibuf_rec_get_info(mtr,rec,op,comp,info_len,counter)	\
	ibuf_rec_get_info_func(rec,op,comp,info_len,counter)
#endif
/****************************************************************//**
Get various information about an ibuf record in >= 4.1.x format. */
static
void
ibuf_rec_get_info_func(
/*===================*/
#ifdef UNIV_DEBUG
	mtr_t*		mtr,	/*!< in: mini-transaction owning rec */
#endif /* UNIV_DEBUG */
	const rec_t*	rec,		/*!< in: ibuf record */
	ibuf_op_t*	op,		/*!< out: operation type, or NULL */
	ibool*		comp,		/*!< out: compact flag, or NULL */
	ulint*		info_len,	/*!< out: length of info fields at the
					start of the fourth field, or
					NULL */
	ulint*		counter)	/*!< in: counter value, or NULL */
{
	const byte*	types;
	ulint		fields;
	ulint		len;

	/* Local variables to shadow arguments. */
	ibuf_op_t	op_local;
	ibool		comp_local;
	ulint		info_len_local;
	ulint		counter_local;

	ut_ad(mtr_memo_contains_page_flagged(mtr, rec, MTR_MEMO_PAGE_X_FIX
					     | MTR_MEMO_PAGE_S_FIX));
	ut_ad(ibuf_inside(mtr));
	fields = rec_get_n_fields_old(rec);
	ut_a(fields > IBUF_REC_FIELD_USER);

	types = rec_get_nth_field_old(rec, IBUF_REC_FIELD_METADATA, &len);

	info_len_local = len % DATA_NEW_ORDER_NULL_TYPE_BUF_SIZE;
	compile_time_assert(IBUF_REC_INFO_SIZE
			    < DATA_NEW_ORDER_NULL_TYPE_BUF_SIZE);

	switch (info_len_local) {
	case 0:
	case 1:
		op_local = IBUF_OP_INSERT;
		comp_local = info_len_local;
		ut_ad(!counter);
		counter_local = ULINT_UNDEFINED;
		break;

	case IBUF_REC_INFO_SIZE:
		op_local = (ibuf_op_t) types[IBUF_REC_OFFSET_TYPE];
		comp_local = types[IBUF_REC_OFFSET_FLAGS] & IBUF_REC_COMPACT;
		counter_local = mach_read_from_2(
			types + IBUF_REC_OFFSET_COUNTER);
		break;

	default:
		ut_error;
	}

	ut_a(op_local < IBUF_OP_COUNT);
	ut_a((len - info_len_local) ==
	     (fields - IBUF_REC_FIELD_USER)
	     * DATA_NEW_ORDER_NULL_TYPE_BUF_SIZE);

	if (op) {
		*op = op_local;
	}

	if (comp) {
		*comp = comp_local;
	}

	if (info_len) {
		*info_len = info_len_local;
	}

	if (counter) {
		*counter = counter_local;
	}
}

#ifdef UNIV_DEBUG
# define ibuf_rec_get_op_type(mtr,rec) ibuf_rec_get_op_type_func(mtr,rec)
#else /* UNIV_DEBUG */
# define ibuf_rec_get_op_type(mtr,rec) ibuf_rec_get_op_type_func(rec)
#endif

/****************************************************************//**
Returns the operation type field of an ibuf record.
@return operation type */
static
ibuf_op_t
ibuf_rec_get_op_type_func(
/*======================*/
#ifdef UNIV_DEBUG
	mtr_t*		mtr,	/*!< in: mini-transaction owning rec */
#endif /* UNIV_DEBUG */
	const rec_t*	rec)	/*!< in: ibuf record */
{
	ulint		len;

	ut_ad(mtr_memo_contains_page_flagged(mtr, rec, MTR_MEMO_PAGE_X_FIX
					     | MTR_MEMO_PAGE_S_FIX));
	ut_ad(ibuf_inside(mtr));
	ut_ad(rec_get_n_fields_old(rec) > 2);

	(void) rec_get_nth_field_old(rec, IBUF_REC_FIELD_MARKER, &len);

	if (len > 1) {
		/* This is a < 4.1.x format record */

		return(IBUF_OP_INSERT);
	} else {
		ibuf_op_t	op;

		ibuf_rec_get_info(mtr, rec, &op, NULL, NULL, NULL);

		return(op);
	}
}

/****************************************************************//**
Read the first two bytes from a record's fourth field (counter field in new
records; something else in older records).
@return "counter" field, or ULINT_UNDEFINED if for some reason it
can't be read */
ulint
ibuf_rec_get_counter(
/*=================*/
	const rec_t*	rec)	/*!< in: ibuf record */
{
	const byte*	ptr;
	ulint		len;

	if (rec_get_n_fields_old(rec) <= IBUF_REC_FIELD_METADATA) {

		return(ULINT_UNDEFINED);
	}

	ptr = rec_get_nth_field_old(rec, IBUF_REC_FIELD_METADATA, &len);

	if (len >= 2) {

		return(mach_read_from_2(ptr));
	} else {

		return(ULINT_UNDEFINED);
	}
}


/**
  Add accumulated operation counts to a permanent array.
  Both arrays must be of size IBUF_OP_COUNT.
*/
static void ibuf_add_ops(Atomic_counter<ulint> *out, const ulint *in)
{
  for (auto i = 0; i < IBUF_OP_COUNT; i++)
    out[i]+= in[i];
}


/****************************************************************//**
Print operation counts. The array must be of size IBUF_OP_COUNT. */
static
void
ibuf_print_ops(
/*===========*/
	const Atomic_counter<ulint>*	ops,	/*!< in: operation counts */
	FILE*				file)	/*!< in: file where to print */
{
	static const char* op_names[] = {
		"insert",
		"delete mark",
		"delete"
	};
	ulint	i;

	ut_a(UT_ARR_SIZE(op_names) == IBUF_OP_COUNT);

	for (i = 0; i < IBUF_OP_COUNT; i++) {
		fprintf(file, "%s " ULINTPF "%s", op_names[i],
			ulint{ops[i]}, (i < (IBUF_OP_COUNT - 1)) ? ", " : "");
	}

	putc('\n', file);
}

/********************************************************************//**
Creates a dummy index for inserting a record to a non-clustered index.
@return dummy index */
static
dict_index_t*
ibuf_dummy_index_create(
/*====================*/
	ulint		n,	/*!< in: number of fields */
	ibool		comp)	/*!< in: TRUE=use compact record format */
{
	dict_table_t*	table;
	dict_index_t*	index;

	table = dict_mem_table_create("IBUF_DUMMY", NULL, n, 0,
				      comp ? DICT_TF_COMPACT : 0, 0);

	index = dict_mem_index_create(table, "IBUF_DUMMY", 0, n);

	/* avoid ut_ad(index->cached) in dict_index_get_n_unique_in_tree */
	index->cached = TRUE;
	ut_d(index->is_dummy = true);

	return(index);
}
/********************************************************************//**
Add a column to the dummy index */
static
void
ibuf_dummy_index_add_col(
/*=====================*/
	dict_index_t*	index,	/*!< in: dummy index */
	const dtype_t*	type,	/*!< in: the data type of the column */
	ulint		len)	/*!< in: length of the column */
{
	ulint	i	= index->table->n_def;
	dict_mem_table_add_col(index->table, NULL, NULL,
			       dtype_get_mtype(type),
			       dtype_get_prtype(type),
			       dtype_get_len(type));
	dict_index_add_col(index, index->table,
			   dict_table_get_nth_col(index->table, i), len);
}
/********************************************************************//**
Deallocates a dummy index for inserting a record to a non-clustered index. */
static
void
ibuf_dummy_index_free(
/*==================*/
	dict_index_t*	index)	/*!< in, own: dummy index */
{
	dict_table_t*	table = index->table;

	dict_mem_index_free(index);
	dict_mem_table_free(table);
}

#ifdef UNIV_DEBUG
# define ibuf_build_entry_from_ibuf_rec(mtr,ibuf_rec,heap,pindex)	\
	ibuf_build_entry_from_ibuf_rec_func(mtr,ibuf_rec,heap,pindex)
#else /* UNIV_DEBUG */
# define ibuf_build_entry_from_ibuf_rec(mtr,ibuf_rec,heap,pindex)	\
	ibuf_build_entry_from_ibuf_rec_func(ibuf_rec,heap,pindex)
#endif

/*********************************************************************//**
Builds the entry used to

1) IBUF_OP_INSERT: insert into a non-clustered index

2) IBUF_OP_DELETE_MARK: find the record whose delete-mark flag we need to
   activate

3) IBUF_OP_DELETE: find the record we need to delete

when we have the corresponding record in an ibuf index.

NOTE that as we copy pointers to fields in ibuf_rec, the caller must
hold a latch to the ibuf_rec page as long as the entry is used!

@return own: entry to insert to a non-clustered index */
static
dtuple_t*
ibuf_build_entry_from_ibuf_rec_func(
/*================================*/
#ifdef UNIV_DEBUG
	mtr_t*		mtr,	/*!< in: mini-transaction owning rec */
#endif /* UNIV_DEBUG */
	const rec_t*	ibuf_rec,	/*!< in: record in an insert buffer */
	mem_heap_t*	heap,		/*!< in: heap where built */
	dict_index_t**	pindex)		/*!< out, own: dummy index that
					describes the entry */
{
	dtuple_t*	tuple;
	dfield_t*	field;
	ulint		n_fields;
	const byte*	types;
	const byte*	data;
	ulint		len;
	ulint		info_len;
	ulint		i;
	ulint		comp;
	dict_index_t*	index;

	ut_ad(mtr_memo_contains_page_flagged(mtr, ibuf_rec, MTR_MEMO_PAGE_X_FIX
					     | MTR_MEMO_PAGE_S_FIX));
	ut_ad(ibuf_inside(mtr));

	data = rec_get_nth_field_old(ibuf_rec, IBUF_REC_FIELD_MARKER, &len);

	ut_a(len == 1);
	ut_a(*data == 0);
	ut_a(rec_get_n_fields_old(ibuf_rec) > IBUF_REC_FIELD_USER);

	n_fields = rec_get_n_fields_old(ibuf_rec) - IBUF_REC_FIELD_USER;

	tuple = dtuple_create(heap, n_fields);

	types = rec_get_nth_field_old(ibuf_rec, IBUF_REC_FIELD_METADATA, &len);

	ibuf_rec_get_info(mtr, ibuf_rec, NULL, &comp, &info_len, NULL);

	index = ibuf_dummy_index_create(n_fields, comp);

	len -= info_len;
	types += info_len;

	ut_a(len == n_fields * DATA_NEW_ORDER_NULL_TYPE_BUF_SIZE);

	for (i = 0; i < n_fields; i++) {
		field = dtuple_get_nth_field(tuple, i);

		data = rec_get_nth_field_old(
			ibuf_rec, i + IBUF_REC_FIELD_USER, &len);

		dfield_set_data(field, data, len);

		dtype_new_read_for_order_and_null_size(
			dfield_get_type(field),
			types + i * DATA_NEW_ORDER_NULL_TYPE_BUF_SIZE);

		ibuf_dummy_index_add_col(index, dfield_get_type(field), len);
	}

	index->n_core_null_bytes = static_cast<uint8_t>(
		UT_BITS_IN_BYTES(unsigned(index->n_nullable)));

	/* Prevent an ut_ad() failure in page_zip_write_rec() by
	adding system columns to the dummy table pointed to by the
	dummy secondary index.  The insert buffer is only used for
	secondary indexes, whose records never contain any system
	columns, such as DB_TRX_ID. */
	ut_d(dict_table_add_system_columns(index->table, index->table->heap));

	*pindex = index;

	return(tuple);
}

/******************************************************************//**
Get the data size.
@return size of fields */
UNIV_INLINE
ulint
ibuf_rec_get_size(
/*==============*/
	const rec_t*	rec,			/*!< in: ibuf record */
	const byte*	types,			/*!< in: fields */
	ulint		n_fields,		/*!< in: number of fields */
	ulint		comp)			/*!< in: 0=ROW_FORMAT=REDUNDANT,
						nonzero=ROW_FORMAT=COMPACT */
{
	ulint	i;
	ulint	field_offset;
	ulint	types_offset;
	ulint	size = 0;

	field_offset = IBUF_REC_FIELD_USER;
	types_offset = DATA_NEW_ORDER_NULL_TYPE_BUF_SIZE;

	for (i = 0; i < n_fields; i++) {
		ulint		len;
		dtype_t		dtype;

		rec_get_nth_field_offs_old(rec, i + field_offset, &len);

		if (len != UNIV_SQL_NULL) {
			size += len;
		} else {
			dtype_new_read_for_order_and_null_size(&dtype, types);

			size += dtype_get_sql_null_size(&dtype, comp);
		}

		types += types_offset;
	}

	return(size);
}

#ifdef UNIV_DEBUG
# define ibuf_rec_get_volume(mtr,rec) ibuf_rec_get_volume_func(mtr,rec)
#else /* UNIV_DEBUG */
# define ibuf_rec_get_volume(mtr,rec) ibuf_rec_get_volume_func(rec)
#endif

/********************************************************************//**
Returns the space taken by a stored non-clustered index entry if converted to
an index record.
@return size of index record in bytes + an upper limit of the space
taken in the page directory */
static
ulint
ibuf_rec_get_volume_func(
/*=====================*/
#ifdef UNIV_DEBUG
	mtr_t*		mtr,	/*!< in: mini-transaction owning rec */
#endif /* UNIV_DEBUG */
	const rec_t*	ibuf_rec)/*!< in: ibuf record */
{
	ulint		len;
	const byte*	data;
	const byte*	types;
	ulint		n_fields;
	ulint		data_size;
	ulint		comp;
	ibuf_op_t	op;
	ulint		info_len;

	ut_ad(mtr_memo_contains_page_flagged(mtr, ibuf_rec, MTR_MEMO_PAGE_X_FIX
					     | MTR_MEMO_PAGE_S_FIX));
	ut_ad(ibuf_inside(mtr));
	ut_ad(rec_get_n_fields_old(ibuf_rec) > 2);

	data = rec_get_nth_field_old(ibuf_rec, IBUF_REC_FIELD_MARKER, &len);
	ut_a(len == 1);
	ut_a(*data == 0);

	types = rec_get_nth_field_old(
		ibuf_rec, IBUF_REC_FIELD_METADATA, &len);

	ibuf_rec_get_info(mtr, ibuf_rec, &op, &comp, &info_len, NULL);

	if (op == IBUF_OP_DELETE_MARK || op == IBUF_OP_DELETE) {
		/* Delete-marking a record doesn't take any
		additional space, and while deleting a record
		actually frees up space, we have to play it safe and
		pretend it takes no additional space (the record
		might not exist, etc.).  */

		return(0);
	} else if (comp) {
		dtuple_t*	entry;
		ulint		volume;
		dict_index_t*	dummy_index;
		mem_heap_t*	heap = mem_heap_create(500);

		entry = ibuf_build_entry_from_ibuf_rec(mtr, ibuf_rec,
			heap, &dummy_index);

		volume = rec_get_converted_size(dummy_index, entry, 0);

		ibuf_dummy_index_free(dummy_index);
		mem_heap_free(heap);

		return(volume + page_dir_calc_reserved_space(1));
	}

	types += info_len;
	n_fields = rec_get_n_fields_old(ibuf_rec)
		- IBUF_REC_FIELD_USER;

	data_size = ibuf_rec_get_size(ibuf_rec, types, n_fields, comp);

	return(data_size + rec_get_converted_extra_size(data_size, n_fields, 0)
	       + page_dir_calc_reserved_space(1));
}

/*********************************************************************//**
Builds the tuple to insert to an ibuf tree when we have an entry for a
non-clustered index.

NOTE that the original entry must be kept because we copy pointers to
its fields.

@return own: entry to insert into an ibuf index tree */
static
dtuple_t*
ibuf_entry_build(
/*=============*/
	ibuf_op_t	op,	/*!< in: operation type */
	dict_index_t*	index,	/*!< in: non-clustered index */
	const dtuple_t*	entry,	/*!< in: entry for a non-clustered index */
	ulint		space,	/*!< in: space id */
	ulint		page_no,/*!< in: index page number where entry should
				be inserted */
	ulint		counter,/*!< in: counter value;
				ULINT_UNDEFINED=not used */
	mem_heap_t*	heap)	/*!< in: heap into which to build */
{
	dtuple_t*	tuple;
	dfield_t*	field;
	const dfield_t*	entry_field;
	ulint		n_fields;
	byte*		buf;
	byte*		ti;
	byte*		type_info;
	ulint		i;

	ut_ad(counter != ULINT_UNDEFINED || op == IBUF_OP_INSERT);
	ut_ad(counter == ULINT_UNDEFINED || counter <= 0xFFFF);
	ut_ad(op < IBUF_OP_COUNT);

	/* We have to build a tuple with the following fields:

	1-4) These are described at the top of this file.

	5) The rest of the fields are copied from the entry.

	All fields in the tuple are ordered like the type binary in our
	insert buffer tree. */

	n_fields = dtuple_get_n_fields(entry);

	tuple = dtuple_create(heap, n_fields + IBUF_REC_FIELD_USER);

	/* 1) Space Id */

	field = dtuple_get_nth_field(tuple, IBUF_REC_FIELD_SPACE);

	buf = static_cast<byte*>(mem_heap_alloc(heap, 4));

	mach_write_to_4(buf, space);

	dfield_set_data(field, buf, 4);

	/* 2) Marker byte */

	field = dtuple_get_nth_field(tuple, IBUF_REC_FIELD_MARKER);

	buf = static_cast<byte*>(mem_heap_alloc(heap, 1));

	/* We set the marker byte zero */

	mach_write_to_1(buf, 0);

	dfield_set_data(field, buf, 1);

	/* 3) Page number */

	field = dtuple_get_nth_field(tuple, IBUF_REC_FIELD_PAGE);

	buf = static_cast<byte*>(mem_heap_alloc(heap, 4));

	mach_write_to_4(buf, page_no);

	dfield_set_data(field, buf, 4);

	/* 4) Type info, part #1 */

	if (counter == ULINT_UNDEFINED) {
		i = dict_table_is_comp(index->table) ? 1 : 0;
	} else {
		ut_ad(counter <= 0xFFFF);
		i = IBUF_REC_INFO_SIZE;
	}

	ti = type_info = static_cast<byte*>(
		mem_heap_alloc(
			heap,
			i + n_fields * DATA_NEW_ORDER_NULL_TYPE_BUF_SIZE));

	switch (i) {
	default:
		ut_error;
		break;
	case 1:
		/* set the flag for ROW_FORMAT=COMPACT */
		*ti++ = 0;
		/* fall through */
	case 0:
		/* the old format does not allow delete buffering */
		ut_ad(op == IBUF_OP_INSERT);
		break;
	case IBUF_REC_INFO_SIZE:
		mach_write_to_2(ti + IBUF_REC_OFFSET_COUNTER, counter);

		ti[IBUF_REC_OFFSET_TYPE] = (byte) op;
		ti[IBUF_REC_OFFSET_FLAGS] = dict_table_is_comp(index->table)
			? IBUF_REC_COMPACT : 0;
		ti += IBUF_REC_INFO_SIZE;
		break;
	}

	/* 5+) Fields from the entry */

	for (i = 0; i < n_fields; i++) {
		ulint			fixed_len;
		const dict_field_t*	ifield;

		field = dtuple_get_nth_field(tuple, i + IBUF_REC_FIELD_USER);
		entry_field = dtuple_get_nth_field(entry, i);
		dfield_copy(field, entry_field);

		ifield = dict_index_get_nth_field(index, i);
		/* Prefix index columns of fixed-length columns are of
		fixed length.  However, in the function call below,
		dfield_get_type(entry_field) contains the fixed length
		of the column in the clustered index.  Replace it with
		the fixed length of the secondary index column. */
		fixed_len = ifield->fixed_len;

#ifdef UNIV_DEBUG
		if (fixed_len) {
			/* dict_index_add_col() should guarantee these */
			ut_ad(fixed_len <= (ulint)
			      dfield_get_type(entry_field)->len);
			if (ifield->prefix_len) {
				ut_ad(ifield->prefix_len == fixed_len);
			} else {
				ut_ad(fixed_len == (ulint)
				      dfield_get_type(entry_field)->len);
			}
		}
#endif /* UNIV_DEBUG */

		dtype_new_store_for_order_and_null_size(
			ti, dfield_get_type(entry_field), fixed_len);
		ti += DATA_NEW_ORDER_NULL_TYPE_BUF_SIZE;
	}

	/* 4) Type info, part #2 */

	field = dtuple_get_nth_field(tuple, IBUF_REC_FIELD_METADATA);

	dfield_set_data(field, type_info, ulint(ti - type_info));

	/* Set all the types in the new tuple binary */

	dtuple_set_types_binary(tuple, n_fields + IBUF_REC_FIELD_USER);

	return(tuple);
}

/*********************************************************************//**
Builds a search tuple used to search buffered inserts for an index page.
This is for >= 4.1.x format records.
@return own: search tuple */
static
dtuple_t*
ibuf_search_tuple_build(
/*====================*/
	ulint		space,	/*!< in: space id */
	ulint		page_no,/*!< in: index page number */
	mem_heap_t*	heap)	/*!< in: heap into which to build */
{
	dtuple_t*	tuple;
	dfield_t*	field;
	byte*		buf;

	tuple = dtuple_create(heap, IBUF_REC_FIELD_METADATA);

	/* Store the space id in tuple */

	field = dtuple_get_nth_field(tuple, IBUF_REC_FIELD_SPACE);

	buf = static_cast<byte*>(mem_heap_alloc(heap, 4));

	mach_write_to_4(buf, space);

	dfield_set_data(field, buf, 4);

	/* Store the new format record marker byte */

	field = dtuple_get_nth_field(tuple, IBUF_REC_FIELD_MARKER);

	buf = static_cast<byte*>(mem_heap_alloc(heap, 1));

	mach_write_to_1(buf, 0);

	dfield_set_data(field, buf, 1);

	/* Store the page number in tuple */

	field = dtuple_get_nth_field(tuple, IBUF_REC_FIELD_PAGE);

	buf = static_cast<byte*>(mem_heap_alloc(heap, 4));

	mach_write_to_4(buf, page_no);

	dfield_set_data(field, buf, 4);

	dtuple_set_types_binary(tuple, IBUF_REC_FIELD_METADATA);

	return(tuple);
}

/*********************************************************************//**
Checks if there are enough pages in the free list of the ibuf tree that we
dare to start a pessimistic insert to the insert buffer.
@return whether enough free pages in list */
static inline bool ibuf_data_enough_free_for_insert()
{
	ut_ad(mutex_own(&ibuf_mutex));

	/* We want a big margin of free pages, because a B-tree can sometimes
	grow in size also if records are deleted from it, as the node pointers
	can change, and we must make sure that we are able to delete the
	inserts buffered for pages that we read to the buffer pool, without
	any risk of running out of free space in the insert buffer. */

	return(ibuf.free_list_len >= (ibuf.size / 2) + 3 * ibuf.height);
}

/*********************************************************************//**
Checks if there are enough pages in the free list of the ibuf tree that we
should remove them and free to the file space management.
@return TRUE if enough free pages in list */
UNIV_INLINE
ibool
ibuf_data_too_much_free(void)
/*=========================*/
{
	ut_ad(mutex_own(&ibuf_mutex));

	return(ibuf.free_list_len >= 3 + (ibuf.size / 2) + 3 * ibuf.height);
}

/** Allocate a change buffer page.
@retval true on success
@retval false if no space left */
static bool ibuf_add_free_page()
{
	mtr_t		mtr;
	page_t*		header_page;
	buf_block_t*	block;

	mtr.start();
	/* Acquire the fsp latch before the ibuf header, obeying the latching
	order */
	mtr_x_lock_space(fil_system.sys_space, &mtr);
	header_page = ibuf_header_page_get(&mtr);

	/* Allocate a new page: NOTE that if the page has been a part of a
	non-clustered index which has subsequently been dropped, then the
	page may have buffered inserts in the insert buffer, and these
	should be deleted from there. These get deleted when the page
	allocation creates the page in buffer. Thus the call below may end
	up calling the insert buffer routines and, as we yet have no latches
	to insert buffer tree pages, these routines can run without a risk
	of a deadlock. This is the reason why we created a special ibuf
	header page apart from the ibuf tree. */

	block = fseg_alloc_free_page(
		header_page + IBUF_HEADER + IBUF_TREE_SEG_HEADER, 0, FSP_UP,
		&mtr);

	if (block == NULL) {
		mtr.commit();
		return false;
	}

	ut_ad(rw_lock_get_x_lock_count(&block->lock) == 1);
	ibuf_enter(&mtr);
	mutex_enter(&ibuf_mutex);

	buf_block_dbg_add_level(block, SYNC_IBUF_TREE_NODE_NEW);

	mtr.write<2>(*block, block->frame + FIL_PAGE_TYPE,
		     FIL_PAGE_IBUF_FREE_LIST);

	/* Add the page to the free list and update the ibuf size data */

	flst_add_last(ibuf_tree_root_get(&mtr),
		      PAGE_HEADER + PAGE_BTR_IBUF_FREE_LIST,
		      block, PAGE_HEADER + PAGE_BTR_IBUF_FREE_LIST_NODE, &mtr);

	ibuf.seg_size++;
	ibuf.free_list_len++;

	/* Set the bit indicating that this page is now an ibuf tree page
	(level 2 page) */

	const page_id_t page_id(IBUF_SPACE_ID, block->page.id.page_no());
	buf_block_t* bitmap_page = ibuf_bitmap_get_map_page(page_id, 0, &mtr);

	mutex_exit(&ibuf_mutex);

	ibuf_bitmap_page_set_bits<IBUF_BITMAP_IBUF>(bitmap_page, page_id,
						    srv_page_size, true,
						    &mtr);

	ibuf_mtr_commit(&mtr);

	return true;
}

/*********************************************************************//**
Removes a page from the free list and frees it to the fsp system. */
static
void
ibuf_remove_free_page(void)
/*=======================*/
{
	mtr_t	mtr;
	mtr_t	mtr2;
	page_t*	header_page;
	ulint	page_no;

	log_free_check();

	mtr_start(&mtr);
	/* Acquire the fsp latch before the ibuf header, obeying the latching
	order */

	mtr_x_lock_space(fil_system.sys_space, &mtr);
	header_page = ibuf_header_page_get(&mtr);

	/* Prevent pessimistic inserts to insert buffer trees for a while */
	ibuf_enter(&mtr);
	mutex_enter(&ibuf_pessimistic_insert_mutex);
	mutex_enter(&ibuf_mutex);

	if (!ibuf_data_too_much_free()) {

		mutex_exit(&ibuf_mutex);
		mutex_exit(&ibuf_pessimistic_insert_mutex);

		ibuf_mtr_commit(&mtr);

		return;
	}

	ibuf_mtr_start(&mtr2);

	buf_block_t* root = ibuf_tree_root_get(&mtr2);

	mutex_exit(&ibuf_mutex);

	page_no = flst_get_last(PAGE_HEADER + PAGE_BTR_IBUF_FREE_LIST
				+ root->frame).page;

	/* NOTE that we must release the latch on the ibuf tree root
	because in fseg_free_page we access level 1 pages, and the root
	is a level 2 page. */

	ibuf_mtr_commit(&mtr2);
	ibuf_exit(&mtr);

	/* Since pessimistic inserts were prevented, we know that the
	page is still in the free list. NOTE that also deletes may take
	pages from the free list, but they take them from the start, and
	the free list was so long that they cannot have taken the last
	page from it. */

	compile_time_assert(IBUF_SPACE_ID == 0);
	fseg_free_page(header_page + IBUF_HEADER + IBUF_TREE_SEG_HEADER,
<<<<<<< HEAD
		       fil_system.sys_space, page_no, false, &mtr);
=======
		       fil_system.sys_space, page_no, true, &mtr);
>>>>>>> faf6d0ef

	const page_id_t	page_id(IBUF_SPACE_ID, page_no);

	ibuf_enter(&mtr);

	mutex_enter(&ibuf_mutex);

	root = ibuf_tree_root_get(&mtr);

	ut_ad(page_no == flst_get_last(PAGE_HEADER + PAGE_BTR_IBUF_FREE_LIST
				       + root->frame).page);

	buf_block_t* block = buf_page_get(page_id, 0, RW_X_LATCH, &mtr);
	buf_block_dbg_add_level(block, SYNC_IBUF_TREE_NODE);

	/* Remove the page from the free list and update the ibuf size data */

	flst_remove(root, PAGE_HEADER + PAGE_BTR_IBUF_FREE_LIST,
		    block, PAGE_HEADER + PAGE_BTR_IBUF_FREE_LIST_NODE, &mtr);

	mutex_exit(&ibuf_pessimistic_insert_mutex);

	ibuf.seg_size--;
	ibuf.free_list_len--;

	/* Set the bit indicating that this page is no more an ibuf tree page
	(level 2 page) */

	buf_block_t* bitmap_page = ibuf_bitmap_get_map_page(page_id, 0, &mtr);

	mutex_exit(&ibuf_mutex);

	ibuf_bitmap_page_set_bits<IBUF_BITMAP_IBUF>(
		bitmap_page, page_id, srv_page_size, false, &mtr);

	buf_page_free(page_id, &mtr, __FILE__, __LINE__);

	ibuf_mtr_commit(&mtr);
}

/***********************************************************************//**
Frees excess pages from the ibuf free list. This function is called when an OS
thread calls fsp services to allocate a new file segment, or a new page to a
file segment, and the thread did not own the fsp latch before this call. */
void
ibuf_free_excess_pages(void)
/*========================*/
{
	/* Free at most a few pages at a time, so that we do not delay the
	requested service too much */

	for (ulint i = 0; i < 4; i++) {

		ibool	too_much_free;

		mutex_enter(&ibuf_mutex);
		too_much_free = ibuf_data_too_much_free();
		mutex_exit(&ibuf_mutex);

		if (!too_much_free) {
			return;
		}

		ibuf_remove_free_page();
	}
}

#ifdef UNIV_DEBUG
# define ibuf_get_merge_page_nos(contract,rec,mtr,ids,pages,n_stored) \
	ibuf_get_merge_page_nos_func(contract,rec,mtr,ids,pages,n_stored)
#else /* UNIV_DEBUG */
# define ibuf_get_merge_page_nos(contract,rec,mtr,ids,pages,n_stored) \
	ibuf_get_merge_page_nos_func(contract,rec,ids,pages,n_stored)
#endif /* UNIV_DEBUG */

/*********************************************************************//**
Reads page numbers from a leaf in an ibuf tree.
@return a lower limit for the combined volume of records which will be
merged */
static
ulint
ibuf_get_merge_page_nos_func(
/*=========================*/
	ibool		contract,/*!< in: TRUE if this function is called to
				contract the tree, FALSE if this is called
				when a single page becomes full and we look
				if it pays to read also nearby pages */
	const rec_t*	rec,	/*!< in: insert buffer record */
#ifdef UNIV_DEBUG
	mtr_t*		mtr,	/*!< in: mini-transaction holding rec */
#endif /* UNIV_DEBUG */
	ulint*		space_ids,/*!< in/out: space id's of the pages */
	ulint*		page_nos,/*!< in/out: buffer for at least
				IBUF_MAX_N_PAGES_MERGED many page numbers;
				the page numbers are in an ascending order */
	ulint*		n_stored)/*!< out: number of page numbers stored to
				page_nos in this function */
{
	ulint	prev_page_no;
	ulint	prev_space_id;
	ulint	first_page_no;
	ulint	first_space_id;
	ulint	rec_page_no;
	ulint	rec_space_id;
	ulint	sum_volumes;
	ulint	volume_for_page;
	ulint	rec_volume;
	ulint	limit;
	ulint	n_pages;

	ut_ad(mtr_memo_contains_page_flagged(mtr, rec, MTR_MEMO_PAGE_X_FIX
					     | MTR_MEMO_PAGE_S_FIX));
	ut_ad(ibuf_inside(mtr));

	*n_stored = 0;

	limit = ut_min(IBUF_MAX_N_PAGES_MERGED,
		       buf_pool_get_curr_size() / 4);

	if (page_rec_is_supremum(rec)) {

		rec = page_rec_get_prev_const(rec);
	}

	if (page_rec_is_infimum(rec)) {

		rec = page_rec_get_next_const(rec);
	}

	if (page_rec_is_supremum(rec)) {

		return(0);
	}

	first_page_no = ibuf_rec_get_page_no(mtr, rec);
	first_space_id = ibuf_rec_get_space(mtr, rec);
	n_pages = 0;
	prev_page_no = 0;
	prev_space_id = 0;

	/* Go backwards from the first rec until we reach the border of the
	'merge area', or the page start or the limit of storeable pages is
	reached */

	while (!page_rec_is_infimum(rec) && UNIV_LIKELY(n_pages < limit)) {

		rec_page_no = ibuf_rec_get_page_no(mtr, rec);
		rec_space_id = ibuf_rec_get_space(mtr, rec);

		if (rec_space_id != first_space_id
		    || (rec_page_no / IBUF_MERGE_AREA)
		    != (first_page_no / IBUF_MERGE_AREA)) {

			break;
		}

		if (rec_page_no != prev_page_no
		    || rec_space_id != prev_space_id) {
			n_pages++;
		}

		prev_page_no = rec_page_no;
		prev_space_id = rec_space_id;

		rec = page_rec_get_prev_const(rec);
	}

	rec = page_rec_get_next_const(rec);

	/* At the loop start there is no prev page; we mark this with a pair
	of space id, page no (0, 0) for which there can never be entries in
	the insert buffer */

	prev_page_no = 0;
	prev_space_id = 0;
	sum_volumes = 0;
	volume_for_page = 0;

	while (*n_stored < limit) {
		if (page_rec_is_supremum(rec)) {
			/* When no more records available, mark this with
			another 'impossible' pair of space id, page no */
			rec_page_no = 1;
			rec_space_id = 0;
		} else {
			rec_page_no = ibuf_rec_get_page_no(mtr, rec);
			rec_space_id = ibuf_rec_get_space(mtr, rec);
			/* In the system tablespace the smallest
			possible secondary index leaf page number is
			bigger than FSP_DICT_HDR_PAGE_NO (7).
			In all tablespaces, pages 0 and 1 are reserved
			for the allocation bitmap and the change
			buffer bitmap. In file-per-table tablespaces,
			a file segment inode page will be created at
			page 2 and the clustered index tree is created
			at page 3.  So for file-per-table tablespaces,
			page 4 is the smallest possible secondary
			index leaf page. CREATE TABLESPACE also initially
			uses pages 2 and 3 for the first created table,
			but that table may be dropped, allowing page 2
			to be reused for a secondary index leaf page.
			To keep this assertion simple, just
			make sure the page is >= 2. */
			ut_ad(rec_page_no >= FSP_FIRST_INODE_PAGE_NO);
		}

#ifdef UNIV_IBUF_DEBUG
		ut_a(*n_stored < IBUF_MAX_N_PAGES_MERGED);
#endif
		if ((rec_space_id != prev_space_id
		     || rec_page_no != prev_page_no)
		    && (prev_space_id != 0 || prev_page_no != 0)) {

			if (contract
			    || (prev_page_no == first_page_no
				&& prev_space_id == first_space_id)
			    || (volume_for_page
				> ((IBUF_MERGE_THRESHOLD - 1)
				   * 4U << srv_page_size_shift
				   / IBUF_PAGE_SIZE_PER_FREE_SPACE)
				/ IBUF_MERGE_THRESHOLD)) {

				space_ids[*n_stored] = prev_space_id;
				page_nos[*n_stored] = prev_page_no;

				(*n_stored)++;

				sum_volumes += volume_for_page;
			}

			if (rec_space_id != first_space_id
			    || rec_page_no / IBUF_MERGE_AREA
			    != first_page_no / IBUF_MERGE_AREA) {

				break;
			}

			volume_for_page = 0;
		}

		if (rec_page_no == 1 && rec_space_id == 0) {
			/* Supremum record */

			break;
		}

		rec_volume = ibuf_rec_get_volume(mtr, rec);

		volume_for_page += rec_volume;

		prev_page_no = rec_page_no;
		prev_space_id = rec_space_id;

		rec = page_rec_get_next_const(rec);
	}

#ifdef UNIV_IBUF_DEBUG
	ut_a(*n_stored <= IBUF_MAX_N_PAGES_MERGED);
#endif
#if 0
	fprintf(stderr, "Ibuf merge batch %lu pages %lu volume\n",
		*n_stored, sum_volumes);
#endif
	return(sum_volumes);
}

/*******************************************************************//**
Get the matching records for space id.
@return current rec or NULL */
static	MY_ATTRIBUTE((nonnull, warn_unused_result))
const rec_t*
ibuf_get_user_rec(
/*===============*/
	btr_pcur_t*	pcur,		/*!< in: the current cursor */
	mtr_t*		mtr)		/*!< in: mini transaction */
{
	do {
		const rec_t* rec = btr_pcur_get_rec(pcur);

		if (page_rec_is_user_rec(rec)) {
			return(rec);
		}
	} while (btr_pcur_move_to_next(pcur, mtr));

	return(NULL);
}

/*********************************************************************//**
Reads page numbers for a space id from an ibuf tree.
@return a lower limit for the combined volume of records which will be
merged */
static	MY_ATTRIBUTE((nonnull, warn_unused_result))
ulint
ibuf_get_merge_pages(
/*=================*/
	btr_pcur_t*	pcur,	/*!< in/out: cursor */
	ulint		space,	/*!< in: space for which to merge */
	ulint		limit,	/*!< in: max page numbers to read */
	ulint*		pages,	/*!< out: pages read */
	ulint*		spaces,	/*!< out: spaces read */
	ulint*		n_pages,/*!< out: number of pages read */
	mtr_t*		mtr)	/*!< in: mini transaction */
{
	const rec_t*	rec;
	ulint		volume = 0;

	ut_a(space != ULINT_UNDEFINED);

	*n_pages = 0;

	while ((rec = ibuf_get_user_rec(pcur, mtr)) != 0
	       && ibuf_rec_get_space(mtr, rec) == space
	       && *n_pages < limit) {

		ulint	page_no = ibuf_rec_get_page_no(mtr, rec);

		if (*n_pages == 0 || pages[*n_pages - 1] != page_no) {
			spaces[*n_pages] = space;
			pages[*n_pages] = page_no;
			++*n_pages;
		}

		volume += ibuf_rec_get_volume(mtr, rec);

		btr_pcur_move_to_next(pcur, mtr);
	}

	return(volume);
}

/**
Delete a change buffer record.
@param[in]	space		tablespace identifier
@param[in]	page_no		page number
@param[in,out]	pcur		persistent cursor positioned on the record
@param[in]	search_tuple	search key for (space,page_no)
@param[in,out]	mtr		mini-transaction
@return whether mtr was committed (due to pessimistic operation) */
static MY_ATTRIBUTE((warn_unused_result, nonnull))
bool ibuf_delete_rec(ulint space, ulint page_no, btr_pcur_t* pcur,
		     const dtuple_t* search_tuple, mtr_t* mtr);

/** Merge the change buffer to some pages. */
static void ibuf_read_merge_pages(const ulint* space_ids,
				  const ulint* page_nos, ulint n_stored)
{
	mem_heap_t* heap = mem_heap_create(512);
	ulint dops[IBUF_OP_COUNT];
	memset(dops, 0, sizeof(dops));

	for (ulint i = 0; i < n_stored; i++) {
		const ulint space_id = space_ids[i];
		fil_space_t* s = fil_space_acquire_for_io(space_id);
		if (!s) {
tablespace_deleted:
			/* The tablespace was not found: remove all
			entries for it */
			ibuf_delete_for_discarded_space(space_id);
			while (i + 1 < n_stored
			       && space_ids[i + 1] == space_id) {
				i++;
			}
			continue;
		}

		const ulint zip_size = s->zip_size(), size = s->size;
		s->release_for_io();
		mtr_t mtr;

		if (UNIV_LIKELY(page_nos[i] < size)) {
			mtr.start();
			dberr_t err;
			buf_page_get_gen(page_id_t(space_id, page_nos[i]),
					 zip_size, RW_X_LATCH, nullptr,
					 BUF_GET_POSSIBLY_FREED,
					 __FILE__, __LINE__, &mtr, &err, true);
			mtr.commit();
			if (err == DB_TABLESPACE_DELETED) {
				goto tablespace_deleted;
			}
		}
		/* Prevent an infinite loop, by removing entries from
		the change buffer also in the case the bitmap bits were
		wrongly clear even though buffered changes exist. */
		const dtuple_t* tuple = ibuf_search_tuple_build(
			space_id, page_nos[i], heap);
loop:
		btr_pcur_t pcur;
		ibuf_mtr_start(&mtr);
		btr_pcur_open(ibuf.index, tuple, PAGE_CUR_GE, BTR_MODIFY_LEAF,
			      &pcur, &mtr);
		if (!btr_pcur_is_on_user_rec(&pcur)) {
			ut_ad(btr_pcur_is_after_last_on_page(&pcur));
			goto done;
		}

		for (;;) {
			ut_ad(btr_pcur_is_on_user_rec(&pcur));

			const rec_t* ibuf_rec = btr_pcur_get_rec(&pcur);
			if (ibuf_rec_get_space(&mtr, ibuf_rec) != space_id
			    || ibuf_rec_get_page_no(&mtr, ibuf_rec)
			    != page_nos[i]) {
				break;
			}

			dops[ibuf_rec_get_op_type(&mtr, ibuf_rec)]++;
			/* Delete the record from ibuf */
			if (ibuf_delete_rec(space_id, page_nos[i],
					    &pcur, tuple, &mtr)) {
				/* Deletion was pessimistic and mtr
				was committed: we start from the
				beginning again */
				ut_ad(mtr.has_committed());
				goto loop;
			}

			if (btr_pcur_is_after_last_on_page(&pcur)) {
				ibuf_mtr_commit(&mtr);
				btr_pcur_close(&pcur);
				goto loop;
			}
		}
done:
		ibuf_mtr_commit(&mtr);
		btr_pcur_close(&pcur);
		mem_heap_empty(heap);
	}

	ibuf_add_ops(ibuf.n_discarded_ops, dops);
	mem_heap_free(heap);
}

/*********************************************************************//**
Contracts insert buffer trees by reading pages to the buffer pool.
@return a lower limit for the combined size in bytes of entries which
will be merged from ibuf trees to the pages read, 0 if ibuf is
empty */
static
ulint
ibuf_merge_pages(
/*=============*/
	ulint*	n_pages)	/*!< out: number of pages to which merged */
{
	mtr_t		mtr;
	btr_pcur_t	pcur;
	ulint		sum_sizes;
	ulint		page_nos[IBUF_MAX_N_PAGES_MERGED];
	ulint		space_ids[IBUF_MAX_N_PAGES_MERGED];

	*n_pages = 0;

	ibuf_mtr_start(&mtr);

	/* Open a cursor to a randomly chosen leaf of the tree, at a random
	position within the leaf */
	bool available;

	available = btr_pcur_open_at_rnd_pos(ibuf.index, BTR_SEARCH_LEAF,
					     &pcur, &mtr);
	/* No one should make this index unavailable when server is running */
	ut_a(available);

	ut_ad(page_validate(btr_pcur_get_page(&pcur), ibuf.index));

	if (page_is_empty(btr_pcur_get_page(&pcur))) {
		/* If a B-tree page is empty, it must be the root page
		and the whole B-tree must be empty. InnoDB does not
		allow empty B-tree pages other than the root. */
		ut_ad(ibuf.empty);
		ut_ad(btr_pcur_get_block(&pcur)->page.id
		      == page_id_t(IBUF_SPACE_ID, FSP_IBUF_TREE_ROOT_PAGE_NO));

		ibuf_mtr_commit(&mtr);
		btr_pcur_close(&pcur);

		return(0);
	}

	sum_sizes = ibuf_get_merge_page_nos(TRUE,
					    btr_pcur_get_rec(&pcur), &mtr,
					    space_ids,
					    page_nos, n_pages);
	ibuf_mtr_commit(&mtr);
	btr_pcur_close(&pcur);

	ibuf_read_merge_pages(space_ids, page_nos, *n_pages);

	return(sum_sizes + 1);
}

/*********************************************************************//**
Contracts insert buffer trees by reading pages referring to space_id
to the buffer pool.
@returns number of pages merged.*/
ulint
ibuf_merge_space(
/*=============*/
	ulint		space)	/*!< in: tablespace id to merge */
{
	mtr_t		mtr;
	btr_pcur_t	pcur;
	mem_heap_t*	heap = mem_heap_create(512);
	dtuple_t*	tuple = ibuf_search_tuple_build(space, 0, heap);
	ulint		n_pages = 0;

	ut_ad(space < SRV_SPACE_ID_UPPER_BOUND);

	ibuf_mtr_start(&mtr);

	/* Position the cursor on the first matching record. */

	btr_pcur_open(
		ibuf.index, tuple, PAGE_CUR_GE, BTR_SEARCH_LEAF, &pcur,
		&mtr);

	mem_heap_free(heap);

	ut_ad(page_validate(btr_pcur_get_page(&pcur), ibuf.index));

	ulint		sum_sizes = 0;
	ulint		pages[IBUF_MAX_N_PAGES_MERGED];
	ulint		spaces[IBUF_MAX_N_PAGES_MERGED];

	if (page_is_empty(btr_pcur_get_page(&pcur))) {
		/* If a B-tree page is empty, it must be the root page
		and the whole B-tree must be empty. InnoDB does not
		allow empty B-tree pages other than the root. */
		ut_ad(ibuf.empty);
		ut_ad(btr_pcur_get_block(&pcur)->page.id
		      == page_id_t(IBUF_SPACE_ID, FSP_IBUF_TREE_ROOT_PAGE_NO));
	} else {

		sum_sizes = ibuf_get_merge_pages(
			&pcur, space, IBUF_MAX_N_PAGES_MERGED,
			&pages[0], &spaces[0], &n_pages,
			&mtr);
		ib::info() << "Size of pages merged " << sum_sizes;
	}

	ibuf_mtr_commit(&mtr);

	btr_pcur_close(&pcur);

	if (n_pages > 0) {
		ut_ad(n_pages <= UT_ARR_SIZE(pages));

#ifdef UNIV_DEBUG
		for (ulint i = 0; i < n_pages; ++i) {
			ut_ad(spaces[i] == space);
		}
#endif /* UNIV_DEBUG */

		ibuf_read_merge_pages(spaces, pages, n_pages);
	}

	return(n_pages);
}

/** Contract the change buffer by reading pages to the buffer pool.
@param[out]	n_pages		number of pages merged
@param[in]	sync		whether the caller waits for
the issued reads to complete
@return a lower limit for the combined size in bytes of entries which
will be merged from ibuf trees to the pages read, 0 if ibuf is
empty */
MY_ATTRIBUTE((warn_unused_result))
static ulint ibuf_merge(ulint* n_pages)
{
	*n_pages = 0;

	/* We perform a dirty read of ibuf.empty, without latching
	the insert buffer root page. We trust this dirty read except
	when a slow shutdown is being executed. During a slow
	shutdown, the insert buffer merge must be completed. */

	if (ibuf.empty && !srv_shutdown_state) {
		return(0);
#if defined UNIV_DEBUG || defined UNIV_IBUF_DEBUG
	} else if (ibuf_debug) {
		return(0);
#endif /* UNIV_DEBUG || UNIV_IBUF_DEBUG */
	} else {
		return ibuf_merge_pages(n_pages);
	}
}

/** Contract the change buffer by reading pages to the buffer pool.
@return a lower limit for the combined size in bytes of entries which
will be merged from ibuf trees to the pages read, 0 if ibuf is empty */
static ulint ibuf_contract()
{
	ulint n_pages;
	return ibuf_merge_pages(&n_pages);
}

/** Contract the change buffer by reading pages to the buffer pool.
@return a lower limit for the combined size in bytes of entries which
will be merged from ibuf trees to the pages read, 0 if ibuf is
empty */
ulint ibuf_merge_all()
{
#if defined UNIV_DEBUG || defined UNIV_IBUF_DEBUG
	if (ibuf_debug) {
		return(0);
	}
#endif /* UNIV_DEBUG || UNIV_IBUF_DEBUG */

	ulint	sum_bytes	= 0;
	ulint	n_pages = srv_io_capacity;

	for (ulint sum_pages = 0; sum_pages < n_pages; ) {
		ulint n_pag2;
		ulint n_bytes = ibuf_merge(&n_pag2);

		if (n_bytes == 0) {
			break;
		}

		sum_bytes += n_bytes;
	}

	return sum_bytes;
}

/*********************************************************************//**
Contract insert buffer trees after insert if they are too big. */
UNIV_INLINE
void
ibuf_contract_after_insert(
/*=======================*/
	ulint	entry_size)	/*!< in: size of a record which was inserted
				into an ibuf tree */
{
	/* Perform dirty reads of ibuf.size and ibuf.max_size, to
	reduce ibuf_mutex contention. ibuf.max_size remains constant
	after ibuf_init_at_db_start(), but ibuf.size should be
	protected by ibuf_mutex. Given that ibuf.size fits in a
	machine word, this should be OK; at worst we are doing some
	excessive ibuf_contract() or occasionally skipping a
	ibuf_contract(). */
	if (ibuf.size < ibuf.max_size) {
		return;
	}

	/* Contract at least entry_size many bytes */
	ulint sum_sizes = 0;
	ulint size;

	do {
		size = ibuf_contract();
		sum_sizes += size;
	} while (size > 0 && sum_sizes < entry_size);
}

/** Determine if a change buffer record has been encountered already.
@param rec   change buffer record in the MySQL 5.5 format
@param hash  hash table of encountered records
@param size  number of elements in hash
@retval true if a distinct record
@retval false if this may be duplicating an earlier record */
static bool ibuf_get_volume_buffered_hash(const rec_t *rec, ulint *hash,
                                          ulint size)
{
  ut_ad(rec_get_n_fields_old(rec) > IBUF_REC_FIELD_USER);
  const ulint start= rec_get_field_start_offs(rec, IBUF_REC_FIELD_USER);
  const ulint len= rec_get_data_size_old(rec) - start;
  const uint32_t fold= ut_crc32(rec + start, len);
  hash+= (fold / (CHAR_BIT * sizeof *hash)) % size;
  ulint bitmask= static_cast<ulint>(1) << (fold % (CHAR_BIT * sizeof(*hash)));

  if (*hash & bitmask)
    return false;

  /* We have not seen this record yet. Remember it. */
  *hash|= bitmask;
  return true;
}

#ifdef UNIV_DEBUG
# define ibuf_get_volume_buffered_count(mtr,rec,hash,size,n_recs)	\
	ibuf_get_volume_buffered_count_func(mtr,rec,hash,size,n_recs)
#else /* UNIV_DEBUG */
# define ibuf_get_volume_buffered_count(mtr,rec,hash,size,n_recs)	\
	ibuf_get_volume_buffered_count_func(rec,hash,size,n_recs)
#endif /* UNIV_DEBUG */

/*********************************************************************//**
Update the estimate of the number of records on a page, and
get the space taken by merging the buffered record to the index page.
@return size of index record in bytes + an upper limit of the space
taken in the page directory */
static
ulint
ibuf_get_volume_buffered_count_func(
/*================================*/
#ifdef UNIV_DEBUG
	mtr_t*		mtr,	/*!< in: mini-transaction owning rec */
#endif /* UNIV_DEBUG */
	const rec_t*	rec,	/*!< in: insert buffer record */
	ulint*		hash,	/*!< in/out: hash array */
	ulint		size,	/*!< in: number of elements in hash array */
	lint*		n_recs)	/*!< in/out: estimated number of records
				on the page that rec points to */
{
	ulint		len;
	ibuf_op_t	ibuf_op;
	const byte*	types;
	ulint		n_fields;

	ut_ad(mtr_memo_contains_page_flagged(mtr, rec, MTR_MEMO_PAGE_X_FIX
					     | MTR_MEMO_PAGE_S_FIX));
	ut_ad(ibuf_inside(mtr));

	n_fields = rec_get_n_fields_old(rec);
	ut_ad(n_fields > IBUF_REC_FIELD_USER);
	n_fields -= IBUF_REC_FIELD_USER;

	rec_get_nth_field_offs_old(rec, 1, &len);
	/* This function is only invoked when buffering new
	operations.  All pre-4.1 records should have been merged
	when the database was started up. */
	ut_a(len == 1);

	if (rec_get_deleted_flag(rec, 0)) {
		/* This record has been merged already,
		but apparently the system crashed before
		the change was discarded from the buffer.
		Pretend that the record does not exist. */
		return(0);
	}

	types = rec_get_nth_field_old(rec, IBUF_REC_FIELD_METADATA, &len);

	switch (UNIV_EXPECT(int(len % DATA_NEW_ORDER_NULL_TYPE_BUF_SIZE),
			    IBUF_REC_INFO_SIZE)) {
	default:
		ut_error;
	case 0:
		/* This ROW_TYPE=REDUNDANT record does not include an
		operation counter.  Exclude it from the *n_recs,
		because deletes cannot be buffered if there are
		old-style inserts buffered for the page. */

		len = ibuf_rec_get_size(rec, types, n_fields, 0);

		return(len
		       + rec_get_converted_extra_size(len, n_fields, 0)
		       + page_dir_calc_reserved_space(1));
	case 1:
		/* This ROW_TYPE=COMPACT record does not include an
		operation counter.  Exclude it from the *n_recs,
		because deletes cannot be buffered if there are
		old-style inserts buffered for the page. */
		goto get_volume_comp;

	case IBUF_REC_INFO_SIZE:
		ibuf_op = (ibuf_op_t) types[IBUF_REC_OFFSET_TYPE];
		break;
	}

	switch (ibuf_op) {
	case IBUF_OP_INSERT:
		/* Inserts can be done by updating a delete-marked record.
		Because delete-mark and insert operations can be pointing to
		the same records, we must not count duplicates. */
	case IBUF_OP_DELETE_MARK:
		/* There must be a record to delete-mark.
		See if this record has been already buffered. */
		if (n_recs && ibuf_get_volume_buffered_hash(rec, hash, size)) {
			(*n_recs)++;
		}

		if (ibuf_op == IBUF_OP_DELETE_MARK) {
			/* Setting the delete-mark flag does not
			affect the available space on the page. */
			return(0);
		}
		break;
	case IBUF_OP_DELETE:
		/* A record will be removed from the page. */
		if (n_recs) {
			(*n_recs)--;
		}
		/* While deleting a record actually frees up space,
		we have to play it safe and pretend that it takes no
		additional space (the record might not exist, etc.). */
		return(0);
	default:
		ut_error;
	}

	ut_ad(ibuf_op == IBUF_OP_INSERT);

get_volume_comp:
	{
		dtuple_t*	entry;
		ulint		volume;
		dict_index_t*	dummy_index;
		mem_heap_t*	heap = mem_heap_create(500);

		entry = ibuf_build_entry_from_ibuf_rec(
			mtr, rec, heap, &dummy_index);

		volume = rec_get_converted_size(dummy_index, entry, 0);

		ibuf_dummy_index_free(dummy_index);
		mem_heap_free(heap);

		return(volume + page_dir_calc_reserved_space(1));
	}
}

/*********************************************************************//**
Gets an upper limit for the combined size of entries buffered in the insert
buffer for a given page.
@return upper limit for the volume of buffered inserts for the index
page, in bytes; srv_page_size, if the entries for the index page span
several pages in the insert buffer */
static
ulint
ibuf_get_volume_buffered(
/*=====================*/
	const btr_pcur_t*pcur,	/*!< in: pcur positioned at a place in an
				insert buffer tree where we would insert an
				entry for the index page whose number is
				page_no, latch mode has to be BTR_MODIFY_PREV
				or BTR_MODIFY_TREE */
	ulint		space,	/*!< in: space id */
	ulint		page_no,/*!< in: page number of an index page */
	lint*		n_recs,	/*!< in/out: minimum number of records on the
				page after the buffered changes have been
				applied, or NULL to disable the counting */
	mtr_t*		mtr)	/*!< in: mini-transaction of pcur */
{
	ulint		volume;
	const rec_t*	rec;
	const page_t*	page;
	ulint		prev_page_no;
	const page_t*	prev_page;
	ulint		next_page_no;
	const page_t*	next_page;
	/* bitmap of buffered recs */
	ulint		hash_bitmap[128 / sizeof(ulint)];

	ut_ad((pcur->latch_mode == BTR_MODIFY_PREV)
	      || (pcur->latch_mode == BTR_MODIFY_TREE));

	/* Count the volume of inserts earlier in the alphabetical order than
	pcur */

	volume = 0;

	if (n_recs) {
		memset(hash_bitmap, 0, sizeof hash_bitmap);
	}

	rec = btr_pcur_get_rec(pcur);
	page = page_align(rec);
	ut_ad(page_validate(page, ibuf.index));

	if (page_rec_is_supremum(rec)) {
		rec = page_rec_get_prev_const(rec);
	}

	for (; !page_rec_is_infimum(rec);
	     rec = page_rec_get_prev_const(rec)) {
		ut_ad(page_align(rec) == page);

		if (page_no != ibuf_rec_get_page_no(mtr, rec)
		    || space != ibuf_rec_get_space(mtr, rec)) {

			goto count_later;
		}

		volume += ibuf_get_volume_buffered_count(
			mtr, rec,
			hash_bitmap, UT_ARR_SIZE(hash_bitmap), n_recs);
	}

	/* Look at the previous page */

	prev_page_no = btr_page_get_prev(page);

	if (prev_page_no == FIL_NULL) {

		goto count_later;
	}

	{
		buf_block_t*	block;

		block = buf_page_get(
			page_id_t(IBUF_SPACE_ID, prev_page_no),
			0, RW_X_LATCH, mtr);

		buf_block_dbg_add_level(block, SYNC_IBUF_TREE_NODE);

		prev_page = buf_block_get_frame(block);
		ut_ad(page_validate(prev_page, ibuf.index));
	}

#ifdef UNIV_BTR_DEBUG
	static_assert(FIL_PAGE_NEXT % 4 == 0, "alignment");
	static_assert(FIL_PAGE_OFFSET % 4 == 0, "alignment");
	ut_a(!memcmp_aligned<4>(prev_page + FIL_PAGE_NEXT,
				page + FIL_PAGE_OFFSET, 4));
#endif /* UNIV_BTR_DEBUG */

	rec = page_get_supremum_rec(prev_page);
	rec = page_rec_get_prev_const(rec);

	for (;; rec = page_rec_get_prev_const(rec)) {
		ut_ad(page_align(rec) == prev_page);

		if (page_rec_is_infimum(rec)) {

			/* We cannot go to yet a previous page, because we
			do not have the x-latch on it, and cannot acquire one
			because of the latching order: we have to give up */

			return(srv_page_size);
		}

		if (page_no != ibuf_rec_get_page_no(mtr, rec)
		    || space != ibuf_rec_get_space(mtr, rec)) {

			goto count_later;
		}

		volume += ibuf_get_volume_buffered_count(
			mtr, rec,
			hash_bitmap, UT_ARR_SIZE(hash_bitmap), n_recs);
	}

count_later:
	rec = btr_pcur_get_rec(pcur);

	if (!page_rec_is_supremum(rec)) {
		rec = page_rec_get_next_const(rec);
	}

	for (; !page_rec_is_supremum(rec);
	     rec = page_rec_get_next_const(rec)) {
		if (page_no != ibuf_rec_get_page_no(mtr, rec)
		    || space != ibuf_rec_get_space(mtr, rec)) {

			return(volume);
		}

		volume += ibuf_get_volume_buffered_count(
			mtr, rec,
			hash_bitmap, UT_ARR_SIZE(hash_bitmap), n_recs);
	}

	/* Look at the next page */

	next_page_no = btr_page_get_next(page);

	if (next_page_no == FIL_NULL) {

		return(volume);
	}

	{
		buf_block_t*	block;

		block = buf_page_get(
			page_id_t(IBUF_SPACE_ID, next_page_no),
			0, RW_X_LATCH, mtr);

		buf_block_dbg_add_level(block, SYNC_IBUF_TREE_NODE);

		next_page = buf_block_get_frame(block);
		ut_ad(page_validate(next_page, ibuf.index));
	}

#ifdef UNIV_BTR_DEBUG
	static_assert(FIL_PAGE_PREV % 4 == 0, "alignment");
	static_assert(FIL_PAGE_OFFSET % 4 == 0, "alignment");
	ut_a(!memcmp_aligned<4>(next_page + FIL_PAGE_PREV,
				page + FIL_PAGE_OFFSET, 4));
#endif /* UNIV_BTR_DEBUG */

	rec = page_get_infimum_rec(next_page);
	rec = page_rec_get_next_const(rec);

	for (;; rec = page_rec_get_next_const(rec)) {
		ut_ad(page_align(rec) == next_page);

		if (page_rec_is_supremum(rec)) {

			/* We give up */

			return(srv_page_size);
		}

		if (page_no != ibuf_rec_get_page_no(mtr, rec)
		    || space != ibuf_rec_get_space(mtr, rec)) {

			return(volume);
		}

		volume += ibuf_get_volume_buffered_count(
			mtr, rec,
			hash_bitmap, UT_ARR_SIZE(hash_bitmap), n_recs);
	}
}

/*********************************************************************//**
Reads the biggest tablespace id from the high end of the insert buffer
tree and updates the counter in fil_system. */
void
ibuf_update_max_tablespace_id(void)
/*===============================*/
{
	ulint		max_space_id;
	const rec_t*	rec;
	const byte*	field;
	ulint		len;
	btr_pcur_t	pcur;
	mtr_t		mtr;

	ut_a(!dict_table_is_comp(ibuf.index->table));

	ibuf_mtr_start(&mtr);

	btr_pcur_open_at_index_side(
		false, ibuf.index, BTR_SEARCH_LEAF, &pcur, true, 0, &mtr);

	ut_ad(page_validate(btr_pcur_get_page(&pcur), ibuf.index));

	btr_pcur_move_to_prev(&pcur, &mtr);

	if (btr_pcur_is_before_first_on_page(&pcur)) {
		/* The tree is empty */

		max_space_id = 0;
	} else {
		rec = btr_pcur_get_rec(&pcur);

		field = rec_get_nth_field_old(rec, IBUF_REC_FIELD_SPACE, &len);

		ut_a(len == 4);

		max_space_id = mach_read_from_4(field);
	}

	ibuf_mtr_commit(&mtr);

	/* printf("Maximum space id in insert buffer %lu\n", max_space_id); */

	fil_set_max_space_id_if_bigger(max_space_id);
}

#ifdef UNIV_DEBUG
# define ibuf_get_entry_counter_low(mtr,rec,space,page_no)	\
	ibuf_get_entry_counter_low_func(mtr,rec,space,page_no)
#else /* UNIV_DEBUG */
# define ibuf_get_entry_counter_low(mtr,rec,space,page_no)	\
	ibuf_get_entry_counter_low_func(rec,space,page_no)
#endif
/****************************************************************//**
Helper function for ibuf_get_entry_counter_func. Checks if rec is for
(space, page_no), and if so, reads counter value from it and returns
that + 1.
@retval ULINT_UNDEFINED if the record does not contain any counter
@retval 0 if the record is not for (space, page_no)
@retval 1 + previous counter value, otherwise */
static
ulint
ibuf_get_entry_counter_low_func(
/*============================*/
#ifdef UNIV_DEBUG
	mtr_t*		mtr,		/*!< in: mini-transaction of rec */
#endif /* UNIV_DEBUG */
	const rec_t*	rec,		/*!< in: insert buffer record */
	ulint		space,		/*!< in: space id */
	ulint		page_no)	/*!< in: page number */
{
	ulint		counter;
	const byte*	field;
	ulint		len;

	ut_ad(ibuf_inside(mtr));
	ut_ad(mtr_memo_contains_page_flagged(mtr, rec, MTR_MEMO_PAGE_X_FIX
					     | MTR_MEMO_PAGE_S_FIX));
	ut_ad(rec_get_n_fields_old(rec) > 2);

	field = rec_get_nth_field_old(rec, IBUF_REC_FIELD_MARKER, &len);

	ut_a(len == 1);

	/* Check the tablespace identifier. */
	field = rec_get_nth_field_old(rec, IBUF_REC_FIELD_SPACE, &len);

	ut_a(len == 4);

	if (mach_read_from_4(field) != space) {

		return(0);
	}

	/* Check the page offset. */
	field = rec_get_nth_field_old(rec, IBUF_REC_FIELD_PAGE, &len);
	ut_a(len == 4);

	if (mach_read_from_4(field) != page_no) {

		return(0);
	}

	/* Check if the record contains a counter field. */
	field = rec_get_nth_field_old(rec, IBUF_REC_FIELD_METADATA, &len);

	switch (len % DATA_NEW_ORDER_NULL_TYPE_BUF_SIZE) {
	default:
		ut_error;
	case 0: /* ROW_FORMAT=REDUNDANT */
	case 1: /* ROW_FORMAT=COMPACT */
		return(ULINT_UNDEFINED);

	case IBUF_REC_INFO_SIZE:
		counter = mach_read_from_2(field + IBUF_REC_OFFSET_COUNTER);
		ut_a(counter < 0xFFFF);
		return(counter + 1);
	}
}

#ifdef UNIV_DEBUG
# define ibuf_get_entry_counter(space,page_no,rec,mtr,exact_leaf) \
	ibuf_get_entry_counter_func(space,page_no,rec,mtr,exact_leaf)
#else /* UNIV_DEBUG */
# define ibuf_get_entry_counter(space,page_no,rec,mtr,exact_leaf) \
	ibuf_get_entry_counter_func(space,page_no,rec,exact_leaf)
#endif /* UNIV_DEBUG */

/****************************************************************//**
Calculate the counter field for an entry based on the current
last record in ibuf for (space, page_no).
@return the counter field, or ULINT_UNDEFINED
if we should abort this insertion to ibuf */
static
ulint
ibuf_get_entry_counter_func(
/*========================*/
	ulint		space,		/*!< in: space id of entry */
	ulint		page_no,	/*!< in: page number of entry */
	const rec_t*	rec,		/*!< in: the record preceding the
					insertion point */
#ifdef UNIV_DEBUG
	mtr_t*		mtr,		/*!< in: mini-transaction */
#endif /* UNIV_DEBUG */
	ibool		only_leaf)	/*!< in: TRUE if this is the only
					leaf page that can contain entries
					for (space,page_no), that is, there
					was no exact match for (space,page_no)
					in the node pointer */
{
	ut_ad(ibuf_inside(mtr));
	ut_ad(mtr_memo_contains_page(mtr, rec, MTR_MEMO_PAGE_X_FIX));
	ut_ad(page_validate(page_align(rec), ibuf.index));

	if (page_rec_is_supremum(rec)) {
		/* This is just for safety. The record should be a
		page infimum or a user record. */
		ut_ad(0);
		return(ULINT_UNDEFINED);
	} else if (!page_rec_is_infimum(rec)) {
		return(ibuf_get_entry_counter_low(mtr, rec, space, page_no));
	} else if (only_leaf || !page_has_prev(page_align(rec))) {
		/* The parent node pointer did not contain the
		searched for (space, page_no), which means that the
		search ended on the correct page regardless of the
		counter value, and since we're at the infimum record,
		there are no existing records. */
		return(0);
	} else {
		/* We used to read the previous page here. It would
		break the latching order, because the caller has
		buffer-fixed an insert buffer bitmap page. */
		return(ULINT_UNDEFINED);
	}
}


/** Translates the ibuf free bits to the free space on a page in bytes.
@param[in]	physical_size	page_size
@param[in]	bits		value for ibuf bitmap bits
@return maximum insert size after reorganize for the page */
inline ulint
ibuf_index_page_calc_free_from_bits(ulint physical_size, ulint bits)
{
	ut_ad(bits < 4);
	ut_ad(physical_size > IBUF_PAGE_SIZE_PER_FREE_SPACE);

	if (bits == 3) {
		bits = 4;
	}

	return bits * physical_size / IBUF_PAGE_SIZE_PER_FREE_SPACE;
}

/** Buffer an operation in the insert/delete buffer, instead of doing it
directly to the disk page, if this is possible.
@param[in]	mode		BTR_MODIFY_PREV or BTR_MODIFY_TREE
@param[in]	op		operation type
@param[in]	no_counter	TRUE=use 5.0.3 format; FALSE=allow delete
buffering
@param[in]	entry		index entry to insert
@param[in]	entry_size	rec_get_converted_size(index, entry)
@param[in,out]	index		index where to insert; must not be unique
or clustered
@param[in]	page_id		page id where to insert
@param[in]	zip_size	ROW_FORMAT=COMPRESSED page size, or 0
@param[in,out]	thr		query thread
@return DB_SUCCESS, DB_STRONG_FAIL or other error */
static MY_ATTRIBUTE((warn_unused_result))
dberr_t
ibuf_insert_low(
	ulint			mode,
	ibuf_op_t		op,
	ibool			no_counter,
	const dtuple_t*		entry,
	ulint			entry_size,
	dict_index_t*		index,
	const page_id_t		page_id,
	ulint			zip_size,
	que_thr_t*		thr)
{
	big_rec_t*	dummy_big_rec;
	btr_pcur_t	pcur;
	btr_cur_t*	cursor;
	dtuple_t*	ibuf_entry;
	mem_heap_t*	offsets_heap	= NULL;
	mem_heap_t*	heap;
	rec_offs*	offsets		= NULL;
	ulint		buffered;
	lint		min_n_recs;
	rec_t*		ins_rec;
	buf_block_t*	bitmap_page;
	buf_block_t*	block;
	page_t*		root;
	dberr_t		err;
	ibool		do_merge;
	ulint		space_ids[IBUF_MAX_N_PAGES_MERGED];
	ulint		page_nos[IBUF_MAX_N_PAGES_MERGED];
	ulint		n_stored;
	mtr_t		mtr;
	mtr_t		bitmap_mtr;

	ut_a(!dict_index_is_clust(index));
	ut_ad(!dict_index_is_spatial(index));
	ut_ad(dtuple_check_typed(entry));
	ut_ad(!no_counter || op == IBUF_OP_INSERT);
	ut_ad(page_id.space() == index->table->space_id);
	ut_a(op < IBUF_OP_COUNT);

	do_merge = FALSE;

	/* Perform dirty reads of ibuf.size and ibuf.max_size, to
	reduce ibuf_mutex contention. Given that ibuf.max_size and
	ibuf.size fit in a machine word, this should be OK; at worst
	we are doing some excessive ibuf_contract() or occasionally
	skipping an ibuf_contract(). */
	if (ibuf.max_size == 0) {
		return(DB_STRONG_FAIL);
	}

	if (ibuf.size >= ibuf.max_size + IBUF_CONTRACT_DO_NOT_INSERT) {
		/* Insert buffer is now too big, contract it but do not try
		to insert */


#ifdef UNIV_IBUF_DEBUG
		fputs("Ibuf too big\n", stderr);
#endif
		ibuf_contract();

		return(DB_STRONG_FAIL);
	}

	heap = mem_heap_create(1024);

	/* Build the entry which contains the space id and the page number
	as the first fields and the type information for other fields, and
	which will be inserted to the insert buffer. Using a counter value
	of 0xFFFF we find the last record for (space, page_no), from which
	we can then read the counter value N and use N + 1 in the record we
	insert. (We patch the ibuf_entry's counter field to the correct
	value just before actually inserting the entry.) */

	ibuf_entry = ibuf_entry_build(
		op, index, entry, page_id.space(), page_id.page_no(),
		no_counter ? ULINT_UNDEFINED : 0xFFFF, heap);

	/* Open a cursor to the insert buffer tree to calculate if we can add
	the new entry to it without exceeding the free space limit for the
	page. */

	if (BTR_LATCH_MODE_WITHOUT_INTENTION(mode) == BTR_MODIFY_TREE) {
		for (;;) {
			mutex_enter(&ibuf_pessimistic_insert_mutex);
			mutex_enter(&ibuf_mutex);

			if (UNIV_LIKELY(ibuf_data_enough_free_for_insert())) {

				break;
			}

			mutex_exit(&ibuf_mutex);
			mutex_exit(&ibuf_pessimistic_insert_mutex);

			if (!ibuf_add_free_page()) {

				mem_heap_free(heap);
				return(DB_STRONG_FAIL);
			}
		}
	}

	ibuf_mtr_start(&mtr);

	btr_pcur_open(ibuf.index, ibuf_entry, PAGE_CUR_LE, mode, &pcur, &mtr);
	ut_ad(page_validate(btr_pcur_get_page(&pcur), ibuf.index));

	/* Find out the volume of already buffered inserts for the same index
	page */
	min_n_recs = 0;
	buffered = ibuf_get_volume_buffered(&pcur,
					    page_id.space(),
					    page_id.page_no(),
					    op == IBUF_OP_DELETE
					    ? &min_n_recs
					    : NULL, &mtr);

	const ulint physical_size = zip_size ? zip_size : srv_page_size;

	if (op == IBUF_OP_DELETE
	    && (min_n_recs < 2 || buf_pool_watch_occurred(page_id))) {
		/* The page could become empty after the record is
		deleted, or the page has been read in to the buffer
		pool.  Refuse to buffer the operation. */

		/* The buffer pool watch is needed for IBUF_OP_DELETE
		because of latching order considerations.  We can
		check buf_pool_watch_occurred() only after latching
		the insert buffer B-tree pages that contain buffered
		changes for the page.  We never buffer IBUF_OP_DELETE,
		unless some IBUF_OP_INSERT or IBUF_OP_DELETE_MARK have
		been previously buffered for the page.  Because there
		are buffered operations for the page, the insert
		buffer B-tree page latches held by mtr will guarantee
		that no changes for the user page will be merged
		before mtr_commit(&mtr).  We must not mtr_commit(&mtr)
		until after the IBUF_OP_DELETE has been buffered. */

fail_exit:
		if (BTR_LATCH_MODE_WITHOUT_INTENTION(mode) == BTR_MODIFY_TREE) {
			mutex_exit(&ibuf_mutex);
			mutex_exit(&ibuf_pessimistic_insert_mutex);
		}

		err = DB_STRONG_FAIL;
		goto func_exit;
	}

	/* After this point, the page could still be loaded to the
	buffer pool, but we do not have to care about it, since we are
	holding a latch on the insert buffer leaf page that contains
	buffered changes for (space, page_no).  If the page enters the
	buffer pool, buf_page_io_complete() for (space, page_no) will
	have to acquire a latch on the same insert buffer leaf page,
	which it cannot do until we have buffered the IBUF_OP_DELETE
	and done mtr_commit(&mtr) to release the latch. */

	ibuf_mtr_start(&bitmap_mtr);
	index->set_modified(bitmap_mtr);

	bitmap_page = ibuf_bitmap_get_map_page(page_id, zip_size, &bitmap_mtr);

	/* We check if the index page is suitable for buffered entries */

	if (buf_page_hash_get(page_id)
	    || lock_rec_expl_exist_on_page(page_id.space(),
					   page_id.page_no())) {

		ibuf_mtr_commit(&bitmap_mtr);
		goto fail_exit;
	}

	if (op == IBUF_OP_INSERT) {
		ulint	bits = ibuf_bitmap_page_get_bits(
			bitmap_page->frame, page_id, physical_size,
			IBUF_BITMAP_FREE, &bitmap_mtr);

		if (buffered + entry_size + page_dir_calc_reserved_space(1)
		    > ibuf_index_page_calc_free_from_bits(physical_size,
							  bits)) {
			/* Release the bitmap page latch early. */
			ibuf_mtr_commit(&bitmap_mtr);

			/* It may not fit */
			do_merge = TRUE;

			ibuf_get_merge_page_nos(FALSE,
						btr_pcur_get_rec(&pcur), &mtr,
						space_ids,
						page_nos, &n_stored);

			goto fail_exit;
		}
	}

	if (!no_counter) {
		/* Patch correct counter value to the entry to
		insert. This can change the insert position, which can
		result in the need to abort in some cases. */
		ulint		counter = ibuf_get_entry_counter(
			page_id.space(), page_id.page_no(),
			btr_pcur_get_rec(&pcur), &mtr,
			btr_pcur_get_btr_cur(&pcur)->low_match
			< IBUF_REC_FIELD_METADATA);
		dfield_t*	field;

		if (counter == ULINT_UNDEFINED) {
			ibuf_mtr_commit(&bitmap_mtr);
			goto fail_exit;
		}

		field = dtuple_get_nth_field(
			ibuf_entry, IBUF_REC_FIELD_METADATA);
		mach_write_to_2(
			(byte*) dfield_get_data(field)
			+ IBUF_REC_OFFSET_COUNTER, counter);
	}

	/* Set the bitmap bit denoting that the insert buffer contains
	buffered entries for this index page, if the bit is not set yet */
	ibuf_bitmap_page_set_bits<IBUF_BITMAP_BUFFERED>(
		bitmap_page, page_id, physical_size, true, &bitmap_mtr);
	ibuf_mtr_commit(&bitmap_mtr);

	cursor = btr_pcur_get_btr_cur(&pcur);

	if (mode == BTR_MODIFY_PREV) {
		err = btr_cur_optimistic_insert(
			BTR_NO_LOCKING_FLAG | BTR_NO_UNDO_LOG_FLAG,
			cursor, &offsets, &offsets_heap,
			ibuf_entry, &ins_rec,
			&dummy_big_rec, 0, thr, &mtr);
		block = btr_cur_get_block(cursor);
		ut_ad(block->page.id.space() == IBUF_SPACE_ID);

		/* If this is the root page, update ibuf.empty. */
		if (block->page.id.page_no() == FSP_IBUF_TREE_ROOT_PAGE_NO) {
			const page_t*	root = buf_block_get_frame(block);

			ut_ad(page_get_space_id(root) == IBUF_SPACE_ID);
			ut_ad(page_get_page_no(root)
			      == FSP_IBUF_TREE_ROOT_PAGE_NO);

			ibuf.empty = page_is_empty(root);
		}
	} else {
		ut_ad(BTR_LATCH_MODE_WITHOUT_INTENTION(mode)
		      == BTR_MODIFY_TREE);

		/* We acquire an sx-latch to the root page before the insert,
		because a pessimistic insert releases the tree x-latch,
		which would cause the sx-latching of the root after that to
		break the latching order. */

		root = ibuf_tree_root_get(&mtr)->frame;

		err = btr_cur_optimistic_insert(
			BTR_NO_LOCKING_FLAG | BTR_NO_UNDO_LOG_FLAG,
			cursor, &offsets, &offsets_heap,
			ibuf_entry, &ins_rec,
			&dummy_big_rec, 0, thr, &mtr);

		if (err == DB_FAIL) {
			err = btr_cur_pessimistic_insert(
				BTR_NO_LOCKING_FLAG | BTR_NO_UNDO_LOG_FLAG,
				cursor, &offsets, &offsets_heap,
				ibuf_entry, &ins_rec,
				&dummy_big_rec, 0, thr, &mtr);
		}

		mutex_exit(&ibuf_pessimistic_insert_mutex);
		ibuf_size_update(root);
		mutex_exit(&ibuf_mutex);
		ibuf.empty = page_is_empty(root);

		block = btr_cur_get_block(cursor);
		ut_ad(block->page.id.space() == IBUF_SPACE_ID);
	}

	if (offsets_heap) {
		mem_heap_free(offsets_heap);
	}

	if (err == DB_SUCCESS && op != IBUF_OP_DELETE) {
		/* Update the page max trx id field */
		page_update_max_trx_id(block, NULL,
				       thr_get_trx(thr)->id, &mtr);
	}

func_exit:
	ibuf_mtr_commit(&mtr);
	btr_pcur_close(&pcur);

	mem_heap_free(heap);

	if (err == DB_SUCCESS
	    && BTR_LATCH_MODE_WITHOUT_INTENTION(mode) == BTR_MODIFY_TREE) {
		ibuf_contract_after_insert(entry_size);
	}

	if (do_merge) {
#ifdef UNIV_IBUF_DEBUG
		ut_a(n_stored <= IBUF_MAX_N_PAGES_MERGED);
#endif
		ibuf_read_merge_pages(space_ids, page_nos, n_stored);
	}

	return(err);
}

/** Buffer an operation in the change buffer, instead of applying it
directly to the file page, if this is possible. Does not do it if the index
is clustered or unique.
@param[in]	op		operation type
@param[in]	entry		index entry to insert
@param[in,out]	index		index where to insert
@param[in]	page_id		page id where to insert
@param[in]	zip_size	ROW_FORMAT=COMPRESSED page size, or 0
@param[in,out]	thr		query thread
@return true if success */
bool
ibuf_insert(
	ibuf_op_t		op,
	const dtuple_t*		entry,
	dict_index_t*		index,
	const page_id_t		page_id,
	ulint			zip_size,
	que_thr_t*		thr)
{
	dberr_t		err;
	ulint		entry_size;
	ibool		no_counter;
	/* Read the settable global variable only once in
	this function, so that we will have a consistent view of it. */
	ibuf_use_t	use		= ibuf_use_t(innodb_change_buffering);
	DBUG_ENTER("ibuf_insert");

	DBUG_PRINT("ibuf", ("op: %d, space: " UINT32PF ", page_no: " UINT32PF,
			    op, page_id.space(), page_id.page_no()));

	ut_ad(dtuple_check_typed(entry));
	ut_ad(page_id.space() != SRV_TMP_SPACE_ID);

	ut_a(!dict_index_is_clust(index));
	ut_ad(!index->table->is_temporary());

	no_counter = use <= IBUF_USE_INSERT;

	switch (op) {
	case IBUF_OP_INSERT:
		switch (use) {
		case IBUF_USE_NONE:
		case IBUF_USE_DELETE:
		case IBUF_USE_DELETE_MARK:
			DBUG_RETURN(false);
		case IBUF_USE_INSERT:
		case IBUF_USE_INSERT_DELETE_MARK:
		case IBUF_USE_ALL:
			goto check_watch;
		}
		break;
	case IBUF_OP_DELETE_MARK:
		switch (use) {
		case IBUF_USE_NONE:
		case IBUF_USE_INSERT:
			DBUG_RETURN(false);
		case IBUF_USE_DELETE_MARK:
		case IBUF_USE_DELETE:
		case IBUF_USE_INSERT_DELETE_MARK:
		case IBUF_USE_ALL:
			ut_ad(!no_counter);
			goto check_watch;
		}
		break;
	case IBUF_OP_DELETE:
		switch (use) {
		case IBUF_USE_NONE:
		case IBUF_USE_INSERT:
		case IBUF_USE_INSERT_DELETE_MARK:
			DBUG_RETURN(false);
		case IBUF_USE_DELETE_MARK:
		case IBUF_USE_DELETE:
		case IBUF_USE_ALL:
			ut_ad(!no_counter);
			goto skip_watch;
		}
		break;
	case IBUF_OP_COUNT:
		break;
	}

	/* unknown op or use */
	ut_error;

check_watch:
	/* If a thread attempts to buffer an insert on a page while a
	purge is in progress on the same page, the purge must not be
	buffered, because it could remove a record that was
	re-inserted later.  For simplicity, we block the buffering of
	all operations on a page that has a purge pending.

	We do not check this in the IBUF_OP_DELETE case, because that
	would always trigger the buffer pool watch during purge and
	thus prevent the buffering of delete operations.  We assume
	that the issuer of IBUF_OP_DELETE has called
	buf_pool_watch_set(space, page_no). */

	if (buf_page_get_also_watch(page_id)) {
		/* A buffer pool watch has been set or the
		page has been read into the buffer pool.
		Do not buffer the request.  If a purge operation
		is being buffered, have this request executed
		directly on the page in the buffer pool after the
		buffered entries for this page have been merged. */
		DBUG_RETURN(false);
	}

skip_watch:
	entry_size = rec_get_converted_size(index, entry, 0);

	if (entry_size
	    >= page_get_free_space_of_empty(dict_table_is_comp(index->table))
	    / 2) {

		DBUG_RETURN(false);
	}

	err = ibuf_insert_low(BTR_MODIFY_PREV, op, no_counter,
			      entry, entry_size,
			      index, page_id, zip_size, thr);
	if (err == DB_FAIL) {
		err = ibuf_insert_low(BTR_MODIFY_TREE | BTR_LATCH_FOR_INSERT,
				      op, no_counter, entry, entry_size,
				      index, page_id, zip_size, thr);
	}

	ut_a(err == DB_SUCCESS || err == DB_STRONG_FAIL
	     || err == DB_TOO_BIG_RECORD);

	DBUG_RETURN(err == DB_SUCCESS);
}

/********************************************************************//**
During merge, inserts to an index page a secondary index entry extracted
from the insert buffer.
@return	newly inserted record */
static MY_ATTRIBUTE((nonnull))
rec_t*
ibuf_insert_to_index_page_low(
/*==========================*/
	const dtuple_t*	entry,	/*!< in: buffered entry to insert */
	buf_block_t*	block,	/*!< in/out: index page where the buffered
				entry should be placed */
	dict_index_t*	index,	/*!< in: record descriptor */
	rec_offs**	offsets,/*!< out: offsets on *rec */
	mem_heap_t*	heap,	/*!< in/out: memory heap */
	mtr_t*		mtr,	/*!< in/out: mtr */
	page_cur_t*	page_cur)/*!< in/out: cursor positioned on the record
				after which to insert the buffered entry */
{
	rec_t*		rec;
	DBUG_ENTER("ibuf_insert_to_index_page_low");

	rec = page_cur_tuple_insert(page_cur, entry, index,
				    offsets, &heap, 0, mtr);
	if (rec != NULL) {
		DBUG_RETURN(rec);
	}

	/* Page reorganization or recompression should already have
	been attempted by page_cur_tuple_insert(). Besides, per
	ibuf_index_page_calc_free_zip() the page should not have been
	recompressed or reorganized. */
	ut_ad(!is_buf_block_get_page_zip(block));

	/* If the record did not fit, reorganize */

	btr_page_reorganize(page_cur, index, mtr);

	/* This time the record must fit */

	rec = page_cur_tuple_insert(page_cur, entry, index,
				    offsets, &heap, 0, mtr);
	if (rec != NULL) {
		DBUG_RETURN(rec);
	}

	ib::error() << "Insert buffer insert fails; page free "
		    << page_get_max_insert_size(block->frame, 1)
		    << ", dtuple size "
		    << rec_get_converted_size(index, entry, 0);

	fputs("InnoDB: Cannot insert index record ", stderr);
	dtuple_print(stderr, entry);
	fputs("\nInnoDB: The table where this index record belongs\n"
	      "InnoDB: is now probably corrupt. Please run CHECK TABLE on\n"
	      "InnoDB: that table.\n", stderr);

	ib::error() << "page " << block->page.id << ", size "
		    << block->physical_size() << ", bitmap bits "
		    << ibuf_bitmap_page_get_bits(
			    ibuf_bitmap_get_map_page(block->page.id,
						     block->zip_size(),
						     mtr)->frame,
			    block->page.id, block->zip_size(),
			    IBUF_BITMAP_FREE, mtr);

	ib::error() << BUG_REPORT_MSG;

	ut_ad(0);
	DBUG_RETURN(NULL);
}

/************************************************************************
During merge, inserts to an index page a secondary index entry extracted
from the insert buffer. */
static
void
ibuf_insert_to_index_page(
/*======================*/
	const dtuple_t*	entry,	/*!< in: buffered entry to insert */
	buf_block_t*	block,	/*!< in/out: index page where the buffered entry
				should be placed */
	dict_index_t*	index,	/*!< in: record descriptor */
	mtr_t*		mtr)	/*!< in: mtr */
{
	page_cur_t	page_cur;
	ulint		low_match;
	page_t*		page		= buf_block_get_frame(block);
	rec_t*		rec;
	rec_offs*	offsets;
	mem_heap_t*	heap;

	DBUG_ENTER("ibuf_insert_to_index_page");

	DBUG_PRINT("ibuf", ("page " UINT32PF ":" UINT32PF,
			    block->page.id.space(),
			    block->page.id.page_no()));

	ut_ad(!dict_index_is_online_ddl(index));// this is an ibuf_dummy index
	ut_ad(ibuf_inside(mtr));
	ut_ad(dtuple_check_typed(entry));
#ifdef BTR_CUR_HASH_ADAPT
	/* A change buffer merge must occur before users are granted
	any access to the page. No adaptive hash index entries may
	point to a freshly read page. */
	ut_ad(!block->index);
	assert_block_ahi_empty(block);
#endif /* BTR_CUR_HASH_ADAPT */
	ut_ad(mtr->is_named_space(block->page.id.space()));

	if (UNIV_UNLIKELY(dict_table_is_comp(index->table)
			  != (ibool)!!page_is_comp(page))) {
		ib::warn() << "Trying to insert a record from the insert"
			" buffer to an index page but the 'compact' flag does"
			" not match!";
		goto dump;
	}

	rec = page_rec_get_next(page_get_infimum_rec(page));

	if (page_rec_is_supremum(rec)) {
		ib::warn() << "Trying to insert a record from the insert"
			" buffer to an index page but the index page"
			" is empty!";
		goto dump;
	}

	if (!rec_n_fields_is_sane(index, rec, entry)) {
		ib::warn() << "Trying to insert a record from the insert"
			" buffer to an index page but the number of fields"
			" does not match!";
		rec_print(stderr, rec, index);
dump:
		dtuple_print(stderr, entry);
		ut_ad(0);

		ib::warn() << "The table where this index record belongs"
			" is now probably corrupt. Please run CHECK TABLE on"
			" your tables. " << BUG_REPORT_MSG;

		DBUG_VOID_RETURN;
	}

	low_match = page_cur_search(block, index, entry, &page_cur);

	heap = mem_heap_create(
		sizeof(upd_t)
		+ REC_OFFS_HEADER_SIZE * sizeof(*offsets)
		+ dtuple_get_n_fields(entry)
		* (sizeof(upd_field_t) + sizeof *offsets));

	if (UNIV_UNLIKELY(low_match == dtuple_get_n_fields(entry))) {
		upd_t*		update;

		rec = page_cur_get_rec(&page_cur);

		/* This is based on
		row_ins_sec_index_entry_by_modify(BTR_MODIFY_LEAF). */
		ut_ad(rec_get_deleted_flag(rec, page_is_comp(page)));

		offsets = rec_get_offsets(rec, index, NULL, true,
					  ULINT_UNDEFINED, &heap);
		update = row_upd_build_sec_rec_difference_binary(
			rec, index, offsets, entry, heap);

		if (update->n_fields == 0) {
			/* The records only differ in the delete-mark.
			Clear the delete-mark, like we did before
			Bug #56680 was fixed. */
			btr_rec_set_deleted<false>(block, rec, mtr);
			goto updated_in_place;
		}

		/* Copy the info bits. Clear the delete-mark. */
		update->info_bits = rec_get_info_bits(rec, page_is_comp(page));
		update->info_bits &= byte(~REC_INFO_DELETED_FLAG);
		page_zip_des_t* page_zip = buf_block_get_page_zip(block);

		/* We cannot invoke btr_cur_optimistic_update() here,
		because we do not have a btr_cur_t or que_thr_t,
		as the insert buffer merge occurs at a very low level. */
		if (!row_upd_changes_field_size_or_external(index, offsets,
							    update)
		    && (!page_zip || btr_cur_update_alloc_zip(
				page_zip, &page_cur, index, offsets,
				rec_offs_size(offsets), false, mtr))) {
			/* This is the easy case. Do something similar
			to btr_cur_update_in_place(). */
			rec = page_cur_get_rec(&page_cur);
			btr_cur_upd_rec_in_place(rec, index, offsets,
						 update, block, mtr);

			DBUG_EXECUTE_IF(
				"crash_after_log_ibuf_upd_inplace",
				log_buffer_flush_to_disk();
				ib::info() << "Wrote log record for ibuf"
					" update in place operation";
				DBUG_SUICIDE();
			);

			goto updated_in_place;
		}

		/* btr_cur_update_alloc_zip() may have changed this */
		rec = page_cur_get_rec(&page_cur);

		/* A collation may identify values that differ in
		storage length.
		Some examples (1 or 2 bytes):
		utf8_turkish_ci: I = U+0131 LATIN SMALL LETTER DOTLESS I
		utf8_general_ci: S = U+00DF LATIN SMALL LETTER SHARP S
		utf8_general_ci: A = U+00E4 LATIN SMALL LETTER A WITH DIAERESIS

		latin1_german2_ci: SS = U+00DF LATIN SMALL LETTER SHARP S

		Examples of a character (3-byte UTF-8 sequence)
		identified with 2 or 4 characters (1-byte UTF-8 sequences):

		utf8_unicode_ci: 'II' = U+2171 SMALL ROMAN NUMERAL TWO
		utf8_unicode_ci: '(10)' = U+247D PARENTHESIZED NUMBER TEN
		*/

		/* Delete the different-length record, and insert the
		buffered one. */

		lock_rec_store_on_page_infimum(block, rec);
		page_cur_delete_rec(&page_cur, index, offsets, mtr);
		page_cur_move_to_prev(&page_cur);
		rec = ibuf_insert_to_index_page_low(entry, block, index,
				      		    &offsets, heap, mtr,
						    &page_cur);

		ut_ad(!cmp_dtuple_rec(entry, rec, offsets));
		lock_rec_restore_from_page_infimum(block, rec, block);
	} else {
		offsets = NULL;
		ibuf_insert_to_index_page_low(entry, block, index,
					      &offsets, heap, mtr,
					      &page_cur);
	}
updated_in_place:
	mem_heap_free(heap);

	DBUG_VOID_RETURN;
}

/****************************************************************//**
During merge, sets the delete mark on a record for a secondary index
entry. */
static
void
ibuf_set_del_mark(
/*==============*/
	const dtuple_t*		entry,	/*!< in: entry */
	buf_block_t*		block,	/*!< in/out: block */
	const dict_index_t*	index,	/*!< in: record descriptor */
	mtr_t*			mtr)	/*!< in: mtr */
{
	page_cur_t	page_cur;
	ulint		low_match;

	ut_ad(ibuf_inside(mtr));
	ut_ad(dtuple_check_typed(entry));

	low_match = page_cur_search(block, index, entry, &page_cur);

	if (low_match == dtuple_get_n_fields(entry)) {
		rec_t* rec = page_cur_get_rec(&page_cur);

		/* Delete mark the old index record. According to a
		comment in row_upd_sec_index_entry(), it can already
		have been delete marked if a lock wait occurred in
		row_ins_sec_index_entry() in a previous invocation of
		row_upd_sec_index_entry(). */

		if (UNIV_LIKELY
		    (!rec_get_deleted_flag(
			    rec, dict_table_is_comp(index->table)))) {
			btr_rec_set_deleted<true>(block, rec, mtr);
		}
	} else {
		const page_t*		page
			= page_cur_get_page(&page_cur);
		const buf_block_t*	block
			= page_cur_get_block(&page_cur);

		ib::error() << "Unable to find a record to delete-mark";
		fputs("InnoDB: tuple ", stderr);
		dtuple_print(stderr, entry);
		fputs("\n"
		      "InnoDB: record ", stderr);
		rec_print(stderr, page_cur_get_rec(&page_cur), index);

		ib::error() << "page " << block->page.id << " ("
			<< page_get_n_recs(page) << " records, index id "
			<< btr_page_get_index_id(page) << ").";

		ib::error() << BUG_REPORT_MSG;
		ut_ad(0);
	}
}

/****************************************************************//**
During merge, delete a record for a secondary index entry. */
static
void
ibuf_delete(
/*========*/
	const dtuple_t*	entry,	/*!< in: entry */
	buf_block_t*	block,	/*!< in/out: block */
	dict_index_t*	index,	/*!< in: record descriptor */
	mtr_t*		mtr)	/*!< in/out: mtr; must be committed
				before latching any further pages */
{
	page_cur_t	page_cur;
	ulint		low_match;

	ut_ad(ibuf_inside(mtr));
	ut_ad(dtuple_check_typed(entry));
	ut_ad(!dict_index_is_spatial(index));

	low_match = page_cur_search(block, index, entry, &page_cur);

	if (low_match == dtuple_get_n_fields(entry)) {
		page_zip_des_t*	page_zip= buf_block_get_page_zip(block);
		page_t*		page	= buf_block_get_frame(block);
		rec_t*		rec	= page_cur_get_rec(&page_cur);

		/* TODO: the below should probably be a separate function,
		it's a bastardized version of btr_cur_optimistic_delete. */

		rec_offs	offsets_[REC_OFFS_NORMAL_SIZE];
		rec_offs*	offsets	= offsets_;
		mem_heap_t*	heap = NULL;
		ulint		max_ins_size = 0;

		rec_offs_init(offsets_);

		offsets = rec_get_offsets(
			rec, index, offsets, true, ULINT_UNDEFINED, &heap);

		if (page_get_n_recs(page) <= 1
		    || !(REC_INFO_DELETED_FLAG
			 & rec_get_info_bits(rec, page_is_comp(page)))) {
			/* Refuse to purge the last record or a
			record that has not been marked for deletion. */
			ib::error() << "Unable to purge a record";
			fputs("InnoDB: tuple ", stderr);
			dtuple_print(stderr, entry);
			fputs("\n"
			      "InnoDB: record ", stderr);
			rec_print_new(stderr, rec, offsets);
			fprintf(stderr, "\nspace " UINT32PF " offset " UINT32PF
				" (%u records, index id %llu)\n"
				"InnoDB: Submit a detailed bug report"
				" to https://jira.mariadb.org/\n",
				block->page.id.space(),
				block->page.id.page_no(),
				(unsigned) page_get_n_recs(page),
				(ulonglong) btr_page_get_index_id(page));

			ut_ad(0);
			return;
		}

		lock_update_delete(block, rec);

		if (!page_zip) {
			max_ins_size
				= page_get_max_insert_size_after_reorganize(
					page, 1);
		}
#ifdef UNIV_ZIP_DEBUG
		ut_a(!page_zip || page_zip_validate(page_zip, page, index));
#endif /* UNIV_ZIP_DEBUG */
		page_cur_delete_rec(&page_cur, index, offsets, mtr);
#ifdef UNIV_ZIP_DEBUG
		ut_a(!page_zip || page_zip_validate(page_zip, page, index));
#endif /* UNIV_ZIP_DEBUG */

		if (page_zip) {
			ibuf_update_free_bits_zip(block, mtr);
		} else {
			ibuf_update_free_bits_low(block, max_ins_size, mtr);
		}

		if (UNIV_LIKELY_NULL(heap)) {
			mem_heap_free(heap);
		}
	} else {
		/* The record must have been purged already. */
	}
}

/*********************************************************************//**
Restores insert buffer tree cursor position
@return TRUE if the position was restored; FALSE if not */
static MY_ATTRIBUTE((nonnull))
ibool
ibuf_restore_pos(
/*=============*/
	ulint		space,	/*!< in: space id */
	ulint		page_no,/*!< in: index page number where the record
				should belong */
	const dtuple_t*	search_tuple,
				/*!< in: search tuple for entries of page_no */
	ulint		mode,	/*!< in: BTR_MODIFY_LEAF or BTR_MODIFY_TREE */
	btr_pcur_t*	pcur,	/*!< in/out: persistent cursor whose
				position is to be restored */
	mtr_t*		mtr)	/*!< in/out: mini-transaction */
{
	ut_ad(mode == BTR_MODIFY_LEAF
	      || BTR_LATCH_MODE_WITHOUT_INTENTION(mode) == BTR_MODIFY_TREE);

	if (btr_pcur_restore_position(mode, pcur, mtr)) {

		return(TRUE);
	}

	if (fil_space_t* s = fil_space_acquire_silent(space)) {
		ib::error() << "ibuf cursor restoration fails!"
			" ibuf record inserted to page "
			<< space << ":" << page_no
			<< " in file " << s->chain.start->name;
		s->release();

		ib::error() << BUG_REPORT_MSG;

		rec_print_old(stderr, btr_pcur_get_rec(pcur));
		rec_print_old(stderr, pcur->old_rec);
		dtuple_print(stderr, search_tuple);

		rec_print_old(stderr,
			      page_rec_get_next(btr_pcur_get_rec(pcur)));
	}

	ibuf_btr_pcur_commit_specify_mtr(pcur, mtr);
	return(FALSE);
}

/**
Delete a change buffer record.
@param[in]	space		tablespace identifier
@param[in]	page_no		page number
@param[in,out]	pcur		persistent cursor positioned on the record
@param[in]	search_tuple	search key for (space,page_no)
@param[in,out]	mtr		mini-transaction
@return whether mtr was committed (due to pessimistic operation) */
static MY_ATTRIBUTE((warn_unused_result, nonnull))
bool ibuf_delete_rec(ulint space, ulint page_no, btr_pcur_t* pcur,
		     const dtuple_t* search_tuple, mtr_t* mtr)
{
	ibool		success;
	page_t*		root;
	dberr_t		err;

	ut_ad(ibuf_inside(mtr));
	ut_ad(page_rec_is_user_rec(btr_pcur_get_rec(pcur)));
	ut_ad(ibuf_rec_get_page_no(mtr, btr_pcur_get_rec(pcur)) == page_no);
	ut_ad(ibuf_rec_get_space(mtr, btr_pcur_get_rec(pcur)) == space);

	success = btr_cur_optimistic_delete(btr_pcur_get_btr_cur(pcur),
					    0, mtr);

	const page_id_t	page_id(space, page_no);

	if (success) {
		if (page_is_empty(btr_pcur_get_page(pcur))) {
			/* If a B-tree page is empty, it must be the root page
			and the whole B-tree must be empty. InnoDB does not
			allow empty B-tree pages other than the root. */
			root = btr_pcur_get_page(pcur);

			ut_ad(page_get_space_id(root) == IBUF_SPACE_ID);
			ut_ad(page_get_page_no(root)
			      == FSP_IBUF_TREE_ROOT_PAGE_NO);

			/* ibuf.empty is protected by the root page latch.
			Before the deletion, it had to be FALSE. */
			ut_ad(!ibuf.empty);
			ibuf.empty = true;
		}

		return(FALSE);
	}

	ut_ad(page_rec_is_user_rec(btr_pcur_get_rec(pcur)));
	ut_ad(ibuf_rec_get_page_no(mtr, btr_pcur_get_rec(pcur)) == page_no);
	ut_ad(ibuf_rec_get_space(mtr, btr_pcur_get_rec(pcur)) == space);

	/* We have to resort to a pessimistic delete from ibuf.
	Delete-mark the record so that it will not be applied again,
	in case the server crashes before the pessimistic delete is
	made persistent. */
	btr_rec_set_deleted<true>(btr_pcur_get_block(pcur),
				  btr_pcur_get_rec(pcur), mtr);

	btr_pcur_store_position(pcur, mtr);
	ibuf_btr_pcur_commit_specify_mtr(pcur, mtr);

	ibuf_mtr_start(mtr);
	mutex_enter(&ibuf_mutex);

	if (!ibuf_restore_pos(space, page_no, search_tuple,
			      BTR_MODIFY_TREE | BTR_LATCH_FOR_DELETE,
			      pcur, mtr)) {

		mutex_exit(&ibuf_mutex);
		ut_ad(mtr->has_committed());
		goto func_exit;
	}

	root = ibuf_tree_root_get(mtr)->frame;

	btr_cur_pessimistic_delete(&err, TRUE, btr_pcur_get_btr_cur(pcur), 0,
				   false, mtr);
	ut_a(err == DB_SUCCESS);

	ibuf_size_update(root);
	mutex_exit(&ibuf_mutex);

	ibuf.empty = page_is_empty(root);
	ibuf_btr_pcur_commit_specify_mtr(pcur, mtr);

func_exit:
	ut_ad(mtr->has_committed());
	btr_pcur_close(pcur);

	return(TRUE);
}

/** Check whether buffered changes exist for a page.
@param[in]	id		page identifier
@param[in]	zip_size	ROW_FORMAT=COMPRESSED page size, or 0
@return whether buffered changes exist */
bool ibuf_page_exists(const page_id_t id, ulint zip_size)
{
	ut_ad(!fsp_is_system_temporary(id.space()));

	const ulint physical_size = zip_size ? zip_size : srv_page_size;

	if (ibuf_fixed_addr_page(id, physical_size)
	    || fsp_descr_page(id, physical_size)) {
		return false;
	}

	mtr_t mtr;
	bool bitmap_bits = false;

	ibuf_mtr_start(&mtr);
	if (const buf_block_t* bitmap_page = ibuf_bitmap_get_map_page(
		    id, zip_size, &mtr)) {
		bitmap_bits = ibuf_bitmap_page_get_bits(
			bitmap_page->frame, id, zip_size,
			IBUF_BITMAP_BUFFERED, &mtr) != 0;
	}
	ibuf_mtr_commit(&mtr);
	return bitmap_bits;
}

/** When an index page is read from a disk to the buffer pool, this function
applies any buffered operations to the page and deletes the entries from the
insert buffer. If the page is not read, but created in the buffer pool, this
function deletes its buffered entries from the insert buffer; there can
exist entries for such a page if the page belonged to an index which
subsequently was dropped.
@param[in,out]	block			if page has been read from disk,
pointer to the page x-latched, else NULL
@param[in]	page_id			page id of the index page
@param[in]	zip_size		ROW_FORMAT=COMPRESSED page size, or 0
@param[in]	update_ibuf_bitmap	normally this is set, but
if we have deleted or are deleting the tablespace, then we naturally do not
want to update a non-existent bitmap page */
void
ibuf_merge_or_delete_for_page(
	buf_block_t*		block,
	const page_id_t		page_id,
	ulint			zip_size,
	bool			update_ibuf_bitmap)
{
	btr_pcur_t	pcur;
#ifdef UNIV_IBUF_DEBUG
	ulint		volume			= 0;
#endif /* UNIV_IBUF_DEBUG */
	bool		corruption_noticed	= false;
	mtr_t		mtr;

	/* Counts for merged & discarded operations. */
	ulint		mops[IBUF_OP_COUNT];
	ulint		dops[IBUF_OP_COUNT];

	ut_ad(!block || page_id == block->page.id);
	ut_ad(!block || buf_block_get_state(block) == BUF_BLOCK_FILE_PAGE);
	ut_ad(!block || block->page.status == buf_page_t::NORMAL);

	if (trx_sys_hdr_page(page_id)
	    || fsp_is_system_temporary(page_id.space())) {
		return;
	}

	const ulint physical_size = zip_size ? zip_size : srv_page_size;

	if (ibuf_fixed_addr_page(page_id, physical_size)
	    || fsp_descr_page(page_id, physical_size)) {
		return;
	}

	fil_space_t*	space;

	if (update_ibuf_bitmap) {
		space = fil_space_acquire_silent(page_id.space());

		if (UNIV_UNLIKELY(!space)) {
			/* Do not try to read the bitmap page from the
			non-existent tablespace, delete the ibuf records */
			block = NULL;
			update_ibuf_bitmap = false;
		} else {
			ulint	bitmap_bits = 0;

			ibuf_mtr_start(&mtr);

			buf_block_t* bitmap_page = ibuf_bitmap_get_map_page(
				page_id, zip_size, &mtr);

			if (bitmap_page
			    && fil_page_get_type(bitmap_page->frame)
			    != FIL_PAGE_TYPE_ALLOCATED) {
				bitmap_bits = ibuf_bitmap_page_get_bits(
					bitmap_page->frame, page_id, zip_size,
					IBUF_BITMAP_BUFFERED, &mtr);
			}

			ibuf_mtr_commit(&mtr);

			if (!bitmap_bits) {
				/* No changes are buffered for this page. */
				space->release();
				return;
			}
		}
	} else if (block != NULL
		   && (ibuf_fixed_addr_page(page_id, physical_size)
		       || fsp_descr_page(page_id, physical_size))) {

		return;
	} else {
		space = NULL;
	}

	mem_heap_t* heap = mem_heap_create(512);

	const dtuple_t* search_tuple = ibuf_search_tuple_build(
		page_id.space(), page_id.page_no(), heap);

	if (block != NULL) {
		/* Move the ownership of the x-latch on the page to this OS
		thread, so that we can acquire a second x-latch on it. This
		is needed for the insert operations to the index page to pass
		the debug checks. */

		rw_lock_x_lock_move_ownership(&(block->lock));

		if (!fil_page_index_page_check(block->frame)
		    || !page_is_leaf(block->frame)) {

			corruption_noticed = true;

			ib::error() << "Corruption in the tablespace. Bitmap"
				" shows insert buffer records to page "
				<< page_id << " though the page type is "
				<< fil_page_get_type(block->frame)
				<< ", which is not an index leaf page. We try"
				" to resolve the problem by skipping the"
				" insert buffer merge for this page. Please"
				" run CHECK TABLE on your tables to determine"
				" if they are corrupt after this.";
			ut_ad(0);
		}
	}

	memset(mops, 0, sizeof(mops));
	memset(dops, 0, sizeof(dops));

loop:
	ibuf_mtr_start(&mtr);

	/* Position pcur in the insert buffer at the first entry for this
	index page */
	btr_pcur_open_on_user_rec(
		ibuf.index, search_tuple, PAGE_CUR_GE, BTR_MODIFY_LEAF,
		&pcur, &mtr);

	if (block != NULL) {
		ut_ad(rw_lock_own(&block->lock, RW_LOCK_X));
		buf_block_buf_fix_inc(block, __FILE__, __LINE__);
		rw_lock_x_lock(&block->lock);

		mtr.set_named_space(space);
		mtr.memo_push(block, MTR_MEMO_PAGE_X_FIX);
		/* This is a user page (secondary index leaf page),
		but we pretend that it is a change buffer page in
		order to obey the latching order. This should be OK,
		because buffered changes are applied immediately while
		the block is io-fixed. Other threads must not try to
		latch an io-fixed block. */
		buf_block_dbg_add_level(block, SYNC_IBUF_TREE_NODE);
	} else if (update_ibuf_bitmap) {
		mtr.set_named_space(space);
	}

	if (!btr_pcur_is_on_user_rec(&pcur)) {
		ut_ad(btr_pcur_is_after_last_on_page(&pcur));
		goto reset_bit;
	}

	for (;;) {
		rec_t*	rec;

		ut_ad(btr_pcur_is_on_user_rec(&pcur));

		rec = btr_pcur_get_rec(&pcur);

		/* Check if the entry is for this index page */
		if (ibuf_rec_get_page_no(&mtr, rec) != page_id.page_no()
		    || ibuf_rec_get_space(&mtr, rec) != page_id.space()) {

			if (block != NULL) {
				page_header_reset_last_insert(block, &mtr);
			}

			goto reset_bit;
		}

		if (corruption_noticed) {
			fputs("InnoDB: Discarding record\n ", stderr);
			rec_print_old(stderr, rec);
			fputs("\nInnoDB: from the insert buffer!\n\n", stderr);
		} else if (block != NULL && !rec_get_deleted_flag(rec, 0)) {
			/* Now we have at pcur a record which should be
			applied on the index page; NOTE that the call below
			copies pointers to fields in rec, and we must
			keep the latch to the rec page until the
			insertion is finished! */
			dtuple_t*	entry;
			trx_id_t	max_trx_id;
			dict_index_t*	dummy_index;
			ibuf_op_t	op = ibuf_rec_get_op_type(&mtr, rec);

			max_trx_id = page_get_max_trx_id(page_align(rec));
			page_update_max_trx_id(block,
					       buf_block_get_page_zip(block),
					       max_trx_id, &mtr);

			ut_ad(page_validate(page_align(rec), ibuf.index));

			entry = ibuf_build_entry_from_ibuf_rec(
				&mtr, rec, heap, &dummy_index);
			ut_ad(!dummy_index->table->space);
			dummy_index->table->space = space;
			dummy_index->table->space_id = space->id;

			ut_ad(page_validate(block->frame, dummy_index));

			switch (op) {
			case IBUF_OP_INSERT:
#ifdef UNIV_IBUF_DEBUG
				volume += rec_get_converted_size(
					dummy_index, entry, 0);

				volume += page_dir_calc_reserved_space(1);

				ut_a(volume <= (4U << srv_page_size_shift)
				     / IBUF_PAGE_SIZE_PER_FREE_SPACE);
#endif
				ibuf_insert_to_index_page(
					entry, block, dummy_index, &mtr);
				break;

			case IBUF_OP_DELETE_MARK:
				ibuf_set_del_mark(
					entry, block, dummy_index, &mtr);
				break;

			case IBUF_OP_DELETE:
				ibuf_delete(entry, block, dummy_index, &mtr);
				/* Because ibuf_delete() will latch an
				insert buffer bitmap page, commit mtr
				before latching any further pages.
				Store and restore the cursor position. */
				ut_ad(rec == btr_pcur_get_rec(&pcur));
				ut_ad(page_rec_is_user_rec(rec));
				ut_ad(ibuf_rec_get_page_no(&mtr, rec)
				      == page_id.page_no());
				ut_ad(ibuf_rec_get_space(&mtr, rec)
				      == page_id.space());

				/* Mark the change buffer record processed,
				so that it will not be merged again in case
				the server crashes between the following
				mtr_commit() and the subsequent mtr_commit()
				of deleting the change buffer record. */
				btr_rec_set_deleted<true>(
					btr_pcur_get_block(&pcur),
					btr_pcur_get_rec(&pcur), &mtr);

				btr_pcur_store_position(&pcur, &mtr);
				ibuf_btr_pcur_commit_specify_mtr(&pcur, &mtr);

				ibuf_mtr_start(&mtr);
				mtr.set_named_space(space);

				ut_ad(rw_lock_own(&block->lock, RW_LOCK_X));
				buf_block_buf_fix_inc(block,
						      __FILE__, __LINE__);
				rw_lock_x_lock(&block->lock);
				mtr.memo_push(block, MTR_MEMO_PAGE_X_FIX);

				/* This is a user page (secondary
				index leaf page), but it should be OK
				to use too low latching order for it,
				as the block is io-fixed. */
				buf_block_dbg_add_level(
					block, SYNC_IBUF_TREE_NODE);

				if (!ibuf_restore_pos(page_id.space(),
						      page_id.page_no(),
						      search_tuple,
						      BTR_MODIFY_LEAF,
						      &pcur, &mtr)) {

					ut_ad(mtr.has_committed());
					mops[op]++;
					ibuf_dummy_index_free(dummy_index);
					goto loop;
				}

				break;
			default:
				ut_error;
			}

			mops[op]++;

			ibuf_dummy_index_free(dummy_index);
		} else {
			dops[ibuf_rec_get_op_type(&mtr, rec)]++;
		}

		/* Delete the record from ibuf */
		if (ibuf_delete_rec(page_id.space(), page_id.page_no(),
				    &pcur, search_tuple, &mtr)) {
			/* Deletion was pessimistic and mtr was committed:
			we start from the beginning again */

			ut_ad(mtr.has_committed());
			goto loop;
		} else if (btr_pcur_is_after_last_on_page(&pcur)) {
			ibuf_mtr_commit(&mtr);
			btr_pcur_close(&pcur);

			goto loop;
		}
	}

reset_bit:
	if (!update_ibuf_bitmap) {
	} else if (buf_block_t* bitmap = ibuf_bitmap_get_map_page(
			   page_id, zip_size, &mtr)) {
		/* FIXME: update the bitmap byte only once! */
		ibuf_bitmap_page_set_bits<IBUF_BITMAP_BUFFERED>(
			bitmap, page_id, physical_size, false, &mtr);

		if (block != NULL) {
			ibuf_bitmap_page_set_bits<IBUF_BITMAP_FREE>(
				bitmap, page_id, physical_size,
				ibuf_index_page_calc_free(block), &mtr);
		}
	}

	ibuf_mtr_commit(&mtr);

	if (space) {
		space->release();
	}

	btr_pcur_close(&pcur);
	mem_heap_free(heap);

	ibuf.n_merges++;
	ibuf_add_ops(ibuf.n_merged_ops, mops);
	ibuf_add_ops(ibuf.n_discarded_ops, dops);
}

/** Delete all change buffer entries for a tablespace,
in DISCARD TABLESPACE, IMPORT TABLESPACE, or crash recovery.
@param[in]	space		missing or to-be-discarded tablespace */
void ibuf_delete_for_discarded_space(ulint space)
{
	mem_heap_t*	heap;
	btr_pcur_t	pcur;
	dtuple_t*	search_tuple;
	const rec_t*	ibuf_rec;
	ulint		page_no;
	mtr_t		mtr;

	/* Counts for discarded operations. */
	ulint		dops[IBUF_OP_COUNT];

	heap = mem_heap_create(512);

	/* Use page number 0 to build the search tuple so that we get the
	cursor positioned at the first entry for this space id */

	search_tuple = ibuf_search_tuple_build(space, 0, heap);

	memset(dops, 0, sizeof(dops));
loop:
	ibuf_mtr_start(&mtr);

	/* Position pcur in the insert buffer at the first entry for the
	space */
	btr_pcur_open_on_user_rec(
		ibuf.index, search_tuple, PAGE_CUR_GE, BTR_MODIFY_LEAF,
		&pcur, &mtr);

	if (!btr_pcur_is_on_user_rec(&pcur)) {
		ut_ad(btr_pcur_is_after_last_on_page(&pcur));
		goto leave_loop;
	}

	for (;;) {
		ut_ad(btr_pcur_is_on_user_rec(&pcur));

		ibuf_rec = btr_pcur_get_rec(&pcur);

		/* Check if the entry is for this space */
		if (ibuf_rec_get_space(&mtr, ibuf_rec) != space) {

			goto leave_loop;
		}

		page_no = ibuf_rec_get_page_no(&mtr, ibuf_rec);

		dops[ibuf_rec_get_op_type(&mtr, ibuf_rec)]++;

		/* Delete the record from ibuf */
		if (ibuf_delete_rec(space, page_no, &pcur, search_tuple,
				    &mtr)) {
			/* Deletion was pessimistic and mtr was committed:
			we start from the beginning again */

			ut_ad(mtr.has_committed());
			goto loop;
		}

		if (btr_pcur_is_after_last_on_page(&pcur)) {
			ibuf_mtr_commit(&mtr);
			btr_pcur_close(&pcur);

			goto loop;
		}
	}

leave_loop:
	ibuf_mtr_commit(&mtr);
	btr_pcur_close(&pcur);

	ibuf_add_ops(ibuf.n_discarded_ops, dops);

	mem_heap_free(heap);
}

/******************************************************************//**
Looks if the insert buffer is empty.
@return true if empty */
bool
ibuf_is_empty(void)
/*===============*/
{
	mtr_t		mtr;

	ibuf_mtr_start(&mtr);

	ut_d(mutex_enter(&ibuf_mutex));
	const buf_block_t* root = ibuf_tree_root_get(&mtr);
	bool is_empty = page_is_empty(root->frame);
	ut_a(is_empty == ibuf.empty);
	ut_d(mutex_exit(&ibuf_mutex));
	ibuf_mtr_commit(&mtr);

	return(is_empty);
}

/******************************************************************//**
Prints info of ibuf. */
void
ibuf_print(
/*=======*/
	FILE*	file)	/*!< in: file where to print */
{
	mutex_enter(&ibuf_mutex);

	fprintf(file,
		"Ibuf: size " ULINTPF ", free list len " ULINTPF ","
		" seg size " ULINTPF ", " ULINTPF " merges\n",
		ibuf.size,
		ibuf.free_list_len,
		ibuf.seg_size,
		ulint{ibuf.n_merges});

	fputs("merged operations:\n ", file);
	ibuf_print_ops(ibuf.n_merged_ops, file);

	fputs("discarded operations:\n ", file);
	ibuf_print_ops(ibuf.n_discarded_ops, file);

	mutex_exit(&ibuf_mutex);
}

/** Check the insert buffer bitmaps on IMPORT TABLESPACE.
@param[in]	trx	transaction
@param[in,out]	space	tablespace being imported
@return DB_SUCCESS or error code */
dberr_t ibuf_check_bitmap_on_import(const trx_t* trx, fil_space_t* space)
{
	ulint	page_no;
	ut_ad(trx->mysql_thd);
	ut_ad(space->purpose == FIL_TYPE_IMPORT);

	const ulint zip_size = space->zip_size();
	const ulint physical_size = space->physical_size();
	/* fil_space_t::size and fil_space_t::free_limit would still be 0
	at this point. So, we will have to read page 0. */
	ut_ad(!space->free_limit);
	ut_ad(!space->size);

	mtr_t	mtr;
	ulint	size;
	mtr.start();
	if (buf_block_t* sp = buf_page_get(page_id_t(space->id, 0),
					   zip_size,
					   RW_S_LATCH, &mtr)) {
		size = std::min(
			mach_read_from_4(FSP_HEADER_OFFSET + FSP_FREE_LIMIT
					 + sp->frame),
			mach_read_from_4(FSP_HEADER_OFFSET + FSP_SIZE
					 + sp->frame));
	} else {
		size = 0;
	}
	mtr.commit();

	if (size == 0) {
		return(DB_TABLE_NOT_FOUND);
	}

	mutex_enter(&ibuf_mutex);

	/* The two bitmap pages (allocation bitmap and ibuf bitmap) repeat
	every page_size pages. For example if page_size is 16 KiB, then the
	two bitmap pages repeat every 16 KiB * 16384 = 256 MiB. In the loop
	below page_no is measured in number of pages since the beginning of
	the space, as usual. */

	for (page_no = 0; page_no < size; page_no += physical_size) {
		if (trx_is_interrupted(trx)) {
			mutex_exit(&ibuf_mutex);
			return(DB_INTERRUPTED);
		}

		mtr_start(&mtr);

		mtr_set_log_mode(&mtr, MTR_LOG_NO_REDO);

		ibuf_enter(&mtr);

		buf_block_t* bitmap_page = ibuf_bitmap_get_map_page(
			page_id_t(space->id, page_no), zip_size, &mtr);
		if (!bitmap_page) {
			mutex_exit(&ibuf_mutex);
			mtr.commit();
			return DB_CORRUPTION;
		}

		if (buf_is_zeroes(span<const byte>(bitmap_page->frame,
						   physical_size))) {
			/* This means we got all-zero page instead of
			ibuf bitmap page. The subsequent page should be
			all-zero pages. */
#ifdef UNIV_DEBUG
			for (ulint curr_page = page_no + 1;
			     curr_page < physical_size; curr_page++) {

				buf_block_t* block = buf_page_get(
					page_id_t(space->id, curr_page),
					zip_size, RW_S_LATCH, &mtr);
	                        page_t*	page = buf_block_get_frame(block);
				ut_ad(buf_is_zeroes(span<const byte>(
							    page,
							    physical_size)));
			}
#endif /* UNIV_DEBUG */
			ibuf_exit(&mtr);
			mtr_commit(&mtr);
			continue;
		}

		for (ulint i = FSP_IBUF_BITMAP_OFFSET + 1; i < physical_size;
		     i++) {
			const ulint	offset = page_no + i;
			const page_id_t	cur_page_id(space->id, offset);

			if (ibuf_bitmap_page_get_bits(
				    bitmap_page->frame, cur_page_id, zip_size,
				    IBUF_BITMAP_IBUF, &mtr)) {

				mutex_exit(&ibuf_mutex);
				ibuf_exit(&mtr);
				mtr_commit(&mtr);

				ib_errf(trx->mysql_thd,
					IB_LOG_LEVEL_ERROR,
					 ER_INNODB_INDEX_CORRUPT,
					 "File %s page " ULINTPF
					 " is wrongly flagged to belong to the"
					 " insert buffer",
					space->chain.start->name, offset);
				return(DB_CORRUPTION);
			}

			if (ibuf_bitmap_page_get_bits(
				    bitmap_page->frame, cur_page_id, zip_size,
				    IBUF_BITMAP_BUFFERED, &mtr)) {

				ib_errf(trx->mysql_thd,
					IB_LOG_LEVEL_WARN,
					ER_INNODB_INDEX_CORRUPT,
					"Buffered changes"
					" for file %s page " ULINTPF
					" are lost",
					space->chain.start->name, offset);

				/* Tolerate this error, so that
				slightly corrupted tables can be
				imported and dumped.  Clear the bit. */
				ibuf_bitmap_page_set_bits<IBUF_BITMAP_BUFFERED>(
					bitmap_page, cur_page_id,
					physical_size, false, &mtr);
			}
		}

		ibuf_exit(&mtr);
		mtr_commit(&mtr);
	}

	mutex_exit(&ibuf_mutex);
	return(DB_SUCCESS);
}

/** Updates free bits and buffered bits for bulk loaded page.
@param[in]	block	index page
@param[in]	reset	flag if reset free val */
void
ibuf_set_bitmap_for_bulk_load(
	buf_block_t*	block,
	bool		reset)
{
	mtr_t	mtr;
	ulint	free_val;

	ut_a(page_is_leaf(buf_block_get_frame(block)));

	free_val = ibuf_index_page_calc_free(block);

	mtr.start();
	fil_space_t* space = mtr.set_named_space_id(block->page.id.space());

	buf_block_t* bitmap_page = ibuf_bitmap_get_map_page(block->page.id,
							    space->zip_size(),
							    &mtr);

	free_val = reset ? 0 : ibuf_index_page_calc_free(block);
	/* FIXME: update the bitmap byte only once! */
	ibuf_bitmap_page_set_bits<IBUF_BITMAP_FREE>(
		bitmap_page, block->page.id, block->physical_size(),
		free_val, &mtr);

	ibuf_bitmap_page_set_bits<IBUF_BITMAP_BUFFERED>(
		bitmap_page, block->page.id, block->physical_size(),
		false, &mtr);

	mtr.commit();
}<|MERGE_RESOLUTION|>--- conflicted
+++ resolved
@@ -1951,11 +1951,7 @@
 
 	compile_time_assert(IBUF_SPACE_ID == 0);
 	fseg_free_page(header_page + IBUF_HEADER + IBUF_TREE_SEG_HEADER,
-<<<<<<< HEAD
-		       fil_system.sys_space, page_no, false, &mtr);
-=======
-		       fil_system.sys_space, page_no, true, &mtr);
->>>>>>> faf6d0ef
+		       fil_system.sys_space, page_no, &mtr);
 
 	const page_id_t	page_id(IBUF_SPACE_ID, page_no);
 
