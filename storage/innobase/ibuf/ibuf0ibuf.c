--- conflicted
+++ resolved
@@ -187,21 +187,16 @@
 /** Buffer pool size per the maximum insert buffer size */
 #define IBUF_POOL_SIZE_PER_MAX_SIZE	2
 
-<<<<<<< HEAD
 /** Table name for the insert buffer. */
 #define IBUF_TABLE_NAME		"SYS_IBUF_TABLE"
-=======
-#if defined UNIV_DEBUG || defined UNIV_IBUF_DEBUG
-/* Flag to control insert buffer debugging. */
-uint	ibuf_debug;
-#endif /* UNIV_DEBUG || UNIV_IBUF_DEBUG */
-
-/* The insert buffer control structure */
-ibuf_t*	ibuf			= NULL;
->>>>>>> 62d1cdbe
 
 /** Operations that can currently be buffered. */
 UNIV_INTERN ibuf_use_t	ibuf_use		= IBUF_USE_ALL;
+
+#if defined UNIV_DEBUG || defined UNIV_IBUF_DEBUG
+/** Flag to control insert buffer debugging. */
+UNIV_INTERN uint	ibuf_debug;
+#endif /* UNIV_DEBUG || UNIV_IBUF_DEBUG */
 
 /** The insert buffer control structure */
 UNIV_INTERN ibuf_t*	ibuf			= NULL;
@@ -2772,9 +2767,8 @@
 
 	switch (ibuf_op) {
 	case IBUF_OP_INSERT:
-		/* Inserts can be done by
-		btr_cur_set_deleted_flag_for_ibuf().  Because
-		delete-mark and insert operations can be pointing to
+		/* Inserts can be done by updating a delete-marked record.
+		Because delete-mark and insert operations can be pointing to
 		the same records, we must not count duplicates. */
 	case IBUF_OP_DELETE_MARK:
 		/* There must be a record to delete-mark.
@@ -3761,36 +3755,39 @@
 void
 ibuf_insert_to_index_page_low(
 /*==========================*/
-	dtuple_t*	entry,	/* in: buffered entry to insert */
-	page_t*		page,	/* in: index page where the buffered entry
-				should be placed */
-	dict_index_t*	index,	/* in: record descriptor */
-	mtr_t*		mtr,	/* in: mtr */
-	page_cur_t*	page_cur)/* in: cursor positioned on the record
+	const dtuple_t*	entry,	/*!< in: buffered entry to insert */
+	buf_block_t*	block,	/*!< in/out: index page where the buffered
+				entry should be placed */
+	dict_index_t*	index,	/*!< in: record descriptor */
+	mtr_t*		mtr,	/*!< in/out: mtr */
+	page_cur_t*	page_cur)/*!< in/out: cursor positioned on the record
 				after which to insert the buffered entry */
 {
-	ulint	space;
-	ulint	page_no;
-	page_t*	bitmap_page;
-	ulint	old_bits;
+	const page_t*	page;
+	ulint		space;
+	ulint		page_no;
+	ulint		zip_size;
+	const page_t*	bitmap_page;
+	ulint		old_bits;
 
 	if (UNIV_LIKELY
-	    (page_cur_tuple_insert(page_cur, entry, index, mtr) != NULL)) {
+	    (page_cur_tuple_insert(page_cur, entry, index, 0, mtr) != NULL)) {
 		return;
 	}
 
 	/* If the record did not fit, reorganize */
 
-	btr_page_reorganize(page, index, mtr);
-
-	page_cur_search(page, index, entry, PAGE_CUR_LE, page_cur);
+	btr_page_reorganize(block, index, mtr);
+	page_cur_search(block, index, entry, PAGE_CUR_LE, page_cur);
 
 	/* This time the record must fit */
 
 	if (UNIV_LIKELY
-	    (page_cur_tuple_insert(page_cur, entry, index, mtr) != NULL)) {
+	    (page_cur_tuple_insert(page_cur, entry, index, 0, mtr) != NULL)) {
 		return;
 	}
+
+	page = buf_block_get_frame(block);
 
 	ut_print_timestamp(stderr);
 
@@ -3798,23 +3795,25 @@
 		"  InnoDB: Error: Insert buffer insert fails;"
 		" page free %lu, dtuple size %lu\n",
 		(ulong) page_get_max_insert_size(page, 1),
-		(ulong) rec_get_converted_size(index, entry));
+		(ulong) rec_get_converted_size(index, entry, 0));
 	fputs("InnoDB: Cannot insert index record ", stderr);
 	dtuple_print(stderr, entry);
 	fputs("\nInnoDB: The table where this index record belongs\n"
 	      "InnoDB: is now probably corrupt. Please run CHECK TABLE on\n"
 	      "InnoDB: that table.\n", stderr);
 
-	space = buf_frame_get_space_id(page);
-	page_no = buf_frame_get_page_no(page);
-
-	bitmap_page = ibuf_bitmap_get_map_page(space, page_no, mtr);
-	old_bits = ibuf_bitmap_page_get_bits(bitmap_page, page_no,
+	space = page_get_space_id(page);
+	zip_size = buf_block_get_zip_size(block);
+	page_no = page_get_page_no(page);
+
+	bitmap_page = ibuf_bitmap_get_map_page(space, page_no, zip_size, mtr);
+	old_bits = ibuf_bitmap_page_get_bits(bitmap_page, page_no, zip_size,
 					     IBUF_BITMAP_FREE, mtr);
 
 	fprintf(stderr,
-		"InnoDB: space %lu, page %lu, bitmap bits %lu\n",
-		(ulong) space, (ulong) page_no, (ulong) old_bits);
+		"InnoDB: space %lu, page %lu, zip_size %lu, bitmap bits %lu\n",
+		(ulong) space, (ulong) page_no,
+		(ulong) zip_size, (ulong) old_bits);
 
 	fputs("InnoDB: Submit a detailed bug report"
 	      " to http://bugs.mysql.com\n", stderr);
@@ -3827,7 +3826,7 @@
 void
 ibuf_insert_to_index_page(
 /*======================*/
-	dtuple_t*	entry,	/*!< in: buffered entry to insert */
+	const dtuple_t*	entry,	/*!< in: buffered entry to insert */
 	buf_block_t*	block,	/*!< in/out: index page where the buffered entry
 				should be placed */
 	dict_index_t*	index,	/*!< in: record descriptor */
@@ -3886,80 +3885,14 @@
 	low_match = page_cur_search(block, index, entry,
 				    PAGE_CUR_LE, &page_cur);
 
-<<<<<<< HEAD
-	if (low_match == dtuple_get_n_fields(entry)) {
-		page_zip_des_t*	page_zip;
-=======
 	if (UNIV_UNLIKELY(low_match == dtuple_get_n_fields(entry))) {
 		mem_heap_t*	heap;
 		upd_t*		update;
 		ulint*		offsets;
->>>>>>> 62d1cdbe
+		page_zip_des_t*	page_zip;
 
 		rec = page_cur_get_rec(&page_cur);
-		page_zip = buf_block_get_page_zip(block);
-
-<<<<<<< HEAD
-		btr_cur_set_deleted_flag_for_ibuf(rec, page_zip, FALSE, mtr);
-	} else {
-		rec = page_cur_tuple_insert(&page_cur, entry, index, 0, mtr);
-
-		if (UNIV_LIKELY(rec != NULL)) {
-			return;
-		}
-
-		/* If the record did not fit, reorganize */
-
-		btr_page_reorganize(block, index, mtr);
-		page_cur_search(block, index, entry, PAGE_CUR_LE, &page_cur);
-
-		/* This time the record must fit */
-		if (UNIV_UNLIKELY
-		    (!page_cur_tuple_insert(&page_cur, entry, index,
-					    0, mtr))) {
-			ulint	space;
-			ulint	page_no;
-			ulint	zip_size;
-
-			ut_print_timestamp(stderr);
-
-			fprintf(stderr,
-				"  InnoDB: Error: Insert buffer insert"
-				" fails; page free %lu,"
-				" dtuple size %lu\n",
-				(ulong) page_get_max_insert_size(
-					page, 1),
-				(ulong) rec_get_converted_size(
-					index, entry, 0));
-			fputs("InnoDB: Cannot insert index record ",
-			      stderr);
-			dtuple_print(stderr, entry);
-			fputs("\nInnoDB: The table where"
-			      " this index record belongs\n"
-			      "InnoDB: is now probably corrupt."
-			      " Please run CHECK TABLE on\n"
-			      "InnoDB: that table.\n", stderr);
-
-			space = page_get_space_id(page);
-			zip_size = buf_block_get_zip_size(block);
-			page_no = page_get_page_no(page);
-
-			bitmap_page = ibuf_bitmap_get_map_page(
-				space, page_no, zip_size, mtr);
-			old_bits = ibuf_bitmap_page_get_bits(
-				bitmap_page, page_no, zip_size,
-				IBUF_BITMAP_FREE, mtr);
-
-			fprintf(stderr,
-				"InnoDB: space %lu, page %lu,"
-				" zip_size %lu, bitmap bits %lu\n",
-				(ulong) space, (ulong) page_no,
-				(ulong) zip_size, (ulong) old_bits);
-
-			fputs("InnoDB: Submit a detailed bug report"
-			      " to http://bugs.mysql.com\n", stderr);
-		}
-=======
+
 		/* This is based on
 		row_ins_sec_index_entry_by_modify(BTR_MODIFY_LEAF). */
 		ut_ad(rec_get_deleted_flag(rec, page_is_comp(page)));
@@ -3971,11 +3904,14 @@
 		update = row_upd_build_sec_rec_difference_binary(
 			index, entry, rec, NULL, heap);
 
+		page_zip = buf_block_get_page_zip(block);
+
 		if (update->n_fields == 0) {
 			/* The records only differ in the delete-mark.
 			Clear the delete-mark, like we did before
 			Bug #56680 was fixed. */
-			btr_cur_del_unmark_for_ibuf(rec, mtr);
+			btr_cur_set_deleted_flag_for_ibuf(
+				rec, page_zip, FALSE, mtr);
 updated_in_place:
 			mem_heap_free(heap);
 			return;
@@ -3989,10 +3925,14 @@
 		because we do not have a btr_cur_t or que_thr_t,
 		as the insert buffer merge occurs at a very low level. */
 		if (!row_upd_changes_field_size_or_external(index, offsets,
-							    update)) {
+							    update)
+		    && (!page_zip || btr_cur_update_alloc_zip(
+				page_zip, block, index,
+				rec_offs_size(offsets), FALSE, mtr))) {
 			/* This is the easy case. Do something similar
 			to btr_cur_update_in_place(). */
-			row_upd_rec_in_place(rec, offsets, update);
+			row_upd_rec_in_place(rec, index, offsets,
+					     update, page_zip);
 			goto updated_in_place;
 		}
 
@@ -4015,18 +3955,17 @@
 		/* Delete the different-length record, and insert the
 		buffered one. */
 
-		lock_rec_store_on_page_infimum(page, rec);
+		lock_rec_store_on_page_infimum(block, rec);
 		page_cur_delete_rec(&page_cur, index, offsets, mtr);
 		page_cur_move_to_prev(&page_cur);
 		mem_heap_free(heap);
 
-		ibuf_insert_to_index_page_low(entry, page, index, mtr,
+		ibuf_insert_to_index_page_low(entry, block, index, mtr,
 					      &page_cur);
-		lock_rec_restore_from_page_infimum(rec, page);
+		lock_rec_restore_from_page_infimum(block, rec, block);
 	} else {
-		ibuf_insert_to_index_page_low(entry, page, index, mtr,
+		ibuf_insert_to_index_page_low(entry, block, index, mtr,
 					      &page_cur);
->>>>>>> 62d1cdbe
 	}
 }
 
@@ -4058,9 +3997,31 @@
 		rec = page_cur_get_rec(&page_cur);
 		page_zip = page_cur_get_page_zip(&page_cur);
 
+		if (UNIV_UNLIKELY
+		    (rec_get_deleted_flag(
+			    rec, dict_table_is_comp(index->table)))) {
+			ut_print_timestamp(stderr);
+			fputs("  InnoDB: record is already delete-marked\n",
+			      stderr);
+			goto failure;
+		}
+
 		btr_cur_set_deleted_flag_for_ibuf(rec, page_zip, TRUE, mtr);
 	} else {
-		/* This can happen benignly in some situations. */
+		ut_print_timestamp(stderr);
+		fputs("  InnoDB: unable to find a record to delete-mark\n",
+		      stderr);
+failure:
+		fputs("InnoDB: tuple ", stderr);
+		dtuple_print(stderr, entry);
+		fputs("\n"
+		      "InnoDB: record ", stderr);
+		rec_print(stderr, page_cur_get_rec(&page_cur), index);
+		putc('\n', stderr);
+		fputs("\n"
+		      "InnoDB: Submit a detailed bug report"
+		      " to http://bugs.mysql.com\n", stderr);
+		ut_ad(0);
 	}
 }
 
@@ -4135,10 +4096,7 @@
 			mem_heap_free(heap);
 		}
 	} else {
-		/* This can happen benignly in some situations: either when
-		we crashed at just the right time, or on database startup
-		when we redo some old log entries (due to worse stored
-		position granularity on disk than in memory). */
+		/* The record must have been purged already. */
 	}
 }
 
