--- conflicted
+++ resolved
@@ -433,13 +433,8 @@
            ulonglong2double(share->state.state.key_file_length) >
            ulonglong2double(share->base.margin_key_file_length)*0.9)
     _ma_check_print_warning(param,"Keyfile is almost full, %10s of %10s used",
-<<<<<<< HEAD
                             llstr(share->state.state.key_file_length,buff),
-                            llstr(share->base.max_key_file_length-1,buff));
-=======
-			   llstr(share->state.state.key_file_length,buff),
-			   llstr(share->base.max_key_file_length,buff));
->>>>>>> db9291fa
+                            llstr(share->base.max_key_file_length,buff));
 
   size= my_seek(info->dfile.file, 0L, MY_SEEK_END, MYF(0));
   skr=(my_off_t) share->state.state.data_file_length;
@@ -478,13 +473,8 @@
              ulonglong2double(share->state.state.data_file_length) >
              (ulonglong2double(share->base.max_data_file_length)*0.9))
     _ma_check_print_warning(param, "Datafile is almost full, %10s of %10s used",
-<<<<<<< HEAD
                             llstr(share->state.state.data_file_length,buff),
-                            llstr(share->base.max_data_file_length-1,buff2));
-=======
-			   llstr(share->state.state.data_file_length,buff),
-			   llstr(share->base.max_data_file_length,buff2));
->>>>>>> db9291fa
+                            llstr(share->base.max_data_file_length,buff2));
   DBUG_RETURN(error);
 } /* maria_chk_size */
 
