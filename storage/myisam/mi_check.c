/* Copyright (C) 2000-2006 MySQL AB

   This program is free software; you can redistribute it and/or modify
   it under the terms of the GNU General Public License as published by
   the Free Software Foundation; version 2 of the License.

   This program is distributed in the hope that it will be useful,
   but WITHOUT ANY WARRANTY; without even the implied warranty of
   MERCHANTABILITY or FITNESS FOR A PARTICULAR PURPOSE.  See the
   GNU General Public License for more details.

   You should have received a copy of the GNU General Public License
   along with this program; if not, write to the Free Software
   Foundation, Inc., 59 Temple Place, Suite 330, Boston, MA  02111-1307  USA */

/* Describe, check and repair of MyISAM tables */

/*
  About checksum calculation.

  There are two types of checksums. Table checksum and row checksum.

  Row checksum is an additional byte at the end of dynamic length
  records. It must be calculated if the table is configured for them.
  Otherwise they must not be used. The variable
  MYISAM_SHARE::calc_checksum determines if row checksums are used.
  MI_INFO::checksum is used as temporary storage during row handling.
  For parallel repair we must assure that only one thread can use this
  variable. There is no problem on the write side as this is done by one
  thread only. But when checking a record after read this could go
  wrong. But since all threads read through a common read buffer, it is
  sufficient if only one thread checks it.

  Table checksum is an eight byte value in the header of the index file.
  It can be calculated even if row checksums are not used. The variable
  MI_CHECK::glob_crc is calculated over all records.
  MI_SORT_PARAM::calc_checksum determines if this should be done. This
  variable is not part of MI_CHECK because it must be set per thread for
  parallel repair. The global glob_crc must be changed by one thread
  only. And it is sufficient to calculate the checksum once only.
*/

#include "ftdefs.h"
#include <m_ctype.h>
#include <stdarg.h>
#include <my_getopt.h>
#ifdef HAVE_SYS_VADVISE_H
#include <sys/vadvise.h>
#endif
#ifdef HAVE_SYS_MMAN_H
#include <sys/mman.h>
#endif
#include "rt_index.h"

#ifndef USE_RAID
#define my_raid_create(A,B,C,D,E,F,G) my_create(A,B,C,G)
#define my_raid_delete(A,B,C) my_delete(A,B)
#endif

	/* Functions defined in this file */

static int check_k_link(HA_CHECK *param, MI_INFO *info,uint nr);
static int chk_index(HA_CHECK *param, MI_INFO *info,MI_KEYDEF *keyinfo,
		     my_off_t page, uchar *buff, ha_rows *keys,
		     ha_checksum *key_checksum, uint level);
static uint isam_key_length(MI_INFO *info,MI_KEYDEF *keyinfo);
static ha_checksum calc_checksum(ha_rows count);
static int writekeys(MI_SORT_PARAM *sort_param);
static int sort_one_index(HA_CHECK *param, MI_INFO *info,MI_KEYDEF *keyinfo,
			  my_off_t pagepos, File new_file);
static int sort_key_read(MI_SORT_PARAM *sort_param,void *key);
static int sort_ft_key_read(MI_SORT_PARAM *sort_param,void *key);
static int sort_get_next_record(MI_SORT_PARAM *sort_param);
static int sort_key_cmp(MI_SORT_PARAM *sort_param, const void *a,const void *b);
static int sort_ft_key_write(MI_SORT_PARAM *sort_param, const void *a);
static int sort_key_write(MI_SORT_PARAM *sort_param, const void *a);
static my_off_t get_record_for_key(MI_INFO *info,MI_KEYDEF *keyinfo,
				uchar *key);
static int sort_insert_key(MI_SORT_PARAM  *sort_param,
                           reg1 SORT_KEY_BLOCKS *key_block,
			   uchar *key, my_off_t prev_block);
static int sort_delete_record(MI_SORT_PARAM *sort_param);
/*static int flush_pending_blocks(HA_CHECK *param);*/
static SORT_KEY_BLOCKS	*alloc_key_blocks(HA_CHECK *param, uint blocks,
					  uint buffer_length);
static ha_checksum mi_byte_checksum(const uchar *buf, uint length);
static void set_data_file_type(MI_SORT_INFO *sort_info, MYISAM_SHARE *share);

void myisamchk_init(HA_CHECK *param)
{
  bzero((uchar*) param,sizeof(*param));
  param->opt_follow_links=1;
  param->keys_in_use= ~(ulonglong) 0;
  param->search_after_block=HA_OFFSET_ERROR;
  param->auto_increment_value= 0;
  param->use_buffers=USE_BUFFER_INIT;
  param->read_buffer_length=READ_BUFFER_INIT;
  param->write_buffer_length=READ_BUFFER_INIT;
  param->sort_buffer_length=SORT_BUFFER_INIT;
  param->sort_key_blocks=BUFFERS_WHEN_SORTING;
  param->tmpfile_createflag=O_RDWR | O_TRUNC | O_EXCL;
  param->myf_rw=MYF(MY_NABP | MY_WME | MY_WAIT_IF_FULL);
  param->start_check_pos=0;
  param->max_record_length= LONGLONG_MAX;
  param->key_cache_block_size= KEY_CACHE_BLOCK_SIZE;
  param->stats_method= MI_STATS_METHOD_NULLS_NOT_EQUAL;
}

	/* Check the status flags for the table */

int chk_status(HA_CHECK *param, register MI_INFO *info)
{
  MYISAM_SHARE *share=info->s;

  if (mi_is_crashed_on_repair(info))
    mi_check_print_warning(param,
			   "Table is marked as crashed and last repair failed");
  else if (mi_is_crashed(info))
    mi_check_print_warning(param,
			   "Table is marked as crashed");
  if (share->state.open_count != (uint) (info->s->global_changed ? 1 : 0))
  {
    /* Don't count this as a real warning, as check can correct this ! */
    uint save=param->warning_printed;
    mi_check_print_warning(param,
			   share->state.open_count==1 ? 
			   "%d client is using or hasn't closed the table properly" : 
			   "%d clients are using or haven't closed the table properly",
			   share->state.open_count);
    /* If this will be fixed by the check, forget the warning */
    if (param->testflag & T_UPDATE_STATE)
      param->warning_printed=save;
  }
  return 0;
}

	/* Check delete links */

int chk_del(HA_CHECK *param, register MI_INFO *info, ulonglong test_flag)
{
  reg2 ha_rows i;
  uint delete_link_length;
  my_off_t empty,next_link,old_link;
  char buff[22],buff2[22];
  DBUG_ENTER("chk_del");

  LINT_INIT(old_link);
  param->record_checksum=0;
  delete_link_length=((info->s->options & HA_OPTION_PACK_RECORD) ? 20 :
		      info->s->rec_reflength+1);

  if (!(test_flag & T_SILENT))
    puts("- check record delete-chain");

  next_link=info->s->state.dellink;
  if (info->state->del == 0)
  {
    if (test_flag & T_VERBOSE)
    {
      puts("No recordlinks");
    }
  }
  else
  {
    if (test_flag & T_VERBOSE)
      printf("Recordlinks:    ");
    empty=0;
    for (i= info->state->del ; i > 0L && next_link != HA_OFFSET_ERROR ; i--)
    {
      if (*killed_ptr(param))
        DBUG_RETURN(1);
      if (test_flag & T_VERBOSE)
	printf(" %9s",llstr(next_link,buff));
      if (next_link >= info->state->data_file_length)
	goto wrong;
      if (my_pread(info->dfile, (uchar*) buff,delete_link_length,
		   next_link,MYF(MY_NABP)))
      {
	if (test_flag & T_VERBOSE) puts("");
	mi_check_print_error(param,"Can't read delete-link at filepos: %s",
		    llstr(next_link,buff));
	DBUG_RETURN(1);
      }
      if (*buff != '\0')
      {
	if (test_flag & T_VERBOSE) puts("");
	mi_check_print_error(param,"Record at pos: %s is not remove-marked",
		    llstr(next_link,buff));
	goto wrong;
      }
      if (info->s->options & HA_OPTION_PACK_RECORD)
      {
	my_off_t prev_link=mi_sizekorr(buff+12);
	if (empty && prev_link != old_link)
	{
	  if (test_flag & T_VERBOSE) puts("");
	  mi_check_print_error(param,"Deleted block at %s doesn't point back at previous delete link",llstr(next_link,buff2));
	  goto wrong;
	}
	old_link=next_link;
	next_link=mi_sizekorr(buff+4);
	empty+=mi_uint3korr(buff+1);
      }
      else
      {
	param->record_checksum+=(ha_checksum) next_link;
	next_link=_mi_rec_pos(info->s,(uchar*) buff+1);
	empty+=info->s->base.pack_reclength;
      }
    }
    if (test_flag & T_VERBOSE)
      puts("\n");
    if (empty != info->state->empty)
    {
      mi_check_print_warning(param,
			     "Found %s deleted space in delete link chain. Should be %s",
			     llstr(empty,buff2),
			     llstr(info->state->empty,buff));
    }
    if (next_link != HA_OFFSET_ERROR)
    {
      mi_check_print_error(param,
			   "Found more than the expected %s deleted rows in delete link chain",
			   llstr(info->state->del, buff));
      goto wrong;
    }
    if (i != 0)
    {
      mi_check_print_error(param,
			   "Found %s deleted rows in delete link chain. Should be %s",
			   llstr(info->state->del - i, buff2),
			   llstr(info->state->del, buff));
      goto wrong;
    }
  }
  DBUG_RETURN(0);

wrong:
  param->testflag|=T_RETRY_WITHOUT_QUICK;
  if (test_flag & T_VERBOSE) puts("");
  mi_check_print_error(param,"record delete-link-chain corrupted");
  DBUG_RETURN(1);
} /* chk_del */


	/* Check delete links in index file */

static int check_k_link(HA_CHECK *param, register MI_INFO *info, uint nr)
{
  my_off_t next_link;
  uint block_size=(nr+1)*MI_MIN_KEY_BLOCK_LENGTH;
  ha_rows records;
  char llbuff[21], llbuff2[21];
  uchar *buff;
  DBUG_ENTER("check_k_link");
  DBUG_PRINT("enter", ("block_size: %u", block_size));

  if (param->testflag & T_VERBOSE)
    printf("block_size %4u:", block_size); /* purecov: tested */

  next_link=info->s->state.key_del[nr];
  records= (ha_rows) (info->state->key_file_length / block_size);
  while (next_link != HA_OFFSET_ERROR && records > 0)
  {
    if (*killed_ptr(param))
      DBUG_RETURN(1);
    if (param->testflag & T_VERBOSE)
      printf("%16s",llstr(next_link,llbuff));

    /* Key blocks must lay within the key file length entirely. */
    if (next_link + block_size > info->state->key_file_length)
    {
      /* purecov: begin tested */
      mi_check_print_error(param, "Invalid key block position: %s  "
                           "key block size: %u  file_length: %s",
                           llstr(next_link, llbuff), block_size,
                           llstr(info->state->key_file_length, llbuff2));
      DBUG_RETURN(1);
      /* purecov: end */
    }

    /* Key blocks must be aligned at MI_MIN_KEY_BLOCK_LENGTH. */
    if (next_link & (MI_MIN_KEY_BLOCK_LENGTH - 1))
    {
      /* purecov: begin tested */
      mi_check_print_error(param, "Mis-aligned key block: %s  "
                           "minimum key block length: %u",
                           llstr(next_link, llbuff), MI_MIN_KEY_BLOCK_LENGTH);
      DBUG_RETURN(1);
      /* purecov: end */
    }

    /*
      Read the key block with MI_MIN_KEY_BLOCK_LENGTH to find next link.
      If the key cache block size is smaller than block_size, we can so
      avoid unecessary eviction of cache block.
    */
    if (!(buff=key_cache_read(info->s->key_cache,
                              info->s->kfile, next_link, DFLT_INIT_HITS,
                              (uchar*) info->buff, MI_MIN_KEY_BLOCK_LENGTH,
                              MI_MIN_KEY_BLOCK_LENGTH, 1)))
    {
      /* purecov: begin tested */
      mi_check_print_error(param, "key cache read error for block: %s",
			   llstr(next_link,llbuff));
      DBUG_RETURN(1);
      /* purecov: end */
    }
    next_link=mi_sizekorr(buff);
    records--;
    param->key_file_blocks+=block_size;
  }
  if (param->testflag & T_VERBOSE)
  {
    if (next_link != HA_OFFSET_ERROR)
      printf("%16s\n",llstr(next_link,llbuff));
    else
      puts("");
  }
  DBUG_RETURN (next_link != HA_OFFSET_ERROR);
} /* check_k_link */


	/* Check sizes of files */

int chk_size(HA_CHECK *param, register MI_INFO *info)
{
  int error=0;
  register my_off_t skr,size;
  char buff[22],buff2[22];
  DBUG_ENTER("chk_size");

  if (!(param->testflag & T_SILENT)) puts("- check file-size");

  /* The following is needed if called externally (not from myisamchk) */
  flush_key_blocks(info->s->key_cache,
		   info->s->kfile, FLUSH_FORCE_WRITE);

  size= my_seek(info->s->kfile, 0L, MY_SEEK_END, MYF(MY_THREADSAFE));
  if ((skr=(my_off_t) info->state->key_file_length) != size)
  {
    /* Don't give error if file generated by myisampack */
    if (skr > size && mi_is_any_key_active(info->s->state.key_map))
    {
      error=1;
      mi_check_print_error(param,
			   "Size of indexfile is: %-8s        Should be: %s",
			   llstr(size,buff), llstr(skr,buff2));
    }
    else
      mi_check_print_warning(param,
			     "Size of indexfile is: %-8s      Should be: %s",
			     llstr(size,buff), llstr(skr,buff2));
  }
  if (!(param->testflag & T_VERY_SILENT) &&
      ! (info->s->options & HA_OPTION_COMPRESS_RECORD) &&
      ulonglong2double(info->state->key_file_length) >
      ulonglong2double(info->s->base.margin_key_file_length)*0.9)
    mi_check_print_warning(param,"Keyfile is almost full, %10s of %10s used",
			   llstr(info->state->key_file_length,buff),
			   llstr(info->s->base.max_key_file_length-1,buff));

  size=my_seek(info->dfile,0L,MY_SEEK_END,MYF(0));
  skr=(my_off_t) info->state->data_file_length;
  if (info->s->options & HA_OPTION_COMPRESS_RECORD)
    skr+= MEMMAP_EXTRA_MARGIN;
#ifdef USE_RELOC
  if (info->data_file_type == STATIC_RECORD &&
      skr < (my_off_t) info->s->base.reloc*info->s->base.min_pack_length)
    skr=(my_off_t) info->s->base.reloc*info->s->base.min_pack_length;
#endif
  if (skr != size)
  {
    info->state->data_file_length=size;	/* Skip other errors */
    if (skr > size && skr != size + MEMMAP_EXTRA_MARGIN)
    {
      error=1;
      mi_check_print_error(param,"Size of datafile is: %-9s         Should be: %s",
		    llstr(size,buff), llstr(skr,buff2));
      param->testflag|=T_RETRY_WITHOUT_QUICK;
    }
    else
    {
      mi_check_print_warning(param,
			     "Size of datafile is: %-9s       Should be: %s",
			     llstr(size,buff), llstr(skr,buff2));
    }
  }
  if (!(param->testflag & T_VERY_SILENT) &&
      !(info->s->options & HA_OPTION_COMPRESS_RECORD) &&
      ulonglong2double(info->state->data_file_length) >
      (ulonglong2double(info->s->base.max_data_file_length)*0.9))
    mi_check_print_warning(param, "Datafile is almost full, %10s of %10s used",
			   llstr(info->state->data_file_length,buff),
			   llstr(info->s->base.max_data_file_length-1,buff2));
  DBUG_RETURN(error);
} /* chk_size */


	/* Check keys */

int chk_key(HA_CHECK *param, register MI_INFO *info)
{
  uint key,found_keys=0,full_text_keys=0,result=0;
  ha_rows keys;
  ha_checksum old_record_checksum,init_checksum;
  my_off_t all_keydata,all_totaldata,key_totlength,length;
  ulong   *rec_per_key_part;
  MYISAM_SHARE *share=info->s;
  MI_KEYDEF *keyinfo;
  char buff[22],buff2[22];
  DBUG_ENTER("chk_key");

  if (!(param->testflag & T_SILENT))
    puts("- check key delete-chain");

  param->key_file_blocks=info->s->base.keystart;
  for (key=0 ; key < info->s->state.header.max_block_size_index ; key++)
    if (check_k_link(param,info,key))
    {
      if (param->testflag & T_VERBOSE) puts("");
      mi_check_print_error(param,"key delete-link-chain corrupted");
      DBUG_RETURN(-1);
    }

  if (!(param->testflag & T_SILENT)) puts("- check index reference");

  all_keydata=all_totaldata=key_totlength=0;
  old_record_checksum=0;
  init_checksum=param->record_checksum;
  if (!(share->options &
	(HA_OPTION_PACK_RECORD | HA_OPTION_COMPRESS_RECORD)))
    old_record_checksum=calc_checksum(info->state->records+info->state->del-1)*
      share->base.pack_reclength;
  rec_per_key_part= param->rec_per_key_part;
  for (key= 0,keyinfo= &share->keyinfo[0]; key < share->base.keys ;
       rec_per_key_part+=keyinfo->keysegs, key++, keyinfo++)
  {
    param->key_crc[key]=0;
    if (! mi_is_key_active(share->state.key_map, key))
    {
      /* Remember old statistics for key */
      memcpy((char*) rec_per_key_part,
	     (char*) (share->state.rec_per_key_part +
		      (uint) (rec_per_key_part - param->rec_per_key_part)),
	     keyinfo->keysegs*sizeof(*rec_per_key_part));
      continue;
    }
    found_keys++;

    param->record_checksum=init_checksum;
    
    bzero((char*) &param->unique_count,sizeof(param->unique_count));
    bzero((char*) &param->notnull_count,sizeof(param->notnull_count));

    if ((!(param->testflag & T_SILENT)))
      printf ("- check data record references index: %d\n",key+1);
    if (keyinfo->flag & (HA_FULLTEXT | HA_SPATIAL))
      full_text_keys++;
    if (share->state.key_root[key] == HA_OFFSET_ERROR &&
	(info->state->records == 0 || keyinfo->flag & HA_FULLTEXT))
      goto do_stat;
    if (!_mi_fetch_keypage(info,keyinfo,share->state.key_root[key],
                           DFLT_INIT_HITS,info->buff,0))
    {
      mi_check_print_error(param,"Can't read indexpage from filepos: %s",
		  llstr(share->state.key_root[key],buff));
      if (!(param->testflag & T_INFO))
	DBUG_RETURN(-1);
      result= -1;
      continue;
    }
    param->key_file_blocks+=keyinfo->block_length;
    keys=0;
    param->keydata=param->totaldata=0;
    param->key_blocks=0;
    param->max_level=0;
    if (chk_index(param,info,keyinfo,share->state.key_root[key],info->buff,
		  &keys, param->key_crc+key,1))
      DBUG_RETURN(-1);
    if(!(keyinfo->flag & (HA_FULLTEXT | HA_SPATIAL)))
    {
      if (keys != info->state->records)
      {
	mi_check_print_error(param,"Found %s keys of %s",llstr(keys,buff),
		    llstr(info->state->records,buff2));
	if (!(param->testflag & T_INFO))
	DBUG_RETURN(-1);
	result= -1;
	continue;
      }
      if (found_keys - full_text_keys == 1 &&
	  ((share->options &
	    (HA_OPTION_PACK_RECORD | HA_OPTION_COMPRESS_RECORD)) ||
	   (param->testflag & T_DONT_CHECK_CHECKSUM)))
	old_record_checksum=param->record_checksum;
      else if (old_record_checksum != param->record_checksum)
      {
	if (key)
	  mi_check_print_error(param,"Key %u doesn't point at same records that key 1",
		      key+1);
	else
	  mi_check_print_error(param,"Key 1 doesn't point at all records");
	if (!(param->testflag & T_INFO))
	  DBUG_RETURN(-1);
	result= -1;
	continue;
      }
    }
    if ((uint) share->base.auto_key -1 == key)
    {
      /* Check that auto_increment key is bigger than max key value */
      ulonglong auto_increment;
      info->lastinx=key;
      _mi_read_key_record(info, 0L, info->rec_buff);
      auto_increment= retrieve_auto_increment(info, info->rec_buff);
      if (auto_increment > info->s->state.auto_increment)
      {
        mi_check_print_warning(param, "Auto-increment value: %s is smaller "
                               "than max used value: %s",
                               llstr(info->s->state.auto_increment,buff2),
                               llstr(auto_increment, buff));
      }
      if (param->testflag & T_AUTO_INC)
      {
        set_if_bigger(info->s->state.auto_increment,
                      auto_increment);
        set_if_bigger(info->s->state.auto_increment,
                      param->auto_increment_value);
      }

      /* Check that there isn't a row with auto_increment = 0 in the table */
      mi_extra(info,HA_EXTRA_KEYREAD,0);
      bzero(info->lastkey,keyinfo->seg->length);
      if (!mi_rkey(info, info->rec_buff, key, (const uchar*) info->lastkey,
		   (key_part_map)1, HA_READ_KEY_EXACT))
      {
	/* Don't count this as a real warning, as myisamchk can't correct it */
	uint save=param->warning_printed;
        mi_check_print_warning(param, "Found row where the auto_increment "
                               "column has the value 0");
	param->warning_printed=save;
      }
      mi_extra(info,HA_EXTRA_NO_KEYREAD,0);
    }

    length=(my_off_t) isam_key_length(info,keyinfo)*keys + param->key_blocks*2;
    if (param->testflag & T_INFO && param->totaldata != 0L && keys != 0L)
      printf("Key: %2d:  Keyblocks used: %3d%%  Packed: %4d%%  Max levels: %2d\n",
	     key+1,
	     (int) (my_off_t2double(param->keydata)*100.0/my_off_t2double(param->totaldata)),
	     (int) ((my_off_t2double(length) - my_off_t2double(param->keydata))*100.0/
		    my_off_t2double(length)),
	     param->max_level);
    all_keydata+=param->keydata; all_totaldata+=param->totaldata; key_totlength+=length;

do_stat:
    if (param->testflag & T_STATISTICS)
      update_key_parts(keyinfo, rec_per_key_part, param->unique_count,
                       param->stats_method == MI_STATS_METHOD_IGNORE_NULLS?
                       param->notnull_count: NULL, 
                       (ulonglong)info->state->records);
  }
  if (param->testflag & T_INFO)
  {
    if (all_totaldata != 0L && found_keys > 0)
      printf("Total:    Keyblocks used: %3d%%  Packed: %4d%%\n\n",
	     (int) (my_off_t2double(all_keydata)*100.0/
		    my_off_t2double(all_totaldata)),
	     (int) ((my_off_t2double(key_totlength) -
		     my_off_t2double(all_keydata))*100.0/
		     my_off_t2double(key_totlength)));
    else if (all_totaldata != 0L && mi_is_any_key_active(share->state.key_map))
      puts("");
  }
  if (param->key_file_blocks != info->state->key_file_length &&
      param->keys_in_use != ~(ulonglong) 0)
    mi_check_print_warning(param, "Some data are unreferenced in keyfile");
  if (found_keys != full_text_keys)
    param->record_checksum=old_record_checksum-init_checksum;	/* Remove delete links */
  else
    param->record_checksum=0;
  DBUG_RETURN(result);
} /* chk_key */


static int chk_index_down(HA_CHECK *param, MI_INFO *info, MI_KEYDEF *keyinfo,
                     my_off_t page, uchar *buff, ha_rows *keys,
                     ha_checksum *key_checksum, uint level)
{
  char llbuff[22],llbuff2[22];
  DBUG_ENTER("chk_index_down");

  /* Key blocks must lay within the key file length entirely. */
  if (page + keyinfo->block_length > info->state->key_file_length)
  {
    /* purecov: begin tested */
    /* Give it a chance to fit in the real file size. */
    my_off_t max_length= my_seek(info->s->kfile, 0L, MY_SEEK_END,
                                 MYF(MY_THREADSAFE));
    mi_check_print_error(param, "Invalid key block position: %s  "
                         "key block size: %u  file_length: %s",
                         llstr(page, llbuff), keyinfo->block_length,
                         llstr(info->state->key_file_length, llbuff2));
    if (page + keyinfo->block_length > max_length)
      goto err;
    /* Fix the remebered key file length. */
    info->state->key_file_length= (max_length &
                                   ~ (my_off_t) (keyinfo->block_length - 1));
    /* purecov: end */
  }

  /* Key blocks must be aligned at MI_MIN_KEY_BLOCK_LENGTH. */
  if (page & (MI_MIN_KEY_BLOCK_LENGTH - 1))
  {
    /* purecov: begin tested */
    mi_check_print_error(param, "Mis-aligned key block: %s  "
                         "minimum key block length: %u",
                         llstr(page, llbuff), MI_MIN_KEY_BLOCK_LENGTH);
    goto err;
    /* purecov: end */
  }

  if (!_mi_fetch_keypage(info,keyinfo,page, DFLT_INIT_HITS,buff,0))
  {
    mi_check_print_error(param,"Can't read key from filepos: %s",
        llstr(page,llbuff));
    goto err;
  }
  param->key_file_blocks+=keyinfo->block_length;
  if (chk_index(param,info,keyinfo,page,buff,keys,key_checksum,level))
    goto err;

  DBUG_RETURN(0);

  /* purecov: begin tested */
err:
  DBUG_RETURN(1);
  /* purecov: end */
}


/*
  "Ignore NULLs" statistics collection method: process first index tuple.

  SYNOPSIS
    mi_collect_stats_nonulls_first()
      keyseg   IN     Array of key part descriptions
      notnull  INOUT  Array, notnull[i] = (number of {keypart1...keypart_i}
                                           tuples that don't contain NULLs)
      key      IN     Key values tuple

  DESCRIPTION
    Process the first index tuple - find out which prefix tuples don't
    contain NULLs, and update the array of notnull counters accordingly.
*/

static
void mi_collect_stats_nonulls_first(HA_KEYSEG *keyseg, ulonglong *notnull,
                                    uchar *key)
{
  uint first_null, kp;
  first_null= (uint) (ha_find_null(keyseg, key) - keyseg);
  /*
    All prefix tuples that don't include keypart_{first_null} are not-null
    tuples (and all others aren't), increment counters for them.
  */
  for (kp= 0; kp < first_null; kp++)
    notnull[kp]++;
}


/*
  "Ignore NULLs" statistics collection method: process next index tuple.

  SYNOPSIS
    mi_collect_stats_nonulls_next()
      keyseg   IN     Array of key part descriptions
      notnull  INOUT  Array, notnull[i] = (number of {keypart1...keypart_i}
                                           tuples that don't contain NULLs)
      prev_key IN     Previous key values tuple
      last_key IN     Next key values tuple

  DESCRIPTION
    Process the next index tuple:
    1. Find out which prefix tuples of last_key don't contain NULLs, and
       update the array of notnull counters accordingly.
    2. Find the first keypart number where the prev_key and last_key tuples
       are different(A), or last_key has NULL value(B), and return it, so the 
       caller can count number of unique tuples for each key prefix. We don't 
       need (B) to be counted, and that is compensated back in 
       update_key_parts().

  RETURN
    1 + number of first keypart where values differ or last_key tuple has NULL
*/

static
int mi_collect_stats_nonulls_next(HA_KEYSEG *keyseg, ulonglong *notnull,
                                  uchar *prev_key, uchar *last_key)
{
  uint diffs[2];
  uint first_null_seg, kp;
  HA_KEYSEG *seg;

  /* 
     Find the first keypart where values are different or either of them is
     NULL. We get results in diffs array:
     diffs[0]= 1 + number of first different keypart
     diffs[1]=offset: (last_key + diffs[1]) points to first value in
                      last_key that is NULL or different from corresponding
                      value in prev_key.
  */
  ha_key_cmp(keyseg, prev_key, last_key, USE_WHOLE_KEY, 
             SEARCH_FIND | SEARCH_NULL_ARE_NOT_EQUAL, diffs);
  seg= keyseg + diffs[0] - 1;

  /* Find first NULL in last_key */
  first_null_seg= (uint) (ha_find_null(seg, last_key + diffs[1]) - keyseg);
  for (kp= 0; kp < first_null_seg; kp++)
    notnull[kp]++;

  /* 
    Return 1+ number of first key part where values differ. Don't care if
    these were NULLs and not .... We compensate for that in
    update_key_parts.
  */
  return diffs[0];
}


	/* Check if index is ok */

static int chk_index(HA_CHECK *param, MI_INFO *info, MI_KEYDEF *keyinfo,
		     my_off_t page, uchar *buff, ha_rows *keys,
		     ha_checksum *key_checksum, uint level)
{
  int flag;
  uint used_length,comp_flag,nod_flag,key_length=0;
  uchar key[HA_MAX_POSSIBLE_KEY_BUFF],*temp_buff,*keypos,*old_keypos,*endpos;
  my_off_t next_page,record;
  char llbuff[22];
  uint diff_pos[2];
  DBUG_ENTER("chk_index");
  DBUG_DUMP("buff",(uchar*) buff,mi_getint(buff));

  /* TODO: implement appropriate check for RTree keys */
  if (keyinfo->flag & HA_SPATIAL)
    DBUG_RETURN(0);

  if (!(temp_buff=(uchar*) my_alloca((uint) keyinfo->block_length)))
  {
    mi_check_print_error(param,"Not enough memory for keyblock");
    DBUG_RETURN(-1);
  }

  if (keyinfo->flag & HA_NOSAME)
  {
    /* Not real duplicates */
    comp_flag= SEARCH_FIND | SEARCH_UPDATE | SEARCH_INSERT;
  }
  else
    comp_flag=SEARCH_SAME;			/* Keys in positionorder */
  nod_flag=mi_test_if_nod(buff);
  used_length=mi_getint(buff);
  keypos=buff+2+nod_flag;
  endpos=buff+used_length;

  param->keydata+=used_length; param->totaldata+=keyinfo->block_length;	/* INFO */
  param->key_blocks++;
  if (level > param->max_level)
    param->max_level=level;

  if (used_length > keyinfo->block_length)
  {
    mi_check_print_error(param,"Wrong pageinfo at page: %s",
			 llstr(page,llbuff));
    goto err;
  }
  for ( ;; )
  {
    if (*killed_ptr(param))
      goto err;
    memcpy((char*) info->lastkey,(char*) key,key_length);
    info->lastkey_length=key_length;
    if (nod_flag)
    {
      next_page=_mi_kpos(nod_flag,keypos);
      if (chk_index_down(param,info,keyinfo,next_page,
                         temp_buff,keys,key_checksum,level+1))
	goto err;
    }
    old_keypos=keypos;
    if (keypos >= endpos ||
	(key_length=(*keyinfo->get_key)(keyinfo,nod_flag,&keypos,key)) == 0)
      break;
    if (keypos > endpos)
    {
      mi_check_print_error(param,"Wrong key block length at page: %s",llstr(page,llbuff));
      goto err;
    }
    if ((*keys)++ &&
	(flag=ha_key_cmp(keyinfo->seg,info->lastkey,key,key_length,
			 comp_flag, diff_pos)) >=0)
    {
      DBUG_DUMP("old",info->lastkey, info->lastkey_length);
      DBUG_DUMP("new",key, key_length);
      DBUG_DUMP("new_in_page",old_keypos,(uint) (keypos-old_keypos));

      if (comp_flag & SEARCH_FIND && flag == 0)
	mi_check_print_error(param,"Found duplicated key at page %s",llstr(page,llbuff));
      else
	mi_check_print_error(param,"Key in wrong position at page %s",llstr(page,llbuff));
      goto err;
    }
    if (param->testflag & T_STATISTICS)
    {
      if (*keys != 1L)				/* not first_key */
      {
        if (param->stats_method == MI_STATS_METHOD_NULLS_NOT_EQUAL)
          ha_key_cmp(keyinfo->seg,info->lastkey,key,USE_WHOLE_KEY,
                     SEARCH_FIND | SEARCH_NULL_ARE_NOT_EQUAL,
                     diff_pos);
        else if (param->stats_method == MI_STATS_METHOD_IGNORE_NULLS)
        {
          diff_pos[0]= mi_collect_stats_nonulls_next(keyinfo->seg, 
                                                  param->notnull_count,
                                                  info->lastkey, key);
        }
	param->unique_count[diff_pos[0]-1]++;
      }
      else
      {  
        if (param->stats_method == MI_STATS_METHOD_IGNORE_NULLS)
          mi_collect_stats_nonulls_first(keyinfo->seg, param->notnull_count,
                                         key);
      }
    }
    (*key_checksum)+= mi_byte_checksum((uchar*) key,
				       key_length- info->s->rec_reflength);
    record= _mi_dpos(info,0,key+key_length);
    if (keyinfo->flag & HA_FULLTEXT) /* special handling for ft2 */
    {
      uint off;
      int  subkeys;
      get_key_full_length_rdonly(off, key);
      subkeys=ft_sintXkorr(key+off);
      if (subkeys < 0)
      {
        ha_rows tmp_keys=0;
        if (chk_index_down(param,info,&info->s->ft2_keyinfo,record,
                           temp_buff,&tmp_keys,key_checksum,1))
          goto err;
        if (tmp_keys + subkeys)
        {
          mi_check_print_error(param,
                               "Number of words in the 2nd level tree "
                               "does not match the number in the header. "
                               "Parent word in on the page %s, offset %u",
                               llstr(page,llbuff), (uint) (old_keypos-buff));
          goto err;
        }
        (*keys)+=tmp_keys-1;
        continue;
      }
      /* fall through */
    }
    if (record >= info->state->data_file_length)
    {
#ifndef DBUG_OFF
      char llbuff2[22], llbuff3[22];
#endif
      mi_check_print_error(param,"Found key at page %s that points to record outside datafile",llstr(page,llbuff));
      DBUG_PRINT("test",("page: %s  record: %s  filelength: %s",
			 llstr(page,llbuff),llstr(record,llbuff2),
			 llstr(info->state->data_file_length,llbuff3)));
      DBUG_DUMP("key",key,key_length);
      DBUG_DUMP("new_in_page",old_keypos,(uint) (keypos-old_keypos));
      goto err;
    }
    param->record_checksum+=(ha_checksum) record;
  }
  if (keypos != endpos)
  {
    mi_check_print_error(param,"Keyblock size at page %s is not correct.  Block length: %d  key length: %d",
                llstr(page,llbuff), used_length, (keypos - buff));
    goto err;
  }
  my_afree((uchar*) temp_buff);
  DBUG_RETURN(0);
 err:
  my_afree((uchar*) temp_buff);
  DBUG_RETURN(1);
} /* chk_index */


	/* Calculate a checksum of 1+2+3+4...N = N*(N+1)/2 without overflow */

static ha_checksum calc_checksum(ha_rows count)
{
  ulonglong sum,a,b;
  DBUG_ENTER("calc_checksum");

  sum=0;
  a=count; b=count+1;
  if (a & 1)
    b>>=1;
  else
    a>>=1;
  while (b)
  {
    if (b & 1)
      sum+=a;
    a<<=1; b>>=1;
  }
  DBUG_PRINT("exit",("sum: %lx",(ulong) sum));
  DBUG_RETURN((ha_checksum) sum);
} /* calc_checksum */


	/* Calc length of key in normal isam */

static uint isam_key_length(MI_INFO *info, register MI_KEYDEF *keyinfo)
{
  uint length;
  HA_KEYSEG *keyseg;
  DBUG_ENTER("isam_key_length");

  length= info->s->rec_reflength;
  for (keyseg=keyinfo->seg ; keyseg->type ; keyseg++)
    length+= keyseg->length;

  DBUG_PRINT("exit",("length: %d",length));
  DBUG_RETURN(length);
} /* key_length */


	/* Check that record-link is ok */

int chk_data_link(HA_CHECK *param, MI_INFO *info, my_bool extend)
{
  int	error,got_error,flag;
  uint	key,left_length,b_type,field;
  ha_rows records,del_blocks;
  my_off_t used,empty,pos,splits,start_recpos,
	   del_length,link_used,start_block;
  uchar	*record= 0, *to;
  char llbuff[22],llbuff2[22],llbuff3[22];
  ha_checksum intern_record_checksum;
  ha_checksum key_checksum[HA_MAX_POSSIBLE_KEY];
  my_bool static_row_size;
  MI_KEYDEF *keyinfo;
  MI_BLOCK_INFO block_info;
  DBUG_ENTER("chk_data_link");

  if (!(param->testflag & T_SILENT))
  {
    if (extend)
      puts("- check records and index references");
    else
      puts("- check record links");
  }

  if (!mi_alloc_rec_buff(info, -1, &record))
  {
    mi_check_print_error(param,"Not enough memory for record");
    DBUG_RETURN(-1);
  }
  records=del_blocks=0;
  used=link_used=splits=del_length=0;
  intern_record_checksum=param->glob_crc=0;
  LINT_INIT(left_length);  LINT_INIT(start_recpos);  LINT_INIT(to);
  got_error=error=0;
  empty=info->s->pack.header_length;

  /* Check how to calculate checksum of rows */
  static_row_size=1;
  if (info->s->data_file_type == COMPRESSED_RECORD)
  {
    for (field=0 ; field < info->s->base.fields ; field++)
    {
      if (info->s->rec[field].base_type == FIELD_BLOB ||
	  info->s->rec[field].base_type == FIELD_VARCHAR)
      {
	static_row_size=0;
	break;
      }
    }
  }

  pos=my_b_tell(&param->read_cache);
  bzero((char*) key_checksum, info->s->base.keys * sizeof(key_checksum[0]));
  while (pos < info->state->data_file_length)
  {
    if (*killed_ptr(param))
      goto err2;
    switch (info->s->data_file_type) {
    case BLOCK_RECORD:
      DBUG_ASSERT(0);                           /* Impossible */
      break;
    case STATIC_RECORD:
      if (my_b_read(&param->read_cache,(uchar*) record,
		    info->s->base.pack_reclength))
	goto err;
      start_recpos=pos;
      pos+=info->s->base.pack_reclength;
      splits++;
      if (*record == '\0')
      {
	del_blocks++;
	del_length+=info->s->base.pack_reclength;
	continue;					/* Record removed */
      }
      param->glob_crc+= (*info->s->calc_check_checksum)(info,record);
      used+=info->s->base.pack_reclength;
      break;
    case DYNAMIC_RECORD:
      flag=block_info.second_read=0;
      block_info.next_filepos=pos;
      do
      {
	if (_mi_read_cache(&param->read_cache,(uchar*) block_info.header,
			   (start_block=block_info.next_filepos),
			   sizeof(block_info.header),
			   (flag ? 0 : READING_NEXT) | READING_HEADER))
	  goto err;
	if (start_block & (MI_DYN_ALIGN_SIZE-1))
	{
	  mi_check_print_error(param,"Wrong aligned block at %s",
			       llstr(start_block,llbuff));
	  goto err2;
	}
	b_type=_mi_get_block_info(&block_info,-1,start_block);
	if (b_type & (BLOCK_DELETED | BLOCK_ERROR | BLOCK_SYNC_ERROR |
		      BLOCK_FATAL_ERROR))
	{
	  if (b_type & BLOCK_SYNC_ERROR)
	  {
	    if (flag)
	    {
	      mi_check_print_error(param,"Unexpected byte: %d at link: %s",
			  (int) block_info.header[0],
			  llstr(start_block,llbuff));
	      goto err2;
	    }
	    pos=block_info.filepos+block_info.block_len;
	    goto next;
	  }
	  if (b_type & BLOCK_DELETED)
	  {
	    if (block_info.block_len < info->s->base.min_block_length)
	    {
	      mi_check_print_error(param,
				   "Deleted block with impossible length %lu at %s",
				   block_info.block_len,llstr(pos,llbuff));
	      goto err2;
	    }
	    if ((block_info.next_filepos != HA_OFFSET_ERROR &&
		 block_info.next_filepos >= info->state->data_file_length) ||
		(block_info.prev_filepos != HA_OFFSET_ERROR &&
		 block_info.prev_filepos >= info->state->data_file_length))
	    {
	      mi_check_print_error(param,"Delete link points outside datafile at %s",
			  llstr(pos,llbuff));
	      goto err2;
	    }
	    del_blocks++;
	    del_length+=block_info.block_len;
	    pos=block_info.filepos+block_info.block_len;
	    splits++;
	    goto next;
	  }
	  mi_check_print_error(param,"Wrong bytesec: %d-%d-%d at linkstart: %s",
			       block_info.header[0],block_info.header[1],
			       block_info.header[2],
			       llstr(start_block,llbuff));
	  goto err2;
	}
	if (info->state->data_file_length < block_info.filepos+
	    block_info.block_len)
	{
	  mi_check_print_error(param,
			       "Recordlink that points outside datafile at %s",
			       llstr(pos,llbuff));
	  got_error=1;
	  break;
	}
	splits++;
	if (!flag++)				/* First block */
	{
	  start_recpos=pos;
	  pos=block_info.filepos+block_info.block_len;
	  if (block_info.rec_len > (uint) info->s->base.max_pack_length)
	  {
	    mi_check_print_error(param,"Found too long record (%lu) at %s",
				 (ulong) block_info.rec_len,
				 llstr(start_recpos,llbuff));
	    got_error=1;
	    break;
	  }
	  if (info->s->base.blobs)
	  {
	    if (!(to= mi_alloc_rec_buff(info, block_info.rec_len,
					&info->rec_buff)))
	    {
	      mi_check_print_error(param,
				   "Not enough memory (%lu) for blob at %s",
				   (ulong) block_info.rec_len,
				   llstr(start_recpos,llbuff));
	      got_error=1;
	      break;
	    }
	  }
	  else
	    to= info->rec_buff;
	  left_length=block_info.rec_len;
	}
	if (left_length < block_info.data_len)
	{
	  mi_check_print_error(param,"Found too long record (%lu) at %s",
			       (ulong) block_info.data_len,
			       llstr(start_recpos,llbuff));
	  got_error=1;
	  break;
	}
	if (_mi_read_cache(&param->read_cache,(uchar*) to,block_info.filepos,
			   (uint) block_info.data_len,
			   flag == 1 ? READING_NEXT : 0))
	  goto err;
	to+=block_info.data_len;
	link_used+= block_info.filepos-start_block;
	used+= block_info.filepos - start_block + block_info.data_len;
	empty+=block_info.block_len-block_info.data_len;
	left_length-=block_info.data_len;
	if (left_length)
	{
	  if (b_type & BLOCK_LAST)
	  {
	    mi_check_print_error(param,
				 "Wrong record length %s of %s at %s",
				 llstr(block_info.rec_len-left_length,llbuff),
				 llstr(block_info.rec_len, llbuff2),
				 llstr(start_recpos,llbuff3));
	    got_error=1;
	    break;
	  }
	  if (info->state->data_file_length < block_info.next_filepos)
	  {
	    mi_check_print_error(param,
				 "Found next-recordlink that points outside datafile at %s",
				 llstr(block_info.filepos,llbuff));
	    got_error=1;
	    break;
	  }
	}
      } while (left_length);
      if (! got_error)
      {
	if (_mi_rec_unpack(info,record,info->rec_buff,block_info.rec_len) ==
	    MY_FILE_ERROR)
	{
	  mi_check_print_error(param,"Found wrong record at %s",
			       llstr(start_recpos,llbuff));
	  got_error=1;
	}
	else
	{
	  info->checksum= (*info->s->calc_check_checksum)(info,record);
	  if (param->testflag & (T_EXTEND | T_MEDIUM | T_VERBOSE))
	  {
	    if (_mi_rec_check(info,record, info->rec_buff,block_info.rec_len,
                              test(info->s->calc_checksum)))
	    {
	      mi_check_print_error(param,"Found wrong packed record at %s",
			  llstr(start_recpos,llbuff));
	      got_error=1;
	    }
	  }
	  if (!got_error)
	    param->glob_crc+= info->checksum;
	}
      }
      else if (!flag)
	pos=block_info.filepos+block_info.block_len;
      break;
    case COMPRESSED_RECORD:
      if (_mi_read_cache(&param->read_cache,(uchar*) block_info.header, pos,
			 info->s->pack.ref_length, READING_NEXT))
	goto err;
      start_recpos=pos;
      splits++;
      VOID(_mi_pack_get_block_info(info, &info->bit_buff, &block_info,
                                   &info->rec_buff, -1, start_recpos));
      pos=block_info.filepos+block_info.rec_len;
      if (block_info.rec_len < (uint) info->s->min_pack_length ||
	  block_info.rec_len > (uint) info->s->max_pack_length)
      {
	mi_check_print_error(param,
			     "Found block with wrong recordlength: %d at %s",
			     block_info.rec_len, llstr(start_recpos,llbuff));
	got_error=1;
	break;
      }
      if (_mi_read_cache(&param->read_cache,(uchar*) info->rec_buff,
			block_info.filepos, block_info.rec_len, READING_NEXT))
	goto err;
      if (_mi_pack_rec_unpack(info, &info->bit_buff, record,
                              info->rec_buff, block_info.rec_len))
      {
	mi_check_print_error(param,"Found wrong record at %s",
			     llstr(start_recpos,llbuff));
	got_error=1;
      }
      param->glob_crc+= (*info->s->calc_check_checksum)(info,record);
      link_used+= (block_info.filepos - start_recpos);
      used+= (pos-start_recpos);
      break;
    } /* switch */
    if (! got_error)
    {
      intern_record_checksum+=(ha_checksum) start_recpos;
      records++;
      if (param->testflag & T_WRITE_LOOP && records % WRITE_COUNT == 0)
      {
	printf("%s\r", llstr(records,llbuff)); VOID(fflush(stdout));
      }

      /* Check if keys match the record */

      for (key=0,keyinfo= info->s->keyinfo; key < info->s->base.keys;
	   key++,keyinfo++)
      {
        if (mi_is_key_active(info->s->state.key_map, key))
	{
          if(!(keyinfo->flag & HA_FULLTEXT))
	  {
	    uint key_length=_mi_make_key(info,key,info->lastkey,record,
					 start_recpos);
	    if (extend)
	    {
	      /* We don't need to lock the key tree here as we don't allow
		 concurrent threads when running myisamchk
	      */
              int search_result=
#ifdef HAVE_RTREE_KEYS
                (keyinfo->flag & HA_SPATIAL) ?
                rtree_find_first(info, key, info->lastkey, key_length,
                                 MBR_EQUAL | MBR_DATA) : 
#endif
                _mi_search(info,keyinfo,info->lastkey,key_length,
                           SEARCH_SAME, info->s->state.key_root[key]);
              if (search_result)
              {
                mi_check_print_error(param,"Record at: %10s  "
                                     "Can't find key for index: %2d",
                                     llstr(start_recpos,llbuff),key+1);
                if (error++ > MAXERR || !(param->testflag & T_VERBOSE))
                  goto err2;
              }
	    }
	    else
	      key_checksum[key]+=mi_byte_checksum((uchar*) info->lastkey,
						  key_length);
	  }
	}
      }
    }
    else
    {
      got_error=0;
      if (error++ > MAXERR || !(param->testflag & T_VERBOSE))
	goto err2;
    }
  next:;				/* Next record */
  }
  if (param->testflag & T_WRITE_LOOP)
  {
    VOID(fputs("          \r",stdout)); VOID(fflush(stdout));
  }
  if (records != info->state->records)
  {
    mi_check_print_error(param,"Record-count is not ok; is %-10s   Should be: %s",
		llstr(records,llbuff), llstr(info->state->records,llbuff2));
    error=1;
  }
  else if (param->record_checksum &&
	   param->record_checksum != intern_record_checksum)
  {
    mi_check_print_error(param,
			 "Keypointers and record positions doesn't match");
    error=1;
  }
  else if (param->glob_crc != info->state->checksum &&
	   (info->s->options &
	    (HA_OPTION_CHECKSUM | HA_OPTION_COMPRESS_RECORD)))
  {
    mi_check_print_warning(param,
			   "Record checksum is not the same as checksum stored in the index file\n");
    error=1;
  }
  else if (!extend)
  {
    for (key=0 ; key < info->s->base.keys;  key++)
    {
      if (key_checksum[key] != param->key_crc[key] &&
          !(info->s->keyinfo[key].flag & (HA_FULLTEXT | HA_SPATIAL)))
      {
	mi_check_print_error(param,"Checksum for key: %2d doesn't match checksum for records",
		    key+1);
	error=1;
      }
    }
  }

  if (del_length != info->state->empty)
  {
    mi_check_print_warning(param,
			   "Found %s deleted space.   Should be %s",
			   llstr(del_length,llbuff2),
			   llstr(info->state->empty,llbuff));
  }
  if (used+empty+del_length != info->state->data_file_length)
  {
    mi_check_print_warning(param,
			   "Found %s record-data and %s unused data and %s deleted-data",
			   llstr(used,llbuff),llstr(empty,llbuff2),
			   llstr(del_length,llbuff3));
    mi_check_print_warning(param,
			   "Total %s, Should be: %s",
			   llstr((used+empty+del_length),llbuff),
			   llstr(info->state->data_file_length,llbuff2));
  }
  if (del_blocks != info->state->del)
  {
    mi_check_print_warning(param,
			   "Found %10s deleted blocks       Should be: %s",
			   llstr(del_blocks,llbuff),
			   llstr(info->state->del,llbuff2));
  }
  if (splits != info->s->state.split)
  {
    mi_check_print_warning(param,
			   "Found %10s key parts. Should be: %s",
			   llstr(splits,llbuff),
			   llstr(info->s->state.split,llbuff2));
  }
  if (param->testflag & T_INFO)
  {
    if (param->warning_printed || param->error_printed)
      puts("");
    if (used != 0 && ! param->error_printed)
    {
      printf("Records:%18s    M.recordlength:%9lu   Packed:%14.0f%%\n",
	     llstr(records,llbuff), (long)((used-link_used)/records),
	     (info->s->base.blobs ? 0.0 :
	      (ulonglong2double((ulonglong) info->s->base.reclength*records)-
	       my_off_t2double(used))/
	      ulonglong2double((ulonglong) info->s->base.reclength*records)*100.0));
      printf("Recordspace used:%9.0f%%   Empty space:%12d%%  Blocks/Record: %6.2f\n",
	     (ulonglong2double(used-link_used)/ulonglong2double(used-link_used+empty)*100.0),
	     (!records ? 100 : (int) (ulonglong2double(del_length+empty)/
				      my_off_t2double(used)*100.0)),
	     ulonglong2double(splits - del_blocks) / records);
    }
    printf("Record blocks:%12s    Delete blocks:%10s\n",
	   llstr(splits-del_blocks,llbuff),llstr(del_blocks,llbuff2));
    printf("Record data:  %12s    Deleted data: %10s\n",
	   llstr(used-link_used,llbuff),llstr(del_length,llbuff2));
    printf("Lost space:   %12s    Linkdata:     %10s\n",
	   llstr(empty,llbuff),llstr(link_used,llbuff2));
  }
  my_free(mi_get_rec_buff_ptr(info, record), MYF(0));
  DBUG_RETURN (error);
 err:
  mi_check_print_error(param,"got error: %d when reading datafile at record: %s",my_errno, llstr(records,llbuff));
 err2:
  my_free(mi_get_rec_buff_ptr(info, record), MYF(0));
  param->testflag|=T_RETRY_WITHOUT_QUICK;
  DBUG_RETURN(1);
} /* chk_data_link */


/**
  @brief Drop all indexes

  @param[in]    param           check parameters
  @param[in]    info            MI_INFO handle
  @param[in]    force           if to force drop all indexes

  @return       status
    @retval     0               OK
    @retval     != 0            Error

  @note
    Once allocated, index blocks remain part of the key file forever.
    When indexes are disabled, no block is freed. When enabling indexes,
    no block is freed either. The new indexes are create from new
    blocks. (Bug #4692)

    Before recreating formerly disabled indexes, the unused blocks
    must be freed. There are two options to do this:
    - Follow the tree of disabled indexes, add all blocks to the
      deleted blocks chain. Would require a lot of random I/O.
    - Drop all blocks by clearing all index root pointers and all
      delete chain pointers and resetting key_file_length to the end
      of the index file header. This requires to recreate all indexes,
      even those that may still be intact.
    The second method is probably faster in most cases.

    When disabling indexes, MySQL disables either all indexes or all
    non-unique indexes. When MySQL [re-]enables disabled indexes
    (T_CREATE_MISSING_KEYS), then we either have "lost" blocks in the
    index file, or there are no non-unique indexes. In the latter case,
    mi_repair*() would not be called as there would be no disabled
    indexes.

    If there would be more unique indexes than disabled (non-unique)
    indexes, we could do the first method. But this is not implemented
    yet. By now we drop and recreate all indexes when repair is called.

    However, there is an exception. Sometimes MySQL disables non-unique
    indexes when the table is empty (e.g. when copying a table in
    mysql_alter_table()). When enabling the non-unique indexes, they
    are still empty. So there is no index block that can be lost. This
    optimization is implemented in this function.

    Note that in normal repair (T_CREATE_MISSING_KEYS not set) we
    recreate all enabled indexes unconditonally. We do not change the
    key_map. Otherwise we invert the key map temporarily (outside of
    this function) and recreate the then "seemingly" enabled indexes.
    When we cannot use the optimization, and drop all indexes, we
    pretend that all indexes were disabled. By the inversion, we will
    then recrate all indexes.
*/

static int mi_drop_all_indexes(HA_CHECK *param, MI_INFO *info, my_bool force)
{
  MYISAM_SHARE *share= info->s;
  MI_STATE_INFO *state= &share->state;
  uint i;
  int error;
  DBUG_ENTER("mi_drop_all_indexes");

  /*
    If any of the disabled indexes has a key block assigned, we must
    drop and recreate all indexes to avoid losing index blocks.

    If we want to recreate disabled indexes only _and_ all of these
    indexes are empty, we don't need to recreate the existing indexes.
  */
  if (!force && (param->testflag & T_CREATE_MISSING_KEYS))
  {
    DBUG_PRINT("repair", ("creating missing indexes"));
    for (i= 0; i < share->base.keys; i++)
    {
      DBUG_PRINT("repair", ("index #: %u  key_root: 0x%lx  active: %d",
                            i, (long) state->key_root[i],
                            mi_is_key_active(state->key_map, i)));
      if ((state->key_root[i] != HA_OFFSET_ERROR) &&
          !mi_is_key_active(state->key_map, i))
      {
        /*
          This index has at least one key block and it is disabled.
          We would lose its block(s) if would just recreate it.
          So we need to drop and recreate all indexes.
        */
        DBUG_PRINT("repair", ("nonempty and disabled: recreate all"));
        break;
      }
    }
    if (i >= share->base.keys)
    {
      /*
        All of the disabled indexes are empty. We can just recreate them.
        Flush dirty blocks of this index file from key cache and remove
        all blocks of this index file from key cache.
      */
      DBUG_PRINT("repair", ("all disabled are empty: create missing"));
      error= flush_key_blocks(share->key_cache, share->kfile,
                              FLUSH_FORCE_WRITE);
      goto end;
    }
    /*
      We do now drop all indexes and declare them disabled. With the
      T_CREATE_MISSING_KEYS flag, mi_repair*() will recreate all
      disabled indexes and enable them.
    */
    mi_clear_all_keys_active(state->key_map);
    DBUG_PRINT("repair", ("declared all indexes disabled"));
  }

  /* Remove all key blocks of this index file from key cache. */
  if ((error= flush_key_blocks(share->key_cache, share->kfile,
                               FLUSH_IGNORE_CHANGED)))
    goto end; /* purecov: inspected */

  /* Clear index root block pointers. */
  for (i= 0; i < share->base.keys; i++)
    state->key_root[i]= HA_OFFSET_ERROR;

  /* Clear the delete chains. */
  for (i= 0; i < state->header.max_block_size_index; i++)
    state->key_del[i]= HA_OFFSET_ERROR;

  /* Reset index file length to end of index file header. */
  info->state->key_file_length= share->base.keystart;

  DBUG_PRINT("repair", ("dropped all indexes"));
  /* error= 0; set by last (error= flush_key_bocks()). */

 end:
  DBUG_RETURN(error);
}


	/* Recover old table by reading each record and writing all keys */
	/* Save new datafile-name in temp_filename */

int mi_repair(HA_CHECK *param, register MI_INFO *info,
	      char * name, int rep_quick)
{
  int error,got_error;
  ha_rows start_records,new_header_length;
  my_off_t del;
  File new_file;
  MYISAM_SHARE *share=info->s;
  char llbuff[22],llbuff2[22];
  MI_SORT_INFO sort_info;
  MI_SORT_PARAM sort_param;
  DBUG_ENTER("mi_repair");

  bzero((char *)&sort_info, sizeof(sort_info));
  bzero((char *)&sort_param, sizeof(sort_param));
  start_records=info->state->records;
  new_header_length=(param->testflag & T_UNPACK) ? 0L :
    share->pack.header_length;
  got_error=1;
  new_file= -1;
  sort_param.sort_info=&sort_info;

  if (!(param->testflag & T_SILENT))
  {
    printf("- recovering (with keycache) MyISAM-table '%s'\n",name);
    printf("Data records: %s\n", llstr(info->state->records,llbuff));
  }
  param->testflag|=T_REP; /* for easy checking */

  if (info->s->options & (HA_OPTION_CHECKSUM | HA_OPTION_COMPRESS_RECORD))
    param->testflag|=T_CALC_CHECKSUM;

  if (!param->using_global_keycache)
    VOID(init_key_cache(dflt_key_cache, param->key_cache_block_size,
                        param->use_buffers, 0, 0));

  if (init_io_cache(&param->read_cache,info->dfile,
		    (uint) param->read_buffer_length,
		    READ_CACHE,share->pack.header_length,1,MYF(MY_WME)))
  {
    bzero(&info->rec_cache,sizeof(info->rec_cache));
    goto err;
  }
  if (!rep_quick)
    if (init_io_cache(&info->rec_cache,-1,(uint) param->write_buffer_length,
		      WRITE_CACHE, new_header_length, 1,
		      MYF(MY_WME | MY_WAIT_IF_FULL)))
      goto err;
  info->opt_flag|=WRITE_CACHE_USED;
  if (!mi_alloc_rec_buff(info, -1, &sort_param.record) ||
      !mi_alloc_rec_buff(info, -1, &sort_param.rec_buff))
  {
    mi_check_print_error(param, "Not enough memory for extra record");
    goto err;
  }

  if (!rep_quick)
  {
    /* Get real path for data file */
    if ((new_file=my_raid_create(fn_format(param->temp_filename,
					   share->data_file_name, "",
					   DATA_TMP_EXT, 2+4),
				 0,param->tmpfile_createflag,
				 share->base.raid_type,
				 share->base.raid_chunks,
				 share->base.raid_chunksize,
				 MYF(0))) < 0)
    {
      mi_check_print_error(param,"Can't create new tempfile: '%s'",
			   param->temp_filename);
      goto err;
    }
    if (new_header_length &&
        filecopy(param,new_file,info->dfile,0L,new_header_length,
		 "datafile-header"))
      goto err;
    info->s->state.dellink= HA_OFFSET_ERROR;
    info->rec_cache.file=new_file;
    if (param->testflag & T_UNPACK)
    {
      share->options&= ~HA_OPTION_COMPRESS_RECORD;
      mi_int2store(share->state.header.options,share->options);
    }
  }
  sort_info.info=info;
  sort_info.param = param;
  sort_param.read_cache=param->read_cache;
  sort_param.pos=sort_param.max_pos=share->pack.header_length;
  sort_param.filepos=new_header_length;
  param->read_cache.end_of_file=sort_info.filelength=
    my_seek(info->dfile,0L,MY_SEEK_END,MYF(0));
  sort_info.dupp=0;
  sort_param.fix_datafile= (my_bool) (! rep_quick);
  sort_param.master=1;
  sort_info.max_records= ~(ha_rows) 0;

  set_data_file_type(&sort_info, share);
  del=info->state->del;
  info->state->records=info->state->del=share->state.split=0;
  info->state->empty=0;
  param->glob_crc=0;
  if (param->testflag & T_CALC_CHECKSUM)
    sort_param.calc_checksum= 1;

  info->update= (short) (HA_STATE_CHANGED | HA_STATE_ROW_CHANGED);

  /* This function always recreates all enabled indexes. */
  if (param->testflag & T_CREATE_MISSING_KEYS)
    mi_set_all_keys_active(share->state.key_map, share->base.keys);
  mi_drop_all_indexes(param, info, TRUE);

  lock_memory(param);			/* Everything is alloced */

  /* Re-create all keys, which are set in key_map. */
  while (!(error=sort_get_next_record(&sort_param)))
  {
    if (writekeys(&sort_param))
    {
      if (my_errno != HA_ERR_FOUND_DUPP_KEY)
	goto err;
      DBUG_DUMP("record",(uchar*) sort_param.record,share->base.pack_reclength);
      mi_check_print_info(param,"Duplicate key %2d for record at %10s against new record at %10s",
			  info->errkey+1,
			  llstr(sort_param.start_recpos,llbuff),
			  llstr(info->dupp_key_pos,llbuff2));
      if (param->testflag & T_VERBOSE)
      {
	VOID(_mi_make_key(info,(uint) info->errkey,info->lastkey,
			  sort_param.record,0L));
	_mi_print_key(stdout,share->keyinfo[info->errkey].seg,info->lastkey,
		      USE_WHOLE_KEY);
      }
      sort_info.dupp++;
      if ((param->testflag & (T_FORCE_UNIQUENESS|T_QUICK)) == T_QUICK)
      {
        param->testflag|=T_RETRY_WITHOUT_QUICK;
	param->error_printed=1;
	goto err;
      }
      continue;
    }
    if (sort_write_record(&sort_param))
      goto err;
  }
  if (error > 0 || write_data_suffix(&sort_info, (my_bool)!rep_quick) ||
      flush_io_cache(&info->rec_cache) || param->read_cache.error < 0)
    goto err;

  if (param->testflag & T_WRITE_LOOP)
  {
    VOID(fputs("          \r",stdout)); VOID(fflush(stdout));
  }
  if (my_chsize(share->kfile,info->state->key_file_length,0,MYF(0)))
  {
    mi_check_print_warning(param,
			   "Can't change size of indexfile, error: %d",
			   my_errno);
    goto err;
  }

  if (rep_quick && del+sort_info.dupp != info->state->del)
  {
    mi_check_print_error(param,"Couldn't fix table with quick recovery: Found wrong number of deleted records");
    mi_check_print_error(param,"Run recovery again without -q");
    got_error=1;
    param->retry_repair=1;
    param->testflag|=T_RETRY_WITHOUT_QUICK;
    goto err;
  }
  if (param->testflag & T_SAFE_REPAIR)
  {
    /* Don't repair if we loosed more than one row */
    if (info->state->records+1 < start_records)
    {
      info->state->records=start_records;
      got_error=1;
      goto err;
    }
  }

  if (!rep_quick)
  {
    my_close(info->dfile,MYF(0));
    info->dfile=new_file;
    info->state->data_file_length=sort_param.filepos;
    share->state.version=(ulong) time((time_t*) 0);	/* Force reopen */
  }
  else
  {
    info->state->data_file_length=sort_param.max_pos;
  }
  if (param->testflag & T_CALC_CHECKSUM)
    info->state->checksum=param->glob_crc;

  if (!(param->testflag & T_SILENT))
  {
    if (start_records != info->state->records)
      printf("Data records: %s\n", llstr(info->state->records,llbuff));
    if (sort_info.dupp)
      mi_check_print_warning(param,
			     "%s records have been removed",
			     llstr(sort_info.dupp,llbuff));
  }

  got_error=0;
  /* If invoked by external program that uses thr_lock */
  if (&share->state.state != info->state)
    memcpy( &share->state.state, info->state, sizeof(*info->state));

err:
  if (!got_error)
  {
    /* Replace the actual file with the temporary file */
    if (new_file >= 0)
    {
      my_close(new_file,MYF(0));
      info->dfile=new_file= -1;
      if (change_to_newfile(share->data_file_name,MI_NAME_DEXT,
			    DATA_TMP_EXT, share->base.raid_chunks,
			    (param->testflag & T_BACKUP_DATA ?
			     MYF(MY_REDEL_MAKE_BACKUP): MYF(0))) ||
	  mi_open_datafile(info,share,name,-1))
	got_error=1;
    }
  }
  if (got_error)
  {
    if (! param->error_printed)
      mi_check_print_error(param,"%d for record at pos %s",my_errno,
		  llstr(sort_param.start_recpos,llbuff));
    if (new_file >= 0)
    {
      VOID(my_close(new_file,MYF(0)));
      VOID(my_raid_delete(param->temp_filename,info->s->base.raid_chunks,
			  MYF(MY_WME)));
      info->rec_cache.file=-1; /* don't flush data to new_file, it's closed */
    }
    mi_mark_crashed_on_repair(info);
  }
  my_free(mi_get_rec_buff_ptr(info, sort_param.rec_buff),
                            MYF(MY_ALLOW_ZERO_PTR));
  my_free(mi_get_rec_buff_ptr(info, sort_param.record),
          MYF(MY_ALLOW_ZERO_PTR));
  my_free(sort_info.buff,MYF(MY_ALLOW_ZERO_PTR));
  VOID(end_io_cache(&param->read_cache));
  info->opt_flag&= ~(READ_CACHE_USED | WRITE_CACHE_USED);
  VOID(end_io_cache(&info->rec_cache));
  got_error|=flush_blocks(param, share->key_cache, share->kfile);
  if (!got_error && param->testflag & T_UNPACK)
  {
    share->state.header.options[0]&= (uchar) ~HA_OPTION_COMPRESS_RECORD;
    share->pack.header_length=0;
    share->data_file_type=sort_info.new_data_file_type;
  }
  share->state.changed|= (STATE_NOT_OPTIMIZED_KEYS | STATE_NOT_SORTED_PAGES |
			  STATE_NOT_ANALYZED);
  DBUG_RETURN(got_error);
}


/* Uppate keyfile when doing repair */

static int writekeys(MI_SORT_PARAM *sort_param)
{
  register uint i;
  uchar    *key;
  MI_INFO  *info=   sort_param->sort_info->info;
  uchar    *buff=   sort_param->record;
  my_off_t filepos= sort_param->filepos;
  DBUG_ENTER("writekeys");

  key=info->lastkey+info->s->base.max_key_length;
  for (i=0 ; i < info->s->base.keys ; i++)
  {
    if (mi_is_key_active(info->s->state.key_map, i))
    {
      if (info->s->keyinfo[i].flag & HA_FULLTEXT )
      {
        if (_mi_ft_add(info, i, key, buff, filepos))
	  goto err;
      }
#ifdef HAVE_SPATIAL
      else if (info->s->keyinfo[i].flag & HA_SPATIAL)
      {
	uint key_length=_mi_make_key(info,i,key,buff,filepos);
	if (rtree_insert(info, i, key, key_length))
	  goto err;
      }
#endif /*HAVE_SPATIAL*/
      else
      {
	uint key_length=_mi_make_key(info,i,key,buff,filepos);
	if (_mi_ck_write(info,i,key,key_length))
	  goto err;
      }
    }
  }
  DBUG_RETURN(0);

 err:
  if (my_errno == HA_ERR_FOUND_DUPP_KEY)
  {
    info->errkey=(int) i;			/* This key was found */
    while ( i-- > 0 )
    {
      if (mi_is_key_active(info->s->state.key_map, i))
      {
	if (info->s->keyinfo[i].flag & HA_FULLTEXT)
        {
          if (_mi_ft_del(info,i, key,buff,filepos))
	    break;
        }
        else
	{
	  uint key_length=_mi_make_key(info,i,key,buff,filepos);
	  if (_mi_ck_delete(info,i,key,key_length))
	    break;
	}
      }
    }
  }
  /* Remove checksum that was added to glob_crc in sort_get_next_record */
  if (sort_param->calc_checksum)
    sort_param->sort_info->param->glob_crc-= info->checksum;
  DBUG_PRINT("error",("errno: %d",my_errno));
  DBUG_RETURN(-1);
} /* writekeys */


	/* Change all key-pointers that points to a records */

int movepoint(register MI_INFO *info, uchar *record, my_off_t oldpos,
	      my_off_t newpos, uint prot_key)
{
  register uint i;
  uchar *key;
  uint key_length;
  DBUG_ENTER("movepoint");

  key=info->lastkey+info->s->base.max_key_length;
  for (i=0 ; i < info->s->base.keys; i++)
  {
    if (i != prot_key && mi_is_key_active(info->s->state.key_map, i))
    {
      key_length=_mi_make_key(info,i,key,record,oldpos);
      if (info->s->keyinfo[i].flag & HA_NOSAME)
      {					/* Change pointer direct */
	uint nod_flag;
	MI_KEYDEF *keyinfo;
	keyinfo=info->s->keyinfo+i;
	if (_mi_search(info,keyinfo,key,USE_WHOLE_KEY,
		       (uint) (SEARCH_SAME | SEARCH_SAVE_BUFF),
		       info->s->state.key_root[i]))
	  DBUG_RETURN(-1);
	nod_flag=mi_test_if_nod(info->buff);
	_mi_dpointer(info,info->int_keypos-nod_flag-
		     info->s->rec_reflength,newpos);
	if (_mi_write_keypage(info,keyinfo,info->last_keypage,
                              DFLT_INIT_HITS,info->buff))
	  DBUG_RETURN(-1);
      }
      else
      {					/* Change old key to new */
	if (_mi_ck_delete(info,i,key,key_length))
	  DBUG_RETURN(-1);
	key_length=_mi_make_key(info,i,key,record,newpos);
	if (_mi_ck_write(info,i,key,key_length))
	  DBUG_RETURN(-1);
      }
    }
  }
  DBUG_RETURN(0);
} /* movepoint */


	/* Tell system that we want all memory for our cache */

void lock_memory(HA_CHECK *param __attribute__((unused)))
{
#ifdef SUN_OS				/* Key-cacheing thrases on sun 4.1 */
  if (param->opt_lock_memory)
  {
    int success = mlockall(MCL_CURRENT);	/* or plock(DATLOCK); */
    if (geteuid() == 0 && success != 0)
      mi_check_print_warning(param,
			     "Failed to lock memory. errno %d",my_errno);
  }
#endif
} /* lock_memory */


	/* Flush all changed blocks to disk */

int flush_blocks(HA_CHECK *param, KEY_CACHE *key_cache, File file)
{
  if (flush_key_blocks(key_cache, file, FLUSH_RELEASE))
  {
    mi_check_print_error(param,"%d when trying to write bufferts",my_errno);
    return(1);
  }
  if (!param->using_global_keycache)
    end_key_cache(key_cache,1);
  return 0;
} /* flush_blocks */


	/* Sort index for more efficent reads */

int mi_sort_index(HA_CHECK *param, register MI_INFO *info, char * name)
{
  reg2 uint key;
  reg1 MI_KEYDEF *keyinfo;
  File new_file;
  my_off_t index_pos[HA_MAX_POSSIBLE_KEY];
  uint r_locks,w_locks;
  int old_lock;
  MYISAM_SHARE *share=info->s;
  MI_STATE_INFO old_state;
  DBUG_ENTER("mi_sort_index");

  /* cannot sort index files with R-tree indexes */
  for (key= 0,keyinfo= &share->keyinfo[0]; key < share->base.keys ;
       key++,keyinfo++)
    if (keyinfo->key_alg == HA_KEY_ALG_RTREE)
      DBUG_RETURN(0);

  if (!(param->testflag & T_SILENT))
    printf("- Sorting index for MyISAM-table '%s'\n",name);

  /* Get real path for index file */
  fn_format(param->temp_filename,name,"", MI_NAME_IEXT,2+4+32);
  if ((new_file=my_create(fn_format(param->temp_filename,param->temp_filename,
				    "", INDEX_TMP_EXT,2+4),
			  0,param->tmpfile_createflag,MYF(0))) <= 0)
  {
    mi_check_print_error(param,"Can't create new tempfile: '%s'",
			 param->temp_filename);
    DBUG_RETURN(-1);
  }
  if (filecopy(param, new_file,share->kfile,0L,
	       (ulong) share->base.keystart, "headerblock"))
    goto err;

  param->new_file_pos=share->base.keystart;
  for (key= 0,keyinfo= &share->keyinfo[0]; key < share->base.keys ;
       key++,keyinfo++)
  {
    if (! mi_is_key_active(info->s->state.key_map, key))
      continue;

    if (share->state.key_root[key] != HA_OFFSET_ERROR)
    {
      index_pos[key]=param->new_file_pos;	/* Write first block here */
      if (sort_one_index(param,info,keyinfo,share->state.key_root[key],
			 new_file))
	goto err;
    }
    else
      index_pos[key]= HA_OFFSET_ERROR;		/* No blocks */
  }

  /* Flush key cache for this file if we are calling this outside myisamchk */
  flush_key_blocks(share->key_cache,share->kfile, FLUSH_IGNORE_CHANGED);

  share->state.version=(ulong) time((time_t*) 0);
  old_state= share->state;			/* save state if not stored */
  r_locks=   share->r_locks;
  w_locks=   share->w_locks;
  old_lock=  info->lock_type;

	/* Put same locks as old file */
  share->r_locks= share->w_locks= share->tot_locks= 0;
  (void) _mi_writeinfo(info,WRITEINFO_UPDATE_KEYFILE);
  VOID(my_close(share->kfile,MYF(MY_WME)));
  share->kfile = -1;
  VOID(my_close(new_file,MYF(MY_WME)));
  if (change_to_newfile(share->index_file_name,MI_NAME_IEXT,INDEX_TMP_EXT,0,
			MYF(0)) ||
      mi_open_keyfile(share))
    goto err2;
  info->lock_type= F_UNLCK;			/* Force mi_readinfo to lock */
  _mi_readinfo(info,F_WRLCK,0);			/* Will lock the table */
  info->lock_type=  old_lock;
  share->r_locks=   r_locks;
  share->w_locks=   w_locks;
  share->tot_locks= r_locks+w_locks;
  share->state=     old_state;			/* Restore old state */

  info->state->key_file_length=param->new_file_pos;
  info->update= (short) (HA_STATE_CHANGED | HA_STATE_ROW_CHANGED);
  for (key=0 ; key < info->s->base.keys ; key++)
    info->s->state.key_root[key]=index_pos[key];
  for (key=0 ; key < info->s->state.header.max_block_size_index ; key++)
    info->s->state.key_del[key]=  HA_OFFSET_ERROR;

  info->s->state.changed&= ~STATE_NOT_SORTED_PAGES;
  DBUG_RETURN(0);

err:
  VOID(my_close(new_file,MYF(MY_WME)));
err2:
  VOID(my_delete(param->temp_filename,MYF(MY_WME)));
  DBUG_RETURN(-1);
} /* mi_sort_index */


	 /* Sort records recursive using one index */

static int sort_one_index(HA_CHECK *param, MI_INFO *info, MI_KEYDEF *keyinfo,
			  my_off_t pagepos, File new_file)
{
  uint length,nod_flag,used_length, key_length;
  uchar *buff,*keypos,*endpos;
  uchar key[HA_MAX_POSSIBLE_KEY_BUFF];
  my_off_t new_page_pos,next_page;
  char llbuff[22];
  DBUG_ENTER("sort_one_index");

  /* cannot walk over R-tree indices */
  DBUG_ASSERT(keyinfo->key_alg != HA_KEY_ALG_RTREE);
  new_page_pos=param->new_file_pos;
  param->new_file_pos+=keyinfo->block_length;

  if (!(buff=(uchar*) my_alloca((uint) keyinfo->block_length)))
  {
    mi_check_print_error(param,"Not enough memory for key block");
    DBUG_RETURN(-1);
  }
  if (!_mi_fetch_keypage(info,keyinfo,pagepos,DFLT_INIT_HITS,buff,0))
  {
    mi_check_print_error(param,"Can't read key block from filepos: %s",
		llstr(pagepos,llbuff));
    goto err;
  }
  if ((nod_flag=mi_test_if_nod(buff)) || keyinfo->flag & HA_FULLTEXT)
  {
    used_length=mi_getint(buff);
    keypos=buff+2+nod_flag;
    endpos=buff+used_length;
    for ( ;; )
    {
      if (nod_flag)
      {
	next_page=_mi_kpos(nod_flag,keypos);
	_mi_kpointer(info,keypos-nod_flag,param->new_file_pos); /* Save new pos */
	if (sort_one_index(param,info,keyinfo,next_page,new_file))
	{
	  DBUG_PRINT("error",
		     ("From page: %ld, keyoffset: %lu  used_length: %d",
		      (ulong) pagepos, (ulong) (keypos - buff),
		      (int) used_length));
	  DBUG_DUMP("buff",(uchar*) buff,used_length);
	  goto err;
	}
      }
      if (keypos >= endpos ||
	  (key_length=(*keyinfo->get_key)(keyinfo,nod_flag,&keypos,key)) == 0)
	break;
      DBUG_ASSERT(keypos <= endpos);
      if (keyinfo->flag & HA_FULLTEXT)
      {
        uint off;
        int  subkeys;
        get_key_full_length_rdonly(off, key);
        subkeys=ft_sintXkorr(key+off);
        if (subkeys < 0)
        {
          next_page= _mi_dpos(info,0,key+key_length);
          _mi_dpointer(info,keypos-nod_flag-info->s->rec_reflength,
                       param->new_file_pos); /* Save new pos */
          if (sort_one_index(param,info,&info->s->ft2_keyinfo,
                             next_page,new_file))
            goto err;
        }
      }
    }
  }

  /* Fill block with zero and write it to the new index file */
  length=mi_getint(buff);
  bzero((uchar*) buff+length,keyinfo->block_length-length);
  if (my_pwrite(new_file,(uchar*) buff,(uint) keyinfo->block_length,
		new_page_pos,MYF(MY_NABP | MY_WAIT_IF_FULL)))
  {
    mi_check_print_error(param,"Can't write indexblock, error: %d",my_errno);
    goto err;
  }
  my_afree((uchar*) buff);
  DBUG_RETURN(0);
err:
  my_afree((uchar*) buff);
  DBUG_RETURN(1);
} /* sort_one_index */


	/*
	  Let temporary file replace old file.
	  This assumes that the new file was created in the same
	  directory as given by realpath(filename).
	  This will ensure that any symlinks that are used will still work.
	  Copy stats from old file to new file, deletes orignal and
	  changes new file name to old file name
	*/

int change_to_newfile(const char * filename, const char * old_ext,
		      const char * new_ext,
		      uint raid_chunks __attribute__((unused)),
		      myf MyFlags)
{
  char old_filename[FN_REFLEN],new_filename[FN_REFLEN];
#ifdef USE_RAID
  if (raid_chunks)
    return my_raid_redel(fn_format(old_filename,filename,"",old_ext,2+4),
			 fn_format(new_filename,filename,"",new_ext,2+4),
			 raid_chunks,
			 MYF(MY_WME | MY_LINK_WARNING | MyFlags));
#endif
  /* Get real path to filename */
  (void) fn_format(old_filename,filename,"",old_ext,2+4+32);
  return my_redel(old_filename,
		  fn_format(new_filename,old_filename,"",new_ext,2+4),
		  MYF(MY_WME | MY_LINK_WARNING | MyFlags));
} /* change_to_newfile */


	/* Locks a whole file */
	/* Gives an error-message if file can't be locked */

int lock_file(HA_CHECK *param, File file, my_off_t start, int lock_type,
	      const char *filetype, const char *filename)
{
  if (my_lock(file,lock_type,start,F_TO_EOF,
	      param->testflag & T_WAIT_FOREVER ? MYF(MY_SEEK_NOT_DONE) :
	      MYF(MY_SEEK_NOT_DONE |  MY_SHORT_WAIT)))
  {
    mi_check_print_error(param," %d when locking %s '%s'",my_errno,filetype,filename);
    param->error_printed=2;		/* Don't give that data is crashed */
    return 1;
  }
  return 0;
} /* lock_file */


	/* Copy a block between two files */

int filecopy(HA_CHECK *param, File to,File from,my_off_t start,
	     my_off_t length, const char *type)
{
  char tmp_buff[IO_SIZE],*buff;
  ulong buff_length;
  DBUG_ENTER("filecopy");

  buff_length=(ulong) min(param->write_buffer_length,length);
  if (!(buff=my_malloc(buff_length,MYF(0))))
  {
    buff=tmp_buff; buff_length=IO_SIZE;
  }

  VOID(my_seek(from,start,MY_SEEK_SET,MYF(0)));
  while (length > buff_length)
  {
    if (my_read(from,(uchar*) buff,buff_length,MYF(MY_NABP)) ||
	my_write(to,(uchar*) buff,buff_length,param->myf_rw))
      goto err;
    length-= buff_length;
  }
  if (my_read(from,(uchar*) buff,(uint) length,MYF(MY_NABP)) ||
      my_write(to,(uchar*) buff,(uint) length,param->myf_rw))
    goto err;
  if (buff != tmp_buff)
    my_free(buff,MYF(0));
  DBUG_RETURN(0);
err:
  if (buff != tmp_buff)
    my_free(buff,MYF(0));
  mi_check_print_error(param,"Can't copy %s to tempfile, error %d",
		       type,my_errno);
  DBUG_RETURN(1);
}


/*
  Repair table or given index using sorting

  SYNOPSIS
    mi_repair_by_sort()
    param		Repair parameters
    info		MyISAM handler to repair
    name		Name of table (for warnings)
    rep_quick		set to <> 0 if we should not change data file

  RESULT
    0	ok
    <>0	Error
*/

int mi_repair_by_sort(HA_CHECK *param, register MI_INFO *info,
		      const char * name, int rep_quick)
{
  int got_error;
  uint i;
  ulong length;
  ha_rows start_records;
  my_off_t new_header_length,del;
  File new_file;
  MI_SORT_PARAM sort_param;
  MYISAM_SHARE *share=info->s;
  HA_KEYSEG *keyseg;
  ulong   *rec_per_key_part;
  char llbuff[22];
  MI_SORT_INFO sort_info;
  ulonglong key_map;
  DBUG_ENTER("mi_repair_by_sort");
  LINT_INIT(key_map);

  start_records=info->state->records;
  got_error=1;
  new_file= -1;
  new_header_length=(param->testflag & T_UNPACK) ? 0 :
    share->pack.header_length;
  if (!(param->testflag & T_SILENT))
  {
    printf("- recovering (with sort) MyISAM-table '%s'\n",name);
    printf("Data records: %s\n", llstr(start_records,llbuff));
  }
  param->testflag|=T_REP; /* for easy checking */

  if (info->s->options & (HA_OPTION_CHECKSUM | HA_OPTION_COMPRESS_RECORD))
    param->testflag|=T_CALC_CHECKSUM;

  bzero((char*)&sort_info,sizeof(sort_info));
  bzero((char *)&sort_param, sizeof(sort_param));
  if (!(sort_info.key_block=
	alloc_key_blocks(param,
			 (uint) param->sort_key_blocks,
			 share->base.max_key_block_length))
      || init_io_cache(&param->read_cache,info->dfile,
		       (uint) param->read_buffer_length,
		       READ_CACHE,share->pack.header_length,1,MYF(MY_WME)) ||
      (! rep_quick &&
       init_io_cache(&info->rec_cache,info->dfile,
		     (uint) param->write_buffer_length,
		     WRITE_CACHE,new_header_length,1,
		     MYF(MY_WME | MY_WAIT_IF_FULL) & param->myf_rw)))
    goto err;
  sort_info.key_block_end=sort_info.key_block+param->sort_key_blocks;
  info->opt_flag|=WRITE_CACHE_USED;
  info->rec_cache.file=info->dfile;		/* for sort_delete_record */

  if (!mi_alloc_rec_buff(info, -1, &sort_param.record) ||
      !mi_alloc_rec_buff(info, -1, &sort_param.rec_buff))
  {
    mi_check_print_error(param, "Not enough memory for extra record");
    goto err;
  }
  if (!rep_quick)
  {
    /* Get real path for data file */
    if ((new_file=my_raid_create(fn_format(param->temp_filename,
					   share->data_file_name, "",
					   DATA_TMP_EXT, 2+4),
				 0,param->tmpfile_createflag,
				 share->base.raid_type,
				 share->base.raid_chunks,
				 share->base.raid_chunksize,
				 MYF(0))) < 0)
    {
      mi_check_print_error(param,"Can't create new tempfile: '%s'",
			   param->temp_filename);
      goto err;
    }
    if (new_header_length &&
        filecopy(param, new_file,info->dfile,0L,new_header_length,
		 "datafile-header"))
      goto err;
    if (param->testflag & T_UNPACK)
    {
      share->options&= ~HA_OPTION_COMPRESS_RECORD;
      mi_int2store(share->state.header.options,share->options);
    }
    share->state.dellink= HA_OFFSET_ERROR;
    info->rec_cache.file=new_file;
  }

  info->update= (short) (HA_STATE_CHANGED | HA_STATE_ROW_CHANGED);

  /* Optionally drop indexes and optionally modify the key_map. */
  mi_drop_all_indexes(param, info, FALSE);
  key_map= share->state.key_map;
  if (param->testflag & T_CREATE_MISSING_KEYS)
  {
    /* Invert the copied key_map to recreate all disabled indexes. */
    key_map= ~key_map;
  }

  sort_info.info=info;
  sort_info.param = param;

  set_data_file_type(&sort_info, share);
  sort_param.filepos=new_header_length;
  sort_info.dupp=0;
  sort_info.buff=0;
  param->read_cache.end_of_file=sort_info.filelength=
    my_seek(param->read_cache.file,0L,MY_SEEK_END,MYF(0));

  sort_param.wordlist=NULL;
  init_alloc_root(&sort_param.wordroot, FTPARSER_MEMROOT_ALLOC_SIZE, 0);

  if (share->data_file_type == DYNAMIC_RECORD)
    length=max(share->base.min_pack_length+1,share->base.min_block_length);
  else if (share->data_file_type == COMPRESSED_RECORD)
    length=share->base.min_block_length;
  else
    length=share->base.pack_reclength;
  sort_info.max_records=
    ((param->testflag & T_CREATE_MISSING_KEYS) ? info->state->records :
     (ha_rows) (sort_info.filelength/length+1));
  sort_param.key_cmp=sort_key_cmp;
  sort_param.lock_in_memory=lock_memory;
  sort_param.tmpdir=param->tmpdir;
  sort_param.sort_info=&sort_info;
  sort_param.fix_datafile= (my_bool) (! rep_quick);
  sort_param.master =1;
  
  del=info->state->del;
  param->glob_crc=0;
  if (param->testflag & T_CALC_CHECKSUM)
    sort_param.calc_checksum= 1;

  rec_per_key_part= param->rec_per_key_part;
  for (sort_param.key=0 ; sort_param.key < share->base.keys ;
       rec_per_key_part+=sort_param.keyinfo->keysegs, sort_param.key++)
  {
    sort_param.read_cache=param->read_cache;
    sort_param.keyinfo=share->keyinfo+sort_param.key;
    sort_param.seg=sort_param.keyinfo->seg;
    /*
      Skip this index if it is marked disabled in the copied
      (and possibly inverted) key_map.
    */
    if (! mi_is_key_active(key_map, sort_param.key))
    {
      /* Remember old statistics for key */
      memcpy((char*) rec_per_key_part,
	     (char*) (share->state.rec_per_key_part +
		      (uint) (rec_per_key_part - param->rec_per_key_part)),
	     sort_param.keyinfo->keysegs*sizeof(*rec_per_key_part));
      DBUG_PRINT("repair", ("skipping seemingly disabled index #: %u",
                            sort_param.key));
      continue;
    }

    if ((!(param->testflag & T_SILENT)))
      printf ("- Fixing index %d\n",sort_param.key+1);
    sort_param.max_pos=sort_param.pos=share->pack.header_length;
    keyseg=sort_param.seg;
    bzero((char*) sort_param.unique,sizeof(sort_param.unique));
    sort_param.key_length=share->rec_reflength;
    for (i=0 ; keyseg[i].type != HA_KEYTYPE_END; i++)
    {
      sort_param.key_length+=keyseg[i].length;
      if (keyseg[i].flag & HA_SPACE_PACK)
	sort_param.key_length+=get_pack_length(keyseg[i].length);
      if (keyseg[i].flag & (HA_BLOB_PART | HA_VAR_LENGTH_PART))
	sort_param.key_length+=2 + test(keyseg[i].length >= 127);
      if (keyseg[i].flag & HA_NULL_PART)
	sort_param.key_length++;
    }
    info->state->records=info->state->del=share->state.split=0;
    info->state->empty=0;

    if (sort_param.keyinfo->flag & HA_FULLTEXT)
    {
      uint ft_max_word_len_for_sort=FT_MAX_WORD_LEN_FOR_SORT*
                                    sort_param.keyinfo->seg->charset->mbmaxlen;
      sort_param.key_length+=ft_max_word_len_for_sort-HA_FT_MAXBYTELEN;
      /*
        fulltext indexes may have much more entries than the
        number of rows in the table. We estimate the number here.

        Note, built-in parser is always nr. 0 - see ftparser_call_initializer()
      */
      if (sort_param.keyinfo->ftkey_nr == 0)
      {
        /*
          for built-in parser the number of generated index entries
          cannot be larger than the size of the data file divided
          by the minimal word's length
        */
        sort_info.max_records=
          (ha_rows) (sort_info.filelength/ft_min_word_len+1);
      }
      else
      {
        /*
          for external plugin parser we cannot tell anything at all :(
          so, we'll use all the sort memory and start from ~10 buffpeks.
          (see _create_index_by_sort)
        */
        sort_info.max_records=
          10*param->sort_buffer_length/sort_param.key_length;
      }

      sort_param.key_read=sort_ft_key_read;
      sort_param.key_write=sort_ft_key_write;
    }
    else
    {
      sort_param.key_read=sort_key_read;
      sort_param.key_write=sort_key_write;
    }

    if (_create_index_by_sort(&sort_param,
			      (my_bool) (!(param->testflag & T_VERBOSE)),
			      (uint) param->sort_buffer_length))
    {
      param->retry_repair=1;
      goto err;
    }
    /* No need to calculate checksum again. */
    sort_param.calc_checksum= 0;
    free_root(&sort_param.wordroot, MYF(0));

    /* Set for next loop */
    sort_info.max_records= (ha_rows) info->state->records;

    if (param->testflag & T_STATISTICS)
      update_key_parts(sort_param.keyinfo, rec_per_key_part, sort_param.unique,
                       param->stats_method == MI_STATS_METHOD_IGNORE_NULLS?
                       sort_param.notnull: NULL,
                       (ulonglong) info->state->records);
    /* Enable this index in the permanent (not the copied) key_map. */
    mi_set_key_active(share->state.key_map, sort_param.key);
    DBUG_PRINT("repair", ("set enabled index #: %u", sort_param.key));

    if (sort_param.fix_datafile)
    {
      param->read_cache.end_of_file=sort_param.filepos;
      if (write_data_suffix(&sort_info,1) || end_io_cache(&info->rec_cache))
	goto err;
      if (param->testflag & T_SAFE_REPAIR)
      {
	/* Don't repair if we loosed more than one row */
	if (info->state->records+1 < start_records)
	{
	  info->state->records=start_records;
	  goto err;
	}
      }
      share->state.state.data_file_length = info->state->data_file_length=
	sort_param.filepos;
      /* Only whole records */
      share->state.version=(ulong) time((time_t*) 0);
      my_close(info->dfile,MYF(0));
      info->dfile=new_file;
      share->data_file_type=sort_info.new_data_file_type;
      share->pack.header_length=(ulong) new_header_length;
      sort_param.fix_datafile=0;
    }
    else
      info->state->data_file_length=sort_param.max_pos;

    param->read_cache.file=info->dfile;		/* re-init read cache */
    reinit_io_cache(&param->read_cache,READ_CACHE,share->pack.header_length,
                    1,1);
  }

  if (param->testflag & T_WRITE_LOOP)
  {
    VOID(fputs("          \r",stdout)); VOID(fflush(stdout));
  }

  if (rep_quick && del+sort_info.dupp != info->state->del)
  {
    mi_check_print_error(param,"Couldn't fix table with quick recovery: Found wrong number of deleted records");
    mi_check_print_error(param,"Run recovery again without -q");
    got_error=1;
    param->retry_repair=1;
    param->testflag|=T_RETRY_WITHOUT_QUICK;
    goto err;
  }

  if (rep_quick && (param->testflag & T_FORCE_UNIQUENESS))
  {
    my_off_t skr=info->state->data_file_length+
      (share->options & HA_OPTION_COMPRESS_RECORD ?
       MEMMAP_EXTRA_MARGIN : 0);
#ifdef USE_RELOC
    if (share->data_file_type == STATIC_RECORD &&
	skr < share->base.reloc*share->base.min_pack_length)
      skr=share->base.reloc*share->base.min_pack_length;
#endif
    if (skr != sort_info.filelength && !info->s->base.raid_type)
      if (my_chsize(info->dfile,skr,0,MYF(0)))
	mi_check_print_warning(param,
			       "Can't change size of datafile,  error: %d",
			       my_errno);
  }
  if (param->testflag & T_CALC_CHECKSUM)
    info->state->checksum=param->glob_crc;

  if (my_chsize(share->kfile,info->state->key_file_length,0,MYF(0)))
    mi_check_print_warning(param,
			   "Can't change size of indexfile, error: %d",
			   my_errno);

  if (!(param->testflag & T_SILENT))
  {
    if (start_records != info->state->records)
      printf("Data records: %s\n", llstr(info->state->records,llbuff));
    if (sort_info.dupp)
      mi_check_print_warning(param,
			     "%s records have been removed",
			     llstr(sort_info.dupp,llbuff));
  }
  got_error=0;

  if (&share->state.state != info->state)
    memcpy( &share->state.state, info->state, sizeof(*info->state));

err:
  got_error|= flush_blocks(param, share->key_cache, share->kfile);
  VOID(end_io_cache(&info->rec_cache));
  if (!got_error)
  {
    /* Replace the actual file with the temporary file */
    if (new_file >= 0)
    {
      my_close(new_file,MYF(0));
      info->dfile=new_file= -1;
      if (change_to_newfile(share->data_file_name,MI_NAME_DEXT,
			    DATA_TMP_EXT, share->base.raid_chunks,
			    (param->testflag & T_BACKUP_DATA ?
			     MYF(MY_REDEL_MAKE_BACKUP): MYF(0))) ||
	  mi_open_datafile(info,share,name,-1))
	got_error=1;
    }
  }
  if (got_error)
  {
    if (! param->error_printed)
      mi_check_print_error(param,"%d when fixing table",my_errno);
    if (new_file >= 0)
    {
      VOID(my_close(new_file,MYF(0)));
      VOID(my_raid_delete(param->temp_filename,share->base.raid_chunks,
			  MYF(MY_WME)));
      if (info->dfile == new_file)
	info->dfile= -1;
    }
    mi_mark_crashed_on_repair(info);
  }
  else if (key_map == share->state.key_map)
    share->state.changed&= ~STATE_NOT_OPTIMIZED_KEYS;
  share->state.changed|=STATE_NOT_SORTED_PAGES;

  my_free(mi_get_rec_buff_ptr(info, sort_param.rec_buff),
                            MYF(MY_ALLOW_ZERO_PTR));
  my_free(mi_get_rec_buff_ptr(info, sort_param.record),
          MYF(MY_ALLOW_ZERO_PTR));
  my_free((uchar*) sort_info.key_block,MYF(MY_ALLOW_ZERO_PTR));
  my_free((uchar*) sort_info.ft_buf, MYF(MY_ALLOW_ZERO_PTR));
  my_free(sort_info.buff,MYF(MY_ALLOW_ZERO_PTR));
  VOID(end_io_cache(&param->read_cache));
  info->opt_flag&= ~(READ_CACHE_USED | WRITE_CACHE_USED);
  if (!got_error && (param->testflag & T_UNPACK))
  {
    share->state.header.options[0]&= (uchar) ~HA_OPTION_COMPRESS_RECORD;
    share->pack.header_length=0;
  }
  DBUG_RETURN(got_error);
}

/*
  Threaded repair of table using sorting

  SYNOPSIS
    mi_repair_parallel()
    param		Repair parameters
    info		MyISAM handler to repair
    name		Name of table (for warnings)
    rep_quick		set to <> 0 if we should not change data file

  DESCRIPTION
    Same as mi_repair_by_sort but do it multithreaded
    Each key is handled by a separate thread.
    TODO: make a number of threads a parameter

    In parallel repair we use one thread per index. There are two modes:

    Quick

      Only the indexes are rebuilt. All threads share a read buffer.
      Every thread that needs fresh data in the buffer enters the shared
      cache lock. The last thread joining the lock reads the buffer from
      the data file and wakes all other threads.

    Non-quick

      The data file is rebuilt and all indexes are rebuilt to point to
      the new record positions. One thread is the master thread. It
      reads from the old data file and writes to the new data file. It
      also creates one of the indexes. The other threads read from a
      buffer which is filled by the master. If they need fresh data,
      they enter the shared cache lock. If the masters write buffer is
      full, it flushes it to the new data file and enters the shared
      cache lock too. When all threads joined in the lock, the master
      copies its write buffer to the read buffer for the other threads
      and wakes them.

  RESULT
    0	ok
    <>0	Error
*/

int mi_repair_parallel(HA_CHECK *param, register MI_INFO *info,
			const char * name, int rep_quick)
{
#ifndef THREAD
  return mi_repair_by_sort(param, info, name, rep_quick);
#else
  int got_error;
  uint i,key, total_key_length, istep;
  ulong rec_length;
  ha_rows start_records;
  my_off_t new_header_length,del;
  File new_file;
  MI_SORT_PARAM *sort_param=0;
  MYISAM_SHARE *share=info->s;
  ulong   *rec_per_key_part;
  HA_KEYSEG *keyseg;
  char llbuff[22];
  IO_CACHE new_data_cache; /* For non-quick repair. */
  IO_CACHE_SHARE io_share;
  MI_SORT_INFO sort_info;
  ulonglong key_map;
  pthread_attr_t thr_attr;
  ulong max_pack_reclength;
  DBUG_ENTER("mi_repair_parallel");
  LINT_INIT(key_map);

  start_records=info->state->records;
  got_error=1;
  new_file= -1;
  new_header_length=(param->testflag & T_UNPACK) ? 0 :
    share->pack.header_length;
  if (!(param->testflag & T_SILENT))
  {
    printf("- parallel recovering (with sort) MyISAM-table '%s'\n",name);
    printf("Data records: %s\n", llstr(start_records,llbuff));
  }
  param->testflag|=T_REP; /* for easy checking */

  if (info->s->options & (HA_OPTION_CHECKSUM | HA_OPTION_COMPRESS_RECORD))
    param->testflag|=T_CALC_CHECKSUM;

  /*
    Quick repair (not touching data file, rebuilding indexes):
    {
      Read  cache is (HA_CHECK *param)->read_cache using info->dfile.
    }

    Non-quick repair (rebuilding data file and indexes):
    {
      Master thread:

        Read  cache is (HA_CHECK *param)->read_cache using info->dfile.
        Write cache is (MI_INFO   *info)->rec_cache  using new_file.

      Slave threads:

        Read  cache is new_data_cache synced to master rec_cache.

      The final assignment of the filedescriptor for rec_cache is done
      after the cache creation.

      Don't check file size on new_data_cache, as the resulting file size
      is not known yet.

      As rec_cache and new_data_cache are synced, write_buffer_length is
      used for the read cache 'new_data_cache'. Both start at the same
      position 'new_header_length'.
    }
  */
  DBUG_PRINT("info", ("is quick repair: %d", rep_quick));
  bzero((char*)&sort_info,sizeof(sort_info));
  /* Initialize pthread structures before goto err. */
  pthread_mutex_init(&sort_info.mutex, MY_MUTEX_INIT_FAST);
  pthread_cond_init(&sort_info.cond, 0);

  if (!(sort_info.key_block=
	alloc_key_blocks(param, (uint) param->sort_key_blocks,
			 share->base.max_key_block_length)) ||
      init_io_cache(&param->read_cache, info->dfile,
                    (uint) param->read_buffer_length,
                    READ_CACHE, share->pack.header_length, 1, MYF(MY_WME)) ||
      (!rep_quick &&
       (init_io_cache(&info->rec_cache, info->dfile,
                      (uint) param->write_buffer_length,
                      WRITE_CACHE, new_header_length, 1,
                      MYF(MY_WME | MY_WAIT_IF_FULL) & param->myf_rw) ||
        init_io_cache(&new_data_cache, -1,
                      (uint) param->write_buffer_length,
                      READ_CACHE, new_header_length, 1,
                      MYF(MY_WME | MY_DONT_CHECK_FILESIZE)))))
    goto err;
  sort_info.key_block_end=sort_info.key_block+param->sort_key_blocks;
  info->opt_flag|=WRITE_CACHE_USED;
  info->rec_cache.file=info->dfile;         /* for sort_delete_record */

  if (!rep_quick)
  {
    /* Get real path for data file */
    if ((new_file=my_raid_create(fn_format(param->temp_filename,
					   share->data_file_name, "",
					   DATA_TMP_EXT,
					   2+4),
				 0,param->tmpfile_createflag,
				 share->base.raid_type,
				 share->base.raid_chunks,
				 share->base.raid_chunksize,
				 MYF(0))) < 0)
    {
      mi_check_print_error(param,"Can't create new tempfile: '%s'",
			   param->temp_filename);
      goto err;
    }
    if (new_header_length &&
        filecopy(param, new_file,info->dfile,0L,new_header_length,
		 "datafile-header"))
      goto err;
    if (param->testflag & T_UNPACK)
    {
      share->options&= ~HA_OPTION_COMPRESS_RECORD;
      mi_int2store(share->state.header.options,share->options);
    }
    share->state.dellink= HA_OFFSET_ERROR;
    info->rec_cache.file=new_file;
  }

  info->update= (short) (HA_STATE_CHANGED | HA_STATE_ROW_CHANGED);

  /* Optionally drop indexes and optionally modify the key_map. */
  mi_drop_all_indexes(param, info, FALSE);
  key_map= share->state.key_map;
  if (param->testflag & T_CREATE_MISSING_KEYS)
  {
    /* Invert the copied key_map to recreate all disabled indexes. */
    key_map= ~key_map;
  }

  sort_info.info=info;
  sort_info.param = param;

  set_data_file_type(&sort_info, share);
  sort_info.dupp=0;
  sort_info.buff=0;
  param->read_cache.end_of_file=sort_info.filelength=
    my_seek(param->read_cache.file,0L,MY_SEEK_END,MYF(0));

  if (share->data_file_type == DYNAMIC_RECORD)
    rec_length=max(share->base.min_pack_length+1,share->base.min_block_length);
  else if (share->data_file_type == COMPRESSED_RECORD)
    rec_length=share->base.min_block_length;
  else
    rec_length=share->base.pack_reclength;
  /*
    +1 below is required hack for parallel repair mode.
    The info->state->records value, that is compared later
    to sort_info.max_records and cannot exceed it, is
    increased in sort_key_write. In mi_repair_by_sort, sort_key_write
    is called after sort_key_read, where the comparison is performed,
    but in parallel mode master thread can call sort_key_write
    before some other repair thread calls sort_key_read.
    Furthermore I'm not even sure +1 would be enough.
    May be sort_info.max_records shold be always set to max value in
    parallel mode.
  */
  sort_info.max_records=
    ((param->testflag & T_CREATE_MISSING_KEYS) ? info->state->records + 1:
     (ha_rows) (sort_info.filelength/rec_length+1));

  del=info->state->del;
  param->glob_crc=0;
  /* for compressed tables */
  max_pack_reclength= share->base.pack_reclength;
  if (share->options & HA_OPTION_COMPRESS_RECORD)
    set_if_bigger(max_pack_reclength, share->max_pack_length);
  if (!(sort_param=(MI_SORT_PARAM *)
        my_malloc((uint) share->base.keys *
		  (sizeof(MI_SORT_PARAM) + max_pack_reclength),
		  MYF(MY_ZEROFILL))))
  {
    mi_check_print_error(param,"Not enough memory for key!");
    goto err;
  }
  total_key_length=0;
  rec_per_key_part= param->rec_per_key_part;
  info->state->records=info->state->del=share->state.split=0;
  info->state->empty=0;

  for (i=key=0, istep=1 ; key < share->base.keys ;
       rec_per_key_part+=sort_param[i].keyinfo->keysegs, i+=istep, key++)
  {
    sort_param[i].key=key;
    sort_param[i].keyinfo=share->keyinfo+key;
    sort_param[i].seg=sort_param[i].keyinfo->seg;
    /*
      Skip this index if it is marked disabled in the copied
      (and possibly inverted) key_map.
    */
    if (! mi_is_key_active(key_map, key))
    {
      /* Remember old statistics for key */
      memcpy((char*) rec_per_key_part,
	     (char*) (share->state.rec_per_key_part+
		      (uint) (rec_per_key_part - param->rec_per_key_part)),
	     sort_param[i].keyinfo->keysegs*sizeof(*rec_per_key_part));
      istep=0;
      continue;
    }
    istep=1;
    if ((!(param->testflag & T_SILENT)))
      printf ("- Fixing index %d\n",key+1);
    if (sort_param[i].keyinfo->flag & HA_FULLTEXT)
    {
      sort_param[i].key_read=sort_ft_key_read;
      sort_param[i].key_write=sort_ft_key_write;
    }
    else
    {
      sort_param[i].key_read=sort_key_read;
      sort_param[i].key_write=sort_key_write;
    }
    sort_param[i].key_cmp=sort_key_cmp;
    sort_param[i].lock_in_memory=lock_memory;
    sort_param[i].tmpdir=param->tmpdir;
    sort_param[i].sort_info=&sort_info;
    sort_param[i].master=0;
    sort_param[i].fix_datafile=0;
    sort_param[i].calc_checksum= 0;

    sort_param[i].filepos=new_header_length;
    sort_param[i].max_pos=sort_param[i].pos=share->pack.header_length;

    sort_param[i].record= (((uchar *)(sort_param+share->base.keys))+
			   (max_pack_reclength * i));
    if (!mi_alloc_rec_buff(info, -1, &sort_param[i].rec_buff))
    {
      mi_check_print_error(param,"Not enough memory!");
      goto err;
    }

    sort_param[i].key_length=share->rec_reflength;
    for (keyseg=sort_param[i].seg; keyseg->type != HA_KEYTYPE_END;
	 keyseg++)
    {
      sort_param[i].key_length+=keyseg->length;
      if (keyseg->flag & HA_SPACE_PACK)
        sort_param[i].key_length+=get_pack_length(keyseg->length);
      if (keyseg->flag & (HA_BLOB_PART | HA_VAR_LENGTH_PART))
        sort_param[i].key_length+=2 + test(keyseg->length >= 127);
      if (keyseg->flag & HA_NULL_PART)
        sort_param[i].key_length++;
    }
    total_key_length+=sort_param[i].key_length;

    if (sort_param[i].keyinfo->flag & HA_FULLTEXT)
    {
      uint ft_max_word_len_for_sort=FT_MAX_WORD_LEN_FOR_SORT*
                                    sort_param[i].keyinfo->seg->charset->mbmaxlen;
      sort_param[i].key_length+=ft_max_word_len_for_sort-HA_FT_MAXBYTELEN;
      init_alloc_root(&sort_param[i].wordroot, FTPARSER_MEMROOT_ALLOC_SIZE, 0);
    }
  }
  sort_info.total_keys=i;
  sort_param[0].master= 1;
  sort_param[0].fix_datafile= (my_bool)(! rep_quick);
  sort_param[0].calc_checksum= test(param->testflag & T_CALC_CHECKSUM);

  if (!ftparser_alloc_param(info))
    goto err;

  sort_info.got_error=0;
  pthread_mutex_lock(&sort_info.mutex);

  /*
    Initialize the I/O cache share for use with the read caches and, in
    case of non-quick repair, the write cache. When all threads join on
    the cache lock, the writer copies the write cache contents to the
    read caches.
  */
  if (i > 1)
  {
    if (rep_quick)
      init_io_cache_share(&param->read_cache, &io_share, NULL, i);
    else
      init_io_cache_share(&new_data_cache, &io_share, &info->rec_cache, i);
  }
  else
    io_share.total_threads= 0; /* share not used */

  (void) pthread_attr_init(&thr_attr);
  (void) pthread_attr_setdetachstate(&thr_attr,PTHREAD_CREATE_DETACHED);

  for (i=0 ; i < sort_info.total_keys ; i++)
  {
    /*
      Copy the properly initialized IO_CACHE structure so that every
      thread has its own copy. In quick mode param->read_cache is shared
      for use by all threads. In non-quick mode all threads but the
      first copy the shared new_data_cache, which is synchronized to the
      write cache of the first thread. The first thread copies
      param->read_cache, which is not shared.
    */
    sort_param[i].read_cache= ((rep_quick || !i) ? param->read_cache :
                               new_data_cache);
    DBUG_PRINT("io_cache_share", ("thread: %u  read_cache: 0x%lx",
                                  i, (long) &sort_param[i].read_cache));

    /*
      two approaches: the same amount of memory for each thread
      or the memory for the same number of keys for each thread...
      In the second one all the threads will fill their sort_buffers
      (and call write_keys) at the same time, putting more stress on i/o.
    */
    sort_param[i].sortbuff_size=
#ifndef USING_SECOND_APPROACH
      param->sort_buffer_length/sort_info.total_keys;
#else
      param->sort_buffer_length*sort_param[i].key_length/total_key_length;
#endif
    if (pthread_create(&sort_param[i].thr, &thr_attr,
		       thr_find_all_keys,
		       (void *) (sort_param+i)))
    {
      mi_check_print_error(param,"Cannot start a repair thread");
      /* Cleanup: Detach from the share. Avoid others to be blocked. */
      if (io_share.total_threads)
        remove_io_thread(&sort_param[i].read_cache);
      DBUG_PRINT("error", ("Cannot start a repair thread"));
      sort_info.got_error=1;
    }
    else
      sort_info.threads_running++;
  }
  (void) pthread_attr_destroy(&thr_attr);

  /* waiting for all threads to finish */
  while (sort_info.threads_running)
    pthread_cond_wait(&sort_info.cond, &sort_info.mutex);
  pthread_mutex_unlock(&sort_info.mutex);

  if ((got_error= thr_write_keys(sort_param)))
  {
    param->retry_repair=1;
    goto err;
  }
  got_error=1;				/* Assume the following may go wrong */

  if (sort_param[0].fix_datafile)
  {
    /*
      Append some nuls to the end of a memory mapped file. Destroy the
      write cache. The master thread did already detach from the share
      by remove_io_thread() in sort.c:thr_find_all_keys().
    */
    if (write_data_suffix(&sort_info,1) || end_io_cache(&info->rec_cache))
      goto err;
    if (param->testflag & T_SAFE_REPAIR)
    {
      /* Don't repair if we loosed more than one row */
      if (info->state->records+1 < start_records)
      {
        info->state->records=start_records;
        goto err;
      }
    }
    share->state.state.data_file_length= info->state->data_file_length=
      sort_param->filepos;
    /* Only whole records */
    share->state.version=(ulong) time((time_t*) 0);

    /*
      Exchange the data file descriptor of the table, so that we use the
      new file from now on.
     */
    my_close(info->dfile,MYF(0));
    info->dfile=new_file;

    share->data_file_type=sort_info.new_data_file_type;
    share->pack.header_length=(ulong) new_header_length;
  }
  else
    info->state->data_file_length=sort_param->max_pos;

  if (rep_quick && del+sort_info.dupp != info->state->del)
  {
    mi_check_print_error(param,"Couldn't fix table with quick recovery: Found wrong number of deleted records");
    mi_check_print_error(param,"Run recovery again without -q");
    param->retry_repair=1;
    param->testflag|=T_RETRY_WITHOUT_QUICK;
    goto err;
  }

  if (rep_quick && (param->testflag & T_FORCE_UNIQUENESS))
  {
    my_off_t skr=info->state->data_file_length+
      (share->options & HA_OPTION_COMPRESS_RECORD ?
       MEMMAP_EXTRA_MARGIN : 0);
#ifdef USE_RELOC
    if (share->data_file_type == STATIC_RECORD &&
	skr < share->base.reloc*share->base.min_pack_length)
      skr=share->base.reloc*share->base.min_pack_length;
#endif
    if (skr != sort_info.filelength && !info->s->base.raid_type)
      if (my_chsize(info->dfile,skr,0,MYF(0)))
	mi_check_print_warning(param,
			       "Can't change size of datafile,  error: %d",
			       my_errno);
  }
  if (param->testflag & T_CALC_CHECKSUM)
    info->state->checksum=param->glob_crc;

  if (my_chsize(share->kfile,info->state->key_file_length,0,MYF(0)))
    mi_check_print_warning(param,
			   "Can't change size of indexfile, error: %d", my_errno);

  if (!(param->testflag & T_SILENT))
  {
    if (start_records != info->state->records)
      printf("Data records: %s\n", llstr(info->state->records,llbuff));
    if (sort_info.dupp)
      mi_check_print_warning(param,
			     "%s records have been removed",
			     llstr(sort_info.dupp,llbuff));
  }
  got_error=0;

  if (&share->state.state != info->state)
    memcpy(&share->state.state, info->state, sizeof(*info->state));

err:
  got_error|= flush_blocks(param, share->key_cache, share->kfile);
  /*
    Destroy the write cache. The master thread did already detach from
    the share by remove_io_thread() or it was not yet started (if the
    error happend before creating the thread).
  */
  VOID(end_io_cache(&info->rec_cache));
  /*
    Destroy the new data cache in case of non-quick repair. All slave
    threads did either detach from the share by remove_io_thread()
    already or they were not yet started (if the error happend before
    creating the threads).
  */
  if (!rep_quick)
    VOID(end_io_cache(&new_data_cache));
  if (!got_error)
  {
    /* Replace the actual file with the temporary file */
    if (new_file >= 0)
    {
      my_close(new_file,MYF(0));
      info->dfile=new_file= -1;
      if (change_to_newfile(share->data_file_name,MI_NAME_DEXT,
			    DATA_TMP_EXT, share->base.raid_chunks,
			    (param->testflag & T_BACKUP_DATA ?
			     MYF(MY_REDEL_MAKE_BACKUP): MYF(0))) ||
	  mi_open_datafile(info,share,name,-1))
	got_error=1;
    }
  }
  if (got_error)
  {
    if (! param->error_printed)
      mi_check_print_error(param,"%d when fixing table",my_errno);
    if (new_file >= 0)
    {
      VOID(my_close(new_file,MYF(0)));
      VOID(my_raid_delete(param->temp_filename,share->base.raid_chunks,
			  MYF(MY_WME)));
      if (info->dfile == new_file)
	info->dfile= -1;
    }
    mi_mark_crashed_on_repair(info);
  }
  else if (key_map == share->state.key_map)
    share->state.changed&= ~STATE_NOT_OPTIMIZED_KEYS;
  share->state.changed|=STATE_NOT_SORTED_PAGES;

  pthread_cond_destroy (&sort_info.cond);
  pthread_mutex_destroy(&sort_info.mutex);

  my_free((uchar*) sort_info.ft_buf, MYF(MY_ALLOW_ZERO_PTR));
  my_free((uchar*) sort_info.key_block,MYF(MY_ALLOW_ZERO_PTR));
  my_free((uchar*) sort_param,MYF(MY_ALLOW_ZERO_PTR));
  my_free(sort_info.buff,MYF(MY_ALLOW_ZERO_PTR));
  VOID(end_io_cache(&param->read_cache));
  info->opt_flag&= ~(READ_CACHE_USED | WRITE_CACHE_USED);
  if (!got_error && (param->testflag & T_UNPACK))
  {
    share->state.header.options[0]&= (uchar) ~HA_OPTION_COMPRESS_RECORD;
    share->pack.header_length=0;
  }
  DBUG_RETURN(got_error);
#endif /* THREAD */
}

	/* Read next record and return next key */

static int sort_key_read(MI_SORT_PARAM *sort_param, void *key)
{
  int error;
  MI_SORT_INFO *sort_info=sort_param->sort_info;
  MI_INFO *info=sort_info->info;
  DBUG_ENTER("sort_key_read");

  if ((error=sort_get_next_record(sort_param)))
    DBUG_RETURN(error);
  if (info->state->records == sort_info->max_records)
  {
    mi_check_print_error(sort_info->param,
			 "Key %d - Found too many records; Can't continue",
                         sort_param->key+1);
    DBUG_RETURN(1);
  }
  sort_param->real_key_length=
    (info->s->rec_reflength+
     _mi_make_key(info, sort_param->key, (uchar*) key,
		  sort_param->record, sort_param->filepos));
#ifdef HAVE_purify
  bzero(key+sort_param->real_key_length,
	(sort_param->key_length-sort_param->real_key_length));
#endif
  DBUG_RETURN(sort_write_record(sort_param));
} /* sort_key_read */

static int sort_ft_key_read(MI_SORT_PARAM *sort_param, void *key)
{
  int error;
  MI_SORT_INFO *sort_info=sort_param->sort_info;
  MI_INFO *info=sort_info->info;
  FT_WORD *wptr=0;
  DBUG_ENTER("sort_ft_key_read");

  if (!sort_param->wordlist)
  {
    for (;;)
    {
      free_root(&sort_param->wordroot, MYF(MY_MARK_BLOCKS_FREE));
      if ((error=sort_get_next_record(sort_param)))
        DBUG_RETURN(error);
      if (!(wptr=_mi_ft_parserecord(info,sort_param->key,sort_param->record,
                                    &sort_param->wordroot)))
        DBUG_RETURN(1);
      if (wptr->pos)
        break;
      error=sort_write_record(sort_param);
    }
    sort_param->wordptr=sort_param->wordlist=wptr;
  }
  else
  {
    error=0;
    wptr=(FT_WORD*)(sort_param->wordptr);
  }

  sort_param->real_key_length=(info->s->rec_reflength+
			       _ft_make_key(info, sort_param->key,
					    key, wptr++, sort_param->filepos));
#ifdef HAVE_purify
  if (sort_param->key_length > sort_param->real_key_length)
    bzero(key+sort_param->real_key_length,
	  (sort_param->key_length-sort_param->real_key_length));
#endif
  if (!wptr->pos)
  {
    free_root(&sort_param->wordroot, MYF(MY_MARK_BLOCKS_FREE));
    sort_param->wordlist=0;
    error=sort_write_record(sort_param);
  }
  else
    sort_param->wordptr=(void*)wptr;

  DBUG_RETURN(error);
} /* sort_ft_key_read */


/*
  Read next record from file using parameters in sort_info.

  SYNOPSIS
    sort_get_next_record()
      sort_param                Information about and for the sort process

  NOTE

    Dynamic Records With Non-Quick Parallel Repair

      For non-quick parallel repair we use a synchronized read/write
      cache. This means that one thread is the master who fixes the data
      file by reading each record from the old data file and writing it
      to the new data file. By doing this the records in the new data
      file are written contiguously. Whenever the write buffer is full,
      it is copied to the read buffer. The slaves read from the read
      buffer, which is not associated with a file. Thus read_cache.file
      is -1. When using _mi_read_cache(), the slaves must always set
      flag to READING_NEXT so that the function never tries to read from
      file. This is safe because the records are contiguous. There is no
      need to read outside the cache. This condition is evaluated in the
      variable 'parallel_flag' for quick reference. read_cache.file must
      be >= 0 in every other case.

  RETURN
    -1          end of file
    0           ok
    > 0         error
*/

static int sort_get_next_record(MI_SORT_PARAM *sort_param)
{
  int searching;
  int parallel_flag;
  uint found_record,b_type,left_length;
  my_off_t pos;
  uchar *to;
  MI_BLOCK_INFO block_info;
  MI_SORT_INFO *sort_info=sort_param->sort_info;
  HA_CHECK *param=sort_info->param;
  MI_INFO *info=sort_info->info;
  MYISAM_SHARE *share=info->s;
  char llbuff[22],llbuff2[22];
  DBUG_ENTER("sort_get_next_record");

  if (*killed_ptr(param))
    DBUG_RETURN(1);

  switch (share->data_file_type) {
  case BLOCK_RECORD:
    DBUG_ASSERT(0);                           /* Impossible */
    break;
  case STATIC_RECORD:
    for (;;)
    {
      if (my_b_read(&sort_param->read_cache,sort_param->record,
		    share->base.pack_reclength))
      {
	if (sort_param->read_cache.error)
	  param->out_flag |= O_DATA_LOST;
        param->retry_repair=1;
        param->testflag|=T_RETRY_WITHOUT_QUICK;
	DBUG_RETURN(-1);
      }
      sort_param->start_recpos=sort_param->pos;
      if (!sort_param->fix_datafile)
      {
	sort_param->filepos=sort_param->pos;
        if (sort_param->master)
	  share->state.split++;
      }
      sort_param->max_pos=(sort_param->pos+=share->base.pack_reclength);
      if (*sort_param->record)
      {
	if (sort_param->calc_checksum)
	  param->glob_crc+= (info->checksum=
                             (*info->s->calc_check_checksum)(info,
                                                             sort_param->
                                                             record));
	DBUG_RETURN(0);
      }
      if (!sort_param->fix_datafile && sort_param->master)
      {
	info->state->del++;
	info->state->empty+=share->base.pack_reclength;
      }
    }
  case DYNAMIC_RECORD:
    LINT_INIT(to);
    pos=sort_param->pos;
    searching=(sort_param->fix_datafile && (param->testflag & T_EXTEND));
    parallel_flag= (sort_param->read_cache.file < 0) ? READING_NEXT : 0;
    for (;;)
    {
      found_record=block_info.second_read= 0;
      left_length=1;
      if (searching)
      {
	pos=MY_ALIGN(pos,MI_DYN_ALIGN_SIZE);
        param->testflag|=T_RETRY_WITHOUT_QUICK;
	sort_param->start_recpos=pos;
      }
      do
      {
	if (pos > sort_param->max_pos)
	  sort_param->max_pos=pos;
	if (pos & (MI_DYN_ALIGN_SIZE-1))
	{
	  if ((param->testflag & T_VERBOSE) || searching == 0)
	    mi_check_print_info(param,"Wrong aligned block at %s",
				llstr(pos,llbuff));
	  if (searching)
	    goto try_next;
	}
	if (found_record && pos == param->search_after_block)
	  mi_check_print_info(param,"Block: %s used by record at %s",
		     llstr(param->search_after_block,llbuff),
		     llstr(sort_param->start_recpos,llbuff2));
	if (_mi_read_cache(&sort_param->read_cache,
                           (uchar*) block_info.header,pos,
			   MI_BLOCK_INFO_HEADER_LENGTH,
			   (! found_record ? READING_NEXT : 0) |
                           parallel_flag | READING_HEADER))
	{
	  if (found_record)
	  {
	    mi_check_print_info(param,
				"Can't read whole record at %s (errno: %d)",
				llstr(sort_param->start_recpos,llbuff),errno);
	    goto try_next;
	  }
	  DBUG_RETURN(-1);
	}
	if (searching && ! sort_param->fix_datafile)
	{
	  param->error_printed=1;
          param->retry_repair=1;
          param->testflag|=T_RETRY_WITHOUT_QUICK;
	  DBUG_RETURN(1);	/* Something wrong with data */
	}
	b_type=_mi_get_block_info(&block_info,-1,pos);
	if ((b_type & (BLOCK_ERROR | BLOCK_FATAL_ERROR)) ||
	   ((b_type & BLOCK_FIRST) &&
	     (block_info.rec_len < (uint) share->base.min_pack_length ||
	      block_info.rec_len > (uint) share->base.max_pack_length)))
	{
	  uint i;
	  if (param->testflag & T_VERBOSE || searching == 0)
	    mi_check_print_info(param,
				"Wrong bytesec: %3d-%3d-%3d at %10s; Skipped",
		       block_info.header[0],block_info.header[1],
		       block_info.header[2],llstr(pos,llbuff));
	  if (found_record)
	    goto try_next;
	  block_info.second_read=0;
	  searching=1;
	  /* Search after block in read header string */
	  for (i=MI_DYN_ALIGN_SIZE ;
	       i < MI_BLOCK_INFO_HEADER_LENGTH ;
	       i+= MI_DYN_ALIGN_SIZE)
	    if (block_info.header[i] >= 1 &&
		block_info.header[i] <= MI_MAX_DYN_HEADER_BYTE)
	      break;
	  pos+=(ulong) i;
	  sort_param->start_recpos=pos;
	  continue;
	}
	if (b_type & BLOCK_DELETED)
	{
	  my_bool error=0;
	  if (block_info.block_len+ (uint) (block_info.filepos-pos) <
	      share->base.min_block_length)
	  {
	    if (!searching)
	      mi_check_print_info(param,
				  "Deleted block with impossible length %u at %s",
				  block_info.block_len,llstr(pos,llbuff));
	    error=1;
	  }
	  else
	  {
	    if ((block_info.next_filepos != HA_OFFSET_ERROR &&
		 block_info.next_filepos >=
		 info->state->data_file_length) ||
		(block_info.prev_filepos != HA_OFFSET_ERROR &&
		 block_info.prev_filepos >= info->state->data_file_length))
	    {
	      if (!searching)
		mi_check_print_info(param,
				    "Delete link points outside datafile at %s",
				    llstr(pos,llbuff));
	      error=1;
	    }
	  }
	  if (error)
	  {
	    if (found_record)
	      goto try_next;
	    searching=1;
	    pos+= MI_DYN_ALIGN_SIZE;
	    sort_param->start_recpos=pos;
	    block_info.second_read=0;
	    continue;
	  }
	}
	else
	{
	  if (block_info.block_len+ (uint) (block_info.filepos-pos) <
	      share->base.min_block_length ||
	      block_info.block_len > (uint) share->base.max_pack_length+
	      MI_SPLIT_LENGTH)
	  {
	    if (!searching)
	      mi_check_print_info(param,
				  "Found block with impossible length %u at %s; Skipped",
				  block_info.block_len+ (uint) (block_info.filepos-pos),
				  llstr(pos,llbuff));
	    if (found_record)
	      goto try_next;
	    searching=1;
	    pos+= MI_DYN_ALIGN_SIZE;
	    sort_param->start_recpos=pos;
	    block_info.second_read=0;
	    continue;
	  }
	}
	if (b_type & (BLOCK_DELETED | BLOCK_SYNC_ERROR))
	{
          if (!sort_param->fix_datafile && sort_param->master &&
              (b_type & BLOCK_DELETED))
	  {
	    info->state->empty+=block_info.block_len;
	    info->state->del++;
	    share->state.split++;
	  }
	  if (found_record)
	    goto try_next;
	  if (searching)
	  {
	    pos+=MI_DYN_ALIGN_SIZE;
	    sort_param->start_recpos=pos;
	  }
	  else
	    pos=block_info.filepos+block_info.block_len;
	  block_info.second_read=0;
	  continue;
	}

	if (!sort_param->fix_datafile && sort_param->master)
	  share->state.split++;
	if (! found_record++)
	{
	  sort_param->find_length=left_length=block_info.rec_len;
	  sort_param->start_recpos=pos;
	  if (!sort_param->fix_datafile)
	    sort_param->filepos=sort_param->start_recpos;
	  if (sort_param->fix_datafile && (param->testflag & T_EXTEND))
	    sort_param->pos=block_info.filepos+1;
	  else
	    sort_param->pos=block_info.filepos+block_info.block_len;
	  if (share->base.blobs)
	  {
	    if (!(to=mi_alloc_rec_buff(info,block_info.rec_len,
				       &(sort_param->rec_buff))))
	    {
	      if (param->max_record_length >= block_info.rec_len)
	      {
		mi_check_print_error(param,"Not enough memory for blob at %s (need %lu)",
				     llstr(sort_param->start_recpos,llbuff),
				     (ulong) block_info.rec_len);
		DBUG_RETURN(1);
	      }
	      else
	      {
		mi_check_print_info(param,"Not enough memory for blob at %s (need %lu); Row skipped",
				    llstr(sort_param->start_recpos,llbuff),
				    (ulong) block_info.rec_len);
		goto try_next;
	      }
	    }
	  }
	  else
	    to= sort_param->rec_buff;
	}
	if (left_length < block_info.data_len || ! block_info.data_len)
	{
	  mi_check_print_info(param,
			      "Found block with too small length at %s; Skipped",
			      llstr(sort_param->start_recpos,llbuff));
	  goto try_next;
	}
	if (block_info.filepos + block_info.data_len >
	    sort_param->read_cache.end_of_file)
	{
	  mi_check_print_info(param,
			      "Found block that points outside data file at %s",
			      llstr(sort_param->start_recpos,llbuff));
	  goto try_next;
	}
        /*
          Copy information that is already read. Avoid accessing data
          below the cache start. This could happen if the header
          streched over the end of the previous buffer contents.
        */
        {
          uint header_len= (uint) (block_info.filepos - pos);
          uint prefetch_len= (MI_BLOCK_INFO_HEADER_LENGTH - header_len);

          if (prefetch_len > block_info.data_len)
            prefetch_len= block_info.data_len;
          if (prefetch_len)
          {
            memcpy(to, block_info.header + header_len, prefetch_len);
            block_info.filepos+= prefetch_len;
            block_info.data_len-= prefetch_len;
            left_length-= prefetch_len;
            to+= prefetch_len;
          }
        }
        if (block_info.data_len &&
            _mi_read_cache(&sort_param->read_cache,to,block_info.filepos,
                           block_info.data_len,
                           (found_record == 1 ? READING_NEXT : 0) |
                           parallel_flag))
	{
	  mi_check_print_info(param,
			      "Read error for block at: %s (error: %d); Skipped",
			      llstr(block_info.filepos,llbuff),my_errno);
	  goto try_next;
	}
	left_length-=block_info.data_len;
	to+=block_info.data_len;
	pos=block_info.next_filepos;
	if (pos == HA_OFFSET_ERROR && left_length)
	{
	  mi_check_print_info(param,"Wrong block with wrong total length starting at %s",
			      llstr(sort_param->start_recpos,llbuff));
	  goto try_next;
	}
	if (pos + MI_BLOCK_INFO_HEADER_LENGTH > sort_param->read_cache.end_of_file)
	{
	  mi_check_print_info(param,"Found link that points at %s (outside data file) at %s",
			      llstr(pos,llbuff2),
			      llstr(sort_param->start_recpos,llbuff));
	  goto try_next;
	}
      } while (left_length);

      if (_mi_rec_unpack(info,sort_param->record,sort_param->rec_buff,
			 sort_param->find_length) != MY_FILE_ERROR)
      {
	if (sort_param->read_cache.error < 0)
	  DBUG_RETURN(1);
	if (sort_param->calc_checksum)
	  info->checksum= (*info->s->calc_check_checksum)(info,
                                                          sort_param->record);
	if ((param->testflag & (T_EXTEND | T_REP)) || searching)
	{
	  if (_mi_rec_check(info, sort_param->record, sort_param->rec_buff,
                            sort_param->find_length,
                            (param->testflag & T_QUICK) &&
                            sort_param->calc_checksum &&
                            test(info->s->calc_checksum)))
	  {
	    mi_check_print_info(param,"Found wrong packed record at %s",
				llstr(sort_param->start_recpos,llbuff));
	    goto try_next;
	  }
	}
	if (sort_param->calc_checksum)
	  param->glob_crc+= info->checksum;
	DBUG_RETURN(0);
      }
      if (!searching)
        mi_check_print_info(param,"Key %d - Found wrong stored record at %s",
                            sort_param->key+1,
                            llstr(sort_param->start_recpos,llbuff));
    try_next:
      pos=(sort_param->start_recpos+=MI_DYN_ALIGN_SIZE);
      searching=1;
    }
  case COMPRESSED_RECORD:
    for (searching=0 ;; searching=1, sort_param->pos++)
    {
      if (_mi_read_cache(&sort_param->read_cache,(uchar*) block_info.header,
			 sort_param->pos,
			 share->pack.ref_length,READING_NEXT))
	DBUG_RETURN(-1);
      if (searching && ! sort_param->fix_datafile)
      {
	param->error_printed=1;
        param->retry_repair=1;
        param->testflag|=T_RETRY_WITHOUT_QUICK;
	DBUG_RETURN(1);		/* Something wrong with data */
      }
      sort_param->start_recpos=sort_param->pos;
      if (_mi_pack_get_block_info(info, &sort_param->bit_buff, &block_info,
                                  &sort_param->rec_buff, -1, sort_param->pos))
	DBUG_RETURN(-1);
      if (!block_info.rec_len &&
	  sort_param->pos + MEMMAP_EXTRA_MARGIN ==
	  sort_param->read_cache.end_of_file)
	DBUG_RETURN(-1);
      if (block_info.rec_len < (uint) share->min_pack_length ||
	  block_info.rec_len > (uint) share->max_pack_length)
      {
	if (! searching)
	  mi_check_print_info(param,"Found block with wrong recordlength: %d at %s\n",
			      block_info.rec_len,
			      llstr(sort_param->pos,llbuff));
	continue;
      }
      if (_mi_read_cache(&sort_param->read_cache,(uchar*) sort_param->rec_buff,
			 block_info.filepos, block_info.rec_len,
			 READING_NEXT))
      {
	if (! searching)
	  mi_check_print_info(param,"Couldn't read whole record from %s",
			      llstr(sort_param->pos,llbuff));
	continue;
      }
      if (_mi_pack_rec_unpack(info, &sort_param->bit_buff, sort_param->record,
                              sort_param->rec_buff, block_info.rec_len))
      {
	if (! searching)
	  mi_check_print_info(param,"Found wrong record at %s",
			      llstr(sort_param->pos,llbuff));
	continue;
      }
      if (!sort_param->fix_datafile)
      {
	sort_param->filepos=sort_param->pos;
        if (sort_param->master)
	  share->state.split++;
      }
      sort_param->max_pos=(sort_param->pos=block_info.filepos+
			 block_info.rec_len);
      info->packed_length=block_info.rec_len;
      if (sort_param->calc_checksum)
	param->glob_crc+= (info->checksum=
                           (*info->s->calc_check_checksum)(info,
                                                           sort_param->
                                                           record));
      DBUG_RETURN(0);
    }
  }
  DBUG_RETURN(1);                               /* Impossible */
}


/*
  Write record to new file.

  SYNOPSIS
    sort_write_record()
      sort_param                Sort parameters.

  NOTE
    This is only called by a master thread if parallel repair is used.

  RETURN
    0           OK
    1           Error
*/

int sort_write_record(MI_SORT_PARAM *sort_param)
{
  int flag;
  uint length;
  ulong block_length,reclength;
  uchar *from;
  uchar block_buff[8];
  MI_SORT_INFO *sort_info=sort_param->sort_info;
  HA_CHECK *param=sort_info->param;
  MI_INFO *info=sort_info->info;
  MYISAM_SHARE *share=info->s;
  DBUG_ENTER("sort_write_record");

  if (sort_param->fix_datafile)
  {
    switch (sort_info->new_data_file_type) {
    case BLOCK_RECORD:
      DBUG_ASSERT(0);                           /* Impossible */
      break;
    case STATIC_RECORD:
      if (my_b_write(&info->rec_cache,sort_param->record,
		     share->base.pack_reclength))
      {
	mi_check_print_error(param,"%d when writing to datafile",my_errno);
	DBUG_RETURN(1);
      }
      sort_param->filepos+=share->base.pack_reclength;
      info->s->state.split++;
      break;
    case DYNAMIC_RECORD:
      if (! info->blobs)
	from=sort_param->rec_buff;
      else
      {
	/* must be sure that local buffer is big enough */
	reclength=info->s->base.pack_reclength+
	  _mi_calc_total_blob_length(info,sort_param->record)+
	  ALIGN_SIZE(MI_MAX_DYN_BLOCK_HEADER)+MI_SPLIT_LENGTH+
	  MI_DYN_DELETE_BLOCK_HEADER;
	if (sort_info->buff_length < reclength)
	{
	  if (!(sort_info->buff=my_realloc(sort_info->buff, (uint) reclength,
					   MYF(MY_FREE_ON_ERROR |
					       MY_ALLOW_ZERO_PTR))))
	    DBUG_RETURN(1);
	  sort_info->buff_length=reclength;
	}
	from= sort_info->buff+ALIGN_SIZE(MI_MAX_DYN_BLOCK_HEADER);
      }
      /* We can use info->checksum here as only one thread calls this. */
      info->checksum= (*info->s->calc_check_checksum)(info,sort_param->record);
      reclength=_mi_rec_pack(info,from,sort_param->record);
      flag=0;

      do
      {
	block_length=reclength+ 3 + test(reclength >= (65520-3));
	if (block_length < share->base.min_block_length)
	  block_length=share->base.min_block_length;
	info->update|=HA_STATE_WRITE_AT_END;
	block_length=MY_ALIGN(block_length,MI_DYN_ALIGN_SIZE);
	if (block_length > MI_MAX_BLOCK_LENGTH)
	  block_length=MI_MAX_BLOCK_LENGTH;
	if (_mi_write_part_record(info,0L,block_length,
				  sort_param->filepos+block_length,
				  &from,&reclength,&flag))
	{
	  mi_check_print_error(param,"%d when writing to datafile",my_errno);
	  DBUG_RETURN(1);
	}
	sort_param->filepos+=block_length;
	info->s->state.split++;
      } while (reclength);
      /* sort_info->param->glob_crc+=info->checksum; */
      break;
    case COMPRESSED_RECORD:
      reclength=info->packed_length;
      length= save_pack_length((uint) share->pack.version, block_buff,
                               reclength);
      if (info->s->base.blobs)
	length+= save_pack_length((uint) share->pack.version,
	                          block_buff + length, info->blob_length);
      if (my_b_write(&info->rec_cache,block_buff,length) ||
	  my_b_write(&info->rec_cache,(uchar*) sort_param->rec_buff,reclength))
      {
	mi_check_print_error(param,"%d when writing to datafile",my_errno);
	DBUG_RETURN(1);
      }
      /* sort_info->param->glob_crc+=info->checksum; */
      sort_param->filepos+=reclength+length;
      info->s->state.split++;
      break;
    }
  }
  if (sort_param->master)
  {
    info->state->records++;
    if ((param->testflag & T_WRITE_LOOP) &&
        (info->state->records % WRITE_COUNT) == 0)
    {
      char llbuff[22];
      printf("%s\r", llstr(info->state->records,llbuff));
      VOID(fflush(stdout));
    }
  }
  DBUG_RETURN(0);
} /* sort_write_record */


	/* Compare two keys from _create_index_by_sort */

static int sort_key_cmp(MI_SORT_PARAM *sort_param, const void *a,
			const void *b)
{
  uint not_used[2];
  return (ha_key_cmp(sort_param->seg, *((uchar**) a), *((uchar**) b),
		     USE_WHOLE_KEY, SEARCH_SAME, not_used));
} /* sort_key_cmp */


static int sort_key_write(MI_SORT_PARAM *sort_param, const void *a)
{
  uint diff_pos[2];
  char llbuff[22],llbuff2[22];
  MI_SORT_INFO *sort_info=sort_param->sort_info;
  HA_CHECK *param= sort_info->param;
  int cmp;

  if (sort_info->key_block->inited)
  {
    cmp=ha_key_cmp(sort_param->seg, (uchar*) sort_info->key_block->lastkey,
		   (uchar*) a, USE_WHOLE_KEY,
                   SEARCH_FIND | SEARCH_UPDATE | SEARCH_INSERT,
		   diff_pos);
    if (param->stats_method == MI_STATS_METHOD_NULLS_NOT_EQUAL)
      ha_key_cmp(sort_param->seg, (uchar*) sort_info->key_block->lastkey,
                 (uchar*) a, USE_WHOLE_KEY, 
                 SEARCH_FIND | SEARCH_NULL_ARE_NOT_EQUAL, diff_pos);
    else if (param->stats_method == MI_STATS_METHOD_IGNORE_NULLS)
    {
      diff_pos[0]= mi_collect_stats_nonulls_next(sort_param->seg,
                                                 sort_param->notnull,
                                                 (uchar*) sort_info->
                                                 key_block->lastkey,
                                                 (uchar*)a);
    }
    sort_param->unique[diff_pos[0]-1]++;
  }
  else
  {
    cmp= -1;
    if (param->stats_method == MI_STATS_METHOD_IGNORE_NULLS)
      mi_collect_stats_nonulls_first(sort_param->seg, sort_param->notnull,
                                     (uchar*)a);
  }
  if ((sort_param->keyinfo->flag & HA_NOSAME) && cmp == 0)
  {
    sort_info->dupp++;
    sort_info->info->lastpos=get_record_for_key(sort_info->info,
						sort_param->keyinfo,
						(uchar*) a);
    mi_check_print_warning(param,
			   "Duplicate key for record at %10s against record at %10s",
			   llstr(sort_info->info->lastpos,llbuff),
			   llstr(get_record_for_key(sort_info->info,
						    sort_param->keyinfo,
						    (uchar*) sort_info->
                                                    key_block->lastkey),
				 llbuff2));
    param->testflag|=T_RETRY_WITHOUT_QUICK;
    if (sort_info->param->testflag & T_VERBOSE)
      _mi_print_key(stdout,sort_param->seg,(uchar*) a, USE_WHOLE_KEY);
    return (sort_delete_record(sort_param));
  }
#ifndef DBUG_OFF
  if (cmp > 0)
  {
    mi_check_print_error(param,
			 "Internal error: Keys are not in order from sort");
    return(1);
  }
#endif
  return (sort_insert_key(sort_param,sort_info->key_block,
			  (uchar*) a, HA_OFFSET_ERROR));
} /* sort_key_write */

int sort_ft_buf_flush(MI_SORT_PARAM *sort_param)
{
  MI_SORT_INFO *sort_info=sort_param->sort_info;
  SORT_KEY_BLOCKS *key_block=sort_info->key_block;
  MYISAM_SHARE *share=sort_info->info->s;
  uint val_off, val_len;
  int error;
  SORT_FT_BUF *ft_buf=sort_info->ft_buf;
  uchar *from, *to;

  val_len=share->ft2_keyinfo.keylength;
  get_key_full_length_rdonly(val_off, ft_buf->lastkey);
  to= (uchar*) ft_buf->lastkey+val_off;

  if (ft_buf->buf)
  {
    /* flushing first-level tree */
    error=sort_insert_key(sort_param,key_block, (uchar*) ft_buf->lastkey,
			  HA_OFFSET_ERROR);
    for (from=to+val_len;
         !error && from < (uchar*) ft_buf->buf;
         from+= val_len)
    {
      memcpy(to, from, val_len);
      error=sort_insert_key(sort_param,key_block, (uchar*) ft_buf->lastkey,
			    HA_OFFSET_ERROR);
    }
    return error;
  }
  /* flushing second-level tree keyblocks */
  error=flush_pending_blocks(sort_param);
  /* updating lastkey with second-level tree info */
  ft_intXstore(ft_buf->lastkey+val_off, -ft_buf->count);
  _mi_dpointer(sort_info->info, (uchar*) ft_buf->lastkey+val_off+HA_FT_WLEN,
               share->state.key_root[sort_param->key]);
  /* restoring first level tree data in sort_info/sort_param */
  sort_info->key_block=sort_info->key_block_end- sort_info->param->sort_key_blocks;
  sort_param->keyinfo=share->keyinfo+sort_param->key;
  share->state.key_root[sort_param->key]=HA_OFFSET_ERROR;
  /* writing lastkey in first-level tree */
  return error ? error :
                 sort_insert_key(sort_param,sort_info->key_block,
                                 (uchar*) ft_buf->lastkey,HA_OFFSET_ERROR);
}

static int sort_ft_key_write(MI_SORT_PARAM *sort_param, const void *a)
{
  uint a_len, val_off, val_len, error;
  uchar *p;
  MI_SORT_INFO *sort_info=sort_param->sort_info;
  SORT_FT_BUF *ft_buf=sort_info->ft_buf;
  SORT_KEY_BLOCKS *key_block=sort_info->key_block;

  val_len=HA_FT_WLEN+sort_info->info->s->base.rec_reflength;
  get_key_full_length_rdonly(a_len, (uchar *)a);

  if (!ft_buf)
  {
    /*
      use two-level tree only if key_reflength fits in rec_reflength place
      and row format is NOT static - for _mi_dpointer not to garble offsets
     */
    if ((sort_info->info->s->base.key_reflength <=
         sort_info->info->s->base.rec_reflength) &&
        (sort_info->info->s->options &
          (HA_OPTION_PACK_RECORD | HA_OPTION_COMPRESS_RECORD)))
      ft_buf=(SORT_FT_BUF *)my_malloc(sort_param->keyinfo->block_length +
                                      sizeof(SORT_FT_BUF), MYF(MY_WME));

    if (!ft_buf)
    {
      sort_param->key_write=sort_key_write;
      return sort_key_write(sort_param, a);
    }
    sort_info->ft_buf=ft_buf;
    goto word_init_ft_buf; /* no need to duplicate the code */
  }
  get_key_full_length_rdonly(val_off, ft_buf->lastkey);

  if (ha_compare_text(sort_param->seg->charset,
                      ((uchar *)a)+1,a_len-1,
                      (uchar*) ft_buf->lastkey+1,val_off-1, 0, 0)==0)
  {
    if (!ft_buf->buf) /* store in second-level tree */
    {
      ft_buf->count++;
      return sort_insert_key(sort_param,key_block,
                             ((uchar *)a)+a_len, HA_OFFSET_ERROR);
    }

    /* storing the key in the buffer. */
    memcpy (ft_buf->buf, (char *)a+a_len, val_len);
    ft_buf->buf+=val_len;
    if (ft_buf->buf < ft_buf->end)
      return 0;

    /* converting to two-level tree */
    p= (uchar*) ft_buf->lastkey+val_off;

    while (key_block->inited)
      key_block++;
    sort_info->key_block=key_block;
    sort_param->keyinfo=& sort_info->info->s->ft2_keyinfo;
<<<<<<< HEAD
    ft_buf->count=((uchar*) ft_buf->buf - p)/val_len;
=======
    ft_buf->count=(uint) (ft_buf->buf - p)/val_len;
>>>>>>> 08618508

    /* flushing buffer to second-level tree */
    for (error=0; !error && p < (uchar*) ft_buf->buf; p+= val_len)
      error=sort_insert_key(sort_param,key_block,p,HA_OFFSET_ERROR);
    ft_buf->buf=0;
    return error;
  }

  /* flushing buffer */
  if ((error=sort_ft_buf_flush(sort_param)))
    return error;

word_init_ft_buf:
  a_len+=val_len;
  memcpy(ft_buf->lastkey, a, a_len);
  ft_buf->buf=ft_buf->lastkey+a_len;
  /*
    32 is just a safety margin here
    (at least max(val_len, sizeof(nod_flag)) should be there).
    May be better performance could be achieved if we'd put
      (sort_info->keyinfo->block_length-32)/XXX
      instead.
        TODO: benchmark the best value for XXX.
  */
  ft_buf->end=ft_buf->lastkey+ (sort_param->keyinfo->block_length-32);
  return 0;
} /* sort_ft_key_write */


	/* get pointer to record from a key */

static my_off_t get_record_for_key(MI_INFO *info, MI_KEYDEF *keyinfo,
				   uchar *key)
{
  return _mi_dpos(info,0,key+_mi_keylength(keyinfo,key));
} /* get_record_for_key */


	/* Insert a key in sort-key-blocks */

static int sort_insert_key(MI_SORT_PARAM *sort_param,
			   register SORT_KEY_BLOCKS *key_block, uchar *key,
			   my_off_t prev_block)
{
  uint a_length,t_length,nod_flag;
  my_off_t filepos,key_file_length;
  uchar *anc_buff,*lastkey;
  MI_KEY_PARAM s_temp;
  MI_INFO *info;
  MI_KEYDEF *keyinfo=sort_param->keyinfo;
  MI_SORT_INFO *sort_info= sort_param->sort_info;
  HA_CHECK *param=sort_info->param;
  DBUG_ENTER("sort_insert_key");

  anc_buff= (uchar*) key_block->buff;
  info=sort_info->info;
  lastkey= (uchar*) key_block->lastkey;
  nod_flag= (key_block == sort_info->key_block ? 0 :
	     info->s->base.key_reflength);

  if (!key_block->inited)
  {
    key_block->inited=1;
    if (key_block == sort_info->key_block_end)
    {
      mi_check_print_error(param,"To many key-block-levels; Try increasing sort_key_blocks");
      DBUG_RETURN(1);
    }
    a_length=2+nod_flag;
    key_block->end_pos= anc_buff+2;
    lastkey=0;					/* No previous key in block */
  }
  else
    a_length=mi_getint(anc_buff);

	/* Save pointer to previous block */
  if (nod_flag)
    _mi_kpointer(info,(uchar*) key_block->end_pos,prev_block);

  t_length=(*keyinfo->pack_key)(keyinfo,nod_flag,
				(uchar*) 0,lastkey,lastkey,key,
				 &s_temp);
  (*keyinfo->store_key)(keyinfo, (uchar*) key_block->end_pos+nod_flag,&s_temp);
  a_length+=t_length;
  mi_putint(anc_buff,a_length,nod_flag);
  key_block->end_pos+=t_length;
  if (a_length <= keyinfo->block_length)
  {
    VOID(_mi_move_key(keyinfo,(uchar*) key_block->lastkey,key));
    key_block->last_length=a_length-t_length;
    DBUG_RETURN(0);
  }

	/* Fill block with end-zero and write filled block */
  mi_putint(anc_buff,key_block->last_length,nod_flag);
  bzero((uchar*) anc_buff+key_block->last_length,
	keyinfo->block_length- key_block->last_length);
  key_file_length=info->state->key_file_length;
  if ((filepos=_mi_new(info,keyinfo,DFLT_INIT_HITS)) == HA_OFFSET_ERROR)
    DBUG_RETURN(1);

  /* If we read the page from the key cache, we have to write it back to it */
  if (key_file_length == info->state->key_file_length)
  {
    if (_mi_write_keypage(info, keyinfo, filepos, DFLT_INIT_HITS, anc_buff))
      DBUG_RETURN(1);
  }
  else if (my_pwrite(info->s->kfile,(uchar*) anc_buff,
		     (uint) keyinfo->block_length,filepos, param->myf_rw))
    DBUG_RETURN(1);
  DBUG_DUMP("buff",(uchar*) anc_buff,mi_getint(anc_buff));

	/* Write separator-key to block in next level */
  if (sort_insert_key(sort_param,key_block+1,(uchar*) key_block->lastkey,
                      filepos))
    DBUG_RETURN(1);

	/* clear old block and write new key in it */
  key_block->inited=0;
  DBUG_RETURN(sort_insert_key(sort_param, key_block,key,prev_block));
} /* sort_insert_key */


	/* Delete record when we found a duplicated key */

static int sort_delete_record(MI_SORT_PARAM *sort_param)
{
  uint i;
  int old_file,error;
  uchar *key;
  MI_SORT_INFO *sort_info=sort_param->sort_info;
  HA_CHECK *param=sort_info->param;
  MI_INFO *info=sort_info->info;
  DBUG_ENTER("sort_delete_record");

  if ((param->testflag & (T_FORCE_UNIQUENESS|T_QUICK)) == T_QUICK)
  {
    mi_check_print_error(param,
			 "Quick-recover aborted; Run recovery without switch -q or with switch -qq");
    DBUG_RETURN(1);
  }
  if (info->s->options & HA_OPTION_COMPRESS_RECORD)
  {
    mi_check_print_error(param,
			 "Recover aborted; Can't run standard recovery on compressed tables with errors in data-file. Use switch 'myisamchk --safe-recover' to fix it\n",stderr);;
    DBUG_RETURN(1);
  }

  old_file=info->dfile;
  info->dfile=info->rec_cache.file;
  if (sort_info->current_key)
  {
    key=info->lastkey+info->s->base.max_key_length;
    if ((error=(*info->s->read_rnd)(info,sort_param->record,info->lastpos,0)) &&
	error != HA_ERR_RECORD_DELETED)
    {
      mi_check_print_error(param,"Can't read record to be removed");
      info->dfile=old_file;
      DBUG_RETURN(1);
    }

    for (i=0 ; i < sort_info->current_key ; i++)
    {
      uint key_length=_mi_make_key(info,i,key,sort_param->record,info->lastpos);
      if (_mi_ck_delete(info,i,key,key_length))
      {
	mi_check_print_error(param,"Can't delete key %d from record to be removed",i+1);
	info->dfile=old_file;
	DBUG_RETURN(1);
      }
    }
    if (sort_param->calc_checksum)
      param->glob_crc-=(*info->s->calc_checksum)(info, sort_param->record);
  }
  error=flush_io_cache(&info->rec_cache) || (*info->s->delete_record)(info);
  info->dfile=old_file;				/* restore actual value */
  info->state->records--;
  DBUG_RETURN(error);
} /* sort_delete_record */

	/* Fix all pending blocks and flush everything to disk */

int flush_pending_blocks(MI_SORT_PARAM *sort_param)
{
  uint nod_flag,length;
  my_off_t filepos,key_file_length;
  SORT_KEY_BLOCKS *key_block;
  MI_SORT_INFO *sort_info= sort_param->sort_info;
  myf myf_rw=sort_info->param->myf_rw;
  MI_INFO *info=sort_info->info;
  MI_KEYDEF *keyinfo=sort_param->keyinfo;
  DBUG_ENTER("flush_pending_blocks");

  filepos= HA_OFFSET_ERROR;			/* if empty file */
  nod_flag=0;
  for (key_block=sort_info->key_block ; key_block->inited ; key_block++)
  {
    key_block->inited=0;
    length=mi_getint(key_block->buff);
    if (nod_flag)
      _mi_kpointer(info,(uchar*) key_block->end_pos,filepos);
    key_file_length=info->state->key_file_length;
    bzero((uchar*) key_block->buff+length, keyinfo->block_length-length);
    if ((filepos=_mi_new(info,keyinfo,DFLT_INIT_HITS)) == HA_OFFSET_ERROR)
      DBUG_RETURN(1);

    /* If we read the page from the key cache, we have to write it back */
    if (key_file_length == info->state->key_file_length)
    {
      if (_mi_write_keypage(info, keyinfo, filepos,
                            DFLT_INIT_HITS, (uchar*) key_block->buff))
	DBUG_RETURN(1);
    }
    else if (my_pwrite(info->s->kfile,(uchar*) key_block->buff,
		       (uint) keyinfo->block_length,filepos, myf_rw))
      DBUG_RETURN(1);
    DBUG_DUMP("buff",(uchar*) key_block->buff,length);
    nod_flag=1;
  }
  info->s->state.key_root[sort_param->key]=filepos; /* Last is root for tree */
  DBUG_RETURN(0);
} /* flush_pending_blocks */

	/* alloc space and pointers for key_blocks */

static SORT_KEY_BLOCKS *alloc_key_blocks(HA_CHECK *param, uint blocks,
                                         uint buffer_length)
{
  reg1 uint i;
  SORT_KEY_BLOCKS *block;
  DBUG_ENTER("alloc_key_blocks");

  if (!(block=(SORT_KEY_BLOCKS*) my_malloc((sizeof(SORT_KEY_BLOCKS)+
					    buffer_length+IO_SIZE)*blocks,
					   MYF(0))))
  {
    mi_check_print_error(param,"Not enough memory for sort-key-blocks");
    return(0);
  }
  for (i=0 ; i < blocks ; i++)
  {
    block[i].inited=0;
    block[i].buff=(uchar*) (block+blocks)+(buffer_length+IO_SIZE)*i;
  }
  DBUG_RETURN(block);
} /* alloc_key_blocks */


	/* Check if file is almost full */

int test_if_almost_full(MI_INFO *info)
{
  if (info->s->options & HA_OPTION_COMPRESS_RECORD)
    return 0;
  return my_seek(info->s->kfile, 0L, MY_SEEK_END, MYF(MY_THREADSAFE)) / 10 * 9 >
         (my_off_t) info->s->base.max_key_file_length ||
         my_seek(info->dfile, 0L, MY_SEEK_END, MYF(0)) / 10 * 9 >
         (my_off_t) info->s->base.max_data_file_length;
}

	/* Recreate table with bigger more alloced record-data */

int recreate_table(HA_CHECK *param, MI_INFO **org_info, char *filename)
{
  int error;
  MI_INFO info;
  MYISAM_SHARE share;
  MI_KEYDEF *keyinfo,*key,*key_end;
  HA_KEYSEG *keysegs,*keyseg;
  MI_COLUMNDEF *recdef,*rec,*end;
  MI_UNIQUEDEF *uniquedef,*u_ptr,*u_end;
  MI_STATUS_INFO status_info;
  uint unpack,key_parts;
  ha_rows max_records;
  ulonglong file_length,tmp_length;
  MI_CREATE_INFO create_info;
  DBUG_ENTER("recreate_table");

  error=1;					/* Default error */
  info= **org_info;
  status_info= (*org_info)->state[0];
  info.state= &status_info;
  share= *(*org_info)->s;
  unpack= (share.options & HA_OPTION_COMPRESS_RECORD) &&
    (param->testflag & T_UNPACK);
  if (!(keyinfo=(MI_KEYDEF*) my_alloca(sizeof(MI_KEYDEF)*share.base.keys)))
    DBUG_RETURN(0);
  memcpy((uchar*) keyinfo,(uchar*) share.keyinfo,
	 (size_t) (sizeof(MI_KEYDEF)*share.base.keys));

  key_parts= share.base.all_key_parts;
  if (!(keysegs=(HA_KEYSEG*) my_alloca(sizeof(HA_KEYSEG)*
				       (key_parts+share.base.keys))))
  {
    my_afree((uchar*) keyinfo);
    DBUG_RETURN(1);
  }
  if (!(recdef=(MI_COLUMNDEF*)
	my_alloca(sizeof(MI_COLUMNDEF)*(share.base.fields+1))))
  {
    my_afree((uchar*) keyinfo);
    my_afree((uchar*) keysegs);
    DBUG_RETURN(1);
  }
  if (!(uniquedef=(MI_UNIQUEDEF*)
	my_alloca(sizeof(MI_UNIQUEDEF)*(share.state.header.uniques+1))))
  {
    my_afree((uchar*) recdef);
    my_afree((uchar*) keyinfo);
    my_afree((uchar*) keysegs);
    DBUG_RETURN(1);
  }

  /* Copy the column definitions */
  memcpy((uchar*) recdef,(uchar*) share.rec,
	 (size_t) (sizeof(MI_COLUMNDEF)*(share.base.fields+1)));
  for (rec=recdef,end=recdef+share.base.fields; rec != end ; rec++)
  {
    if (unpack && !(share.options & HA_OPTION_PACK_RECORD) &&
	rec->type != FIELD_BLOB &&
	rec->type != FIELD_VARCHAR &&
	rec->type != FIELD_CHECK)
      rec->type=(int) FIELD_NORMAL;
  }

  /* Change the new key to point at the saved key segments */
  memcpy((uchar*) keysegs,(uchar*) share.keyparts,
	 (size_t) (sizeof(HA_KEYSEG)*(key_parts+share.base.keys+
				      share.state.header.uniques)));
  keyseg=keysegs;
  for (key=keyinfo,key_end=keyinfo+share.base.keys; key != key_end ; key++)
  {
    key->seg=keyseg;
    for (; keyseg->type ; keyseg++)
    {
      if (param->language)
	keyseg->language=param->language;	/* change language */
    }
    keyseg++;					/* Skip end pointer */
  }

  /* Copy the unique definitions and change them to point at the new key
     segments*/
  memcpy((uchar*) uniquedef,(uchar*) share.uniqueinfo,
	 (size_t) (sizeof(MI_UNIQUEDEF)*(share.state.header.uniques)));
  for (u_ptr=uniquedef,u_end=uniquedef+share.state.header.uniques;
       u_ptr != u_end ; u_ptr++)
  {
    u_ptr->seg=keyseg;
    keyseg+=u_ptr->keysegs+1;
  }
  if (share.options & HA_OPTION_COMPRESS_RECORD)
    share.base.records=max_records=info.state->records;
  else if (share.base.min_pack_length)
    max_records=(ha_rows) (my_seek(info.dfile,0L,MY_SEEK_END,MYF(0)) /
			   (ulong) share.base.min_pack_length);
  else
    max_records=0;
  unpack= (share.options & HA_OPTION_COMPRESS_RECORD) &&
    (param->testflag & T_UNPACK);
  share.options&= ~HA_OPTION_TEMP_COMPRESS_RECORD;

  file_length=(ulonglong) my_seek(info.dfile,0L,MY_SEEK_END,MYF(0));
  tmp_length= file_length+file_length/10;
  set_if_bigger(file_length,param->max_data_file_length);
  set_if_bigger(file_length,tmp_length);
  set_if_bigger(file_length,(ulonglong) share.base.max_data_file_length);

  VOID(mi_close(*org_info));
  bzero((char*) &create_info,sizeof(create_info));
  create_info.max_rows=max(max_records,share.base.records);
  create_info.reloc_rows=share.base.reloc;
  create_info.old_options=(share.options |
			   (unpack ? HA_OPTION_TEMP_COMPRESS_RECORD : 0));

  create_info.data_file_length=file_length;
  create_info.auto_increment=share.state.auto_increment;
  create_info.language = (param->language ? param->language :
			  share.state.header.language);
  create_info.key_file_length=  status_info.key_file_length;
  /*
    Allow for creating an auto_increment key. This has an effect only if
    an auto_increment key exists in the original table.
  */
  create_info.with_auto_increment= TRUE;
  /* We don't have to handle symlinks here because we are using
     HA_DONT_TOUCH_DATA */
  if (mi_create(filename,
		share.base.keys - share.state.header.uniques,
		keyinfo, share.base.fields, recdef,
		share.state.header.uniques, uniquedef,
		&create_info,
		HA_DONT_TOUCH_DATA))
  {
    mi_check_print_error(param,"Got error %d when trying to recreate indexfile",my_errno);
    goto end;
  }
  *org_info=mi_open(filename,O_RDWR,
		    (param->testflag & T_WAIT_FOREVER) ? HA_OPEN_WAIT_IF_LOCKED :
		    (param->testflag & T_DESCRIPT) ? HA_OPEN_IGNORE_IF_LOCKED :
		    HA_OPEN_ABORT_IF_LOCKED);
  if (!*org_info)
  {
    mi_check_print_error(param,"Got error %d when trying to open re-created indexfile",
		my_errno);
    goto end;
  }
  /* We are modifing */
  (*org_info)->s->options&= ~HA_OPTION_READ_ONLY_DATA;
  VOID(_mi_readinfo(*org_info,F_WRLCK,0));
  (*org_info)->state->records=info.state->records;
  if (share.state.create_time)
    (*org_info)->s->state.create_time=share.state.create_time;
  (*org_info)->s->state.unique=(*org_info)->this_unique=
    share.state.unique;
  (*org_info)->state->checksum=info.state->checksum;
  (*org_info)->state->del=info.state->del;
  (*org_info)->s->state.dellink=share.state.dellink;
  (*org_info)->state->empty=info.state->empty;
  (*org_info)->state->data_file_length=info.state->data_file_length;
  if (update_state_info(param,*org_info,UPDATE_TIME | UPDATE_STAT |
			UPDATE_OPEN_COUNT))
    goto end;
  error=0;
end:
  my_afree((uchar*) uniquedef);
  my_afree((uchar*) keyinfo);
  my_afree((uchar*) recdef);
  my_afree((uchar*) keysegs);
  DBUG_RETURN(error);
}


	/* write suffix to data file if neaded */

int write_data_suffix(MI_SORT_INFO *sort_info, my_bool fix_datafile)
{
  MI_INFO *info=sort_info->info;

  if (info->s->options & HA_OPTION_COMPRESS_RECORD && fix_datafile)
  {
    uchar buff[MEMMAP_EXTRA_MARGIN];
    bzero(buff,sizeof(buff));
    if (my_b_write(&info->rec_cache,buff,sizeof(buff)))
    {
      mi_check_print_error(sort_info->param,
			   "%d when writing to datafile",my_errno);
      return 1;
    }
    sort_info->param->read_cache.end_of_file+=sizeof(buff);
  }
  return 0;
}

	/* Update state and myisamchk_time of indexfile */

int update_state_info(HA_CHECK *param, MI_INFO *info,uint update)
{
  MYISAM_SHARE *share=info->s;

  if (update & UPDATE_OPEN_COUNT)
  {
    share->state.open_count=0;
    share->global_changed=0;
  }
  if (update & UPDATE_STAT)
  {
    uint i, key_parts= mi_uint2korr(share->state.header.key_parts);
    share->state.rec_per_key_rows=info->state->records;
    share->state.changed&= ~STATE_NOT_ANALYZED;
    if (info->state->records)
    {
      for (i=0; i<key_parts; i++)
      {
        if (!(share->state.rec_per_key_part[i]=param->rec_per_key_part[i]))
          share->state.changed|= STATE_NOT_ANALYZED;
      }
    }
  }
  if (update & (UPDATE_STAT | UPDATE_SORT | UPDATE_TIME | UPDATE_AUTO_INC))
  {
    if (update & UPDATE_TIME)
    {
      share->state.check_time= (long) time((time_t*) 0);
      if (!share->state.create_time)
	share->state.create_time=share->state.check_time;
    }
    /*
      When tables are locked we haven't synched the share state and the
      real state for a while so we better do it here before synching
      the share state to disk. Only when table is write locked is it
      necessary to perform this synch.
    */
    if (info->lock_type == F_WRLCK)
      share->state.state= *info->state;
    if (mi_state_info_write(share->kfile,&share->state,1+2))
      goto err;
    share->changed=0;
  }
  {						/* Force update of status */
    int error;
    uint r_locks=share->r_locks,w_locks=share->w_locks;
    share->r_locks= share->w_locks= share->tot_locks= 0;
    error=_mi_writeinfo(info,WRITEINFO_NO_UNLOCK);
    share->r_locks=r_locks;
    share->w_locks=w_locks;
    share->tot_locks=r_locks+w_locks;
    if (!error)
      return 0;
  }
err:
  mi_check_print_error(param,"%d when updating keyfile",my_errno);
  return 1;
}

	/*
	  Update auto increment value for a table
	  When setting the 'repair_only' flag we only want to change the
	  old auto_increment value if its wrong (smaller than some given key).
	  The reason is that we shouldn't change the auto_increment value
	  for a table without good reason when only doing a repair; If the
	  user have inserted and deleted rows, the auto_increment value
	  may be bigger than the biggest current row and this is ok.

	  If repair_only is not set, we will update the flag to the value in
	  param->auto_increment is bigger than the biggest key.
	*/

void update_auto_increment_key(HA_CHECK *param, MI_INFO *info,
			       my_bool repair_only)
{
  uchar *record= 0;
  DBUG_ENTER("update_auto_increment_key");

  if (!info->s->base.auto_key ||
      ! mi_is_key_active(info->s->state.key_map, info->s->base.auto_key - 1))
  {
    if (!(param->testflag & T_VERY_SILENT))
      mi_check_print_info(param,
			  "Table: %s doesn't have an auto increment key\n",
			  param->isam_file_name);
    DBUG_VOID_RETURN;
  }
  if (!(param->testflag & T_SILENT) &&
      !(param->testflag & T_REP))
    printf("Updating MyISAM file: %s\n", param->isam_file_name);
  /*
    We have to use an allocated buffer instead of info->rec_buff as 
    _mi_put_key_in_record() may use info->rec_buff
  */
  if (!mi_alloc_rec_buff(info, -1, &record))
  {
    mi_check_print_error(param,"Not enough memory for extra record");
    DBUG_VOID_RETURN;
  }

  mi_extra(info,HA_EXTRA_KEYREAD,0);
  if (mi_rlast(info, record, info->s->base.auto_key-1))
  {
    if (my_errno != HA_ERR_END_OF_FILE)
    {
      mi_extra(info,HA_EXTRA_NO_KEYREAD,0);
      my_free(mi_get_rec_buff_ptr(info, record), MYF(0));
      mi_check_print_error(param,"%d when reading last record",my_errno);
      DBUG_VOID_RETURN;
    }
    if (!repair_only)
      info->s->state.auto_increment=param->auto_increment_value;
  }
  else
  {
    ulonglong auto_increment= retrieve_auto_increment(info, record);
    set_if_bigger(info->s->state.auto_increment,auto_increment);
    if (!repair_only)
      set_if_bigger(info->s->state.auto_increment, param->auto_increment_value);
  }
  mi_extra(info,HA_EXTRA_NO_KEYREAD,0);
  my_free(mi_get_rec_buff_ptr(info, record), MYF(0));
  update_state_info(param, info, UPDATE_AUTO_INC);
  DBUG_VOID_RETURN;
}


/*
  Update statistics for each part of an index

  SYNOPSIS
    update_key_parts()
      keyinfo           IN  Index information (only key->keysegs used)
      rec_per_key_part  OUT Store statistics here
      unique            IN  Array of (#distinct tuples)
      notnull_tuples    IN  Array of (#tuples), or NULL
      records               Number of records in the table

  DESCRIPTION
    This function is called produce index statistics values from unique and 
    notnull_tuples arrays after these arrays were produced with sequential
    index scan (the scan is done in two places: chk_index() and
    sort_key_write()).

    This function handles all 3 index statistics collection methods.

    Unique is an array:
      unique[0]= (#different values of {keypart1}) - 1
      unique[1]= (#different values of {keypart1,keypart2} tuple)-unique[0]-1
      ...

    For MI_STATS_METHOD_IGNORE_NULLS method, notnull_tuples is an array too:
      notnull_tuples[0]= (#of {keypart1} tuples such that keypart1 is not NULL)
      notnull_tuples[1]= (#of {keypart1,keypart2} tuples such that all 
                          keypart{i} are not NULL)
      ...
    For all other statistics collection methods notnull_tuples==NULL.

    Output is an array:
    rec_per_key_part[k] = 
     = E(#records in the table such that keypart_1=c_1 AND ... AND 
         keypart_k=c_k for arbitrary constants c_1 ... c_k) 
     
     = {assuming that values have uniform distribution and index contains all
        tuples from the domain (or that {c_1, ..., c_k} tuple is choosen from
        index tuples}
     
     = #tuples-in-the-index / #distinct-tuples-in-the-index.
    
    The #tuples-in-the-index and #distinct-tuples-in-the-index have different 
    meaning depending on which statistics collection method is used:
    
    MI_STATS_METHOD_*  how are nulls compared?  which tuples are counted?
     NULLS_EQUAL            NULL == NULL           all tuples in table
     NULLS_NOT_EQUAL        NULL != NULL           all tuples in table
     IGNORE_NULLS               n/a             tuples that don't have NULLs
*/

void update_key_parts(MI_KEYDEF *keyinfo, ulong *rec_per_key_part,
                      ulonglong *unique, ulonglong *notnull,
                      ulonglong records)
{
  ulonglong count=0,tmp, unique_tuples;
  ulonglong tuples= records;
  uint parts;
  for (parts=0 ; parts < keyinfo->keysegs  ; parts++)
  {
    count+=unique[parts];
    unique_tuples= count + 1;    
    if (notnull)
    {
      tuples= notnull[parts];
      /* 
        #(unique_tuples not counting tuples with NULLs) = 
          #(unique_tuples counting tuples with NULLs as different) - 
          #(tuples with NULLs)
      */
      unique_tuples -= (records - notnull[parts]);
    }
    
    if (unique_tuples == 0)
      tmp= 1;
    else if (count == 0)
      tmp= tuples; /* 1 unique tuple */
    else
      tmp= (tuples + unique_tuples/2) / unique_tuples;

    /* 
      for some weird keys (e.g. FULLTEXT) tmp can be <1 here. 
      let's ensure it is not
    */
    set_if_bigger(tmp,1);
    if (tmp >= (ulonglong) ~(ulong) 0)
      tmp=(ulonglong) ~(ulong) 0;

    *rec_per_key_part=(ulong) tmp;
    rec_per_key_part++;
  }
}


static ha_checksum mi_byte_checksum(const uchar *buf, uint length)
{
  ha_checksum crc;
  const uchar *end=buf+length;
  for (crc=0; buf != end; buf++)
    crc=((crc << 1) + *((uchar*) buf)) +
      test(crc & (((ha_checksum) 1) << (8*sizeof(ha_checksum)-1)));
  return crc;
}

static my_bool mi_too_big_key_for_sort(MI_KEYDEF *key, ha_rows rows)
{
  uint key_maxlength=key->maxlength;
  if (key->flag & HA_FULLTEXT)
  {
    uint ft_max_word_len_for_sort=FT_MAX_WORD_LEN_FOR_SORT*
                                  key->seg->charset->mbmaxlen;
    key_maxlength+=ft_max_word_len_for_sort-HA_FT_MAXBYTELEN;
  }
  return (key->flag & HA_SPATIAL) ||
          (key->flag & (HA_BINARY_PACK_KEY | HA_VAR_LENGTH_KEY | HA_FULLTEXT) &&
	  ((ulonglong) rows * key_maxlength >
	   (ulonglong) myisam_max_temp_length));
}

/*
  Deactivate all not unique index that can be recreated fast
  These include packed keys on which sorting will use more temporary
  space than the max allowed file length or for which the unpacked keys
  will take much more space than packed keys.
  Note that 'rows' may be zero for the case when we don't know how many
  rows we will put into the file.
 */

void mi_disable_non_unique_index(MI_INFO *info, ha_rows rows)
{
  MYISAM_SHARE *share=info->s;
  MI_KEYDEF    *key=share->keyinfo;
  uint          i;

  DBUG_ASSERT(info->state->records == 0 &&
              (!rows || rows >= MI_MIN_ROWS_TO_DISABLE_INDEXES));
  for (i=0 ; i < share->base.keys ; i++,key++)
  {
    if (!(key->flag & (HA_NOSAME | HA_SPATIAL | HA_AUTO_KEY)) &&
        ! mi_too_big_key_for_sort(key,rows) && info->s->base.auto_key != i+1)
    {
      mi_clear_key_active(share->state.key_map, i);
      info->update|= HA_STATE_CHANGED;
    }
  }
}


/*
  Return TRUE if we can use repair by sorting
  One can set the force argument to force to use sorting
  even if the temporary file would be quite big!
*/

my_bool mi_test_if_sort_rep(MI_INFO *info, ha_rows rows,
			    ulonglong key_map, my_bool force)
{
  MYISAM_SHARE *share=info->s;
  MI_KEYDEF *key=share->keyinfo;
  uint i;

  /*
    mi_repair_by_sort only works if we have at least one key. If we don't
    have any keys, we should use the normal repair.
  */
  if (! mi_is_any_key_active(key_map))
    return FALSE;				/* Can't use sort */
  for (i=0 ; i < share->base.keys ; i++,key++)
  {
    if (!force && mi_too_big_key_for_sort(key,rows))
      return FALSE;
  }
  return TRUE;
}


static void
set_data_file_type(MI_SORT_INFO *sort_info, MYISAM_SHARE *share)
{
  if ((sort_info->new_data_file_type=share->data_file_type) ==
      COMPRESSED_RECORD && sort_info->param->testflag & T_UNPACK)
  {
    MYISAM_SHARE tmp;

    if (share->options & HA_OPTION_PACK_RECORD)
      sort_info->new_data_file_type = DYNAMIC_RECORD;
    else
      sort_info->new_data_file_type = STATIC_RECORD;

    /* Set delete_function for sort_delete_record() */
    memcpy((char*) &tmp, share, sizeof(*share));
    tmp.options= ~HA_OPTION_COMPRESS_RECORD;
    mi_setup_functions(&tmp);
    share->delete_record=tmp.delete_record;
  }
}<|MERGE_RESOLUTION|>--- conflicted
+++ resolved
@@ -3960,11 +3960,7 @@
       key_block++;
     sort_info->key_block=key_block;
     sort_param->keyinfo=& sort_info->info->s->ft2_keyinfo;
-<<<<<<< HEAD
     ft_buf->count=((uchar*) ft_buf->buf - p)/val_len;
-=======
-    ft_buf->count=(uint) (ft_buf->buf - p)/val_len;
->>>>>>> 08618508
 
     /* flushing buffer to second-level tree */
     for (error=0; !error && p < (uchar*) ft_buf->buf; p+= val_len)
