/*****************************************************************************

Copyright (c) 1996, 2016, Oracle and/or its affiliates. All Rights Reserved.
Copyright (c) 2014, 2017, MariaDB Corporation.

This program is free software; you can redistribute it and/or modify it under
the terms of the GNU General Public License as published by the Free Software
Foundation; version 2 of the License.

This program is distributed in the hope that it will be useful, but WITHOUT
ANY WARRANTY; without even the implied warranty of MERCHANTABILITY or FITNESS
FOR A PARTICULAR PURPOSE. See the GNU General Public License for more details.

You should have received a copy of the GNU General Public License along with
this program; if not, write to the Free Software Foundation, Inc.,
51 Franklin Street, Suite 500, Boston, MA 02110-1335 USA

*****************************************************************************/

/**************************************************//**
@file lock/lock0wait.cc
The transaction lock system

Created 25/5/2010 Sunny Bains
*******************************************************/

#define LOCK_MODULE_IMPLEMENTATION

#include "srv0mon.h"
#include "que0que.h"
#include "lock0lock.h"
#include "row0mysql.h"
#include "srv0start.h"
#include "ha_prototypes.h"
#include "lock0priv.h"
#include "lock0iter.h"

#include <sstream>

extern "C"
LEX_STRING* thd_query_string(MYSQL_THD thd);

struct blocking_trx_info {
	uint64_t trx_id;
	uint32_t thread_id;
	int64_t query_id;
};

static const size_t MAX_BLOCKING_TRX_IN_REPORT = 10;

/*********************************************************************//**
Print the contents of the lock_sys_t::waiting_threads array. */
static
void
lock_wait_table_print(void)
/*=======================*/
{
	ulint			i;
	const srv_slot_t*	slot;

	ut_ad(lock_wait_mutex_own());

	slot = lock_sys->waiting_threads;

	for (i = 0; i < OS_THREAD_MAX_N; i++, ++slot) {

		fprintf(stderr,
			"Slot %lu: thread type %lu,"
			" in use %lu, susp %lu, timeout %lu, time %lu\n",
			(ulong) i,
			(ulong) slot->type,
			(ulong) slot->in_use,
			(ulong) slot->suspended,
			slot->wait_timeout,
			(ulong) difftime(ut_time(), slot->suspend_time));
	}
}

/*********************************************************************//**
Release a slot in the lock_sys_t::waiting_threads. Adjust the array last pointer
if there are empty slots towards the end of the table. */
static
void
lock_wait_table_release_slot(
/*=========================*/
	srv_slot_t*	slot)		/*!< in: slot to release */
{
#ifdef UNIV_DEBUG
	srv_slot_t*	upper = lock_sys->waiting_threads + OS_THREAD_MAX_N;
#endif /* UNIV_DEBUG */

	lock_wait_mutex_enter();

	ut_ad(slot->in_use);
	ut_ad(slot->thr != NULL);
	ut_ad(slot->thr->slot != NULL);
	ut_ad(slot->thr->slot == slot);

	/* Must be within the array boundaries. */
	ut_ad(slot >= lock_sys->waiting_threads);
	ut_ad(slot < upper);

	/* Note: When we reserve the slot we use the trx_t::mutex to update
	the slot values to change the state to reserved. Here we are using the
	lock mutex to change the state of the slot to free. This is by design,
	because when we query the slot state we always hold both the lock and
	trx_t::mutex. To reduce contention on the lock mutex when reserving the
	slot we avoid acquiring the lock mutex. */

	lock_mutex_enter();

	slot->thr->slot = NULL;
	slot->thr = NULL;
	slot->in_use = FALSE;

	lock_mutex_exit();

	/* Scan backwards and adjust the last free slot pointer. */
	for (slot = lock_sys->last_slot;
	     slot > lock_sys->waiting_threads && !slot->in_use;
	     --slot) {
		/* No op */
	}

	/* Either the array is empty or the last scanned slot is in use. */
	ut_ad(slot->in_use || slot == lock_sys->waiting_threads);

	lock_sys->last_slot = slot + 1;

	/* The last slot is either outside of the array boundary or it's
	on an empty slot. */
	ut_ad(lock_sys->last_slot == upper || !lock_sys->last_slot->in_use);

	ut_ad(lock_sys->last_slot >= lock_sys->waiting_threads);
	ut_ad(lock_sys->last_slot <= upper);

	lock_wait_mutex_exit();
}

/*********************************************************************//**
Reserves a slot in the thread table for the current user OS thread.
@return	reserved slot */
static
srv_slot_t*
lock_wait_table_reserve_slot(
/*=========================*/
	que_thr_t*	thr,		/*!< in: query thread associated
					with the user OS thread */
	ulong		wait_timeout)	/*!< in: lock wait timeout value */
{
	ulint		i;
	srv_slot_t*	slot;

	ut_ad(lock_wait_mutex_own());
	ut_ad(trx_mutex_own(thr_get_trx(thr)));

	slot = lock_sys->waiting_threads;

	for (i = OS_THREAD_MAX_N; i--; ++slot) {
		if (!slot->in_use) {
			slot->in_use = TRUE;
			slot->thr = thr;
			slot->thr->slot = slot;

			if (slot->event == NULL) {
				slot->event = os_event_create();
				ut_a(slot->event);
			}

			os_event_reset(slot->event);
			slot->suspended = TRUE;
			slot->suspend_time = ut_time();
			slot->wait_timeout = wait_timeout;

			if (slot == lock_sys->last_slot) {
				++lock_sys->last_slot;
			}

			ut_ad(lock_sys->last_slot
			      <= lock_sys->waiting_threads + OS_THREAD_MAX_N);

			return(slot);
		}
	}

	ut_print_timestamp(stderr);

	fprintf(stderr,
		"  InnoDB: There appear to be %lu user"
		" threads currently waiting\n"
		"InnoDB: inside InnoDB, which is the"
		" upper limit. Cannot continue operation.\n"
		"InnoDB: As a last thing, we print"
		" a list of waiting threads.\n", (ulong) OS_THREAD_MAX_N);

	lock_wait_table_print();

	ut_error;
	return(NULL);
}

<<<<<<< HEAD
#ifdef WITH_WSREP
/*********************************************************************//**
check if lock timeout was for priority thread, 
as a side effect trigger lock monitor
@return        false for regular lock timeout */
static ibool
wsrep_is_BF_lock_timeout(
/*====================*/
    trx_t* trx) /* in: trx to check for lock priority */
{
       if (wsrep_on(trx->mysql_thd) &&
           wsrep_thd_is_BF(trx->mysql_thd, FALSE)) {
               fprintf(stderr, "WSREP: BF lock wait long\n");
                srv_print_innodb_monitor       = TRUE;
                srv_print_innodb_lock_monitor  = TRUE;
                os_event_set(srv_monitor_event);
                return TRUE;
       }
       return FALSE;
 }
#endif /* WITH_WSREP */
=======
/** Print lock wait timeout info to stderr. It's supposed this function
is executed in trx's THD thread as it calls some non-thread-safe
functions to get some info from THD.
@param[in]	trx	requested trx
@param[in]	blocking	blocking info array
@param[in]	blocking_count	blocking info array size */
void
print_lock_wait_timeout(
	const trx_t &trx,
	blocking_trx_info *blocking,
	size_t blocking_count)
{
	std::ostringstream outs;

	outs << "Lock wait timeout info:\n";
	outs << "Requested thread id: " <<
		thd_get_thread_id(trx.mysql_thd) <<
		"\n";
	outs << "Requested trx id: " << trx.id << "\n";
	outs << "Requested query: " <<
		thd_query_string(trx.mysql_thd)->str << "\n";

	outs << "Total blocking transactions count: " <<
		blocking_count <<
		"\n";

	for (size_t i = 0; i < blocking_count; ++i) {
		outs << "Blocking transaction number: " << (i + 1) << "\n";
		outs << "Blocking thread id: " <<
			blocking[i].thread_id <<
			"\n";
		outs << "Blocking query id: " <<
			blocking[i].query_id <<
			"\n";
		outs << "Blocking trx id: " << blocking[i].trx_id << "\n";
	}
	ut_print_timestamp(stderr);
	fprintf(stderr, " %s", outs.str().c_str());
}
>>>>>>> d01dbe66

/***************************************************************//**
Puts a user OS thread to wait for a lock to be released. If an error
occurs during the wait trx->error_state associated with thr is
!= DB_SUCCESS when we return. DB_LOCK_WAIT_TIMEOUT and DB_DEADLOCK
are possible errors. DB_DEADLOCK is returned if selective deadlock
resolution chose this transaction as a victim. */
UNIV_INTERN
void
lock_wait_suspend_thread(
/*=====================*/
	que_thr_t*	thr)	/*!< in: query thread associated with the
				user OS thread */
{
	srv_slot_t*	slot;
	double		wait_time;
	trx_t*		trx;
	ulint		had_dict_lock;
	ibool		was_declared_inside_innodb;
	ib_int64_t	start_time			= 0;
	ib_int64_t	finish_time;
	ulint		sec;
	ulint		ms;
	ulong		lock_wait_timeout;
	blocking_trx_info blocking[MAX_BLOCKING_TRX_IN_REPORT];
	size_t blocking_count = 0;

	trx = thr_get_trx(thr);

	if (trx->mysql_thd != 0) {
		DEBUG_SYNC_C("lock_wait_suspend_thread_enter");
	}

	/* InnoDB system transactions (such as the purge, and
	incomplete transactions that are being rolled back after crash
	recovery) will use the global value of
	innodb_lock_wait_timeout, because trx->mysql_thd == NULL. */
	lock_wait_timeout = trx_lock_wait_timeout_get(trx);

	lock_wait_mutex_enter();

	trx_mutex_enter(trx);

	trx->error_state = DB_SUCCESS;

	if (thr->state == QUE_THR_RUNNING) {

		ut_ad(thr->is_active);

		/* The lock has already been released or this transaction
		was chosen as a deadlock victim: no need to suspend */

		if (trx->lock.was_chosen_as_deadlock_victim) {

			trx->error_state = DB_DEADLOCK;
			trx->lock.was_chosen_as_deadlock_victim = FALSE;
		}

		lock_wait_mutex_exit();
		trx_mutex_exit(trx);
		return;
	}

	ut_ad(!thr->is_active);

	slot = lock_wait_table_reserve_slot(thr, lock_wait_timeout);

	lock_wait_mutex_exit();
	trx_mutex_exit(trx);

	if (thr->lock_state == QUE_THR_LOCK_ROW) {
		srv_stats.n_lock_wait_count.inc();
		srv_stats.n_lock_wait_current_count.inc();

		if (ut_usectime(&sec, &ms) == -1) {
			start_time = -1;
		} else {
			start_time = (ib_int64_t) sec * 1000000 + ms;
		}
	}

	ulint	lock_type = ULINT_UNDEFINED;

	/* The wait_lock can be cleared by another thread when the
	lock is released. But the wait can only be initiated by the
	current thread which owns the transaction. Only acquire the
	mutex if the wait_lock is still active. */
	if (const lock_t* wait_lock = trx->lock.wait_lock) {
		lock_mutex_enter();
		wait_lock = trx->lock.wait_lock;
		if (wait_lock) {
			lock_type = lock_get_type_low(wait_lock);
		}
		lock_mutex_exit();
	}

	had_dict_lock = trx->dict_operation_lock_mode;

	switch (had_dict_lock) {
	case 0:
		break;
	case RW_S_LATCH:
		/* Release foreign key check latch */
		row_mysql_unfreeze_data_dictionary(trx);

		DEBUG_SYNC_C("lock_wait_release_s_latch_before_sleep");
		break;
	default:
		/* There should never be a lock wait when the
		dictionary latch is reserved in X mode.  Dictionary
		transactions should only acquire locks on dictionary
		tables, not other tables. All access to dictionary
		tables should be covered by dictionary
		transactions. */
		ut_error;
	}

	ut_a(trx->dict_operation_lock_mode == 0);

	/* Suspend this thread and wait for the event. */

	was_declared_inside_innodb = trx->declared_to_be_inside_innodb;

	if (was_declared_inside_innodb) {
		/* We must declare this OS thread to exit InnoDB, since a
		possible other thread holding a lock which this thread waits
		for must be allowed to enter, sooner or later */

		srv_conc_force_exit_innodb(trx);
	}

	/* Unknown is also treated like a record lock */
	if (lock_type == ULINT_UNDEFINED || lock_type == LOCK_REC) {
		thd_wait_begin(trx->mysql_thd, THD_WAIT_ROW_LOCK);
	} else {
		ut_ad(lock_type == LOCK_TABLE);
		thd_wait_begin(trx->mysql_thd, THD_WAIT_TABLE_LOCK);
	}

	os_event_wait(slot->event);

	thd_wait_end(trx->mysql_thd);

	/* After resuming, reacquire the data dictionary latch if
	necessary. */

	if (was_declared_inside_innodb) {

		/* Return back inside InnoDB */

		srv_conc_force_enter_innodb(trx);
	}

	if (had_dict_lock) {

		row_mysql_freeze_data_dictionary(trx);
	}

	wait_time = ut_difftime(ut_time(), slot->suspend_time);

	/* Release the slot for others to use */

	lock_wait_table_release_slot(slot);

	if (thr->lock_state == QUE_THR_LOCK_ROW) {
		ulint	diff_time;

		if (ut_usectime(&sec, &ms) == -1) {
			finish_time = -1;
		} else {
			finish_time = (ib_int64_t) sec * 1000000 + ms;
		}

		diff_time = (finish_time > start_time) ?
			    (ulint) (finish_time - start_time) : 0;

		srv_stats.n_lock_wait_current_count.dec();
		srv_stats.n_lock_wait_time.add(diff_time);

		/* Only update the variable if we successfully
		retrieved the start and finish times. See Bug#36819. */
		if (diff_time > lock_sys->n_lock_max_wait_time
		    && start_time != -1
		    && finish_time != -1) {

			lock_sys->n_lock_max_wait_time = diff_time;
		}

		/* Record the lock wait time for this thread */
		thd_set_lock_wait_time(trx->mysql_thd, diff_time);

	}

	if (lock_wait_timeout < 100000000
	    && wait_time > (double) lock_wait_timeout) {
#ifdef WITH_WSREP
                if (!wsrep_on(trx->mysql_thd) ||
                    (!wsrep_is_BF_lock_timeout(trx) &&
                     trx->error_state != DB_DEADLOCK)) {
#endif /* WITH_WSREP */

		trx->error_state = DB_LOCK_WAIT_TIMEOUT;
		if (srv_print_lock_wait_timeout_info)
			print_lock_wait_timeout(*trx, blocking, blocking_count);

#ifdef WITH_WSREP
                }
#endif /* WITH_WSREP */
		MONITOR_INC(MONITOR_TIMEOUT);
	}

	if (trx_is_interrupted(trx)) {

		trx->error_state = DB_INTERRUPTED;
	}
}

/********************************************************************//**
Releases a user OS thread waiting for a lock to be released, if the
thread is already suspended. */
UNIV_INTERN
void
lock_wait_release_thread_if_suspended(
/*==================================*/
	que_thr_t*	thr)	/*!< in: query thread associated with the
				user OS thread	 */
{
	ut_ad(lock_mutex_own());
	ut_ad(trx_mutex_own(thr_get_trx(thr)));

	/* We own both the lock mutex and the trx_t::mutex but not the
	lock wait mutex. This is OK because other threads will see the state
	of this slot as being in use and no other thread can change the state
	of the slot to free unless that thread also owns the lock mutex. */

	if (thr->slot != NULL && thr->slot->in_use && thr->slot->thr == thr) {
		trx_t*	trx = thr_get_trx(thr);

		if (trx->lock.was_chosen_as_deadlock_victim) {

			trx->error_state = DB_DEADLOCK;
			trx->lock.was_chosen_as_deadlock_victim = FALSE;
		}

		os_event_set(thr->slot->event);
	}
}

/*********************************************************************//**
Check if the thread lock wait has timed out. Release its locks if the
wait has actually timed out. */
static
void
lock_wait_check_and_cancel(
/*=======================*/
	const srv_slot_t*	slot)	/*!< in: slot reserved by a user
					thread when the wait started */
{
	trx_t*		trx;
	double		wait_time;
	ib_time_t	suspend_time = slot->suspend_time;

	ut_ad(lock_wait_mutex_own());

	ut_ad(slot->in_use);

	ut_ad(slot->suspended);

	wait_time = ut_difftime(ut_time(), suspend_time);

	trx = thr_get_trx(slot->thr);

	if (trx_is_interrupted(trx)
	    || (slot->wait_timeout < 100000000
		&& (wait_time > (double) slot->wait_timeout
		   || wait_time < 0))) {

		/* Timeout exceeded or a wrap-around in system
		time counter: cancel the lock request queued
		by the transaction and release possible
		other transactions waiting behind; it is
		possible that the lock has already been
		granted: in that case do nothing */

		lock_mutex_enter();

		trx_mutex_enter(trx);

		if (trx->lock.wait_lock) {

			ut_a(trx->lock.que_state == TRX_QUE_LOCK_WAIT);
#ifdef WITH_WSREP
                        if (!wsrep_is_BF_lock_timeout(trx)) {
#endif /* WITH_WSREP */
			lock_cancel_waiting_and_release(trx->lock.wait_lock);
#ifdef WITH_WSREP
                        }
#endif /* WITH_WSREP */
		}

		lock_mutex_exit();

		trx_mutex_exit(trx);
	}

}

/*********************************************************************//**
A thread which wakes up threads whose lock wait may have lasted too long.
@return	a dummy parameter */
extern "C" UNIV_INTERN
os_thread_ret_t
DECLARE_THREAD(lock_wait_timeout_thread)(
/*=====================================*/
	void*	arg MY_ATTRIBUTE((unused)))
			/* in: a dummy parameter required by
			os_thread_create */
{
	ib_int64_t	sig_count = 0;
	os_event_t	event = lock_sys->timeout_event;

	ut_ad(!srv_read_only_mode);

#ifdef UNIV_PFS_THREAD
	pfs_register_thread(srv_lock_timeout_thread_key);
#endif /* UNIV_PFS_THREAD */

	lock_sys->timeout_thread_active = true;

	do {
		srv_slot_t*	slot;

		/* When someone is waiting for a lock, we wake up every second
		and check if a timeout has passed for a lock wait */

		os_event_wait_time_low(event, 1000000, sig_count);
		sig_count = os_event_reset(event);

		if (srv_shutdown_state >= SRV_SHUTDOWN_CLEANUP) {
			break;
		}

		lock_wait_mutex_enter();

		/* Check all slots for user threads that are waiting
	       	on locks, and if they have exceeded the time limit. */

		for (slot = lock_sys->waiting_threads;
		     slot < lock_sys->last_slot;
		     ++slot) {

			/* We are doing a read without the lock mutex
			and/or the trx mutex. This is OK because a slot
		       	can't be freed or reserved without the lock wait
		       	mutex. */

			if (slot->in_use) {
				lock_wait_check_and_cancel(slot);
			}
		}

		sig_count = os_event_reset(event);

		lock_wait_mutex_exit();

	} while (srv_shutdown_state < SRV_SHUTDOWN_CLEANUP);

	lock_sys->timeout_thread_active = false;

	/* We count the number of threads in os_thread_exit(). A created
	thread should always use that to exit and not use return() to exit. */

	os_thread_exit(NULL);

	OS_THREAD_DUMMY_RETURN;
}<|MERGE_RESOLUTION|>--- conflicted
+++ resolved
@@ -199,7 +199,6 @@
 	return(NULL);
 }
 
-<<<<<<< HEAD
 #ifdef WITH_WSREP
 /*********************************************************************//**
 check if lock timeout was for priority thread, 
@@ -208,20 +207,20 @@
 static ibool
 wsrep_is_BF_lock_timeout(
 /*====================*/
-    trx_t* trx) /* in: trx to check for lock priority */
-{
-       if (wsrep_on(trx->mysql_thd) &&
-           wsrep_thd_is_BF(trx->mysql_thd, FALSE)) {
-               fprintf(stderr, "WSREP: BF lock wait long\n");
-                srv_print_innodb_monitor       = TRUE;
-                srv_print_innodb_lock_monitor  = TRUE;
-                os_event_set(srv_monitor_event);
-                return TRUE;
-       }
-       return FALSE;
- }
+	trx_t*	trx) /* in: trx to check for lock priority */
+{
+	if (wsrep_on(trx->mysql_thd) &&
+	    wsrep_thd_is_BF(trx->mysql_thd, FALSE)) {
+		fprintf(stderr, "WSREP: BF lock wait long\n");
+		srv_print_innodb_monitor       = TRUE;
+		srv_print_innodb_lock_monitor  = TRUE;
+		os_event_set(srv_monitor_event);
+		return TRUE;
+	}
+	return FALSE;
+}
 #endif /* WITH_WSREP */
-=======
+
 /** Print lock wait timeout info to stderr. It's supposed this function
 is executed in trx's THD thread as it calls some non-thread-safe
 functions to get some info from THD.
@@ -261,7 +260,6 @@
 	ut_print_timestamp(stderr);
 	fprintf(stderr, " %s", outs.str().c_str());
 }
->>>>>>> d01dbe66
 
 /***************************************************************//**
 Puts a user OS thread to wait for a lock to be released. If an error
