--- conflicted
+++ resolved
@@ -169,15 +169,10 @@
 	}								\
 } while (0)
 
-<<<<<<< HEAD
-#if !defined __STRICT_ANSI__ && defined __GNUC__ && (__GNUC__) > 2 &&	\
-	!defined __INTEL_COMPILER && !defined __clang__
-=======
 #if !defined __STRICT_ANSI__ && defined __GNUC__ && (__GNUC__) > 2 && !defined __INTEL_COMPILER && !defined __clang__
 #ifdef HAVE_C99_INITIALIZERS
 #define STRUCT_FLD(name, value)	.name = value
 #else
->>>>>>> 0014bdc7
 #define STRUCT_FLD(name, value)	name: value
 #endif /* HAVE_C99_INITIALIZERS */
 #else
